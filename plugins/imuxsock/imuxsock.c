/* imuxsock.c
 * This is the implementation of the Unix sockets input module.
 *
 * NOTE: read comments in module-template.h to understand how this file
 *       works!
 *
 * File begun on 2007-12-20 by RGerhards (extracted from syslogd.c)
 *
 * Copyright 2007-2011 Rainer Gerhards and Adiscon GmbH.
 *
 * This file is part of rsyslog.
 *
 * Rsyslog is free software: you can redistribute it and/or modify
 * it under the terms of the GNU General Public License as published by
 * the Free Software Foundation, either version 3 of the License, or
 * (at your option) any later version.
 *
 * Rsyslog is distributed in the hope that it will be useful,
 * but WITHOUT ANY WARRANTY; without even the implied warranty of
 * MERCHANTABILITY or FITNESS FOR A PARTICULAR PURPOSE.  See the
 * GNU General Public License for more details.
 *
 * You should have received a copy of the GNU General Public License
 * along with Rsyslog.  If not, see <http://www.gnu.org/licenses/>.
 *
 * A copy of the GPL can be found in the file "COPYING" in this distribution.
 */
#include "config.h"
#include "rsyslog.h"
#include <stdlib.h>
#include <stdio.h>
#include <ctype.h>
#include <assert.h>
#include <string.h>
#include <errno.h>
#include <unistd.h>
#include <sys/stat.h>
#include <sys/un.h>
#include <sys/socket.h>
#include "dirty.h"
#include "cfsysline.h"
#include "unicode-helper.h"
#include "module-template.h"
#include "srUtils.h"
#include "errmsg.h"
#include "net.h"
#include "glbl.h"
#include "msg.h"
#include "parser.h"
#include "prop.h"
#include "debug.h"
#include "unlimited_select.h"
#include "sd-daemon.h"
#include "statsobj.h"
#include "datetime.h"
#include "hashtable.h"

MODULE_TYPE_INPUT
MODULE_TYPE_NOKEEP
MODULE_CNFNAME("imuxsock")

/* defines */
#define MAXFUNIX	50
#ifndef _PATH_LOG
#ifdef BSD
#define _PATH_LOG	"/var/run/log"
#else
#define _PATH_LOG	"/dev/log"
#endif
#endif

/* forward definitions */
static rsRetVal resetConfigVariables(uchar __attribute__((unused)) *pp, void __attribute__((unused)) *pVal);

/* emulate struct ucred for platforms that do not have it */
#ifndef HAVE_SCM_CREDENTIALS
struct ucred { int pid; };
#endif

/* handle some defines missing on more than one platform */
#ifndef SUN_LEN
#define SUN_LEN(su) \
   (sizeof(*(su)) - sizeof((su)->sun_path) + strlen((su)->sun_path))
#endif
/* Module static data */
DEF_IMOD_STATIC_DATA
DEFobjCurrIf(errmsg)
DEFobjCurrIf(glbl)
DEFobjCurrIf(prop)
DEFobjCurrIf(parser)
DEFobjCurrIf(datetime)
DEFobjCurrIf(statsobj)


statsobj_t *modStats;
STATSCOUNTER_DEF(ctrSubmit, mutCtrSubmit)
STATSCOUNTER_DEF(ctrLostRatelimit, mutCtrLostRatelimit)
STATSCOUNTER_DEF(ctrNumRatelimiters, mutCtrNumRatelimiters)

struct rs_ratelimit_state {
	unsigned short interval;
	unsigned short burst;
	unsigned done;
	unsigned missed;
	time_t begin;
};
typedef struct rs_ratelimit_state rs_ratelimit_state_t;


/* a very simple "hash function" for process IDs - we simply use the
 * pid itself: it is quite expected that all pids may log some time, but
 * from a collision point of view it is likely that long-running daemons 
 * start early and so will stay right in the top spots of the
 * collision list.
 */
static unsigned int
hash_from_key_fn(void *k)
{
	return((unsigned) *((pid_t*) k));
}

static int
key_equals_fn(void *key1, void *key2)
{
	return *((pid_t*) key1) == *((pid_t*) key2);
}


/* structure to describe a specific listener */
typedef struct lstn_s {
	uchar *sockName;	/* read-only after startup */
	prop_t *hostName;	/* host-name override - if set, use this instead of actual name */
	int fd;			/* read-only after startup */
	int flags;		/* should parser parse host name?  read-only after startup */
	int flowCtl;		/* flow control settings for this socket */
	int ratelimitInterval;
	int ratelimitBurst;
	intTiny ratelimitSev;	/* severity level (and below) for which rate-limiting shall apply */
	struct hashtable *ht;	/* our hashtable for rate-limiting */
	sbool bParseHost;	/* should parser parse host name?  read-only after startup */
	sbool bCreatePath;	/* auto-creation of socket directory? */
	sbool bUseCreds;	/* pull original creator credentials from socket */
	sbool bWritePid;	/* write original PID into tag */
	sbool bUseSysTimeStamp;	/* use timestamp from system (instead of from message) */
} lstn_t;
static lstn_t listeners[MAXFUNIX];

static prop_t *pLocalHostIP = NULL;	/* there is only one global IP for all internally-generated messages */
static prop_t *pInputName = NULL;	/* our inputName currently is always "imudp", and this will hold it */
static int startIndexUxLocalSockets; /* process fd from that index on (used to
 				   * suppress local logging. rgerhards 2005-08-01
				   * read-only after startup
				   */
static int nfd = 1; /* number of Unix sockets open / read-only after startup */
static int sd_fds = 0;			/* number of systemd activated sockets */

<<<<<<< HEAD
/* config vars for legacy config system */
=======
/* config settings */
static int bOmitLocalLogging = 0;
static uchar *pLogSockName = NULL;
static uchar *pLogHostName = NULL;	/* host name to use with this socket */
static int bUseFlowCtl = 0;		/* use flow control or not (if yes, only LIGHT is used! */
static int bIgnoreTimestamp = 1;	/* ignore timestamps present in the incoming message? */
static int bWritePid = 0;		/* use credentials from recvmsg() and fixup PID in TAG */
static int bWritePidSysSock = 0;	/* use credentials from recvmsg() and fixup PID in TAG */
static int bUseSysTimeStamp = 1;	/* use timestamp from system (rather than from message) */
static int bUseSysTimeStampSysSock = 1;	/* same, for system log socket */
>>>>>>> 0c7604dc
#define DFLT_bCreatePath 0
#define DFLT_ratelimitInterval 5
#define DFLT_ratelimitBurst 200
#define DFLT_ratelimitSeverity 1			/* do not rate-limit emergency messages */
static struct configSettings_s {
	int bOmitLocalLogging;
	uchar *pLogSockName;
	uchar *pLogHostName;		/* host name to use with this socket */
	int bUseFlowCtl;		/* use flow control or not (if yes, only LIGHT is used! */
	int bIgnoreTimestamp;		/* ignore timestamps present in the incoming message? */
	int bUseSysTimeStamp;		/* use timestamp from system (rather than from message) */
	int bUseSysTimeStampSysSock;	/* same, for system log socket */
	int bWritePid;			/* use credentials from recvmsg() and fixup PID in TAG */
	int bWritePidSysSock;		/* use credentials from recvmsg() and fixup PID in TAG */
	int bCreatePath;		/* auto-create socket path? */
	int ratelimitInterval;		/* interval in seconds, 0 = off */
	int ratelimitIntervalSysSock;
	int ratelimitBurst;		/* max nbr of messages in interval */
	int ratelimitBurstSysSock;
	int ratelimitSeverity;
	int ratelimitSeveritySysSock;
} cs;

struct instanceConf_s {
	uchar *sockName;
	uchar *pLogHostName;		/* host name to use with this socket */
	sbool bUseFlowCtl;		/* use flow control or not (if yes, only LIGHT is used! */
	sbool bIgnoreTimestamp;		/* ignore timestamps present in the incoming message? */
	sbool bWritePid;		/* use credentials from recvmsg() and fixup PID in TAG */
	sbool bUseSysTimeStamp;		/* use timestamp from system (instead of from message) */
	int bCreatePath;		/* auto-create socket path? */
	int ratelimitInterval;		/* interval in seconds, 0 = off */
	int ratelimitBurst;		/* max nbr of messages in interval */
	int ratelimitSeverity;
	struct instanceConf_s *next;
};

struct modConfData_s {
	rsconf_t *pConf;		/* our overall config object */
	instanceConf_t *root, *tail;
	uchar *pLogSockName;
	int ratelimitIntervalSysSock;
	int ratelimitBurstSysSock;
	int ratelimitSeveritySysSock;
	sbool bOmitLocalLogging;
	sbool bWritePidSysSock;
	sbool bUseSysTimeStamp;
};
static modConfData_t *loadModConf = NULL;/* modConf ptr to use for the current load process */
static modConfData_t *runModConf = NULL;/* modConf ptr to use for the current load process */

/* we do not use this, because we do not bind to a ruleset so far
 * enable when this is changed: #include "im-helper.h" */ /* must be included AFTER the type definitions! */


static void 
initRatelimitState(struct rs_ratelimit_state *rs, unsigned short interval, unsigned short burst)
{
	rs->interval = interval;
	rs->burst = burst;
	rs->done = 0;
	rs->missed = 0;
	rs->begin = 0;
}


/* ratelimiting support, modelled after the linux kernel
 * returns 1 if message is within rate limit and shall be 
 * processed, 0 otherwise.
 * This implementation is NOT THREAD-SAFE and must not 
 * be called concurrently.
 */
static inline int
withinRatelimit(struct rs_ratelimit_state *rs, time_t tt, pid_t pid)
{
	int ret;
	uchar msgbuf[1024];

	if(rs->interval == 0) {
		ret = 1;
		goto finalize_it;
	}

	assert(rs->burst != 0);

	if(rs->begin == 0)
		rs->begin = tt;

	/* resume if we go out of out time window */
	if(tt > rs->begin + rs->interval) {
		if(rs->missed) {
			snprintf((char*)msgbuf, sizeof(msgbuf),
			         "imuxsock lost %u messages from pid %lu due to rate-limiting",
				 rs->missed, (unsigned long) pid);
			logmsgInternal(RS_RET_RATE_LIMITED, LOG_SYSLOG|LOG_INFO, msgbuf, 0);
			rs->missed = 0;
		}
		rs->begin = 0;
		rs->done = 0;
	}

	/* do actual limit check */
	if(rs->burst > rs->done) {
		rs->done++;
		ret = 1;
	} else {
		if(rs->missed == 0) {
			snprintf((char*)msgbuf, sizeof(msgbuf),
			         "imuxsock begins to drop messages from pid %lu due to rate-limiting",
				 (unsigned long) pid);
			logmsgInternal(RS_RET_RATE_LIMITED, LOG_SYSLOG|LOG_INFO, msgbuf, 0);
		}
		rs->missed++;
		ret = 0;
	}

finalize_it:
	return ret;
}


/* set the timestamp ignore / not ignore option for the system
 * log socket. This must be done separtely, as it is not added via a command
 * but present by default. -- rgerhards, 2008-03-06
 */
static rsRetVal setSystemLogTimestampIgnore(void __attribute__((unused)) *pVal, int iNewVal)
{
	DEFiRet;
	listeners[0].flags = iNewVal ? IGNDATE : NOFLAG;
	RETiRet;
}

/* set flowcontrol for the system log socket
 */
static rsRetVal setSystemLogFlowControl(void __attribute__((unused)) *pVal, int iNewVal)
{
	DEFiRet;
	listeners[0].flowCtl = iNewVal ? eFLOWCTL_LIGHT_DELAY : eFLOWCTL_NO_DELAY;
	RETiRet;
}


/* This function is called when a new listen socket instace shall be added to 
 * the current config object via the legacy config system. It just shuffles
 * all parameters to the listener in-memory instance.
 * rgerhards, 2011-05-12
 */
static rsRetVal addInstance(void __attribute__((unused)) *pVal, uchar *pNewVal)
{
	instanceConf_t *inst;
	DEFiRet;

	if(pNewVal == NULL || pNewVal[0] == '\0') {
		errmsg.LogError(0, RS_RET_SOCKNAME_MISSING , "imuxsock: socket name must be specified, "
			        "but is not - listener not created\n");
		if(pNewVal != NULL)
			free(pNewVal);
		ABORT_FINALIZE(RS_RET_SOCKNAME_MISSING);
	}

	CHKmalloc(inst = MALLOC(sizeof(instanceConf_t)));
	inst->sockName = pNewVal;
	inst->ratelimitInterval = cs.ratelimitInterval;
	inst->ratelimitBurst = cs.ratelimitBurst;
	inst->ratelimitSeverity = cs.ratelimitSeverity;
	inst->bUseFlowCtl = cs.bUseFlowCtl;
	inst->bIgnoreTimestamp = cs.bIgnoreTimestamp;
	inst->bCreatePath = cs.bCreatePath;
	inst->bUseSysTimeStamp = cs.bUseSysTimeStamp;
	inst->bWritePid = cs.bWritePid;
	inst->next = NULL;

	/* node created, let's add to config */
	if(loadModConf->tail == NULL) {
		loadModConf->tail = loadModConf->root = inst;
	} else {
		loadModConf->tail->next = inst;
		loadModConf->tail = inst;
	}

	/* some legacy conf processing */
	free(cs.pLogHostName); /* reset hostname for next socket */
	cs.pLogHostName = NULL;

finalize_it:
	RETiRet;
}


/* add an additional listen socket. Socket names are added
 * until the array is filled up. It is never reset, only at
 * module unload.
 * TODO: we should change the array to a list so that we
 * can support any number of listen socket names.
 * rgerhards, 2007-12-20
 * added capability to specify hostname for socket -- rgerhards, 2008-08-01
 */
static rsRetVal
addListner(instanceConf_t *inst)
{
	DEFiRet;

	if(nfd < MAXFUNIX) {
		if(*inst->sockName == ':') {
			listeners[nfd].bParseHost = 1;
		} else {
			listeners[nfd].bParseHost = 0;
		}
		CHKiRet(prop.Construct(&(listeners[nfd].hostName)));
		if(inst->pLogHostName == NULL) {
			CHKiRet(prop.SetString(listeners[nfd].hostName, glbl.GetLocalHostName(),
				ustrlen(glbl.GetLocalHostName())));
		} else {
			CHKiRet(prop.SetString(listeners[nfd].hostName, inst->pLogHostName, ustrlen(inst->pLogHostName)));
		}
		CHKiRet(prop.ConstructFinalize(listeners[nfd].hostName));
		if(inst->ratelimitInterval > 0) {
			if((listeners[nfd].ht = create_hashtable(100, hash_from_key_fn, key_equals_fn, NULL)) == NULL) {
				/* in this case, we simply turn off rate-limiting */
				dbgprintf("imuxsock: turning off rate limiting because we could not "
					  "create hash table\n");
				inst->ratelimitInterval = 0;
			}
		}
<<<<<<< HEAD
		listeners[nfd].ratelimitInterval = inst->ratelimitInterval;
		listeners[nfd].ratelimitBurst = inst->ratelimitBurst;
		listeners[nfd].ratelimitSev = inst->ratelimitSeverity;
		listeners[nfd].flowCtl = inst->bUseFlowCtl ? eFLOWCTL_LIGHT_DELAY : eFLOWCTL_NO_DELAY;
		listeners[nfd].flags = inst->bIgnoreTimestamp ? IGNDATE : NOFLAG;
		listeners[nfd].bCreatePath = inst->bCreatePath;
		listeners[nfd].sockName = ustrdup(inst->sockName);
		listeners[nfd].bUseCreds = (inst->bWritePid || inst->ratelimitInterval) ? 1 : 0;
		listeners[nfd].bWritePid = inst->bWritePid;
		listeners[nfd].bUseSysTimeStamp = inst->bUseSysTimeStamp;
=======
		listeners[nfd].ratelimitInterval = ratelimitInterval;
		listeners[nfd].ratelimitBurst = ratelimitBurst;
		listeners[nfd].ratelimitSev = ratelimitSeverity;
		listeners[nfd].flowCtl = bUseFlowCtl ? eFLOWCTL_LIGHT_DELAY : eFLOWCTL_NO_DELAY;
		listeners[nfd].flags = bIgnoreTimestamp ? IGNDATE : NOFLAG;
		listeners[nfd].bCreatePath = bCreatePath;
		listeners[nfd].sockName = pNewVal;
		listeners[nfd].bUseCreds = (bWritePid || ratelimitInterval) ? 1 : 0;
		listeners[nfd].bWritePid = bWritePid;
		listeners[nfd].bUseSysTimeStamp = bUseSysTimeStamp;
>>>>>>> 0c7604dc
		nfd++;
	} else {
		errmsg.LogError(0, NO_ERRCODE, "Out of unix socket name descriptors, ignoring %s\n",
			 inst->sockName);
	}

finalize_it:
	RETiRet;
}


/* discard all log sockets except for "socket" 0. Data for it comes from
 * the constant memory pool - and if not, it is freeed via some other pointer.
 */
static rsRetVal discardLogSockets(void)
{
	int i;

        for (i = 1; i < nfd; i++) {
		if(listeners[i].sockName != NULL) {
			free(listeners[i].sockName);
			listeners[i].sockName = NULL;
		}
		if(listeners[i].hostName != NULL) {
			prop.Destruct(&(listeners[i].hostName));
		}
		if(listeners[i].ht != NULL) {
			hashtable_destroy(listeners[i].ht, 1); /* 1 => free all values automatically */
		}
	}

	return RS_RET_OK;
}


/* used to create a log socket if NOT passed in via systemd. 
 */
static inline rsRetVal
createLogSocket(lstn_t *pLstn)
{
	struct sockaddr_un sunx;
	DEFiRet;

	unlink((char*)pLstn->sockName);
	memset(&sunx, 0, sizeof(sunx));
	sunx.sun_family = AF_UNIX;
	if(pLstn->bCreatePath) {
		makeFileParentDirs((uchar*)pLstn->sockName, ustrlen(pLstn->sockName), 0755, -1, -1, 0);
	}
	strncpy(sunx.sun_path, (char*)pLstn->sockName, sizeof(sunx.sun_path));
	pLstn->fd = socket(AF_UNIX, SOCK_DGRAM, 0);
	if(pLstn->fd < 0 || bind(pLstn->fd, (struct sockaddr *) &sunx, SUN_LEN(&sunx)) < 0 ||
	    chmod((char*)pLstn->sockName, 0666) < 0) {
		errmsg.LogError(errno, NO_ERRCODE, "cannot create '%s'", pLstn->sockName);
		dbgprintf("cannot create %s (%d).\n", pLstn->sockName, errno);
		close(pLstn->fd);
		pLstn->fd = -1;
		ABORT_FINALIZE(RS_RET_ERR_CRE_AFUX);
	}
finalize_it:
	RETiRet;
}


static inline rsRetVal
openLogSocket(lstn_t *pLstn)
{
	DEFiRet;
	int one;

	if(pLstn->sockName[0] == '\0')
		return -1;

	pLstn->fd = -1;

	if (sd_fds > 0) {
               /* Check if the current socket is a systemd activated one.
	        * If so, just use it.
		*/
		int fd;

		for (fd = SD_LISTEN_FDS_START; fd < SD_LISTEN_FDS_START + sd_fds; fd++) {
			if( sd_is_socket_unix(fd, SOCK_DGRAM, -1, (const char*) pLstn->sockName, 0) == 1) {
				/* ok, it matches -- just use as is */
				pLstn->fd = fd;

				dbgprintf("imuxsock: Acquired UNIX socket '%s' (fd %d) from systemd.\n",
					pLstn->sockName, pLstn->fd);
				break;
			}
			/*
			 * otherwise it either didn't matched *this* socket and
			 * we just continue to check the next one or there were
			 * an error and we will create a new socket bellow.
			 */
		}
	}

	if (pLstn->fd == -1) {
		CHKiRet(createLogSocket(pLstn));
	}

#	if HAVE_SCM_CREDENTIALS
	if(pLstn->bUseCreds) {
		one = 1;
		if(setsockopt(pLstn->fd, SOL_SOCKET, SO_PASSCRED, &one, (socklen_t) sizeof(one)) != 0) {
			errmsg.LogError(errno, NO_ERRCODE, "set SO_PASSCRED failed on '%s'", pLstn->sockName);
			pLstn->bUseCreds = 0;
		}
		if(setsockopt(pLstn->fd, SOL_SOCKET, SCM_CREDENTIALS, &one, sizeof(one)) != 0) {
			errmsg.LogError(errno, NO_ERRCODE, "set SCM_CREDENTIALS failed on '%s'", pLstn->sockName);
			pLstn->bUseCreds = 0;
		}
// TODO: move to its own #if
		if(setsockopt(pLstn->fd, SOL_SOCKET, SO_TIMESTAMP, &one, sizeof(one)) != 0) {
			errmsg.LogError(errno, NO_ERRCODE, "set SO_TIMESTAMP failed on '%s'", pLstn->sockName);
		}
	}
#	else /* HAVE_SCM_CREDENTIALS */
	pLstn->bUseCreds = 0;
#	endif /* HAVE_SCM_CREDENTIALS */

finalize_it:
	if(iRet != RS_RET_OK) {
		close(pLstn->fd);
		pLstn->fd = -1;
	}

	RETiRet;
}


/* find ratelimiter to use for this message. Currently, we use the
 * pid, but may change to cgroup later (probably via a config switch).
 * Returns NULL if not found or rate-limiting not activated for this
 * listener (the latter being a performance enhancement).
 */
static inline rsRetVal
findRatelimiter(lstn_t *pLstn, struct ucred *cred, rs_ratelimit_state_t **prl)
{
	rs_ratelimit_state_t *rl;
	int r;
	pid_t *keybuf;
	DEFiRet;

	if(cred == NULL)
		FINALIZE;
	if(pLstn->ratelimitInterval == 0) {
		*prl = NULL;
		FINALIZE;
	}

	rl = hashtable_search(pLstn->ht, &cred->pid);
	if(rl == NULL) {
		/* we need to add a new ratelimiter, process not seen before! */
		dbgprintf("imuxsock: no ratelimiter for pid %lu, creating one\n",
			  (unsigned long) cred->pid);
		STATSCOUNTER_INC(ctrNumRatelimiters, mutCtrNumRatelimiters);
		CHKmalloc(rl = malloc(sizeof(rs_ratelimit_state_t)));
		CHKmalloc(keybuf = malloc(sizeof(pid_t)));
		*keybuf = cred->pid;
		initRatelimitState(rl, pLstn->ratelimitInterval, pLstn->ratelimitBurst);
		r = hashtable_insert(pLstn->ht, keybuf, rl);
		if(r == 0)
			ABORT_FINALIZE(RS_RET_OUT_OF_MEMORY);
	}

	*prl = rl;

finalize_it:
	RETiRet;
}


/* patch correct pid into tag. bufTAG MUST be CONF_TAG_MAXSIZE long!
 */
static inline void
fixPID(uchar *bufTAG, int *lenTag, struct ucred *cred)
{
	int i;
	char bufPID[16];
	int lenPID;

	if(cred == NULL)
		return;
	
	lenPID = snprintf(bufPID, sizeof(bufPID), "[%lu]:", (unsigned long) cred->pid);

	for(i = *lenTag ; i >= 0  && bufTAG[i] != '[' ; --i)
		/*JUST SKIP*/;

	if(i < 0)
		i = *lenTag - 1; /* go right at end of TAG, pid was not present (-1 for ':') */
	
	if(i + lenPID > CONF_TAG_MAXSIZE)
		return; /* do not touch, as things would break */

	memcpy(bufTAG + i, bufPID, lenPID);
	*lenTag = i + lenPID;
}


/* submit received message to the queue engine
 * We now parse the message according to expected format so that we
 * can also mangle it if necessary.
 */
static inline rsRetVal
SubmitMsg(uchar *pRcv, int lenRcv, lstn_t *pLstn, struct ucred *cred, struct timeval *ts)
{
	msg_t *pMsg;
	int lenMsg;
	int offs;
	int i;
	uchar *parse;
	int pri;
	int facil;
	int sever;
	uchar bufParseTAG[CONF_TAG_MAXSIZE];
	struct syslogTime st;
	time_t tt;
	rs_ratelimit_state_t *ratelimiter = NULL;
	DEFiRet;

	/* TODO: handle format errors?? */
	/* we need to parse the pri first, because we need the severity for
	 * rate-limiting as well.
	 */
	parse = pRcv;
	lenMsg = lenRcv;
	offs = 1; /* '<' */
	
	parse++;
	pri = 0;
	while(offs < lenMsg && isdigit(*parse)) {
		pri = pri * 10 + *parse - '0';
		++parse;
		++offs;
	} 
	facil = LOG_FAC(pri);
	sever = LOG_PRI(pri);

	if(sever >= pLstn->ratelimitSev) {
		/* note: if cred == NULL, then ratelimiter == NULL as well! */
		findRatelimiter(pLstn, cred, &ratelimiter); /* ignore error, better so than others... */
	}

	if(ts == NULL) {
		datetime.getCurrTime(&st, &tt);
	} else {
		datetime.timeval2syslogTime(ts, &st);
		tt = ts->tv_sec;
	}

	if(ratelimiter != NULL && !withinRatelimit(ratelimiter, tt, cred->pid)) {
		STATSCOUNTER_INC(ctrLostRatelimit, mutCtrLostRatelimit);
		FINALIZE;
	}

	/* we now create our own message object and submit it to the queue */
	CHKiRet(msgConstructWithTime(&pMsg, &st, tt));
	MsgSetRawMsg(pMsg, (char*)pRcv, lenRcv);
	parser.SanitizeMsg(pMsg);
	lenMsg = pMsg->iLenRawMsg - offs;
	MsgSetInputName(pMsg, pInputName);
	MsgSetFlowControlType(pMsg, pLstn->flowCtl);

	pMsg->iFacility = facil;
	pMsg->iSeverity = sever;
	MsgSetAfterPRIOffs(pMsg, offs);

	parse++; lenMsg--; /* '>' */

	if(ts == NULL) {
<<<<<<< HEAD
		if(datetime.ParseTIMESTAMP3164(&(pMsg->tTIMESTAMP), &parse, &lenMsg) != RS_RET_OK) {
			DBGPRINTF("we have a problem, invalid timestamp in msg!\n");
=======
		if((pLstn->flags & IGNDATE)) {
			parse += 16; /* just skip timestamp */
			lenMsg -= 16;
		} else {
			if(datetime.ParseTIMESTAMP3164(&(pMsg->tTIMESTAMP), &parse, &lenMsg) != RS_RET_OK) {
				DBGPRINTF("we have a problem, invalid timestamp in msg!\n");
			}
>>>>>>> 0c7604dc
		}
	} else { /* if we pulled the time from the system, we need to update the message text */
		if(lenMsg >= 16) {
			/* RFC3164 timestamp is 16 bytes long, so assuming a valid stamp,
			 * we can fixup the message. If the part is smaller, the stamp can
			 * not be valid and we do not touch the message. Note that there may
			 * be some scenarios where the message is larg enough but the stamp is
			 * still invalid. In those cases we will destruct part of the message,
			 * but this case is considered extremely unlikely and thus not handled
			 * specifically. -- rgerhards, 2011-06-20
			 */
			datetime.formatTimestamp3164(&st, (char*)parse, 0);
			parse[15] = ' '; /* re-write \0 from fromatTimestamp3164 by SP */
			/* update "counters" to reflect processed timestamp */
			parse += 16;
			lenMsg -= 16;
		}
	}

	/* pull tag */

	i = 0;
	while(lenMsg > 0 && *parse != ' ' && i < CONF_TAG_MAXSIZE - 1) {
		bufParseTAG[i++] = *parse++;
		--lenMsg;
	}
	bufParseTAG[i] = '\0';	/* terminate string */
	if(pLstn->bWritePid)
		fixPID(bufParseTAG, &i, cred);
	MsgSetTAG(pMsg, bufParseTAG, i);

	MsgSetMSGoffs(pMsg, pMsg->iLenRawMsg - lenMsg);

	if(pLstn->bParseHost) {
		pMsg->msgFlags  = pLstn->flags | PARSE_HOSTNAME;
	} else {
		pMsg->msgFlags  = pLstn->flags;
	}

	MsgSetRcvFrom(pMsg, pLstn->hostName);
	CHKiRet(MsgSetRcvFromIP(pMsg, pLocalHostIP));
	CHKiRet(submitMsg(pMsg));

	STATSCOUNTER_INC(ctrSubmit, mutCtrSubmit);
finalize_it:
	RETiRet;
}


/* This function receives data from a socket indicated to be ready
 * to receive and submits the message received for processing.
 * rgerhards, 2007-12-20
 * Interface changed so that this function is passed the array index
 * of the socket which is to be processed. This eases access to the
 * growing number of properties. -- rgerhards, 2008-08-01
 */
static rsRetVal readSocket(lstn_t *pLstn)
{
	DEFiRet;
	int iRcvd;
	int iMaxLine;
	struct msghdr msgh;
	struct iovec msgiov;
#	if HAVE_SCM_CREDENTIALS
	struct cmsghdr *cm;
#	endif
	struct ucred *cred;
	struct timeval *ts;
	uchar bufRcv[4096+1];
	char aux[128];
	uchar *pRcv = NULL; /* receive buffer */

	assert(pLstn->fd >= 0);

	iMaxLine = glbl.GetMaxLine();

	/* we optimize performance: if iMaxLine is below 4K (which it is in almost all
	 * cases, we use a fixed buffer on the stack. Only if it is higher, heap memory
	 * is used. We could use alloca() to achive a similar aspect, but there are so
	 * many issues with alloca() that I do not want to take that route.
	 * rgerhards, 2008-09-02
	 */
	if((size_t) iMaxLine < sizeof(bufRcv) - 1) {
		pRcv = bufRcv;
	} else {
		CHKmalloc(pRcv = (uchar*) MALLOC(sizeof(uchar) * (iMaxLine + 1)));
	}

	memset(&msgh, 0, sizeof(msgh));
	memset(&msgiov, 0, sizeof(msgiov));
#	if HAVE_SCM_CREDENTIALS
	if(pLstn->bUseCreds) {
		memset(&aux, 0, sizeof(aux));
		msgh.msg_control = aux;
		msgh.msg_controllen = sizeof(aux);
	}
#	endif
	msgiov.iov_base = pRcv;
	msgiov.iov_len = iMaxLine;
	msgh.msg_iov = &msgiov;
	msgh.msg_iovlen = 1;
	iRcvd = recvmsg(pLstn->fd, &msgh, MSG_DONTWAIT);
 
	dbgprintf("Message from UNIX socket: #%d\n", pLstn->fd);
	if(iRcvd > 0) {
		cred = NULL;
		ts = NULL;
		if(pLstn->bUseCreds || pLstn->bUseSysTimeStamp) {
			dbgprintf("XXX: pre CM loop, length of control message %d\n", (int) msgh.msg_controllen);
			for(cm = CMSG_FIRSTHDR(&msgh); cm; cm = CMSG_NXTHDR(&msgh, cm)) {
				dbgprintf("XXX: in CM loop, %d, %d\n", cm->cmsg_level, cm->cmsg_type);
#				if HAVE_SCM_CREDENTIALS
				if(   pLstn->bUseCreds
				   && cm->cmsg_level == SOL_SOCKET && cm->cmsg_type == SCM_CREDENTIALS) {
					cred = (struct ucred*) CMSG_DATA(cm);
					dbgprintf("XXX: got credentials pid %d\n", (int) cred->pid);
					break;
				}
#				endif /* HAVE_SCM_CREDENTIALS */
#				if HAVE_SO_TIMESTAMP
				if(   pLstn->bUseSysTimeStamp 
				   && cm->cmsg_level == SOL_SOCKET && cm->cmsg_type == SO_TIMESTAMP) {
					ts = (struct timeval *)CMSG_DATA(cm);
					dbgprintf("XXX: got timestamp %ld.%ld\n",
					  	(long) ts->tv_sec, (long) ts->tv_usec);
					break;
				}
#				endif /* HAVE_SO_TIMESTAMP */
			}
			dbgprintf("XXX: post CM loop\n");
		}
		CHKiRet(SubmitMsg(pRcv, iRcvd, pLstn, cred, ts));
	} else if(iRcvd < 0 && errno != EINTR) {
		char errStr[1024];
		rs_strerror_r(errno, errStr, sizeof(errStr));
		dbgprintf("UNIX socket error: %d = %s.\n", errno, errStr);
		errmsg.LogError(errno, NO_ERRCODE, "imuxsock: recvfrom UNIX");
	}

finalize_it:
	if(pRcv != NULL && (size_t) iMaxLine >= sizeof(bufRcv) - 1)
		free(pRcv);

	RETiRet;
}


/* activate current listeners */
static inline rsRetVal
activateListeners()
{
	register int i;
	int actSocks;
	DEFiRet;

	/* first apply some config settings */
#	ifdef OS_SOLARIS
		/* under solaris, we must NEVER process the local log socket, because
		 * it is implemented there differently. If we used it, we would actually
		 * delete it and render the system partly unusable. So don't do that.
		 * rgerhards, 2010-03-26
		 */
		startIndexUxLocalSockets = 1;
#	else
		startIndexUxLocalSockets = runModConf->bOmitLocalLogging ? 1 : 0;
#	endif
	if(runModConf->pLogSockName != NULL)
		listeners[0].sockName = runModConf->pLogSockName;
	if(runModConf->ratelimitIntervalSysSock > 0) {
		if((listeners[0].ht = create_hashtable(100, hash_from_key_fn, key_equals_fn, NULL)) == NULL) {
			/* in this case, we simply turn of rate-limiting */
			errmsg.LogError(0, NO_ERRCODE, "imuxsock: turning off rate limiting because we could not "
				  "create hash table\n");
			runModConf->ratelimitIntervalSysSock = 0;
		}
	}
	listeners[0].ratelimitInterval = runModConf->ratelimitIntervalSysSock;
	listeners[0].ratelimitBurst = runModConf->ratelimitBurstSysSock;
	listeners[0].ratelimitSev = runModConf->ratelimitSeveritySysSock;
	listeners[0].bUseCreds = (runModConf->bWritePidSysSock || runModConf->ratelimitIntervalSysSock) ? 1 : 0;
	listeners[0].bWritePid = runModConf->bWritePidSysSock;
	listeners[0].bUseSysTimeStamp = runModConf->bUseSysTimeStamp;

	sd_fds = sd_listen_fds(0);
	if(sd_fds < 0) {
		errmsg.LogError(-sd_fds, NO_ERRCODE, "imuxsock: Failed to acquire systemd socket");
		ABORT_FINALIZE(RS_RET_ERR_CRE_AFUX);
	}

	/* initialize and return if will run or not */
	actSocks = 0;
	for (i = startIndexUxLocalSockets ; i < nfd ; i++) {
		if(openLogSocket(&(listeners[i])) == RS_RET_OK) {
			++actSocks;
			dbgprintf("imuxsock: Opened UNIX socket '%s' (fd %d).\n",
				  listeners[i].sockName, listeners[i].fd);
		}
	}

	if(actSocks == 0) {
		errmsg.LogError(0, NO_ERRCODE, "imuxsock does not run because we could not aquire any socket\n");
		ABORT_FINALIZE(RS_RET_ERR);
	}

finalize_it:
	RETiRet;
}



BEGINbeginCnfLoad
CODESTARTbeginCnfLoad
	loadModConf = pModConf;
	pModConf->pConf = pConf;
	/* reset legacy config vars */
	resetConfigVariables(NULL, NULL);
ENDbeginCnfLoad


BEGINendCnfLoad
CODESTARTendCnfLoad
	/* persist module-specific settings from legacy config system */
	loadModConf->bOmitLocalLogging = cs.bOmitLocalLogging;
	loadModConf->pLogSockName = cs.pLogSockName;

	loadModConf = NULL; /* done loading */
	/* free legacy config vars */
	free(cs.pLogHostName);
	cs.pLogSockName = NULL;
	cs.pLogHostName = NULL;
ENDendCnfLoad


BEGINcheckCnf
CODESTARTcheckCnf
ENDcheckCnf


BEGINactivateCnfPrePrivDrop
	instanceConf_t *inst;
CODESTARTactivateCnfPrePrivDrop
	runModConf = pModConf;
	for(inst = runModConf->root ; inst != NULL ; inst = inst->next) {
		addListner(inst);
	}
	CHKiRet(activateListeners());
finalize_it:
ENDactivateCnfPrePrivDrop


BEGINactivateCnf
CODESTARTactivateCnf
ENDactivateCnf


BEGINfreeCnf
CODESTARTfreeCnf
	free(pModConf->pLogSockName);
ENDfreeCnf


/* This function is called to gather input. */
BEGINrunInput
	int maxfds;
	int nfds;
	int i;
	int fd;
#ifdef USE_UNLIMITED_SELECT
        fd_set  *pReadfds = malloc(glbl.GetFdSetSize());
#else
        fd_set  readfds;
        fd_set *pReadfds = &readfds;
#endif

CODESTARTrunInput
	/* this is an endless loop - it is terminated when the thread is
	 * signalled to do so. This, however, is handled by the framework,
	 * right into the sleep below.
	 */
	while(1) {
		/* Add the Unix Domain Sockets to the list of read
		 * descriptors.
		 * rgerhards 2005-08-01: we must now check if there are
		 * any local sockets to listen to at all. If the -o option
		 * is given without -a, we do not need to listen at all..
		 */
	        maxfds = 0;
	        FD_ZERO (pReadfds);
		/* Copy master connections */
		for (i = startIndexUxLocalSockets; i < nfd; i++) {
			if (listeners[i].fd!= -1) {
				FD_SET(listeners[i].fd, pReadfds);
				if(listeners[i].fd > maxfds)
					maxfds=listeners[i].fd;
			}
		}

		if(Debug) {
			dbgprintf("--------imuxsock calling select, active file descriptors (max %d): ", maxfds);
			for (nfds= 0; nfds <= maxfds; ++nfds)
				if ( FD_ISSET(nfds, pReadfds) )
					dbgprintf("%d ", nfds);
			dbgprintf("\n");
		}

		/* wait for io to become ready */
		nfds = select(maxfds+1, (fd_set *) pReadfds, NULL, NULL, NULL);
		if(glbl.GetGlobalInputTermState() == 1)
			break; /* terminate input! */

		for (i = 0; i < nfd && nfds > 0; i++) {
			if(glbl.GetGlobalInputTermState() == 1)
				ABORT_FINALIZE(RS_RET_FORCE_TERM); /* terminate input! */
			if ((fd = listeners[i].fd) != -1 && FD_ISSET(fd, pReadfds)) {
				readSocket(&(listeners[i]));
				--nfds; /* indicate we have processed one */
			}
		}
	}

finalize_it:
	freeFdSet(pReadfds);
	RETiRet;
ENDrunInput


BEGINwillRun
CODESTARTwillRun
<<<<<<< HEAD
=======
	register int i;
	int actSocks;

	/* first apply some config settings */
#	ifdef OS_SOLARIS
		/* under solaris, we must NEVER process the local log socket, because
		 * it is implemented there differently. If we used it, we would actually
		 * delete it and render the system partly unusable. So don't do that.
		 * rgerhards, 2010-03-26
		 */
		startIndexUxLocalSockets = 1;
#	else
		startIndexUxLocalSockets = bOmitLocalLogging ? 1 : 0;
#	endif
	if(pLogSockName != NULL)
		listeners[0].sockName = pLogSockName;
	if(ratelimitIntervalSysSock > 0) {
		if((listeners[0].ht = create_hashtable(100, hash_from_key_fn, key_equals_fn, NULL)) == NULL) {
			/* in this case, we simply turn of rate-limiting */
			dbgprintf("imuxsock: turning off rate limiting because we could not "
				  "create hash table\n");
			ratelimitIntervalSysSock = 0;
		}
	}
	listeners[0].ratelimitInterval = ratelimitIntervalSysSock;
	listeners[0].ratelimitBurst = ratelimitBurstSysSock;
	listeners[0].ratelimitSev = ratelimitSeveritySysSock;
	listeners[0].bUseCreds = (bWritePidSysSock || ratelimitIntervalSysSock) ? 1 : 0;
	listeners[0].bWritePid = bWritePidSysSock;
	listeners[0].bUseSysTimeStamp = bUseSysTimeStampSysSock;

	sd_fds = sd_listen_fds(0);
	if (sd_fds < 0) {
		errmsg.LogError(-sd_fds, NO_ERRCODE, "imuxsock: Failed to acquire systemd socket");
		ABORT_FINALIZE(RS_RET_ERR_CRE_AFUX);
	}

	/* initialize and return if will run or not */
	actSocks = 0;
	for (i = startIndexUxLocalSockets ; i < nfd ; i++) {
		if(openLogSocket(&(listeners[i])) == RS_RET_OK) {
			++actSocks;
			dbgprintf("imuxsock: Opened UNIX socket '%s' (fd %d).\n", listeners[i].sockName, listeners[i].fd);
		}
	}

	if(actSocks == 0) {
		errmsg.LogError(0, NO_ERRCODE, "imuxsock does not run because we could not aquire any socket\n");
		ABORT_FINALIZE(RS_RET_ERR);
	}

	/* we need to create the inputName property (only once during our lifetime) */
	CHKiRet(prop.Construct(&pInputName));
	CHKiRet(prop.SetString(pInputName, UCHAR_CONSTANT("imuxsock"), sizeof("imuxsock") - 1));
	CHKiRet(prop.ConstructFinalize(pInputName));

finalize_it:
>>>>>>> 0c7604dc
ENDwillRun


BEGINafterRun
	int i;
CODESTARTafterRun
	/* do cleanup here */
	/* Close the UNIX sockets. */
       for (i = 0; i < nfd; i++)
		if (listeners[i].fd != -1)
			close(listeners[i].fd);

       /* Clean-up files. */
       for(i = startIndexUxLocalSockets; i < nfd; i++)
		if (listeners[i].sockName && listeners[i].fd != -1) {

			/* If systemd passed us a socket it is systemd's job to clean it up.
			 * Do not unlink it -- we will get same socket (node) from systemd
			 * e.g. on restart again.
			 */
			if (sd_fds > 0 &&
			    listeners[i].fd >= SD_LISTEN_FDS_START &&
			    listeners[i].fd <  SD_LISTEN_FDS_START + sd_fds)
				continue;

			DBGPRINTF("imuxsock: unlinking unix socket file[%d] %s\n", i, listeners[i].sockName);
			unlink((char*) listeners[i].sockName);
		}

	discardLogSockets();
	nfd = 1;
ENDafterRun


BEGINmodExit
CODESTARTmodExit
	if(pInputName != NULL)
		prop.Destruct(&pInputName);

	statsobj.Destruct(&modStats);

	objRelease(parser, CORE_COMPONENT);
	objRelease(glbl, CORE_COMPONENT);
	objRelease(errmsg, CORE_COMPONENT);
	objRelease(prop, CORE_COMPONENT);
	objRelease(statsobj, CORE_COMPONENT);
	objRelease(datetime, CORE_COMPONENT);
ENDmodExit


BEGINisCompatibleWithFeature
CODESTARTisCompatibleWithFeature
	if(eFeat == sFEATURENonCancelInputTermination)
		iRet = RS_RET_OK;
ENDisCompatibleWithFeature


BEGINqueryEtryPt
CODESTARTqueryEtryPt
CODEqueryEtryPt_STD_IMOD_QUERIES
CODEqueryEtryPt_STD_CONF2_QUERIES
CODEqueryEtryPt_STD_CONF2_PREPRIVDROP_QUERIES
CODEqueryEtryPt_IsCompatibleWithFeature_IF_OMOD_QUERIES
ENDqueryEtryPt

static rsRetVal resetConfigVariables(uchar __attribute__((unused)) *pp, void __attribute__((unused)) *pVal)
{
<<<<<<< HEAD
	free(cs.pLogSockName);
	cs.pLogSockName = NULL;
	free(cs.pLogHostName);
	cs.bOmitLocalLogging = 0;
	cs.pLogHostName = NULL;
	cs.bIgnoreTimestamp = 1;
	cs.bUseFlowCtl = 0;
	cs.bUseSysTimeStamp = 1;
	cs.bUseSysTimeStampSysSock = 1;
	cs.bWritePid = 0;
	cs.bWritePidSysSock = 0;
	cs.bCreatePath = DFLT_bCreatePath;
	cs.ratelimitInterval = DFLT_ratelimitInterval;
	cs.ratelimitIntervalSysSock = DFLT_ratelimitInterval;
	cs.ratelimitBurst = DFLT_ratelimitBurst;
	cs.ratelimitBurstSysSock = DFLT_ratelimitBurst;
	cs.ratelimitSeverity = DFLT_ratelimitSeverity;
	cs.ratelimitSeveritySysSock = DFLT_ratelimitSeverity;
=======
	bOmitLocalLogging = 0;
	if(pLogSockName != NULL) {
		free(pLogSockName);
		pLogSockName = NULL;
	}
	if(pLogHostName != NULL) {
		free(pLogHostName);
		pLogHostName = NULL;
	}

	discardLogSockets();
	nfd = 1;
	bIgnoreTimestamp = 1;
	bUseFlowCtl = 0;
	bWritePid = 0;
	bWritePidSysSock = 0;
	bUseSysTimeStamp = 1;
	bUseSysTimeStampSysSock = 1;
	bCreatePath = DFLT_bCreatePath;
	ratelimitInterval = DFLT_ratelimitInterval;
	ratelimitIntervalSysSock = DFLT_ratelimitInterval;
	ratelimitBurst = DFLT_ratelimitBurst;
	ratelimitBurstSysSock = DFLT_ratelimitBurst;
	ratelimitSeverity = DFLT_ratelimitSeverity;
	ratelimitSeveritySysSock = DFLT_ratelimitSeverity;
>>>>>>> 0c7604dc

	return RS_RET_OK;
}


BEGINmodInit()
	int i;
CODESTARTmodInit
	*ipIFVersProvided = CURR_MOD_IF_VERSION; /* we only support the current interface specification */
CODEmodInit_QueryRegCFSLineHdlr
	CHKiRet(objUse(errmsg, CORE_COMPONENT));
	CHKiRet(objUse(glbl, CORE_COMPONENT));
	CHKiRet(objUse(prop, CORE_COMPONENT));
	CHKiRet(objUse(statsobj, CORE_COMPONENT));
	CHKiRet(objUse(datetime, CORE_COMPONENT));
	CHKiRet(objUse(parser, CORE_COMPONENT));

	dbgprintf("imuxsock version %s initializing\n", PACKAGE_VERSION);

	/* init legacy config vars */
	cs.pLogSockName = NULL;
	cs.pLogHostName = NULL;	/* host name to use with this socket */

	/* we need to create the inputName property (only once during our lifetime) */
	CHKiRet(prop.Construct(&pInputName));
	CHKiRet(prop.SetString(pInputName, UCHAR_CONSTANT("imuxsock"), sizeof("imuxsock") - 1));
	CHKiRet(prop.ConstructFinalize(pInputName));

	/* init system log socket settings */
	listeners[0].flags = IGNDATE;
	listeners[0].sockName = UCHAR_CONSTANT(_PATH_LOG);
	listeners[0].hostName = NULL;
	listeners[0].flowCtl = eFLOWCTL_NO_DELAY;
	listeners[0].fd = -1;
	listeners[0].bParseHost = 0;
	listeners[0].bUseCreds = 0;
	listeners[0].bCreatePath = 0;
	listeners[0].bUseSysTimeStamp = 1;

	/* initialize socket names */
	for(i = 1 ; i < MAXFUNIX ; ++i) {
		listeners[i].sockName = NULL;
		listeners[i].fd  = -1;
	}

	CHKiRet(prop.Construct(&pLocalHostIP));
	CHKiRet(prop.SetString(pLocalHostIP, UCHAR_CONSTANT("127.0.0.1"), sizeof("127.0.0.1") - 1));
	CHKiRet(prop.ConstructFinalize(pLocalHostIP));

	/* now init listen socket zero, the local log socket */
	CHKiRet(prop.Construct(&(listeners[0].hostName)));
	CHKiRet(prop.SetString(listeners[0].hostName, glbl.GetLocalHostName(), ustrlen(glbl.GetLocalHostName())));
	CHKiRet(prop.ConstructFinalize(listeners[0].hostName));

	/* register config file handlers */
	CHKiRet(omsdRegCFSLineHdlr((uchar *)"omitlocallogging", 0, eCmdHdlrBinary,
		NULL, &cs.bOmitLocalLogging, STD_LOADABLE_MODULE_ID, eConfObjGlobal));
	CHKiRet(omsdRegCFSLineHdlr((uchar *)"inputunixlistensocketignoremsgtimestamp", 0, eCmdHdlrBinary,
		NULL, &cs.bIgnoreTimestamp, STD_LOADABLE_MODULE_ID, eConfObjGlobal));
	CHKiRet(omsdRegCFSLineHdlr((uchar *)"systemlogsocketname", 0, eCmdHdlrGetWord,
		NULL, &cs.pLogSockName, STD_LOADABLE_MODULE_ID, eConfObjGlobal));
	CHKiRet(omsdRegCFSLineHdlr((uchar *)"inputunixlistensockethostname", 0, eCmdHdlrGetWord,
		NULL, &cs.pLogHostName, STD_LOADABLE_MODULE_ID, eConfObjGlobal));
	CHKiRet(omsdRegCFSLineHdlr((uchar *)"inputunixlistensocketflowcontrol", 0, eCmdHdlrBinary,
		NULL, &cs.bUseFlowCtl, STD_LOADABLE_MODULE_ID, eConfObjGlobal));
	CHKiRet(omsdRegCFSLineHdlr((uchar *)"inputunixlistensocketcreatepath", 0, eCmdHdlrBinary,
<<<<<<< HEAD
		NULL, &cs.bCreatePath, STD_LOADABLE_MODULE_ID, eConfObjGlobal));
	CHKiRet(omsdRegCFSLineHdlr((uchar *)"inputunixlistensocketusesystimestamp", 0, eCmdHdlrBinary,
		NULL, &cs.bUseSysTimeStamp, STD_LOADABLE_MODULE_ID, eConfObjGlobal));
=======
		NULL, &bCreatePath, STD_LOADABLE_MODULE_ID));
	CHKiRet(omsdRegCFSLineHdlr((uchar *)"inputunixlistensocketusepidfromsystem", 0, eCmdHdlrBinary,
		NULL, &bWritePid, STD_LOADABLE_MODULE_ID));
	CHKiRet(omsdRegCFSLineHdlr((uchar *)"inputunixlistensocketusesystimestamp", 0, eCmdHdlrBinary,
		NULL, &bUseSysTimeStamp, STD_LOADABLE_MODULE_ID));
>>>>>>> 0c7604dc
	CHKiRet(omsdRegCFSLineHdlr((uchar *)"addunixlistensocket", 0, eCmdHdlrGetWord,
		addInstance, NULL, STD_LOADABLE_MODULE_ID, eConfObjGlobal));
	CHKiRet(omsdRegCFSLineHdlr((uchar *)"inputunixlistensocketusepidfromsystem", 0, eCmdHdlrBinary,
		NULL, &cs.bWritePid, STD_LOADABLE_MODULE_ID, eConfObjGlobal));
	CHKiRet(omsdRegCFSLineHdlr((uchar *)"imuxsockratelimitinterval", 0, eCmdHdlrInt,
		NULL, &cs.ratelimitInterval, STD_LOADABLE_MODULE_ID, eConfObjGlobal));
	CHKiRet(omsdRegCFSLineHdlr((uchar *)"imuxsockratelimitburst", 0, eCmdHdlrInt,
		NULL, &cs.ratelimitBurst, STD_LOADABLE_MODULE_ID, eConfObjGlobal));
	CHKiRet(omsdRegCFSLineHdlr((uchar *)"imuxsockratelimitseverity", 0, eCmdHdlrInt,
		NULL, &cs.ratelimitSeverity, STD_LOADABLE_MODULE_ID, eConfObjGlobal));
	CHKiRet(omsdRegCFSLineHdlr((uchar *)"resetconfigvariables", 1, eCmdHdlrCustomHandler,
		resetConfigVariables, NULL, STD_LOADABLE_MODULE_ID, eConfObjGlobal));
	/* the following one is a (dirty) trick: the system log socket is not added via
	 * an "addUnixListenSocket" config format. As such, it's properties can not be modified
	 * via $InputUnixListenSocket*". So we need to add a special directive
	 * for that. We should revisit all of that once we have the new config format...
	 * rgerhards, 2008-03-06
	 */
	CHKiRet(omsdRegCFSLineHdlr((uchar *)"systemlogsocketignoremsgtimestamp", 0, eCmdHdlrBinary,
		setSystemLogTimestampIgnore, NULL, STD_LOADABLE_MODULE_ID, eConfObjGlobal));
	CHKiRet(omsdRegCFSLineHdlr((uchar *)"systemlogsocketflowcontrol", 0, eCmdHdlrBinary,
<<<<<<< HEAD
		setSystemLogFlowControl, NULL, STD_LOADABLE_MODULE_ID, eConfObjGlobal));
	CHKiRet(omsdRegCFSLineHdlr((uchar *)"systemlogusesystimestamp", 0, eCmdHdlrBinary,
		NULL, &cs.bUseSysTimeStampSysSock, STD_LOADABLE_MODULE_ID, eConfObjGlobal));
=======
		setSystemLogFlowControl, NULL, STD_LOADABLE_MODULE_ID));
	CHKiRet(omsdRegCFSLineHdlr((uchar *)"systemlogusesystimestamp", 0, eCmdHdlrBinary,
		NULL, &bUseSysTimeStampSysSock, STD_LOADABLE_MODULE_ID));
>>>>>>> 0c7604dc
	CHKiRet(omsdRegCFSLineHdlr((uchar *)"systemlogusepidfromsystem", 0, eCmdHdlrBinary,
		NULL, &cs.bWritePidSysSock, STD_LOADABLE_MODULE_ID, eConfObjGlobal));
	CHKiRet(omsdRegCFSLineHdlr((uchar *)"systemlogratelimitinterval", 0, eCmdHdlrInt,
		NULL, &cs.ratelimitIntervalSysSock, STD_LOADABLE_MODULE_ID, eConfObjGlobal));
	CHKiRet(omsdRegCFSLineHdlr((uchar *)"systemlogratelimitburst", 0, eCmdHdlrInt,
		NULL, &cs.ratelimitBurstSysSock, STD_LOADABLE_MODULE_ID, eConfObjGlobal));
	CHKiRet(omsdRegCFSLineHdlr((uchar *)"systemlogratelimitseverity", 0, eCmdHdlrInt,
		NULL, &cs.ratelimitSeveritySysSock, STD_LOADABLE_MODULE_ID, eConfObjGlobal));
	
	/* support statistics gathering */
	CHKiRet(statsobj.Construct(&modStats));
	CHKiRet(statsobj.SetName(modStats, UCHAR_CONSTANT("imuxsock")));
	CHKiRet(statsobj.AddCounter(modStats, UCHAR_CONSTANT("submitted"),
		ctrType_IntCtr, &ctrSubmit));
	CHKiRet(statsobj.AddCounter(modStats, UCHAR_CONSTANT("ratelimit.discarded"),
		ctrType_IntCtr, &ctrLostRatelimit));
	CHKiRet(statsobj.AddCounter(modStats, UCHAR_CONSTANT("ratelimit.numratelimiters"),
		ctrType_IntCtr, &ctrNumRatelimiters));
	CHKiRet(statsobj.ConstructFinalize(modStats));

ENDmodInit
/* vim:set ai:
 */<|MERGE_RESOLUTION|>--- conflicted
+++ resolved
@@ -154,20 +154,7 @@
 static int nfd = 1; /* number of Unix sockets open / read-only after startup */
 static int sd_fds = 0;			/* number of systemd activated sockets */
 
-<<<<<<< HEAD
 /* config vars for legacy config system */
-=======
-/* config settings */
-static int bOmitLocalLogging = 0;
-static uchar *pLogSockName = NULL;
-static uchar *pLogHostName = NULL;	/* host name to use with this socket */
-static int bUseFlowCtl = 0;		/* use flow control or not (if yes, only LIGHT is used! */
-static int bIgnoreTimestamp = 1;	/* ignore timestamps present in the incoming message? */
-static int bWritePid = 0;		/* use credentials from recvmsg() and fixup PID in TAG */
-static int bWritePidSysSock = 0;	/* use credentials from recvmsg() and fixup PID in TAG */
-static int bUseSysTimeStamp = 1;	/* use timestamp from system (rather than from message) */
-static int bUseSysTimeStampSysSock = 1;	/* same, for system log socket */
->>>>>>> 0c7604dc
 #define DFLT_bCreatePath 0
 #define DFLT_ratelimitInterval 5
 #define DFLT_ratelimitBurst 200
@@ -392,7 +379,6 @@
 				inst->ratelimitInterval = 0;
 			}
 		}
-<<<<<<< HEAD
 		listeners[nfd].ratelimitInterval = inst->ratelimitInterval;
 		listeners[nfd].ratelimitBurst = inst->ratelimitBurst;
 		listeners[nfd].ratelimitSev = inst->ratelimitSeverity;
@@ -403,18 +389,6 @@
 		listeners[nfd].bUseCreds = (inst->bWritePid || inst->ratelimitInterval) ? 1 : 0;
 		listeners[nfd].bWritePid = inst->bWritePid;
 		listeners[nfd].bUseSysTimeStamp = inst->bUseSysTimeStamp;
-=======
-		listeners[nfd].ratelimitInterval = ratelimitInterval;
-		listeners[nfd].ratelimitBurst = ratelimitBurst;
-		listeners[nfd].ratelimitSev = ratelimitSeverity;
-		listeners[nfd].flowCtl = bUseFlowCtl ? eFLOWCTL_LIGHT_DELAY : eFLOWCTL_NO_DELAY;
-		listeners[nfd].flags = bIgnoreTimestamp ? IGNDATE : NOFLAG;
-		listeners[nfd].bCreatePath = bCreatePath;
-		listeners[nfd].sockName = pNewVal;
-		listeners[nfd].bUseCreds = (bWritePid || ratelimitInterval) ? 1 : 0;
-		listeners[nfd].bWritePid = bWritePid;
-		listeners[nfd].bUseSysTimeStamp = bUseSysTimeStamp;
->>>>>>> 0c7604dc
 		nfd++;
 	} else {
 		errmsg.LogError(0, NO_ERRCODE, "Out of unix socket name descriptors, ignoring %s\n",
@@ -688,10 +662,6 @@
 	parse++; lenMsg--; /* '>' */
 
 	if(ts == NULL) {
-<<<<<<< HEAD
-		if(datetime.ParseTIMESTAMP3164(&(pMsg->tTIMESTAMP), &parse, &lenMsg) != RS_RET_OK) {
-			DBGPRINTF("we have a problem, invalid timestamp in msg!\n");
-=======
 		if((pLstn->flags & IGNDATE)) {
 			parse += 16; /* just skip timestamp */
 			lenMsg -= 16;
@@ -699,7 +669,6 @@
 			if(datetime.ParseTIMESTAMP3164(&(pMsg->tTIMESTAMP), &parse, &lenMsg) != RS_RET_OK) {
 				DBGPRINTF("we have a problem, invalid timestamp in msg!\n");
 			}
->>>>>>> 0c7604dc
 		}
 	} else { /* if we pulled the time from the system, we need to update the message text */
 		if(lenMsg >= 16) {
@@ -1028,66 +997,6 @@
 
 BEGINwillRun
 CODESTARTwillRun
-<<<<<<< HEAD
-=======
-	register int i;
-	int actSocks;
-
-	/* first apply some config settings */
-#	ifdef OS_SOLARIS
-		/* under solaris, we must NEVER process the local log socket, because
-		 * it is implemented there differently. If we used it, we would actually
-		 * delete it and render the system partly unusable. So don't do that.
-		 * rgerhards, 2010-03-26
-		 */
-		startIndexUxLocalSockets = 1;
-#	else
-		startIndexUxLocalSockets = bOmitLocalLogging ? 1 : 0;
-#	endif
-	if(pLogSockName != NULL)
-		listeners[0].sockName = pLogSockName;
-	if(ratelimitIntervalSysSock > 0) {
-		if((listeners[0].ht = create_hashtable(100, hash_from_key_fn, key_equals_fn, NULL)) == NULL) {
-			/* in this case, we simply turn of rate-limiting */
-			dbgprintf("imuxsock: turning off rate limiting because we could not "
-				  "create hash table\n");
-			ratelimitIntervalSysSock = 0;
-		}
-	}
-	listeners[0].ratelimitInterval = ratelimitIntervalSysSock;
-	listeners[0].ratelimitBurst = ratelimitBurstSysSock;
-	listeners[0].ratelimitSev = ratelimitSeveritySysSock;
-	listeners[0].bUseCreds = (bWritePidSysSock || ratelimitIntervalSysSock) ? 1 : 0;
-	listeners[0].bWritePid = bWritePidSysSock;
-	listeners[0].bUseSysTimeStamp = bUseSysTimeStampSysSock;
-
-	sd_fds = sd_listen_fds(0);
-	if (sd_fds < 0) {
-		errmsg.LogError(-sd_fds, NO_ERRCODE, "imuxsock: Failed to acquire systemd socket");
-		ABORT_FINALIZE(RS_RET_ERR_CRE_AFUX);
-	}
-
-	/* initialize and return if will run or not */
-	actSocks = 0;
-	for (i = startIndexUxLocalSockets ; i < nfd ; i++) {
-		if(openLogSocket(&(listeners[i])) == RS_RET_OK) {
-			++actSocks;
-			dbgprintf("imuxsock: Opened UNIX socket '%s' (fd %d).\n", listeners[i].sockName, listeners[i].fd);
-		}
-	}
-
-	if(actSocks == 0) {
-		errmsg.LogError(0, NO_ERRCODE, "imuxsock does not run because we could not aquire any socket\n");
-		ABORT_FINALIZE(RS_RET_ERR);
-	}
-
-	/* we need to create the inputName property (only once during our lifetime) */
-	CHKiRet(prop.Construct(&pInputName));
-	CHKiRet(prop.SetString(pInputName, UCHAR_CONSTANT("imuxsock"), sizeof("imuxsock") - 1));
-	CHKiRet(prop.ConstructFinalize(pInputName));
-
-finalize_it:
->>>>>>> 0c7604dc
 ENDwillRun
 
 
@@ -1155,7 +1064,6 @@
 
 static rsRetVal resetConfigVariables(uchar __attribute__((unused)) *pp, void __attribute__((unused)) *pVal)
 {
-<<<<<<< HEAD
 	free(cs.pLogSockName);
 	cs.pLogSockName = NULL;
 	free(cs.pLogHostName);
@@ -1174,33 +1082,6 @@
 	cs.ratelimitBurstSysSock = DFLT_ratelimitBurst;
 	cs.ratelimitSeverity = DFLT_ratelimitSeverity;
 	cs.ratelimitSeveritySysSock = DFLT_ratelimitSeverity;
-=======
-	bOmitLocalLogging = 0;
-	if(pLogSockName != NULL) {
-		free(pLogSockName);
-		pLogSockName = NULL;
-	}
-	if(pLogHostName != NULL) {
-		free(pLogHostName);
-		pLogHostName = NULL;
-	}
-
-	discardLogSockets();
-	nfd = 1;
-	bIgnoreTimestamp = 1;
-	bUseFlowCtl = 0;
-	bWritePid = 0;
-	bWritePidSysSock = 0;
-	bUseSysTimeStamp = 1;
-	bUseSysTimeStampSysSock = 1;
-	bCreatePath = DFLT_bCreatePath;
-	ratelimitInterval = DFLT_ratelimitInterval;
-	ratelimitIntervalSysSock = DFLT_ratelimitInterval;
-	ratelimitBurst = DFLT_ratelimitBurst;
-	ratelimitBurstSysSock = DFLT_ratelimitBurst;
-	ratelimitSeverity = DFLT_ratelimitSeverity;
-	ratelimitSeveritySysSock = DFLT_ratelimitSeverity;
->>>>>>> 0c7604dc
 
 	return RS_RET_OK;
 }
@@ -1267,17 +1148,9 @@
 	CHKiRet(omsdRegCFSLineHdlr((uchar *)"inputunixlistensocketflowcontrol", 0, eCmdHdlrBinary,
 		NULL, &cs.bUseFlowCtl, STD_LOADABLE_MODULE_ID, eConfObjGlobal));
 	CHKiRet(omsdRegCFSLineHdlr((uchar *)"inputunixlistensocketcreatepath", 0, eCmdHdlrBinary,
-<<<<<<< HEAD
 		NULL, &cs.bCreatePath, STD_LOADABLE_MODULE_ID, eConfObjGlobal));
 	CHKiRet(omsdRegCFSLineHdlr((uchar *)"inputunixlistensocketusesystimestamp", 0, eCmdHdlrBinary,
 		NULL, &cs.bUseSysTimeStamp, STD_LOADABLE_MODULE_ID, eConfObjGlobal));
-=======
-		NULL, &bCreatePath, STD_LOADABLE_MODULE_ID));
-	CHKiRet(omsdRegCFSLineHdlr((uchar *)"inputunixlistensocketusepidfromsystem", 0, eCmdHdlrBinary,
-		NULL, &bWritePid, STD_LOADABLE_MODULE_ID));
-	CHKiRet(omsdRegCFSLineHdlr((uchar *)"inputunixlistensocketusesystimestamp", 0, eCmdHdlrBinary,
-		NULL, &bUseSysTimeStamp, STD_LOADABLE_MODULE_ID));
->>>>>>> 0c7604dc
 	CHKiRet(omsdRegCFSLineHdlr((uchar *)"addunixlistensocket", 0, eCmdHdlrGetWord,
 		addInstance, NULL, STD_LOADABLE_MODULE_ID, eConfObjGlobal));
 	CHKiRet(omsdRegCFSLineHdlr((uchar *)"inputunixlistensocketusepidfromsystem", 0, eCmdHdlrBinary,
@@ -1299,15 +1172,9 @@
 	CHKiRet(omsdRegCFSLineHdlr((uchar *)"systemlogsocketignoremsgtimestamp", 0, eCmdHdlrBinary,
 		setSystemLogTimestampIgnore, NULL, STD_LOADABLE_MODULE_ID, eConfObjGlobal));
 	CHKiRet(omsdRegCFSLineHdlr((uchar *)"systemlogsocketflowcontrol", 0, eCmdHdlrBinary,
-<<<<<<< HEAD
 		setSystemLogFlowControl, NULL, STD_LOADABLE_MODULE_ID, eConfObjGlobal));
 	CHKiRet(omsdRegCFSLineHdlr((uchar *)"systemlogusesystimestamp", 0, eCmdHdlrBinary,
 		NULL, &cs.bUseSysTimeStampSysSock, STD_LOADABLE_MODULE_ID, eConfObjGlobal));
-=======
-		setSystemLogFlowControl, NULL, STD_LOADABLE_MODULE_ID));
-	CHKiRet(omsdRegCFSLineHdlr((uchar *)"systemlogusesystimestamp", 0, eCmdHdlrBinary,
-		NULL, &bUseSysTimeStampSysSock, STD_LOADABLE_MODULE_ID));
->>>>>>> 0c7604dc
 	CHKiRet(omsdRegCFSLineHdlr((uchar *)"systemlogusepidfromsystem", 0, eCmdHdlrBinary,
 		NULL, &cs.bWritePidSysSock, STD_LOADABLE_MODULE_ID, eConfObjGlobal));
 	CHKiRet(omsdRegCFSLineHdlr((uchar *)"systemlogratelimitinterval", 0, eCmdHdlrInt,
