/* imtcp.c
 * This is the implementation of the TCP input module.
 *
 * File begun on 2007-12-21 by RGerhards (extracted from syslogd.c)
 *
 * Copyright 2007-2011 Rainer Gerhards and Adiscon GmbH.
 *
 * This file is part of rsyslog.
 *
 * Rsyslog is free software: you can redistribute it and/or modify
 * it under the terms of the GNU General Public License as published by
 * the Free Software Foundation, either version 3 of the License, or
 * (at your option) any later version.
 *
 * Rsyslog is distributed in the hope that it will be useful,
 * but WITHOUT ANY WARRANTY; without even the implied warranty of
 * MERCHANTABILITY or FITNESS FOR A PARTICULAR PURPOSE.  See the
 * GNU General Public License for more details.
 *
 * You should have received a copy of the GNU General Public License
 * along with Rsyslog.  If not, see <http://www.gnu.org/licenses/>.
 *
 * A copy of the GPL can be found in the file "COPYING" in this distribution.
 */

/* This note shall explain the calling sequence while we do not have
 * have full RainerScript support for (TLS) sender authentication:
 *
 * imtcp --> tcpsrv --> netstrms (this sequence stored pPermPeers in netstrms class)
 * then a callback (doOpenLstnSocks) into imtcp happens, which in turn calls
 * into tcpsrv.create_tcp_socket(),
 * which calls into netstrm.LstnInit(), which receives a pointer to netstrms obj
 * which calls into the driver function LstnInit (again, netstrms obj passed)
 * which finally calls back into netstrms obj's get functions to obtain the auth
 * parameters and then applies them to the driver object instance
 *
 * rgerhards, 2008-05-19
 */

#include "config.h"
#include <stdlib.h>
#include <assert.h>
#include <string.h>
#include <errno.h>
#include <unistd.h>
#include <stdarg.h>
#include <ctype.h>
#include <netinet/in.h>
#include <netdb.h>
#include <sys/types.h>
#include <sys/socket.h>
#if HAVE_FCNTL_H
#include <fcntl.h>
#endif
#include "rsyslog.h"
#include "dirty.h"
#include "cfsysline.h"
#include "module-template.h"
#include "unicode-helper.h"
#include "net.h"
#include "netstrm.h"
#include "errmsg.h"
#include "tcpsrv.h"
#include "ruleset.h"
#include "net.h" /* for permittedPeers, may be removed when this is removed */

MODULE_TYPE_INPUT
MODULE_TYPE_NOKEEP

/* static data */
DEF_IMOD_STATIC_DATA
DEFobjCurrIf(tcpsrv)
DEFobjCurrIf(tcps_sess)
DEFobjCurrIf(net)
DEFobjCurrIf(netstrm)
DEFobjCurrIf(errmsg)
DEFobjCurrIf(ruleset)

static rsRetVal resetConfigVariables(uchar __attribute__((unused)) *pp, void __attribute__((unused)) *pVal);

/* Module static data */
static tcpsrv_t *pOurTcpsrv = NULL;  /* our TCP server(listener) TODO: change for multiple instances */
static permittedPeers_t *pPermPeersRoot = NULL;


/* config settings */
<<<<<<< HEAD
static struct configSettings_s {
	int iTCPSessMax;
	int iTCPLstnMax;
	int iStrmDrvrMode;
	int bEmitMsgOnClose;
	int iAddtlFrameDelim;
	int bDisableLFDelim;
	int bUseFlowControl;
	uchar *pszStrmDrvrAuthMode;
	uchar *pszInputName;
	uchar *pszBindRuleset;
} cs;

struct instanceConf_s {
	uchar *pszBindPort;		/* port to bind to */
	uchar *pszBindRuleset;		/* name of ruleset to bind to */
	ruleset_t *pBindRuleset;	/* ruleset to bind listener to (use system default if unspecified) */
	uchar *pszInputName;		/* value for inputname property, NULL is OK and handled by core engine */
	struct instanceConf_s *next;
};


struct modConfData_s {
	rsconf_t *pConf;		/* our overall config object */
	instanceConf_t *root, *tail;
	int iTCPSessMax; /* max number of sessions */
	int iTCPLstnMax; /* max number of sessions */
	int iStrmDrvrMode; /* mode for stream driver, driver-dependent (0 mostly means plain tcp) */
	int bEmitMsgOnClose; /* emit an informational message on close by remote peer */
	int iAddtlFrameDelim; /* addtl frame delimiter, e.g. for netscreen, default none */
	int bDisableLFDelim; /* disable standard LF delimiter */
	int bUseFlowControl; /* use flow control, what means indicate ourselfs a "light delayable" */
	uchar *pszStrmDrvrAuthMode; /* authentication mode to use */
};

static modConfData_t *loadModConf = NULL;/* modConf ptr to use for the current load process */
static modConfData_t *runModConf = NULL;/* modConf ptr to use for the current load process */

#include "im-helper.h" /* must be included AFTER the type definitions! */
=======
static int bKeepAlive = 0;		/* support keep-alive packets */
static int iTCPSessMax = 200; /* max number of sessions */
static int iTCPLstnMax = 20; /* max number of sessions */
static int iStrmDrvrMode = 0; /* mode for stream driver, driver-dependent (0 mostly means plain tcp) */
static int bEmitMsgOnClose = 0; /* emit an informational message on close by remote peer */
static int iAddtlFrameDelim = TCPSRV_NO_ADDTL_DELIMITER; /* addtl frame delimiter, e.g. for netscreen, default none */
static int bDisableLFDelim = 0; /* disbale standard LF delimiter */
static int bUseFlowControl = 1; /* use flow control, what means indicate ourselfs a "light delayable" */
static uchar *pszStrmDrvrAuthMode = NULL; /* authentication mode to use */
static uchar *pszInputName = NULL; /* value for inputname property, NULL is OK and handled by core engine */
static ruleset_t *pBindRuleset = NULL; /* ruleset to bind listener to (use system default if unspecified) */

>>>>>>> 47729f3b

/* callbacks */
/* this shall go into a specific ACL module! */
static int
isPermittedHost(struct sockaddr *addr, char *fromHostFQDN, void __attribute__((unused)) *pUsrSrv,
	        void __attribute__((unused)) *pUsrSess)
{
	return net.isAllowedSender2(UCHAR_CONSTANT("TCP"), addr, fromHostFQDN, 1);
}


static rsRetVal
doOpenLstnSocks(tcpsrv_t *pSrv)
{
	ISOBJ_TYPE_assert(pSrv, tcpsrv);
	return tcpsrv.create_tcp_socket(pSrv);
}


static rsRetVal
doRcvData(tcps_sess_t *pSess, char *buf, size_t lenBuf, ssize_t *piLenRcvd)
{
	DEFiRet;
	assert(pSess != NULL);
	assert(piLenRcvd != NULL);

	*piLenRcvd = lenBuf;
	CHKiRet(netstrm.Rcv(pSess->pStrm, (uchar*) buf, piLenRcvd));
finalize_it:
	RETiRet;
}

static rsRetVal
onRegularClose(tcps_sess_t *pSess)
{
	DEFiRet;
	assert(pSess != NULL);

	/* process any incomplete frames left over */
	tcps_sess.PrepareClose(pSess);
	/* Session closed */
	tcps_sess.Close(pSess);
	RETiRet;
}


static rsRetVal
onErrClose(tcps_sess_t *pSess)
{
	DEFiRet;
	assert(pSess != NULL);

	tcps_sess.Close(pSess);
	RETiRet;
}

/* ------------------------------ end callbacks ------------------------------ */


/* set permitted peer -- rgerhards, 2008-05-19
 */
static rsRetVal
setPermittedPeer(void __attribute__((unused)) *pVal, uchar *pszID)
{
	DEFiRet;
	CHKiRet(net.AddPermittedPeer(&pPermPeersRoot, pszID));
	free(pszID); /* no longer needed, but we need to free as of interface def */
finalize_it:
	RETiRet;
}


/* This function is called when a new listener instace shall be added to 
 * the current config object via the legacy config system. It just shuffles
 * all parameters to the listener in-memory instance.
 * rgerhards, 2011-05-04
 */
static rsRetVal addInstance(void __attribute__((unused)) *pVal, uchar *pNewVal)
{
	instanceConf_t *inst;
	DEFiRet;

	CHKmalloc(inst = MALLOC(sizeof(instanceConf_t)));

	CHKmalloc(inst->pszBindPort = ustrdup((pNewVal == NULL || *pNewVal == '\0')
				 	       ? (uchar*) "10514" : pNewVal));
	if((cs.pszBindRuleset == NULL) || (cs.pszBindRuleset[0] == '\0')) {
		inst->pszBindRuleset = NULL;
	} else {
		CHKmalloc(inst->pszBindRuleset = ustrdup(cs.pszBindRuleset));
	}
	if((cs.pszInputName == NULL) || (cs.pszInputName[0] == '\0')) {
		inst->pszInputName = NULL;
	} else {
		CHKmalloc(inst->pszInputName = ustrdup(cs.pszInputName));
	}
	inst->next = NULL;

	/* node created, let's add to config */
	if(loadModConf->tail == NULL) {
		loadModConf->tail = loadModConf->root = inst;
	} else {
		loadModConf->tail->next = inst;
		loadModConf->tail = inst;
	}

finalize_it:
	free(pNewVal);
	RETiRet;
}


static rsRetVal
addListner(modConfData_t *modConf, instanceConf_t *inst)
{
	DEFiRet;

	if(pOurTcpsrv == NULL) {
		CHKiRet(tcpsrv.Construct(&pOurTcpsrv));
<<<<<<< HEAD
		/* callbacks */
=======
		CHKiRet(tcpsrv.SetKeepAlive(pOurTcpsrv, bKeepAlive));
		CHKiRet(tcpsrv.SetSessMax(pOurTcpsrv, iTCPSessMax));
		CHKiRet(tcpsrv.SetLstnMax(pOurTcpsrv, iTCPLstnMax));
>>>>>>> 47729f3b
		CHKiRet(tcpsrv.SetCBIsPermittedHost(pOurTcpsrv, isPermittedHost));
		CHKiRet(tcpsrv.SetCBRcvData(pOurTcpsrv, doRcvData));
		CHKiRet(tcpsrv.SetCBOpenLstnSocks(pOurTcpsrv, doOpenLstnSocks));
		CHKiRet(tcpsrv.SetCBOnRegularClose(pOurTcpsrv, onRegularClose));
		CHKiRet(tcpsrv.SetCBOnErrClose(pOurTcpsrv, onErrClose));
<<<<<<< HEAD
		/* params */
		CHKiRet(tcpsrv.SetSessMax(pOurTcpsrv, modConf->iTCPSessMax));
		CHKiRet(tcpsrv.SetLstnMax(pOurTcpsrv, modConf->iTCPLstnMax));
		CHKiRet(tcpsrv.SetDrvrMode(pOurTcpsrv, modConf->iStrmDrvrMode));
		CHKiRet(tcpsrv.SetUseFlowControl(pOurTcpsrv, modConf->bUseFlowControl));
		CHKiRet(tcpsrv.SetAddtlFrameDelim(pOurTcpsrv, modConf->iAddtlFrameDelim));
		CHKiRet(tcpsrv.SetbDisableLFDelim(pOurTcpsrv, modConf->bDisableLFDelim));
		CHKiRet(tcpsrv.SetNotificationOnRemoteClose(pOurTcpsrv, modConf->bEmitMsgOnClose));
=======
		CHKiRet(tcpsrv.SetDrvrMode(pOurTcpsrv, iStrmDrvrMode));
		CHKiRet(tcpsrv.SetUseFlowControl(pOurTcpsrv, bUseFlowControl));
		CHKiRet(tcpsrv.SetAddtlFrameDelim(pOurTcpsrv, iAddtlFrameDelim));
		CHKiRet(tcpsrv.SetbDisableLFDelim(pOurTcpsrv, bDisableLFDelim));
		CHKiRet(tcpsrv.SetNotificationOnRemoteClose(pOurTcpsrv, bEmitMsgOnClose));
>>>>>>> 47729f3b
		/* now set optional params, but only if they were actually configured */
		if(modConf->pszStrmDrvrAuthMode != NULL) {
			CHKiRet(tcpsrv.SetDrvrAuthMode(pOurTcpsrv, modConf->pszStrmDrvrAuthMode));
		}
		if(pPermPeersRoot != NULL) {
			CHKiRet(tcpsrv.SetDrvrPermPeers(pOurTcpsrv, pPermPeersRoot));
		}
	}

	/* initialized, now add socket and listener params */
	DBGPRINTF("imtcp: trying to add port *:%s\n", inst->pszBindPort);
	CHKiRet(tcpsrv.SetRuleset(pOurTcpsrv, inst->pBindRuleset));
	CHKiRet(tcpsrv.SetInputName(pOurTcpsrv, inst->pszInputName == NULL ?
						UCHAR_CONSTANT("imtcp") : inst->pszInputName));
	tcpsrv.configureTCPListen(pOurTcpsrv, inst->pszBindPort);

finalize_it:
	if(iRet != RS_RET_OK) {
		errmsg.LogError(0, NO_ERRCODE, "imtcp: error %d trying to add listener", iRet);
	}
	RETiRet;
}


BEGINbeginCnfLoad
CODESTARTbeginCnfLoad
	loadModConf = pModConf;
	pModConf->pConf = pConf;
	/* init legacy config variables */
	cs.pszStrmDrvrAuthMode = NULL;
	resetConfigVariables(NULL, NULL); /* dummy parameters just to fulfill interface def */
ENDbeginCnfLoad


BEGINendCnfLoad
CODESTARTendCnfLoad
	/* persist module-specific settings from legacy config system */
	pModConf->iTCPSessMax = cs.iTCPSessMax;
	pModConf->iTCPLstnMax = cs.iTCPLstnMax;
	pModConf->iStrmDrvrMode = cs.iStrmDrvrMode;
	pModConf->bEmitMsgOnClose = cs.bEmitMsgOnClose;
	pModConf->iAddtlFrameDelim = cs.iAddtlFrameDelim;
	pModConf->bDisableLFDelim = cs.bDisableLFDelim;
	pModConf->bUseFlowControl = cs.bUseFlowControl;
	if((cs.pszStrmDrvrAuthMode == NULL) || (cs.pszStrmDrvrAuthMode[0] == '\0')) {
		loadModConf->pszStrmDrvrAuthMode = NULL;
		free(cs.pszStrmDrvrAuthMode);
	} else {
		loadModConf->pszStrmDrvrAuthMode = cs.pszStrmDrvrAuthMode;
	}
	cs.pszStrmDrvrAuthMode = NULL;

	loadModConf = NULL; /* done loading */
ENDendCnfLoad


/* function to generate error message if framework does not find requested ruleset */
static inline void
std_checkRuleset_genErrMsg(__attribute__((unused)) modConfData_t *modConf, instanceConf_t *inst)
{
	errmsg.LogError(0, NO_ERRCODE, "imtcp: ruleset '%s' for port %s not found - "
			"using default ruleset instead", inst->pszBindRuleset,
			inst->pszBindPort);
}

BEGINcheckCnf
	instanceConf_t *inst;
CODESTARTcheckCnf
	for(inst = pModConf->root ; inst != NULL ; inst = inst->next) {
		std_checkRuleset(pModConf, inst);
	}
ENDcheckCnf


BEGINactivateCnfPrePrivDrop
	instanceConf_t *inst;
CODESTARTactivateCnfPrePrivDrop
	runModConf = pModConf;
	for(inst = runModConf->root ; inst != NULL ; inst = inst->next) {
		addListner(pModConf, inst);
	}
	if(pOurTcpsrv == NULL)
		ABORT_FINALIZE(RS_RET_NO_RUN);
	CHKiRet(tcpsrv.ConstructFinalize(pOurTcpsrv));
finalize_it:
ENDactivateCnfPrePrivDrop


BEGINactivateCnf
CODESTARTactivateCnf
	/* sorry, nothing to do here... */
ENDactivateCnf


BEGINfreeCnf
CODESTARTfreeCnf
ENDfreeCnf

/* This function is called to gather input.
 */
BEGINrunInput
CODESTARTrunInput
	iRet = tcpsrv.Run(pOurTcpsrv);
ENDrunInput


/* initialize and return if will run or not */
BEGINwillRun
CODESTARTwillRun
	net.PrintAllowedSenders(2); /* TCP */
ENDwillRun


BEGINafterRun
CODESTARTafterRun
	/* do cleanup here */
	net.clearAllowedSenders(UCHAR_CONSTANT("TCP"));
ENDafterRun


BEGINisCompatibleWithFeature
CODESTARTisCompatibleWithFeature
	if(eFeat == sFEATURENonCancelInputTermination)
		iRet = RS_RET_OK;
ENDisCompatibleWithFeature


BEGINmodExit
CODESTARTmodExit
	if(pOurTcpsrv != NULL)
		iRet = tcpsrv.Destruct(&pOurTcpsrv);

	if(pPermPeersRoot != NULL) {
		net.DestructPermittedPeers(&pPermPeersRoot);
	}

	/* release objects we used */
	objRelease(net, LM_NET_FILENAME);
	objRelease(netstrm, LM_NETSTRMS_FILENAME);
	objRelease(tcps_sess, LM_TCPSRV_FILENAME);
	objRelease(tcpsrv, LM_TCPSRV_FILENAME);
	objRelease(errmsg, CORE_COMPONENT);
	objRelease(ruleset, CORE_COMPONENT);
ENDmodExit


static rsRetVal
resetConfigVariables(uchar __attribute__((unused)) *pp, void __attribute__((unused)) *pVal)
{
<<<<<<< HEAD
	cs.iTCPSessMax = 200;
	cs.iTCPLstnMax = 20;
	cs.iStrmDrvrMode = 0;
	cs.bUseFlowControl = 0;
	cs.bEmitMsgOnClose = 0;
	cs.iAddtlFrameDelim = TCPSRV_NO_ADDTL_DELIMITER;
	cs.bDisableLFDelim = 0;
	free(cs.pszInputName);
	cs.pszInputName = NULL;
	free(cs.pszStrmDrvrAuthMode);
	cs.pszStrmDrvrAuthMode = NULL;
=======
	iTCPSessMax = 200;
	bKeepAlive = 0;
	iTCPLstnMax = 20;
	iStrmDrvrMode = 0;
	bUseFlowControl = 0;
	bEmitMsgOnClose = 0;
	iAddtlFrameDelim = TCPSRV_NO_ADDTL_DELIMITER;
	bDisableLFDelim = 0;
	free(pszInputName);
	pszInputName = NULL;
	free(pszStrmDrvrAuthMode);
	pszStrmDrvrAuthMode = NULL;
>>>>>>> 47729f3b
	return RS_RET_OK;
}



BEGINqueryEtryPt
CODESTARTqueryEtryPt
CODEqueryEtryPt_STD_IMOD_QUERIES
CODEqueryEtryPt_STD_CONF2_QUERIES
CODEqueryEtryPt_STD_CONF2_PREPRIVDROP_QUERIES
CODEqueryEtryPt_IsCompatibleWithFeature_IF_OMOD_QUERIES
ENDqueryEtryPt


BEGINmodInit()
CODESTARTmodInit
	*ipIFVersProvided = CURR_MOD_IF_VERSION; /* we only support the current interface specification */
CODEmodInit_QueryRegCFSLineHdlr
	pOurTcpsrv = NULL;
	/* request objects we use */
	CHKiRet(objUse(net, LM_NET_FILENAME));
	CHKiRet(objUse(netstrm, LM_NETSTRMS_FILENAME));
	CHKiRet(objUse(tcps_sess, LM_TCPSRV_FILENAME));
	CHKiRet(objUse(tcpsrv, LM_TCPSRV_FILENAME));
	CHKiRet(objUse(errmsg, CORE_COMPONENT));
	CHKiRet(objUse(ruleset, CORE_COMPONENT));

	/* register config file handlers */
	CHKiRet(omsdRegCFSLineHdlr(UCHAR_CONSTANT("inputtcpserverrun"), 0, eCmdHdlrGetWord,
<<<<<<< HEAD
				   addInstance, NULL, STD_LOADABLE_MODULE_ID, eConfObjGlobal));
=======
				   addTCPListener, NULL, STD_LOADABLE_MODULE_ID));
	CHKiRet(omsdRegCFSLineHdlr(UCHAR_CONSTANT("inputtcpserverkeepalive"), 0, eCmdHdlrBinary,
				   NULL, &bKeepAlive, STD_LOADABLE_MODULE_ID));
>>>>>>> 47729f3b
	CHKiRet(omsdRegCFSLineHdlr(UCHAR_CONSTANT("inputtcpmaxsessions"), 0, eCmdHdlrInt,
				   NULL, &cs.iTCPSessMax, STD_LOADABLE_MODULE_ID, eConfObjGlobal));
	CHKiRet(omsdRegCFSLineHdlr(UCHAR_CONSTANT("inputtcpmaxlisteners"), 0, eCmdHdlrInt,
				   NULL, &cs.iTCPLstnMax, STD_LOADABLE_MODULE_ID, eConfObjGlobal));
	CHKiRet(omsdRegCFSLineHdlr(UCHAR_CONSTANT("inputtcpservernotifyonconnectionclose"), 0, eCmdHdlrBinary,
				   NULL, &cs.bEmitMsgOnClose, STD_LOADABLE_MODULE_ID, eConfObjGlobal));
	CHKiRet(omsdRegCFSLineHdlr(UCHAR_CONSTANT("inputtcpserverstreamdrivermode"), 0, eCmdHdlrInt,
				   NULL, &cs.iStrmDrvrMode, STD_LOADABLE_MODULE_ID, eConfObjGlobal));
	CHKiRet(omsdRegCFSLineHdlr(UCHAR_CONSTANT("inputtcpserverstreamdriverauthmode"), 0, eCmdHdlrGetWord,
				   NULL, &cs.pszStrmDrvrAuthMode, STD_LOADABLE_MODULE_ID, eConfObjGlobal));
	CHKiRet(omsdRegCFSLineHdlr(UCHAR_CONSTANT("inputtcpserverstreamdriverpermittedpeer"), 0, eCmdHdlrGetWord,
				   setPermittedPeer, NULL, STD_LOADABLE_MODULE_ID, eConfObjGlobal));
	CHKiRet(omsdRegCFSLineHdlr(UCHAR_CONSTANT("inputtcpserveraddtlframedelimiter"), 0, eCmdHdlrInt,
				   NULL, &cs.iAddtlFrameDelim, STD_LOADABLE_MODULE_ID, eConfObjGlobal));
	CHKiRet(omsdRegCFSLineHdlr(UCHAR_CONSTANT("inputtcpserverdisablelfdelimiter"), 0, eCmdHdlrBinary,
<<<<<<< HEAD
				   NULL, &cs.bDisableLFDelim, STD_LOADABLE_MODULE_ID, eConfObjGlobal));
	CHKiRet(omsdRegCFSLineHdlr(UCHAR_CONSTANT("inputtcpserverinputname"), 0, eCmdHdlrGetWord,
				   NULL, &cs.pszInputName, STD_LOADABLE_MODULE_ID, eConfObjGlobal));
	CHKiRet(omsdRegCFSLineHdlr(UCHAR_CONSTANT("inputtcpserverbindruleset"), 0, eCmdHdlrGetWord,
				   NULL, &cs.pszBindRuleset, STD_LOADABLE_MODULE_ID, eConfObjGlobal));
	CHKiRet(omsdRegCFSLineHdlr(UCHAR_CONSTANT("inputtcpflowcontrol"), 0, eCmdHdlrBinary,
				   NULL, &cs.bUseFlowControl, STD_LOADABLE_MODULE_ID, eConfObjGlobal));
=======
				   NULL, &bDisableLFDelim, STD_LOADABLE_MODULE_ID));
	CHKiRet(omsdRegCFSLineHdlr(UCHAR_CONSTANT("inputtcpserverinputname"), 0,
				   eCmdHdlrGetWord, NULL, &pszInputName, STD_LOADABLE_MODULE_ID));
	CHKiRet(omsdRegCFSLineHdlr(UCHAR_CONSTANT("inputtcpserverbindruleset"), 0,
				   eCmdHdlrGetWord, setRuleset, NULL, STD_LOADABLE_MODULE_ID));
	CHKiRet(omsdRegCFSLineHdlr(UCHAR_CONSTANT("inputtcpflowcontrol"), 0,
				   eCmdHdlrBinary, NULL, &bUseFlowControl, STD_LOADABLE_MODULE_ID));
>>>>>>> 47729f3b
	CHKiRet(omsdRegCFSLineHdlr(UCHAR_CONSTANT("resetconfigvariables"), 1, eCmdHdlrCustomHandler,
				   resetConfigVariables, NULL, STD_LOADABLE_MODULE_ID, eConfObjGlobal));
ENDmodInit


/* vim:set ai:
 */<|MERGE_RESOLUTION|>--- conflicted
+++ resolved
@@ -84,11 +84,11 @@
 
 
 /* config settings */
-<<<<<<< HEAD
 static struct configSettings_s {
 	int iTCPSessMax;
 	int iTCPLstnMax;
 	int iStrmDrvrMode;
+	int bKeepAlive;
 	int bEmitMsgOnClose;
 	int iAddtlFrameDelim;
 	int bDisableLFDelim;
@@ -113,10 +113,11 @@
 	int iTCPSessMax; /* max number of sessions */
 	int iTCPLstnMax; /* max number of sessions */
 	int iStrmDrvrMode; /* mode for stream driver, driver-dependent (0 mostly means plain tcp) */
-	int bEmitMsgOnClose; /* emit an informational message on close by remote peer */
 	int iAddtlFrameDelim; /* addtl frame delimiter, e.g. for netscreen, default none */
-	int bDisableLFDelim; /* disable standard LF delimiter */
-	int bUseFlowControl; /* use flow control, what means indicate ourselfs a "light delayable" */
+	sbool bDisableLFDelim; /* disable standard LF delimiter */
+	sbool bUseFlowControl; /* use flow control, what means indicate ourselfs a "light delayable" */
+	sbool bKeepAlive;
+	sbool bEmitMsgOnClose; /* emit an informational message on close by remote peer */
 	uchar *pszStrmDrvrAuthMode; /* authentication mode to use */
 };
 
@@ -124,20 +125,6 @@
 static modConfData_t *runModConf = NULL;/* modConf ptr to use for the current load process */
 
 #include "im-helper.h" /* must be included AFTER the type definitions! */
-=======
-static int bKeepAlive = 0;		/* support keep-alive packets */
-static int iTCPSessMax = 200; /* max number of sessions */
-static int iTCPLstnMax = 20; /* max number of sessions */
-static int iStrmDrvrMode = 0; /* mode for stream driver, driver-dependent (0 mostly means plain tcp) */
-static int bEmitMsgOnClose = 0; /* emit an informational message on close by remote peer */
-static int iAddtlFrameDelim = TCPSRV_NO_ADDTL_DELIMITER; /* addtl frame delimiter, e.g. for netscreen, default none */
-static int bDisableLFDelim = 0; /* disbale standard LF delimiter */
-static int bUseFlowControl = 1; /* use flow control, what means indicate ourselfs a "light delayable" */
-static uchar *pszStrmDrvrAuthMode = NULL; /* authentication mode to use */
-static uchar *pszInputName = NULL; /* value for inputname property, NULL is OK and handled by core engine */
-static ruleset_t *pBindRuleset = NULL; /* ruleset to bind listener to (use system default if unspecified) */
-
->>>>>>> 47729f3b
 
 /* callbacks */
 /* this shall go into a specific ACL module! */
@@ -257,20 +244,14 @@
 
 	if(pOurTcpsrv == NULL) {
 		CHKiRet(tcpsrv.Construct(&pOurTcpsrv));
-<<<<<<< HEAD
 		/* callbacks */
-=======
-		CHKiRet(tcpsrv.SetKeepAlive(pOurTcpsrv, bKeepAlive));
-		CHKiRet(tcpsrv.SetSessMax(pOurTcpsrv, iTCPSessMax));
-		CHKiRet(tcpsrv.SetLstnMax(pOurTcpsrv, iTCPLstnMax));
->>>>>>> 47729f3b
 		CHKiRet(tcpsrv.SetCBIsPermittedHost(pOurTcpsrv, isPermittedHost));
 		CHKiRet(tcpsrv.SetCBRcvData(pOurTcpsrv, doRcvData));
 		CHKiRet(tcpsrv.SetCBOpenLstnSocks(pOurTcpsrv, doOpenLstnSocks));
 		CHKiRet(tcpsrv.SetCBOnRegularClose(pOurTcpsrv, onRegularClose));
 		CHKiRet(tcpsrv.SetCBOnErrClose(pOurTcpsrv, onErrClose));
-<<<<<<< HEAD
 		/* params */
+		CHKiRet(tcpsrv.SetKeepAlive(pOurTcpsrv, modConf->bKeepAlive));
 		CHKiRet(tcpsrv.SetSessMax(pOurTcpsrv, modConf->iTCPSessMax));
 		CHKiRet(tcpsrv.SetLstnMax(pOurTcpsrv, modConf->iTCPLstnMax));
 		CHKiRet(tcpsrv.SetDrvrMode(pOurTcpsrv, modConf->iStrmDrvrMode));
@@ -278,13 +259,6 @@
 		CHKiRet(tcpsrv.SetAddtlFrameDelim(pOurTcpsrv, modConf->iAddtlFrameDelim));
 		CHKiRet(tcpsrv.SetbDisableLFDelim(pOurTcpsrv, modConf->bDisableLFDelim));
 		CHKiRet(tcpsrv.SetNotificationOnRemoteClose(pOurTcpsrv, modConf->bEmitMsgOnClose));
-=======
-		CHKiRet(tcpsrv.SetDrvrMode(pOurTcpsrv, iStrmDrvrMode));
-		CHKiRet(tcpsrv.SetUseFlowControl(pOurTcpsrv, bUseFlowControl));
-		CHKiRet(tcpsrv.SetAddtlFrameDelim(pOurTcpsrv, iAddtlFrameDelim));
-		CHKiRet(tcpsrv.SetbDisableLFDelim(pOurTcpsrv, bDisableLFDelim));
-		CHKiRet(tcpsrv.SetNotificationOnRemoteClose(pOurTcpsrv, bEmitMsgOnClose));
->>>>>>> 47729f3b
 		/* now set optional params, but only if they were actually configured */
 		if(modConf->pszStrmDrvrAuthMode != NULL) {
 			CHKiRet(tcpsrv.SetDrvrAuthMode(pOurTcpsrv, modConf->pszStrmDrvrAuthMode));
@@ -329,6 +303,7 @@
 	pModConf->iAddtlFrameDelim = cs.iAddtlFrameDelim;
 	pModConf->bDisableLFDelim = cs.bDisableLFDelim;
 	pModConf->bUseFlowControl = cs.bUseFlowControl;
+	pModConf->bKeepAlive = cs.bKeepAlive;
 	if((cs.pszStrmDrvrAuthMode == NULL) || (cs.pszStrmDrvrAuthMode[0] == '\0')) {
 		loadModConf->pszStrmDrvrAuthMode = NULL;
 		free(cs.pszStrmDrvrAuthMode);
@@ -434,11 +409,11 @@
 static rsRetVal
 resetConfigVariables(uchar __attribute__((unused)) *pp, void __attribute__((unused)) *pVal)
 {
-<<<<<<< HEAD
 	cs.iTCPSessMax = 200;
 	cs.iTCPLstnMax = 20;
 	cs.iStrmDrvrMode = 0;
 	cs.bUseFlowControl = 0;
+	cs.bKeepAlive = 0;
 	cs.bEmitMsgOnClose = 0;
 	cs.iAddtlFrameDelim = TCPSRV_NO_ADDTL_DELIMITER;
 	cs.bDisableLFDelim = 0;
@@ -446,20 +421,6 @@
 	cs.pszInputName = NULL;
 	free(cs.pszStrmDrvrAuthMode);
 	cs.pszStrmDrvrAuthMode = NULL;
-=======
-	iTCPSessMax = 200;
-	bKeepAlive = 0;
-	iTCPLstnMax = 20;
-	iStrmDrvrMode = 0;
-	bUseFlowControl = 0;
-	bEmitMsgOnClose = 0;
-	iAddtlFrameDelim = TCPSRV_NO_ADDTL_DELIMITER;
-	bDisableLFDelim = 0;
-	free(pszInputName);
-	pszInputName = NULL;
-	free(pszStrmDrvrAuthMode);
-	pszStrmDrvrAuthMode = NULL;
->>>>>>> 47729f3b
 	return RS_RET_OK;
 }
 
@@ -489,13 +450,9 @@
 
 	/* register config file handlers */
 	CHKiRet(omsdRegCFSLineHdlr(UCHAR_CONSTANT("inputtcpserverrun"), 0, eCmdHdlrGetWord,
-<<<<<<< HEAD
 				   addInstance, NULL, STD_LOADABLE_MODULE_ID, eConfObjGlobal));
-=======
-				   addTCPListener, NULL, STD_LOADABLE_MODULE_ID));
 	CHKiRet(omsdRegCFSLineHdlr(UCHAR_CONSTANT("inputtcpserverkeepalive"), 0, eCmdHdlrBinary,
-				   NULL, &bKeepAlive, STD_LOADABLE_MODULE_ID));
->>>>>>> 47729f3b
+				   NULL, &cs.bKeepAlive, STD_LOADABLE_MODULE_ID, eConfObjGlobal));
 	CHKiRet(omsdRegCFSLineHdlr(UCHAR_CONSTANT("inputtcpmaxsessions"), 0, eCmdHdlrInt,
 				   NULL, &cs.iTCPSessMax, STD_LOADABLE_MODULE_ID, eConfObjGlobal));
 	CHKiRet(omsdRegCFSLineHdlr(UCHAR_CONSTANT("inputtcpmaxlisteners"), 0, eCmdHdlrInt,
@@ -511,7 +468,6 @@
 	CHKiRet(omsdRegCFSLineHdlr(UCHAR_CONSTANT("inputtcpserveraddtlframedelimiter"), 0, eCmdHdlrInt,
 				   NULL, &cs.iAddtlFrameDelim, STD_LOADABLE_MODULE_ID, eConfObjGlobal));
 	CHKiRet(omsdRegCFSLineHdlr(UCHAR_CONSTANT("inputtcpserverdisablelfdelimiter"), 0, eCmdHdlrBinary,
-<<<<<<< HEAD
 				   NULL, &cs.bDisableLFDelim, STD_LOADABLE_MODULE_ID, eConfObjGlobal));
 	CHKiRet(omsdRegCFSLineHdlr(UCHAR_CONSTANT("inputtcpserverinputname"), 0, eCmdHdlrGetWord,
 				   NULL, &cs.pszInputName, STD_LOADABLE_MODULE_ID, eConfObjGlobal));
@@ -519,15 +475,6 @@
 				   NULL, &cs.pszBindRuleset, STD_LOADABLE_MODULE_ID, eConfObjGlobal));
 	CHKiRet(omsdRegCFSLineHdlr(UCHAR_CONSTANT("inputtcpflowcontrol"), 0, eCmdHdlrBinary,
 				   NULL, &cs.bUseFlowControl, STD_LOADABLE_MODULE_ID, eConfObjGlobal));
-=======
-				   NULL, &bDisableLFDelim, STD_LOADABLE_MODULE_ID));
-	CHKiRet(omsdRegCFSLineHdlr(UCHAR_CONSTANT("inputtcpserverinputname"), 0,
-				   eCmdHdlrGetWord, NULL, &pszInputName, STD_LOADABLE_MODULE_ID));
-	CHKiRet(omsdRegCFSLineHdlr(UCHAR_CONSTANT("inputtcpserverbindruleset"), 0,
-				   eCmdHdlrGetWord, setRuleset, NULL, STD_LOADABLE_MODULE_ID));
-	CHKiRet(omsdRegCFSLineHdlr(UCHAR_CONSTANT("inputtcpflowcontrol"), 0,
-				   eCmdHdlrBinary, NULL, &bUseFlowControl, STD_LOADABLE_MODULE_ID));
->>>>>>> 47729f3b
 	CHKiRet(omsdRegCFSLineHdlr(UCHAR_CONSTANT("resetconfigvariables"), 1, eCmdHdlrCustomHandler,
 				   resetConfigVariables, NULL, STD_LOADABLE_MODULE_ID, eConfObjGlobal));
 ENDmodInit
