--- conflicted
+++ resolved
@@ -85,10 +85,10 @@
 
 
 /* config settings */
-<<<<<<< HEAD
 static struct configSettings_s {
 	int iTCPSessMax;
 	int iTCPLstnMax;
+	int bSuppOctetFram;
 	int iStrmDrvrMode;
 	int bKeepAlive;
 	int bEmitMsgOnClose;
@@ -105,6 +105,7 @@
 	uchar *pszBindRuleset;		/* name of ruleset to bind to */
 	ruleset_t *pBindRuleset;	/* ruleset to bind listener to (use system default if unspecified) */
 	uchar *pszInputName;		/* value for inputname property, NULL is OK and handled by core engine */
+	int bSuppOctetFram;
 	struct instanceConf_s *next;
 };
 
@@ -116,6 +117,7 @@
 	int iTCPLstnMax; /* max number of sessions */
 	int iStrmDrvrMode; /* mode for stream driver, driver-dependent (0 mostly means plain tcp) */
 	int iAddtlFrameDelim; /* addtl frame delimiter, e.g. for netscreen, default none */
+	int bSuppOctetFram;
 	sbool bDisableLFDelim; /* disable standard LF delimiter */
 	sbool bUseFlowControl; /* use flow control, what means indicate ourselfs a "light delayable" */
 	sbool bKeepAlive;
@@ -127,19 +129,6 @@
 static modConfData_t *runModConf = NULL;/* modConf ptr to use for the current load process */
 
 #include "im-helper.h" /* must be included AFTER the type definitions! */
-=======
-static int iTCPSessMax = 200; /* max number of sessions */
-static int bSuppOctetFram = 1; /* octet counted TCP framing supported? */
-static int iTCPLstnMax = 20; /* max number of sessions */
-static int iStrmDrvrMode = 0; /* mode for stream driver, driver-dependent (0 mostly means plain tcp) */
-static int bEmitMsgOnClose = 0; /* emit an informational message on close by remote peer */
-static int iAddtlFrameDelim = TCPSRV_NO_ADDTL_DELIMITER; /* addtl frame delimiter, e.g. for netscreen, default none */
-static int bDisableLFDelim = 0; /* disbale standard LF delimiter */
-static uchar *pszStrmDrvrAuthMode = NULL; /* authentication mode to use */
-static uchar *pszInputName = NULL; /* value for inputname property, NULL is OK and handled by core engine */
-static ruleset_t *pBindRuleset = NULL; /* ruleset to bind listener to (use system default if unspecified) */
-
->>>>>>> bd8d972a
 
 /* callbacks */
 /* this shall go into a specific ACL module! */
@@ -236,6 +225,7 @@
 	} else {
 		CHKmalloc(inst->pszInputName = ustrdup(cs.pszInputName));
 	}
+	inst->bSuppOctetFram = cs.bSuppOctetFram;
 	inst->next = NULL;
 
 	/* node created, let's add to config */
@@ -284,18 +274,11 @@
 	}
 
 	/* initialized, now add socket and listener params */
-<<<<<<< HEAD
 	DBGPRINTF("imtcp: trying to add port *:%s\n", inst->pszBindPort);
 	CHKiRet(tcpsrv.SetRuleset(pOurTcpsrv, inst->pBindRuleset));
 	CHKiRet(tcpsrv.SetInputName(pOurTcpsrv, inst->pszInputName == NULL ?
 						UCHAR_CONSTANT("imtcp") : inst->pszInputName));
-	tcpsrv.configureTCPListen(pOurTcpsrv, inst->pszBindPort);
-=======
-	CHKiRet(tcpsrv.SetRuleset(pOurTcpsrv, pBindRuleset));
-	CHKiRet(tcpsrv.SetInputName(pOurTcpsrv, pszInputName == NULL ?
-						UCHAR_CONSTANT("imtcp") : pszInputName));
-	tcpsrv.configureTCPListen(pOurTcpsrv, pNewVal, bSuppOctetFram);
->>>>>>> bd8d972a
+	tcpsrv.configureTCPListen(pOurTcpsrv, inst->pszBindPort, inst->bSuppOctetFram);
 
 finalize_it:
 	if(iRet != RS_RET_OK) {
@@ -322,6 +305,7 @@
 	pModConf->iTCPLstnMax = cs.iTCPLstnMax;
 	pModConf->iStrmDrvrMode = cs.iStrmDrvrMode;
 	pModConf->bEmitMsgOnClose = cs.bEmitMsgOnClose;
+	pModConf->bSuppOctetFram = cs.bSuppOctetFram;
 	pModConf->iAddtlFrameDelim = cs.iAddtlFrameDelim;
 	pModConf->bDisableLFDelim = cs.bDisableLFDelim;
 	pModConf->bUseFlowControl = cs.bUseFlowControl;
@@ -436,9 +420,9 @@
 static rsRetVal
 resetConfigVariables(uchar __attribute__((unused)) *pp, void __attribute__((unused)) *pVal)
 {
-<<<<<<< HEAD
 	cs.iTCPSessMax = 200;
 	cs.iTCPLstnMax = 20;
+	cs.bSuppOctetFram = 1;
 	cs.iStrmDrvrMode = 0;
 	cs.bUseFlowControl = 0;
 	cs.bKeepAlive = 0;
@@ -449,19 +433,6 @@
 	cs.pszInputName = NULL;
 	free(cs.pszStrmDrvrAuthMode);
 	cs.pszStrmDrvrAuthMode = NULL;
-=======
-	iTCPSessMax = 200;
-	bSuppOctetFram = 1;
-	iTCPLstnMax = 20;
-	iStrmDrvrMode = 0;
-	bEmitMsgOnClose = 0;
-	iAddtlFrameDelim = TCPSRV_NO_ADDTL_DELIMITER;
-	bDisableLFDelim = 0;
-	free(pszInputName);
-	pszInputName = NULL;
-	free(pszStrmDrvrAuthMode);
-	pszStrmDrvrAuthMode = NULL;
->>>>>>> bd8d972a
 	return RS_RET_OK;
 }
 
@@ -491,15 +462,11 @@
 
 	/* register config file handlers */
 	CHKiRet(omsdRegCFSLineHdlr(UCHAR_CONSTANT("inputtcpserverrun"), 0, eCmdHdlrGetWord,
-<<<<<<< HEAD
 				   addInstance, NULL, STD_LOADABLE_MODULE_ID));
 	CHKiRet(omsdRegCFSLineHdlr(UCHAR_CONSTANT("inputtcpserverkeepalive"), 0, eCmdHdlrBinary,
 				   NULL, &cs.bKeepAlive, STD_LOADABLE_MODULE_ID));
-=======
-				   addTCPListener, NULL, STD_LOADABLE_MODULE_ID));
 	CHKiRet(omsdRegCFSLineHdlr(UCHAR_CONSTANT("inputtcpserversupportoctetcountedframing"), 0, eCmdHdlrBinary,
-				   NULL, &bSuppOctetFram, STD_LOADABLE_MODULE_ID));
->>>>>>> bd8d972a
+				   NULL, &cs.bSuppOctetFram, STD_LOADABLE_MODULE_ID));
 	CHKiRet(omsdRegCFSLineHdlr(UCHAR_CONSTANT("inputtcpmaxsessions"), 0, eCmdHdlrInt,
 				   NULL, &cs.iTCPSessMax, STD_LOADABLE_MODULE_ID));
 	CHKiRet(omsdRegCFSLineHdlr(UCHAR_CONSTANT("inputtcpmaxlisteners"), 0, eCmdHdlrInt,
