/* The kernel log module.
 *
 * This is an abstracted module. As Linux and BSD kernel log is conceptually the
 * same, we do not do different input plugins for them but use
 * imklog in both cases, just with different "backend drivers" for
 * the different platforms. This also enables a rsyslog.conf to
 * be used on multiple platforms without the need to take care of
 * what the kernel log is coming from.
 *
 * See platform-specific files (e.g. linux.c, bsd.c) in the plugin's
 * working directory. For other systems with similar kernel logging
 * functionality, no new input plugin shall be written but rather a
 * driver be developed for imklog. Please note that imklog itself is
 * mostly concerned with handling the interface. Any real action happens
 * in the drivers, as things may be pretty different on different
 * platforms.
 *
 * Please note that this file replaces the klogd daemon that was
 * also present in pre-v3 versions of rsyslog.
 *
<<<<<<< HEAD
 * Copyright (C) 2008-2012 Adiscon GmbH
=======
 * Copyright (C) 2008, 2014 by Rainer Gerhards and Adiscon GmbH
>>>>>>> 52753c5c
 *
 * This file is part of rsyslog.
 *
 * Licensed under the Apache License, Version 2.0 (the "License");
 * you may not use this file except in compliance with the License.
 * You may obtain a copy of the License at
 * 
 *       http://www.apache.org/licenses/LICENSE-2.0
 *       -or-
 *       see COPYING.ASL20 in the source distribution
 * 
 * Unless required by applicable law or agreed to in writing, software
 * distributed under the License is distributed on an "AS IS" BASIS,
 * WITHOUT WARRANTIES OR CONDITIONS OF ANY KIND, either express or implied.
 * See the License for the specific language governing permissions and
 * limitations under the License.
 */
#include "config.h"
#include "rsyslog.h"
#include <stdio.h>
#include <assert.h>
#include <string.h>
#include <stdarg.h>
#include <ctype.h>
#include <stdlib.h>

#include "dirty.h"
#include "cfsysline.h"
#include "obj.h"
#include "msg.h"
#include "module-template.h"
#include "datetime.h"
#include "imklog.h"
#include "glbl.h"
#include "prop.h"
#include "unicode-helper.h"

MODULE_TYPE_INPUT
MODULE_TYPE_NOKEEP

/* Module static data */
DEF_IMOD_STATIC_DATA
DEFobjCurrIf(datetime)
DEFobjCurrIf(glbl)
DEFobjCurrIf(prop)

/* configuration settings */
int dbgPrintSymbols = 0; /* this one is extern so the helpers can access it! */
int symbols_twice = 0;
int use_syscall = 0;
int symbol_lookup = 0; /* on recent kernels > 2.6, the kernel does this */
int bPermitNonKernel = 0; /* permit logging of messages not having LOG_KERN facility */
int iFacilIntMsg; /* the facility to use for internal messages (set by driver) */
uchar *pszPath = NULL;
int console_log_level = -1;
/* TODO: configuration for the following directives must be implemented. It 
 * was not done yet because we either do not yet have a config handler for
 * that type or I thought it was acceptable to push it to a later stage when
 * I gained more handson experience with the input module interface (and the
 * changes resulting from that). -- rgerhards, 2007-12-20
 */
char *symfile = NULL; 


static prop_t *pInputName = NULL;	/* there is only one global inputName for all messages generated by this module */
static prop_t *pLocalHostIP = NULL;	/* a pseudo-constant propterty for 127.0.0.1 */

/* enqueue the the kernel message into the message queue.
 * The provided msg string is not freed - thus must be done
 * by the caller.
 * rgerhards, 2008-04-12
 */
static rsRetVal
enqMsg(uchar *msg, uchar* pszTag, int iFacility, int iSeverity)
{
	DEFiRet;
	msg_t *pMsg;

	assert(msg != NULL);
	assert(pszTag != NULL);

	CHKiRet(msgConstruct(&pMsg));
	MsgSetFlowControlType(pMsg, eFLOWCTL_LIGHT_DELAY);
	MsgSetInputName(pMsg, pInputName);
	MsgSetRawMsgWOSize(pMsg, (char*)msg);
	MsgSetMSGoffs(pMsg, 0);	/* we do not have a header... */
	MsgSetRcvFrom(pMsg, glbl.GetLocalHostNameProp());
	MsgSetRcvFromIP(pMsg, pLocalHostIP);
	MsgSetHOSTNAME(pMsg, glbl.GetLocalHostName(), ustrlen(glbl.GetLocalHostName()));
	MsgSetTAG(pMsg, pszTag, ustrlen(pszTag));
<<<<<<< HEAD
	pMsg->iFacility = iFacility;
	pMsg->iSeverity = iSeverity;
=======
	pMsg->iFacility = pri2fac(iFacility);
	pMsg->iSeverity = pri2sev(iSeverity);
>>>>>>> 52753c5c
	CHKiRet(submitMsg(pMsg));

finalize_it:
	RETiRet;
}

/* parse the PRI from a kernel message. At least BSD seems to have
 * non-kernel messages inside the kernel log...
 * Expected format: "<pri>". piPri is only valid if the function 
 * successfully returns. If there was a proper pri ppSz is advanced to the
 * position right after ">".
 * rgerhards, 2008-04-14
 */
static rsRetVal
parsePRI(uchar **ppSz, int *piPri)
{
	DEFiRet;
	int i;
	uchar *pSz;

	assert(ppSz != NULL);
	pSz = *ppSz;
	assert(pSz != NULL);
	assert(piPri != NULL);

	if(*pSz != '<' || !isdigit(*(pSz+1)))
		ABORT_FINALIZE(RS_RET_INVALID_PRI);

	++pSz;
	i = 0;
	while(isdigit(*pSz)) {
		i = i * 10 + *pSz++ - '0';
	}

	if(*pSz != '>')
		ABORT_FINALIZE(RS_RET_INVALID_PRI);

	/* OK, we have a valid PRI */
	*piPri = i;
	*ppSz = pSz + 1; /* update msg ptr to position after PRI */

finalize_it:
	RETiRet;
}


/* log an imklog-internal message
 * rgerhards, 2008-04-14
 */
rsRetVal imklogLogIntMsg(int priority, char *fmt, ...)
{
	DEFiRet;
	va_list ap;
	uchar msgBuf[2048]; /* we use the same size as sysklogd to remain compatible */
	uchar *pLogMsg;

	va_start(ap, fmt);
	vsnprintf((char*)msgBuf, sizeof(msgBuf) / sizeof(char), fmt, ap);
	pLogMsg = msgBuf;
	va_end(ap);

	iRet = enqMsg((uchar*)pLogMsg, (uchar*) ((iFacilIntMsg == LOG_KERN) ? "kernel:" : "imklog:"),
		      iFacilIntMsg, pri2sev(priority));

	RETiRet;
}


/* log a kernel message 
 * rgerhards, 2008-04-14
 */
rsRetVal Syslog(int priority, uchar *pMsg)
{
	DEFiRet;
	rsRetVal localRet;

	/* Output using syslog */
	localRet = parsePRI(&pMsg, &priority);
	if(localRet != RS_RET_INVALID_PRI && localRet != RS_RET_OK)
		FINALIZE;
	/* if we don't get the pri, we use whatever we were supplied */

	/* ignore non-kernel messages if not permitted */
	if(bPermitNonKernel == 0 && pri2fac(priority) != LOG_KERN)
		FINALIZE; /* silently ignore */

	iRet = enqMsg((uchar*)pMsg, (uchar*) "kernel:", pri2fac(priority), pri2sev(priority));

finalize_it:
	RETiRet;
}


/* helper for some klog drivers which need to know the MaxLine global setting. They can
 * not obtain it themselfs, because they are no modules and can not query the object hander.
 * It would probably be a good idea to extend the interface to support it, but so far
 * we create a (sufficiently valid) work-around. -- rgerhards, 2008-11-24
 */
int klog_getMaxLine(void)
{
	return glbl.GetMaxLine();
}


BEGINrunInput
CODESTARTrunInput
	/* this is an endless loop - it is terminated when the thread is
	 * signalled to do so. This, however, is handled by the framework,
	 * right into the sleep below.
	 */
	while(!pThrd->bShallStop) {
		/* klogLogKMsg() waits for the next kernel message, obtains it
                 * and then submits it to the rsyslog main queue.
	   	 * rgerhards, 2008-04-09
	   	 */
                CHKiRet(klogLogKMsg());
	}
finalize_it:
ENDrunInput


BEGINwillRun
CODESTARTwillRun
	/* we need to create the inputName property (only once during our lifetime) */
	CHKiRet(prop.CreateStringProp(&pInputName, UCHAR_CONSTANT("imklog"), sizeof("imklog") - 1));
	CHKiRet(prop.CreateStringProp(&pLocalHostIP, UCHAR_CONSTANT("127.0.0.1"), sizeof("127.0.0.1") - 1));

        iRet = klogWillRun();
finalize_it:
ENDwillRun


BEGINafterRun
CODESTARTafterRun
        iRet = klogAfterRun();

	if(pInputName != NULL)
		prop.Destruct(&pInputName);
	if(pLocalHostIP != NULL)
		prop.Destruct(&pLocalHostIP);
ENDafterRun


BEGINmodExit
CODESTARTmodExit
	/* release objects we used */
	objRelease(glbl, CORE_COMPONENT);
	objRelease(datetime, CORE_COMPONENT);
	objRelease(prop, CORE_COMPONENT);
	if(pszPath != NULL)
		free(pszPath);
ENDmodExit


BEGINqueryEtryPt
CODESTARTqueryEtryPt
CODEqueryEtryPt_STD_IMOD_QUERIES
ENDqueryEtryPt

static rsRetVal resetConfigVariables(uchar __attribute__((unused)) *pp, void __attribute__((unused)) *pVal)
{
	dbgPrintSymbols = 0;
	symbols_twice = 0;
	use_syscall = 0;
	symfile = NULL;
	symbol_lookup = 0;
	bPermitNonKernel = 0;
	if(pszPath != NULL) {
		free(pszPath);
		pszPath = NULL;
	}
	iFacilIntMsg = klogFacilIntMsg();
	return RS_RET_OK;
}

BEGINmodInit()
CODESTARTmodInit
	*ipIFVersProvided = CURR_MOD_IF_VERSION; /* we only support the current interface specification */
CODEmodInit_QueryRegCFSLineHdlr
	CHKiRet(objUse(datetime, CORE_COMPONENT));
	CHKiRet(objUse(glbl, CORE_COMPONENT));
	CHKiRet(objUse(prop, CORE_COMPONENT));

	iFacilIntMsg = klogFacilIntMsg();

	CHKiRet(omsdRegCFSLineHdlr((uchar *)"debugprintkernelsymbols", 0, eCmdHdlrBinary, NULL, &dbgPrintSymbols, STD_LOADABLE_MODULE_ID));
	CHKiRet(omsdRegCFSLineHdlr((uchar *)"klogpath", 0, eCmdHdlrGetWord, NULL, &pszPath, STD_LOADABLE_MODULE_ID));
	CHKiRet(omsdRegCFSLineHdlr((uchar *)"klogsymbollookup", 0, eCmdHdlrBinary, NULL, &symbol_lookup, STD_LOADABLE_MODULE_ID));
	CHKiRet(omsdRegCFSLineHdlr((uchar *)"klogsymbolstwice", 0, eCmdHdlrBinary, NULL, &symbols_twice, STD_LOADABLE_MODULE_ID));
	CHKiRet(omsdRegCFSLineHdlr((uchar *)"klogusesyscallinterface", 0, eCmdHdlrBinary, NULL, &use_syscall, STD_LOADABLE_MODULE_ID));
	CHKiRet(omsdRegCFSLineHdlr((uchar *)"klogpermitnonkernelfacility", 0, eCmdHdlrBinary, NULL, &bPermitNonKernel, STD_LOADABLE_MODULE_ID));
	CHKiRet(omsdRegCFSLineHdlr((uchar *)"klogconsoleloglevel", 0, eCmdHdlrInt, NULL, &console_log_level, STD_LOADABLE_MODULE_ID));
	CHKiRet(omsdRegCFSLineHdlr((uchar *)"kloginternalmsgfacility", 0, eCmdHdlrFacility, NULL, &iFacilIntMsg, STD_LOADABLE_MODULE_ID));
	CHKiRet(omsdRegCFSLineHdlr((uchar *)"resetconfigvariables", 1, eCmdHdlrCustomHandler, resetConfigVariables, NULL, STD_LOADABLE_MODULE_ID));
ENDmodInit
/* vim:set ai:
 */<|MERGE_RESOLUTION|>--- conflicted
+++ resolved
@@ -18,11 +18,7 @@
  * Please note that this file replaces the klogd daemon that was
  * also present in pre-v3 versions of rsyslog.
  *
-<<<<<<< HEAD
  * Copyright (C) 2008-2012 Adiscon GmbH
-=======
- * Copyright (C) 2008, 2014 by Rainer Gerhards and Adiscon GmbH
->>>>>>> 52753c5c
  *
  * This file is part of rsyslog.
  *
@@ -113,13 +109,8 @@
 	MsgSetRcvFromIP(pMsg, pLocalHostIP);
 	MsgSetHOSTNAME(pMsg, glbl.GetLocalHostName(), ustrlen(glbl.GetLocalHostName()));
 	MsgSetTAG(pMsg, pszTag, ustrlen(pszTag));
-<<<<<<< HEAD
 	pMsg->iFacility = iFacility;
 	pMsg->iSeverity = iSeverity;
-=======
-	pMsg->iFacility = pri2fac(iFacility);
-	pMsg->iSeverity = pri2sev(iSeverity);
->>>>>>> 52753c5c
 	CHKiRet(submitMsg(pMsg));
 
 finalize_it:
