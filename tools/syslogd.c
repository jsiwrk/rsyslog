--- conflicted
+++ resolved
@@ -1203,12 +1203,7 @@
 
 	assert(pMsg != NULL);
 	assert(pMsg->pszRawMsg != NULL);
-<<<<<<< HEAD
-	lenMsg = pMsg->iLenRawMsg - (pMsg->offAfterPRI + 1);
-
-=======
 	lenMsg = pMsg->iLenRawMsg - pMsg->offAfterPRI; /* note: offAfterPRI is already the number of PRI chars (do not add one!) */
->>>>>>> 5ef852f4
 	p2parse = pMsg->pszRawMsg + pMsg->offAfterPRI; /* point to start of text, after PRI */
 
 	/* Check to see if msg contains a timestamp. We start by assuming
