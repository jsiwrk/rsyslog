/**
 * \brief This is the main file of the rsyslogd daemon.
 *
 * Please visit the rsyslog project at
 *
 * http://www.rsyslog.com
 *
 * to learn more about it and discuss any questions you may have.
 *
 * rsyslog had initially been forked from the sysklogd project.
 * I would like to express my thanks to the developers of the sysklogd
 * package - without it, I would have had a much harder start...
 *
 * Please note that while rsyslog started from the sysklogd code base,
 * it nowadays has almost nothing left in common with it. Allmost all
 * parts of the code have been rewritten.
 *
 * This Project was intiated and is maintained by
 * Rainer Gerhards <rgerhards@hq.adiscon.com>.
 *
 * For further information, please see http://www.rsyslog.com
 *
 * \author Rainer Gerhards <rgerhards@adiscon.com>
 * \date 2003-10-17
 *       Some initial modifications on the sysklogd package to support
 *       liblogging. These have actually not yet been merged to the
 *       source you see currently (but they hopefully will)
 *
 * \date 2004-10-28
 *       Restarted the modifications of sysklogd. This time, we
 *       focus on a simpler approach first. The initial goal is to
 *       provide MySQL database support (so that syslogd can log
 *       to the database).
 *
 * rsyslog - An Enhanced syslogd Replacement.
 * Copyright 2003-2009 Rainer Gerhards and Adiscon GmbH.
 *
 * This file is part of rsyslog.
 *
 * Rsyslog is free software: you can redistribute it and/or modify
 * it under the terms of the GNU General Public License as published by
 * the Free Software Foundation, either version 3 of the License, or
 * (at your option) any later version.
 *
 * Rsyslog is distributed in the hope that it will be useful,
 * but WITHOUT ANY WARRANTY; without even the implied warranty of
 * MERCHANTABILITY or FITNESS FOR A PARTICULAR PURPOSE.  See the
 * GNU General Public License for more details.
 *
 * You should have received a copy of the GNU General Public License
 * along with Rsyslog.  If not, see <http://www.gnu.org/licenses/>.
 *
 * A copy of the GPL can be found in the file "COPYING" in this distribution.
 */
#include "config.h"
#include "rsyslog.h"

#define DEFUPRI		(LOG_USER|LOG_NOTICE)
#define TIMERINTVL	30		/* interval for checking flush, mark */

#include <unistd.h>
#include <stdlib.h>
#include <stdio.h>
#include <stddef.h>
#include <ctype.h>
#include <limits.h>
#define GNU_SOURCE
#include <string.h>
#include <stdarg.h>
#include <time.h>
#include <assert.h>

#ifdef OS_SOLARIS
#	include <errno.h>
#	include <fcntl.h>
#	include <stropts.h>
#	include <sys/termios.h>
#	include <sys/types.h>
#else
#	include <libgen.h>
#	include <sys/errno.h>
#endif

#include <sys/ioctl.h>
#include <sys/wait.h>
#include <sys/file.h>
#include <sys/resource.h>
#include <grp.h>

#if HAVE_SYS_TIMESPEC_H
# include <sys/timespec.h>
#endif

#if HAVE_SYS_STAT_H
#	include <sys/stat.h>
#endif

#include <signal.h>

#if HAVE_PATHS_H
#include <paths.h>
#endif

#ifdef USE_NETZIP
#include <zlib.h>
#endif

#include <netdb.h>

#include "pidfile.h"
#include "srUtils.h"
#include "stringbuf.h"
#include "syslogd-types.h"
#include "template.h"
#include "outchannel.h"
#include "syslogd.h"

#include "msg.h"
#include "modules.h"
#include "action.h"
#include "iminternal.h"
#include "cfsysline.h"
#include "omshell.h"
#include "omusrmsg.h"
#include "omfwd.h"
#include "omfile.h"
#include "ompipe.h"
#include "omdiscard.h"
#include "pmrfc5424.h"
#include "pmrfc3164.h"
#include "threads.h"
#include "wti.h"
#include "queue.h"
#include "stream.h"
#include "conf.h"
#include "errmsg.h"
#include "datetime.h"
#include "parser.h"
#include "batch.h"
#include "unicode-helper.h"
#include "ruleset.h"
#include "rule.h"
#include "net.h"
#include "vm.h"
#include "prop.h"

/* definitions for objects we access */
DEFobjCurrIf(obj)
DEFobjCurrIf(glbl)
DEFobjCurrIf(datetime) /* TODO: make go away! */
DEFobjCurrIf(conf)
DEFobjCurrIf(expr)
DEFobjCurrIf(module)
DEFobjCurrIf(errmsg)
DEFobjCurrIf(rule)
DEFobjCurrIf(ruleset)
DEFobjCurrIf(prop)
DEFobjCurrIf(parser)
DEFobjCurrIf(net) /* TODO: make go away! */


/* forward definitions */
static rsRetVal GlobalClassExit(void);


#ifndef _PATH_LOGCONF 
#define _PATH_LOGCONF	"/etc/rsyslog.conf"
#endif

#ifndef _PATH_MODDIR
#       if defined(__FreeBSD__)
#               define _PATH_MODDIR     "/usr/local/lib/rsyslog/"
#       else
#               define _PATH_MODDIR     "/lib/rsyslog/"
#       endif
#endif

#if defined(SYSLOGD_PIDNAME)
#	undef _PATH_LOGPID
#	if defined(FSSTND)
#		ifdef OS_BSD
#			define _PATH_VARRUN "/var/run/"
#		endif
#		if defined(__sun) || defined(__hpux)
#			define _PATH_VARRUN "/var/run/"
#		endif
#		define _PATH_LOGPID _PATH_VARRUN SYSLOGD_PIDNAME
#	else
#		define _PATH_LOGPID "/etc/" SYSLOGD_PIDNAME
#	endif
#else
#	ifndef _PATH_LOGPID
#		if defined(__sun) || defined(__hpux)
#			define _PATH_VARRUN "/var/run/"
#		endif
#		if defined(FSSTND)
#			define _PATH_LOGPID _PATH_VARRUN "rsyslogd.pid"
#		else
#			define _PATH_LOGPID "/etc/rsyslogd.pid"
#		endif
#	endif
#endif

#ifndef _PATH_TTY
#	define _PATH_TTY	"/dev/tty"
#endif

static prop_t *pInternalInputName = NULL;	/* there is only one global inputName for all internally-generated messages */
static prop_t *pLocalHostIP = NULL;		/* there is only one global IP for all internally-generated messages */
static uchar	*ConfFile = (uchar*) _PATH_LOGCONF; /* read-only after startup */
static char	*PidFile = _PATH_LOGPID; /* read-only after startup */

static pid_t myPid;	/* our pid for use in self-generated messages, e.g. on startup */
/* mypid is read-only after the initial fork() */
static int bHadHUP = 0; /* did we have a HUP? */

static int bFinished = 0;	/* used by termination signal handler, read-only except there
				 * is either 0 or the number of the signal that requested the
 				 * termination.
				 */
static int iConfigVerify = 0;	/* is this just a config verify run? */

/* Intervals at which we flush out "message repeated" messages,
 * in seconds after previous message is logged.  After each flush,
 * we move to the next interval until we reach the largest.
 * TODO: this shall go into action object! -- rgerhards, 2008-01-29
 */
int	repeatinterval[2] = { 30, 60 };	/* # of secs before flush */

#define LIST_DELIMITER	':'		/* delimiter between two hosts */

static pid_t ppid; /* This is a quick and dirty hack used for spliting main/startup thread */

typedef struct legacyOptsLL_s {
	uchar *line;
	struct legacyOptsLL_s *next;
} legacyOptsLL_t;
legacyOptsLL_t *pLegacyOptsLL = NULL;

/* global variables for config file state */
int	iCompatibilityMode = 0;		/* version we should be compatible with; 0 means sysklogd. It is
					   the default, so if no -c<n> option is given, we make ourselvs
					   as compatible to sysklogd as possible. */
#define DFLT_bLogStatusMsgs 1
static int	bLogStatusMsgs = DFLT_bLogStatusMsgs;	/* log rsyslog start/stop/HUP messages? */
static int	bDebugPrintTemplateList = 1;/* output template list in debug mode? */
static int	bDebugPrintCfSysLineHandlerList = 1;/* output cfsyslinehandler list in debug mode? */
static int	bDebugPrintModuleList = 1;/* output module list in debug mode? */
static int	bErrMsgToStderr = 1; /* print error messages to stderr (in addition to everything else)? */
int 	bReduceRepeatMsgs; /* reduce repeated message - 0 - no, 1 - yes */
int 	bAbortOnUncleanConfig = 0; /* abort run (rather than starting with partial config) if there was any issue in conf */
int	bActExecWhenPrevSusp; /* execute action only when previous one was suspended? */
/* end global config file state variables */

int	MarkInterval = 20 * 60;	/* interval between marks in seconds - read-only after startup */
int      send_to_all = 0;        /* send message to all IPv4/IPv6 addresses */
static int	NoFork = 0; 	/* don't fork - don't run in daemon mode - read-only after startup */
static int	bHaveMainQueue = 0;/* set to 1 if the main queue - in queueing mode - is available
				 * If the main queue is either not yet ready or not running in 
				 * queueing mode (mode DIRECT!), then this is set to 0.
				 */
static int uidDropPriv = 0;	/* user-id to which priveleges should be dropped to (AFTER init()!) */
static int gidDropPriv = 0;	/* group-id to which priveleges should be dropped to (AFTER init()!) */

extern	int errno;

static uchar *pszConfDAGFile = NULL;				/* name of config DAG file, non-NULL means generate one */
/* main message queue and its configuration parameters */
qqueue_t *pMsgQueue = NULL;				/* the main message queue */
static int iMainMsgQueueSize = 10000;				/* size of the main message queue above */
static int iMainMsgQHighWtrMark = 8000;				/* high water mark for disk-assisted queues */
static int iMainMsgQLowWtrMark = 2000;				/* low water mark for disk-assisted queues */
static int iMainMsgQDiscardMark = 9800;				/* begin to discard messages */
static int iMainMsgQDiscardSeverity = 8;			/* by default, discard nothing to prevent unintentional loss */
static int iMainMsgQueueNumWorkers = 1;				/* number of worker threads for the mm queue above */
static queueType_t MainMsgQueType = QUEUETYPE_FIXED_ARRAY;	/* type of the main message queue above */
static uchar *pszMainMsgQFName = NULL;				/* prefix for the main message queue file */
static int64 iMainMsgQueMaxFileSize = 1024*1024;
static int iMainMsgQPersistUpdCnt = 0;				/* persist queue info every n updates */
static int bMainMsgQSyncQeueFiles = 0;				/* sync queue files on every write? */
static int iMainMsgQtoQShutdown = 1500;				/* queue shutdown (ms) */ 
static int iMainMsgQtoActShutdown = 1000;			/* action shutdown (in phase 2) */ 
static int iMainMsgQtoEnq = 2000;				/* timeout for queue enque */ 
static int iMainMsgQtoWrkShutdown = 60000;			/* timeout for worker thread shutdown */
static int iMainMsgQWrkMinMsgs = 100;				/* minimum messages per worker needed to start a new one */
static int iMainMsgQDeqSlowdown = 0;				/* dequeue slowdown (simple rate limiting) */
static int64 iMainMsgQueMaxDiskSpace = 0;			/* max disk space allocated 0 ==> unlimited */
static int64 iMainMsgQueDeqBatchSize = 32;			/* dequeue batch size */
static int bMainMsgQSaveOnShutdown = 1;				/* save queue on shutdown (when DA enabled)? */
static int iMainMsgQueueDeqtWinFromHr = 0;			/* hour begin of time frame when queue is to be dequeued */
static int iMainMsgQueueDeqtWinToHr = 25;			/* hour begin of time frame when queue is to be dequeued */


/* Reset config variables to default values.
 * rgerhards, 2007-07-17
 */
static rsRetVal resetConfigVariables(uchar __attribute__((unused)) *pp, void __attribute__((unused)) *pVal)
{
	bLogStatusMsgs = DFLT_bLogStatusMsgs;
	bActExecWhenPrevSusp = 0;
	bDebugPrintTemplateList = 1;
	bDebugPrintCfSysLineHandlerList = 1;
	bDebugPrintModuleList = 1;
	bReduceRepeatMsgs = 0;
	bAbortOnUncleanConfig = 0;
	free(pszMainMsgQFName);
	pszMainMsgQFName = NULL;
	iMainMsgQueueSize = 10000;
	iMainMsgQHighWtrMark = 8000;
	iMainMsgQLowWtrMark = 2000;
	iMainMsgQDiscardMark = 9800;
	iMainMsgQDiscardSeverity = 8;
	iMainMsgQueMaxFileSize = 1024 * 1024;
	iMainMsgQueueNumWorkers = 1;
	iMainMsgQPersistUpdCnt = 0;
	bMainMsgQSyncQeueFiles = 0;
	iMainMsgQtoQShutdown = 1500;
	iMainMsgQtoActShutdown = 1000;
	iMainMsgQtoEnq = 2000;
	iMainMsgQtoWrkShutdown = 60000;
	iMainMsgQWrkMinMsgs = 100;
	iMainMsgQDeqSlowdown = 0;
	bMainMsgQSaveOnShutdown = 1;
	MainMsgQueType = QUEUETYPE_FIXED_ARRAY;
	iMainMsgQueMaxDiskSpace = 0;
	iMainMsgQueDeqBatchSize = 32;
	glbliActionResumeRetryCount = 0;

	return RS_RET_OK;
}


/* hardcoded standard templates (used for defaults) */
static uchar template_DebugFormat[] = "\"Debug line with all properties:\nFROMHOST: '%FROMHOST%', fromhost-ip: '%fromhost-ip%', HOSTNAME: '%HOSTNAME%', PRI: %PRI%,\nsyslogtag '%syslogtag%', programname: '%programname%', APP-NAME: '%APP-NAME%', PROCID: '%PROCID%', MSGID: '%MSGID%',\nTIMESTAMP: '%TIMESTAMP%', STRUCTURED-DATA: '%STRUCTURED-DATA%',\nmsg: '%msg%'\nescaped msg: '%msg:::drop-cc%'\nrawmsg: '%rawmsg%'\n\n\"";
static uchar template_SyslogProtocol23Format[] = "\"<%PRI%>1 %TIMESTAMP:::date-rfc3339% %HOSTNAME% %APP-NAME% %PROCID% %MSGID% %STRUCTURED-DATA% %msg%\n\"";
static uchar template_TraditionalFileFormat[] = "\"%TIMESTAMP% %HOSTNAME% %syslogtag%%msg:::sp-if-no-1st-sp%%msg:::drop-last-lf%\n\"";
static uchar template_FileFormat[] = "\"%TIMESTAMP:::date-rfc3339% %HOSTNAME% %syslogtag%%msg:::sp-if-no-1st-sp%%msg:::drop-last-lf%\n\"";
static uchar template_WallFmt[] = "\"\r\n\7Message from syslogd@%HOSTNAME% at %timegenerated% ...\r\n %syslogtag%%msg%\n\r\"";
static uchar template_ForwardFormat[] = "\"<%PRI%>%TIMESTAMP:::date-rfc3339% %HOSTNAME% %syslogtag:1:32%%msg:::sp-if-no-1st-sp%%msg%\"";
static uchar template_TraditionalForwardFormat[] = "\"<%PRI%>%TIMESTAMP% %HOSTNAME% %syslogtag:1:32%%msg:::sp-if-no-1st-sp%%msg%\"";
static uchar template_StdUsrMsgFmt[] = "\" %syslogtag%%msg%\n\r\"";
static uchar template_StdDBFmt[] = "\"insert into SystemEvents (Message, Facility, FromHost, Priority, DeviceReportedTime, ReceivedAt, InfoUnitID, SysLogTag) values ('%msg%', %syslogfacility%, '%HOSTNAME%', %syslogpriority%, '%timereported:::date-mysql%', '%timegenerated:::date-mysql%', %iut%, '%syslogtag%')\",SQL";
static uchar template_StdPgSQLFmt[] = "\"insert into SystemEvents (Message, Facility, FromHost, Priority, DeviceReportedTime, ReceivedAt, InfoUnitID, SysLogTag) values ('%msg%', %syslogfacility%, '%HOSTNAME%', %syslogpriority%, '%timereported:::date-pgsql%', '%timegenerated:::date-pgsql%', %iut%, '%syslogtag%')\",STDSQL";
/* end template */


/* up to the next comment, prototypes that should be removed by reordering */
/* Function prototypes. */
static char **crunch_list(char *list);
static void reapchild();
static void debug_switch();
static void sighup_handler();


static int usage(void)
{
	fprintf(stderr, "usage: rsyslogd [-c<version>] [-46AdnqQvwx] [-l<hostlist>] [-s<domainlist>]\n"
			"                [-f<conffile>] [-i<pidfile>] [-N<level>] [-M<module load path>]\n"
			"                [-u<number>]\n"
			"To run rsyslogd in native mode, use \"rsyslogd -c5 <other options>\"\n\n"
			"For further information see http://www.rsyslog.com/doc\n");
	exit(1); /* "good" exit - done to terminate usage() */
}


/* ------------------------------ some support functions for imdiag ------------------------------ *
 * This is a bit dirty, but the only way to do it, at least with reasonable effort.
 * rgerhards, 2009-05-25
 */

/* return back the approximate current number of messages in the main message queue
 * This number includes the messages that reside in an associated DA queue (if
 * it exists) -- rgerhards, 2009-10-14
 */
rsRetVal
diagGetMainMsgQSize(int *piSize)
{
	DEFiRet;
	assert(piSize != NULL);
	*piSize = (pMsgQueue->pqDA != NULL) ? pMsgQueue->pqDA->iQueueSize : 0;
	*piSize += pMsgQueue->iQueueSize;
	RETiRet;
}


/* ------------------------------ end support functions for imdiag  ------------------------------ */


/* rgerhards, 2005-10-24: crunch_list is called only during option processing. So
 * it is never called once rsyslogd is running. This code
 * contains some exits, but they are considered safe because they only happen
 * during startup. Anyhow, when we review the code here, we might want to
 * reconsider the exit()s.
 */
static char **crunch_list(char *list)
{
	int count, i;
	char *p, *q;
	char **result = NULL;

	p = list;
	
	/* strip off trailing delimiters */
	while (p[strlen(p)-1] == LIST_DELIMITER) {
		count--;
		p[strlen(p)-1] = '\0';
	}
	/* cut off leading delimiters */
	while (p[0] == LIST_DELIMITER) {
		count--;
		p++; 
	}
	
	/* count delimiters to calculate elements */
	for (count=i=0; p[i]; i++)
		if (p[i] == LIST_DELIMITER) count++;
	
	if ((result = (char **)MALLOC(sizeof(char *) * (count+2))) == NULL) {
		printf ("Sorry, can't get enough memory, exiting.\n");
		exit(0); /* safe exit, because only called during startup */
	}
	
	/*
	 * We now can assume that the first and last
	 * characters are different from any delimiters,
	 * so we don't have to care about this.
	 */
	count = 0;
	while ((q=strchr(p, LIST_DELIMITER))) {
		result[count] = (char *) MALLOC((q - p + 1) * sizeof(char));
		if (result[count] == NULL) {
			printf ("Sorry, can't get enough memory, exiting.\n");
			exit(0); /* safe exit, because only called during startup */
		}
		strncpy(result[count], p, q - p);
		result[count][q - p] = '\0';
		p = q; p++;
		count++;
	}
	if ((result[count] = \
	     (char *)MALLOC(sizeof(char) * strlen(p) + 1)) == NULL) {
		printf ("Sorry, can't get enough memory, exiting.\n");
		exit(0); /* safe exit, because only called during startup */
	}
	strcpy(result[count],p);
	result[++count] = NULL;

#if 0
	count=0;
	while (result[count])
		DBGPRINTF("#%d: %s\n", count, StripDomains[count++]);
#endif
	return result;
}


void untty(void)
#ifdef HAVE_SETSID
{
	if(!Debug) {
		setsid();
	}
	return;
}
#else
{
	int i;

	if(!Debug) {
		i = open(_PATH_TTY, O_RDWR|O_CLOEXEC);
		if (i >= 0) {
#			if !defined(__hpux)
				(void) ioctl(i, (int) TIOCNOTTY, NULL);
#			else
				/* TODO: we need to implement something for HP UX! -- rgerhards, 2008-03-04 */
				/* actually, HP UX should have setsid, so the code directly above should
				 * trigger. So the actual question is why it doesn't do that...
				 */
#			endif
			close(i);
		}
	}
}
#endif


/* This takes a received message that must be decoded and submits it to
 * the main message queue. This is a legacy function which is being provided
 * to aid older input plugins that do not support message creation via
 * the new interfaces themselves. It is not recommended to use this
 * function for new plugins. -- rgerhards, 2009-10-12
 */
rsRetVal
parseAndSubmitMessage(uchar *hname, uchar *hnameIP, uchar *msg, int len, int flags, flowControl_t flowCtlType,
	prop_t *pInputName, struct syslogTime *stTime, time_t ttGenTime)
{
	prop_t *pProp = NULL;
	msg_t *pMsg;
	DEFiRet;

	/* we now create our own message object and submit it to the queue */
	if(stTime == NULL) {
		CHKiRet(msgConstruct(&pMsg));
	} else {
		CHKiRet(msgConstructWithTime(&pMsg, stTime, ttGenTime));
	}
	if(pInputName != NULL)
		MsgSetInputName(pMsg, pInputName);
	MsgSetRawMsg(pMsg, (char*)msg, len);
	MsgSetFlowControlType(pMsg, flowCtlType);
	pMsg->msgFlags  = flags | NEEDS_PARSING;

	MsgSetRcvFromStr(pMsg, hname, ustrlen(hname), &pProp);
	CHKiRet(prop.Destruct(&pProp));
	CHKiRet(MsgSetRcvFromIPStr(pMsg, hnameIP, ustrlen(hnameIP), &pProp));
	CHKiRet(prop.Destruct(&pProp));
	CHKiRet(submitMsg(pMsg));

finalize_it:
	RETiRet;
}


/* this is a special function used to submit an error message. This
 * function is also passed to the runtime library as the generic error
 * message handler. -- rgerhards, 2008-04-17
 */
rsRetVal
submitErrMsg(int iErr, uchar *msg)
{
	DEFiRet;
	iRet = logmsgInternal(iErr, LOG_SYSLOG|LOG_ERR, msg, 0);
	RETiRet;
}


/* rgerhards 2004-11-09: the following is a function that can be used
 * to log a message orginating from the syslogd itself.
 */
rsRetVal
logmsgInternal(int iErr, int pri, uchar *msg, int flags)
{
	uchar pszTag[33];
	msg_t *pMsg;
	DEFiRet;

	CHKiRet(msgConstruct(&pMsg));
	MsgSetInputName(pMsg, pInternalInputName);
	MsgSetRawMsgWOSize(pMsg, (char*)msg);
	MsgSetHOSTNAME(pMsg, glbl.GetLocalHostName(), ustrlen(glbl.GetLocalHostName()));
	MsgSetRcvFrom(pMsg, glbl.GetLocalHostNameProp());
	MsgSetRcvFromIP(pMsg, pLocalHostIP);
	MsgSetMSGoffs(pMsg, 0);
	/* check if we have an error code associated and, if so,
	 * adjust the tag. -- rgerhards, 2008-06-27
	 */
	if(iErr == NO_ERRCODE) {
		MsgSetTAG(pMsg, UCHAR_CONSTANT("rsyslogd:"), sizeof("rsyslogd:") - 1);
	} else {
		size_t len = snprintf((char*)pszTag, sizeof(pszTag), "rsyslogd%d:", iErr);
		pszTag[32] = '\0'; /* just to make sure... */
		MsgSetTAG(pMsg, pszTag, len);
	}
	pMsg->iFacility = LOG_FAC(pri);
	pMsg->iSeverity = LOG_PRI(pri);
	flags |= INTERNAL_MSG;
	pMsg->msgFlags  = flags;

	/* we now check if we should print internal messages out to stderr. This was
	 * suggested by HKS as a way to help people troubleshoot rsyslog configuration
	 * (by running it interactively. This makes an awful lot of sense, so I add
	 * it here. -- rgerhards, 2008-07-28
	 * Note that error messages can not be disable during a config verify. This
	 * permits us to process unmodified config files which otherwise contain a
	 * supressor statement.
	 */
	if(((Debug == DEBUG_FULL || NoFork) && bErrMsgToStderr) || iConfigVerify) {
		if(LOG_PRI(pri) == LOG_ERR)
			fprintf(stderr, "rsyslogd: %s\n", msg);
	}

	if(bHaveMainQueue == 0) { /* not yet in queued mode */
		iminternalAddMsg(pri, pMsg);
	} else {
		/* we have the queue, so we can simply provide the 
		 * message to the queue engine.
		 */
		submitMsg(pMsg);
	}
finalize_it:
	RETiRet;
}

<<<<<<< HEAD
/* check message against ACL set
 * rgerhards, 2009-11-16
 */
#if 0
static inline rsRetVal
chkMsgAgainstACL() {
	/* if we reach this point, we had a good receive and can process the packet received */
	/* check if we have a different sender than before, if so, we need to query some new values */
	if(net.CmpHost(&frominet, frominetPrev, socklen) != 0) {
		CHKiRet(net.cvthname(&frominet, fromHost, fromHostFQDN, fromHostIP));
		memcpy(frominetPrev, &frominet, socklen); /* update cache indicator */
		/* Here we check if a host is permitted to send us
		* syslog messages. If it isn't, we do not further
		* process the message but log a warning (if we are
		* configured to do this).
		* rgerhards, 2005-09-26
		*/
		*pbIsPermitted = net.isAllowedSender((uchar*)"UDP",
						    (struct sockaddr *)&frominet, (char*)fromHostFQDN);

		if(!*pbIsPermitted) {
			DBGPRINTF("%s is not an allowed sender\n", (char*)fromHostFQDN);
			if(glbl.GetOption_DisallowWarning) {
				time_t tt;

				datetime.GetTime(&tt);
				if(tt > ttLastDiscard + 60) {
					ttLastDiscard = tt;
					errmsg.LogError(0, NO_ERRCODE,
					"UDP message from disallowed sender %s discarded",
					(char*)fromHost);
				}
			}
		}
	}
}
#endif


/* consumes a single messages - this function is primarily used to shuffle
 * out some code from msgConsumer(). After this function, the message is
 * (by definition!) considered committed.
 * rgerhards, 2009-11-16
 */
static inline rsRetVal
msgConsumeOne(msg_t *pMsg, prop_t **propFromHost, prop_t **propFromHostIP) {
	uchar fromHost[NI_MAXHOST];
	uchar fromHostIP[NI_MAXHOST];
	uchar fromHostFQDN[NI_MAXHOST];
	int bIsPermitted;
	DEFiRet;

	if((pMsg->msgFlags & NEEDS_ACLCHK_U) != 0) {
		dbgprintf("msgConsumer: UDP ACL must be checked for message (hostname-based)\n");
		CHKiRet(net.cvthname(pMsg->rcvFrom.pfrominet, fromHost, fromHostFQDN, fromHostIP));
		bIsPermitted = net.isAllowedSender2((uchar*)"UDP",
		    (struct sockaddr *)pMsg->rcvFrom.pfrominet, (char*)fromHostFQDN, 1);
		if(!bIsPermitted) {
			DBGPRINTF("Message from '%s' discarded, not a permitted sender host\n",
				  fromHostFQDN);
			ABORT_FINALIZE(RS_RET_ERR);
		/* save some of the info we obtained */
		MsgSetRcvFromStr(pMsg, fromHost, ustrlen(fromHost), propFromHost);
		CHKiRet(MsgSetRcvFromIPStr(pMsg, fromHostIP, ustrlen(fromHostIP), propFromHostIP));
		pMsg->msgFlags &= ~NEEDS_ACLCHK_U;
		}
	}

	if((pMsg->msgFlags & NEEDS_PARSING) != 0)
		CHKiRet(parser.ParseMsg(pMsg));

	ruleset.ProcessMsg(pMsg);
finalize_it:
	RETiRet;
}

=======
>>>>>>> b4cdb7c9

/* The consumer of dequeued messages. This function is called by the
 * queue engine on dequeueing of a message. It runs on a SEPARATE
 * THREAD. It receives an array of pointers, which it must iterate
 * over. We do not do any further batching, as this is of no benefit
 * for the main queue.
 */
static rsRetVal
msgConsumer(void __attribute__((unused)) *notNeeded, batch_t *pBatch, int *pbShutdownImmediate)
{
	int i;
<<<<<<< HEAD
	prop_t *propFromHost = NULL;
	prop_t *propFromHostIP = NULL;
=======
	msg_t *pMsg;
	rsRetVal localRet;
>>>>>>> b4cdb7c9
	DEFiRet;

	assert(pBatch != NULL);

	for(i = 0 ; i < pBatch->nElem  && !*pbShutdownImmediate ; i++) {
<<<<<<< HEAD
		DBGPRINTF("msgConsumer processes msg %d/%d\n", i, pBatch->nElem);
		msgConsumeOne((msg_t*) pBatch->pElem[i].pUsrp, &propFromHost, &propFromHostIP);
		pBatch->pElem[i].state = BATCH_STATE_COMM;
	}

	if(propFromHost != NULL)
		prop.Destruct(&propFromHost);
	if(propFromHostIP != NULL)
		prop.Destruct(&propFromHostIP);
=======
		pMsg = (msg_t*) pBatch->pElem[i].pUsrp;
		DBGPRINTF("msgConsumer processes msg %d/%d\n", i, pBatch->nElem);
		if((pMsg->msgFlags & NEEDS_PARSING) != 0) {
			localRet = parser.ParseMsg(pMsg);
			if(localRet == RS_RET_OK)
				ruleset.ProcessMsg(pMsg);
		} else {
			ruleset.ProcessMsg(pMsg);
		}
		/* if we reach this point, the message is considered committed (by definition!) */
		pBatch->pElem[i].state = BATCH_STATE_COMM;
	}

>>>>>>> b4cdb7c9
	RETiRet;
}


/* submit a message to the main message queue.   This is primarily
 * a hook to prevent the need for callers to know about the main message queue
 * rgerhards, 2008-02-13
 */
rsRetVal
submitMsg(msg_t *pMsg)
{
	qqueue_t *pQueue;
	ruleset_t *pRuleset;
	DEFiRet;

	ISOBJ_TYPE_assert(pMsg, msg);
	
	pRuleset = MsgGetRuleset(pMsg);

	pQueue = (pRuleset == NULL) ? pMsgQueue : ruleset.GetRulesetQueue(pRuleset);
	MsgPrepareEnqueue(pMsg);
	qqueueEnqObj(pQueue, pMsg->flowCtlType, (void*) pMsg);

	RETiRet;
}


/* submit multiple messages at once, very similar to submitMsg, just
 * for multi_submit_t. All messages need to go into the SAME queue!
 * rgerhards, 2009-06-16
 */
rsRetVal
multiSubmitMsg(multi_submit_t *pMultiSub)
{
	int i;
	qqueue_t *pQueue;
	ruleset_t *pRuleset;
	DEFiRet;
	assert(pMultiSub != NULL);

	if(pMultiSub->nElem == 0)
		FINALIZE;

	for(i = 0 ; i < pMultiSub->nElem ; ++i) {
		MsgPrepareEnqueue(pMultiSub->ppMsgs[i]);
	}

	pRuleset = MsgGetRuleset(pMultiSub->ppMsgs[0]);
	pQueue = (pRuleset == NULL) ? pMsgQueue : ruleset.GetRulesetQueue(pRuleset);
	iRet = qqueueMultiEnqObj(pQueue, pMultiSub);
	pMultiSub->nElem = 0;

finalize_it:
	RETiRet;
}




static void
reapchild()
{
	int saved_errno = errno;
	struct sigaction sigAct;

	memset(&sigAct, 0, sizeof (sigAct));
	sigemptyset(&sigAct.sa_mask);
	sigAct.sa_handler = reapchild;
	sigaction(SIGCHLD, &sigAct, NULL);  /* reset signal handler -ASP */

	while(waitpid(-1, NULL, WNOHANG) > 0);
	errno = saved_errno;
}


/* helper to doFlushRptdMsgs() to flush the individual action links via llExecFunc
 * rgerhards, 2007-08-02
 */
DEFFUNC_llExecFunc(flushRptdMsgsActions)
{
	action_t *pAction = (action_t*) pData;
	assert(pAction != NULL);
	
	BEGINfunc
	LockObj(pAction);
	/* TODO: time() performance: the call below could be moved to
	 * the beginn of the llExec(). This makes it slightly less correct, but
	 * in an acceptable way. -- rgerhards, 2008-09-16
	 */
	if (pAction->f_prevcount && datetime.GetTime(NULL) >= REPEATTIME(pAction)) {
		DBGPRINTF("flush %s: repeated %d times, %d sec.\n",
		    module.GetStateName(pAction->pMod), pAction->f_prevcount,
		    repeatinterval[pAction->f_repeatcount]);
		actionWriteToAction(pAction);
		BACKOFF(pAction);
	}
	UnlockObj(pAction);

	ENDfunc
	return RS_RET_OK; /* we ignore errors, we can not do anything either way */
}


/* This method flushes repeat messages.
 */
static void
doFlushRptdMsgs(void)
{
	ruleset.IterateAllActions(flushRptdMsgsActions, NULL);
}


static void debug_switch()
{
	time_t tTime;
	struct tm tp;
	struct sigaction sigAct;

	datetime.GetTime(&tTime);
	localtime_r(&tTime, &tp);
	if(debugging_on == 0) {
		debugging_on = 1;
		dbgprintf("\n");
		dbgprintf("\n");
		dbgprintf("********************************************************************************\n");
		dbgprintf("Switching debugging_on to true at %2.2d:%2.2d:%2.2d\n",
			  tp.tm_hour, tp.tm_min, tp.tm_sec);
		dbgprintf("********************************************************************************\n");
	} else {
		dbgprintf("********************************************************************************\n");
		dbgprintf("Switching debugging_on to false at %2.2d:%2.2d:%2.2d\n",
			  tp.tm_hour, tp.tm_min, tp.tm_sec);
		dbgprintf("********************************************************************************\n");
		dbgprintf("\n");
		dbgprintf("\n");
		debugging_on = 0;
	}
	
	memset(&sigAct, 0, sizeof (sigAct));
	sigemptyset(&sigAct.sa_mask);
	sigAct.sa_handler = debug_switch;
	sigaction(SIGUSR1, &sigAct, NULL);
}


void legacyOptsEnq(uchar *line)
{
	legacyOptsLL_t *pNew;

	pNew = MALLOC(sizeof(legacyOptsLL_t));
	if(line == NULL)
		pNew->line = NULL;
	else
		pNew->line = (uchar *) strdup((char *) line);
	pNew->next = NULL;

	if(pLegacyOptsLL == NULL)
		pLegacyOptsLL = pNew;
	else {
		legacyOptsLL_t *pThis = pLegacyOptsLL;

		while(pThis->next != NULL)
			pThis = pThis->next;
		pThis->next = pNew;
	}
}


void legacyOptsFree(void)
{
	legacyOptsLL_t *pThis = pLegacyOptsLL, *pNext;

	while(pThis != NULL) {
		if(pThis->line != NULL)
			free(pThis->line);
		pNext = pThis->next;
		free(pThis);
		pThis = pNext;
	}
}


void legacyOptsHook(void)
{
	legacyOptsLL_t *pThis = pLegacyOptsLL;

	while(pThis != NULL) {
		if(pThis->line != NULL) {
			errno = 0;
			errmsg.LogError(0, NO_ERRCODE, "Warning: backward compatibility layer added to following "
				        "directive to rsyslog.conf: %s", pThis->line);
			conf.cfsysline(pThis->line);
		}
		pThis = pThis->next;
	}
}


void legacyOptsParseTCP(char ch, char *arg)
{
	register int i;
	register char *pArg = arg;
	static char conflict = '\0';

	if((conflict == 'g' && ch == 't') || (conflict == 't' && ch == 'g')) {
		fprintf(stderr, "rsyslogd: If you want to use both -g and -t, use directives instead, -%c ignored.\n", ch);
		return;
	} else
		conflict = ch;

	/* extract port */
	i = 0;
	while(isdigit((int) *pArg))
		i = i * 10 + *pArg++ - '0';

	/* number of sessions */
	if(*pArg == '\0' || *pArg == ',') {
		if(ch == 't')
			legacyOptsEnq((uchar *) "ModLoad imtcp");
		else if(ch == 'g')
			legacyOptsEnq((uchar *) "ModLoad imgssapi");

		if(i >= 0 && i <= 65535) {
			uchar line[30];

			if(ch == 't') {
				snprintf((char *) line, sizeof(line), "InputTCPServerRun %d", i);
			} else if(ch == 'g') {
				snprintf((char *) line, sizeof(line), "InputGSSServerRun %d", i);
			}
			legacyOptsEnq(line);
		} else {
			if(ch == 't') {
				fprintf(stderr, "rsyslogd: Invalid TCP listen port %d - changed to 514.\n", i);
				legacyOptsEnq((uchar *) "InputTCPServerRun 514");
			} else if(ch == 'g') {
				fprintf(stderr, "rsyslogd: Invalid GSS listen port %d - changed to 514.\n", i);
				legacyOptsEnq((uchar *) "InputGSSServerRun 514");
			}
		}

		if(*pArg == ',') {
			++pArg;
			while(isspace((int) *pArg))
				++pArg;
			i = 0;
			while(isdigit((int) *pArg)) {
				i = i * 10 + *pArg++ - '0';
			}
			if(i > 0) {
				uchar line[30];

				snprintf((char *) line, sizeof(line), "InputTCPMaxSessions %d", i);
				legacyOptsEnq(line);
			} else {
				if(ch == 't') {
					fprintf(stderr,	"rsyslogd: TCP session max configured "
						"to %d [-t %s] - changing to 1.\n", i, arg);
					legacyOptsEnq((uchar *) "InputTCPMaxSessions 1");
				} else if (ch == 'g') {
					fprintf(stderr,	"rsyslogd: GSS session max configured "
						"to %d [-g %s] - changing to 1.\n", i, arg);
					legacyOptsEnq((uchar *) "InputTCPMaxSessions 1");
				}
			}
		}
	} else
		fprintf(stderr, "rsyslogd: Invalid -t %s command line option.\n", arg);
}


/* doDie() is a signal handler. If called, it sets the bFinished variable
 * to indicate the program should terminate. However, it does not terminate
 * it itself, because that causes issues with multi-threading. The actual
 * termination is then done on the main thread. This solution might introduce
 * a minimal delay, but it is much cleaner than the approach of doing everything
 * inside the signal handler.
 * rgerhards, 2005-10-26
 * Note: we do not call DBGPRINTF() as this may cause us to block in case something
 * with the threading is wrong.
 */
static void doDie(int sig)
{
#	define MSG1 "DoDie called.\n"
#	define MSG2 "DoDie called 5 times - unconditional exit\n"
	static int iRetries = 0; /* debug aid */
	dbgprintf(MSG1);
	if(Debug)
	if(Debug == DEBUG_FULL)
		write(1, MSG1, sizeof(MSG1) - 1);
	if(iRetries++ == 4) {
		if(Debug == DEBUG_FULL)
			write(1, MSG2, sizeof(MSG2) - 1);
		abort();
	}
	bFinished = sig;
#	undef MSG1
#	undef MSG2
}


/* This function frees all dynamically allocated memory for program termination.
 * It must be called only immediately before exit(). It is primarily an aid
 * for memory debuggers, which prevents cluttered outupt.
 * rgerhards, 2008-03-20
 */
static void
freeAllDynMemForTermination(void)
{
	free(pszMainMsgQFName);
	free(pModDir);
	free(pszConfDAGFile);
}


/* Finalize and destruct all actions.
 */
static inline void
destructAllActions(void)
{
	ruleset.DestructAllActions();
	bHaveMainQueue = 0; // flag that internal messages need to be temporarily stored
}


/* die() is called when the program shall end. This typically only occurs
 * during sigterm or during the initialization. 
 * As die() is intended to shutdown rsyslogd, it is
 * safe to call exit() here. Just make sure that die() itself is not called
 * at inapropriate places. As a general rule of thumb, it is a bad idea to add
 * any calls to die() in new code!
 * rgerhards, 2005-10-24
 */
static void
die(int sig)
{
	char buf[256];

	DBGPRINTF("exiting on signal %d\n", sig);

	/* IMPORTANT: we should close the inputs first, and THEN send our termination
	 * message. If we do it the other way around, logmsgInternal() may block on
	 * a full queue and the inputs still fill up that queue. Depending on the
	 * scheduling order, we may end up with logmsgInternal being held for a quite
	 * long time. When the inputs are terminated first, that should not happen
	 * because the queue is drained in parallel. The situation could only become
	 * an issue with extremely long running actions in a queue full environment.
	 * However, such actions are at least considered poorly written, if not
	 * outright wrong. So we do not care about this very remote problem.
	 * rgerhards, 2008-01-11
	 */

	/* close the inputs */
	DBGPRINTF("Terminating input threads...\n");
	glbl.SetGlobalInputTermination();
	thrdTerminateAll();

	/* and THEN send the termination log message (see long comment above) */
	if(sig && bLogStatusMsgs) {
		(void) snprintf(buf, sizeof(buf) / sizeof(char),
		 " [origin software=\"rsyslogd\" " "swVersion=\"" VERSION \
		 "\" x-pid=\"%d\" x-info=\"http://www.rsyslog.com\"]" " exiting on signal %d.",
		 (int) myPid, sig);
		errno = 0;
		logmsgInternal(NO_ERRCODE, LOG_SYSLOG|LOG_INFO, (uchar*)buf, 0);
	}
	
	/* drain queue (if configured so) and stop main queue worker thread pool */
	DBGPRINTF("Terminating main queue...\n");
	qqueueDestruct(&pMsgQueue);
	pMsgQueue = NULL;

	/* Free ressources and close connections. This includes flushing any remaining
	 * repeated msgs.
	 */
	DBGPRINTF("Terminating outputs...\n");
	destructAllActions();

	DBGPRINTF("all primary multi-thread sources have been terminated - now doing aux cleanup...\n");
	/* rger 2005-02-22
	 * now clean up the in-memory structures. OK, the OS
	 * would also take care of that, but if we do it
	 * ourselfs, this makes finding memory leaks a lot
	 * easier.
	 */
	tplDeleteAll();

	/* de-init some modules */
	modExitIminternal();

	/*dbgPrintAllDebugInfo(); / * this is the last spot where this can be done - below output modules are unloaded! */

	/* the following line cleans up CfSysLineHandlers that were not based on loadable
	 * modules. As such, they are not yet cleared.
	 */
	unregCfSysLineHdlrs();

	legacyOptsFree();

	/* destruct our global properties */
	if(pInternalInputName != NULL)
		prop.Destruct(&pInternalInputName);
	if(pLocalHostIP != NULL)
		prop.Destruct(&pLocalHostIP);

	/* terminate the remaining classes */
	GlobalClassExit();

	module.UnloadAndDestructAll(eMOD_LINK_ALL);

	DBGPRINTF("Clean shutdown completed, bye\n");
	/* dbgClassExit MUST be the last one, because it de-inits the debug system */
	dbgClassExit();

	/* free all remaining memory blocks - this is not absolutely necessary, but helps
	 * us keep memory debugger logs clean and this is in aid in developing. It doesn't
	 * cost much time, so we do it always. -- rgerhards, 2008-03-20
	 */
	freeAllDynMemForTermination();
	/* NO CODE HERE - feeelAllDynMemForTermination() must be the last thing before exit()! */

	remove_pid(PidFile);

	exit(0); /* "good" exit, this is the terminator function for rsyslog [die()] */
}

/*
 * Signal handler to terminate the parent process.
 * rgerhards, 2005-10-24: this is only called during forking of the
 * detached syslogd. I consider this method to be safe.
 */
static void doexit()
{
	exit(0); /* "good" exit, only during child-creation */
}


/* set the maximum message size */
static rsRetVal setMaxMsgSize(void __attribute__((unused)) *pVal, long iNewVal)
{
	return glbl.SetMaxLine(iNewVal);
}


/* set the action resume interval */
static rsRetVal setActionResumeInterval(void __attribute__((unused)) *pVal, int iNewVal)
{
	return actionSetGlobalResumeInterval(iNewVal);
}


/* set the processes max number ob files (upon configuration request)
 * 2009-04-14 rgerhards
 */
static rsRetVal setMaxFiles(void __attribute__((unused)) *pVal, int iFiles)
{
	struct rlimit maxFiles;
	char errStr[1024];
	DEFiRet;

	maxFiles.rlim_cur = iFiles;
	maxFiles.rlim_max = iFiles;

	if(setrlimit(RLIMIT_NOFILE, &maxFiles) < 0) {
		/* NOTE: under valgrind, we seem to be unable to extend the size! */
		rs_strerror_r(errno, errStr, sizeof(errStr));
		errmsg.LogError(0, RS_RET_ERR_RLIM_NOFILE, "could not set process file limit to %d: %s [kernel max %ld]",
				iFiles, errStr, (long) maxFiles.rlim_max);
		ABORT_FINALIZE(RS_RET_ERR_RLIM_NOFILE);
	}
#ifdef USE_UNLIMITED_SELECT
	glbl.SetFdSetSize(howmany(iFiles, __NFDBITS) * sizeof (fd_mask));
#endif
	DBGPRINTF("Max number of files set to %d [kernel max %ld].\n", iFiles, (long) maxFiles.rlim_max);

finalize_it:
	RETiRet;
}


/* set the processes umask (upon configuration request) */
static rsRetVal setUmask(void __attribute__((unused)) *pVal, int iUmask)
{
	umask(iUmask);
	DBGPRINTF("umask set to 0%3.3o.\n", iUmask);

	return RS_RET_OK;
}


/* drop to specified group 
 * if something goes wrong, the function never returns
 * Note that such an abort can cause damage to on-disk structures, so we should
 * re-design the "interface" in the long term. -- rgerhards, 2008-11-26
 */
static void doDropPrivGid(int iGid)
{
	int res;
	uchar szBuf[1024];

	res = setgroups(0, NULL); /* remove all supplementary group IDs */
	if(res) {
		perror("could not remove supplemental group IDs");
		exit(1);
	}
	DBGPRINTF("setgroups(0, NULL): %d\n", res);
	res = setgid(iGid);
	if(res) {
		/* if we can not set the userid, this is fatal, so let's unconditionally abort */
		perror("could not set requested group id");
		exit(1);
	}
	DBGPRINTF("setgid(%d): %d\n", iGid, res);
	snprintf((char*)szBuf, sizeof(szBuf)/sizeof(uchar), "rsyslogd's groupid changed to %d", iGid);
	logmsgInternal(NO_ERRCODE, LOG_SYSLOG|LOG_INFO, szBuf, 0);
}


/* drop to specified user 
 * if something goes wrong, the function never returns
 * Note that such an abort can cause damage to on-disk structures, so we should
 * re-design the "interface" in the long term. -- rgerhards, 2008-11-19
 */
static void doDropPrivUid(int iUid)
{
	int res;
	uchar szBuf[1024];

	res = setuid(iUid);
	if(res) {
		/* if we can not set the userid, this is fatal, so let's unconditionally abort */
		perror("could not set requested userid");
		exit(1);
	}
	DBGPRINTF("setuid(%d): %d\n", iUid, res);
	snprintf((char*)szBuf, sizeof(szBuf)/sizeof(uchar), "rsyslogd's userid changed to %d", iUid);
	logmsgInternal(NO_ERRCODE, LOG_SYSLOG|LOG_INFO, szBuf, 0);
}


/* helper to generateConfigDAG, to print out all actions via
 * the llExecFunc() facility.
 * rgerhards, 2007-08-02
 */
struct dag_info {
	FILE *fp;	/* output file */
	int iActUnit;	/* current action unit number */
	int iAct;	/* current action in unit */
	int bDiscarded;	/* message discarded (config error) */
	};
DEFFUNC_llExecFunc(generateConfigDAGAction)
{
	action_t *pAction;
	uchar *pszModName;
	uchar *pszVertexName;
	struct dag_info *pDagInfo;
	DEFiRet;

	pDagInfo = (struct dag_info*) pParam;
	pAction = (action_t*) pData;

	pszModName = module.GetStateName(pAction->pMod);

	/* vertex */
	if(pAction->pszName == NULL) {
		if(!strcmp((char*)pszModName, "builtin-discard"))
			pszVertexName = (uchar*)"discard";
		else
			pszVertexName = pszModName;
	} else {
		pszVertexName = pAction->pszName;
	}

	fprintf(pDagInfo->fp, "\tact%d_%d\t\t[label=\"%s\"%s%s]\n",
		pDagInfo->iActUnit, pDagInfo->iAct, pszVertexName,
		pDagInfo->bDiscarded ? " style=dotted color=red" : "",
		(pAction->pQueue->qType == QUEUETYPE_DIRECT) ? "" : " shape=hexagon"
		);

	/* edge */
	if(pDagInfo->iAct == 0) {
	} else {
		fprintf(pDagInfo->fp, "\tact%d_%d -> act%d_%d[%s%s]\n",
			pDagInfo->iActUnit, pDagInfo->iAct - 1,
			pDagInfo->iActUnit, pDagInfo->iAct,
			pDagInfo->bDiscarded ? " style=dotted color=red" : "",
			pAction->bExecWhenPrevSusp ? " label=\"only if\\nsuspended\"" : "" );
	}

	/* check for discard */
	if(!strcmp((char*) pszModName, "builtin-discard")) {
		fprintf(pDagInfo->fp, "\tact%d_%d\t\t[shape=box]\n",
			pDagInfo->iActUnit, pDagInfo->iAct);
		pDagInfo->bDiscarded = 1;
	}


	++pDagInfo->iAct;

	RETiRet;
}


/* create config DAG
 * This functions takes a rsyslog config and produces a .dot file for use
 * with graphviz (http://www.graphviz.org). This is done in an effort to
 * document, and also potentially troubleshoot, configurations. Plus, I
 * consider it a nice feature to explain some concepts. Note that the
 * current version only produces a graph with relatively little information.
 * This is a foundation that may be later expanded (if it turns out to be
 * useful enough).
 * rgerhards, 2009-05-11
 */
static rsRetVal
generateConfigDAG(uchar *pszDAGFile)
{
	//rule_t *f;
	FILE *fp;
	int iActUnit = 1;
	//int bHasFilter = 0;	/* filter associated with this action unit? */
	//int bHadFilter;
	//int i;
	struct dag_info dagInfo;
	//char *pszFilterName;
	char szConnectingNode[64];
	DEFiRet;

	assert(pszDAGFile != NULL);
	
	if((fp = fopen((char*) pszDAGFile, "w")) == NULL) {
		logmsgInternal(NO_ERRCODE, LOG_SYSLOG|LOG_INFO, (uchar*)
			"configuraton graph output file could not be opened, none generated", 0);
		ABORT_FINALIZE(RS_RET_FILENAME_INVALID);
	}

	dagInfo.fp = fp;

	/* from here on, we assume writes go well. This here is a really
	 * unimportant utility function and if something goes wrong, it has
	 * almost no effect. So let's not overdo this...
	 */
	fprintf(fp, "# graph created by rsyslog " VERSION "\n\n"
	 	    "# use the dot tool from http://www.graphviz.org to visualize!\n"
		    "digraph rsyslogConfig {\n"
		    "\tinputs [shape=tripleoctagon]\n"
		    "\tinputs -> act0_0\n"
		    "\tact0_0 [label=\"main\\nqueue\" shape=hexagon]\n"
		    /*"\tmainq -> act1_0\n"*/
		    );
	strcpy(szConnectingNode, "act0_0");
	dagInfo.bDiscarded = 0;

/* TODO: re-enable! */
#if 0
	for(f = Files; f != NULL ; f = f->f_next) {
		/* BSD-Style filters are currently ignored */
		bHadFilter = bHasFilter;
		if(f->f_filter_type == FILTER_PRI) {
			bHasFilter = 0;
			for (i = 0; i <= LOG_NFACILITIES; i++)
				if (f->f_filterData.f_pmask[i] != 0xff) {
					bHasFilter = 1;
					break;
				}
		} else {
			bHasFilter = 1;
		}

		/* we know we have a filter, so it can be false */
		switch(f->f_filter_type) {
			case FILTER_PRI:
				pszFilterName = "pri filter";
				break;
			case FILTER_PROP:
				pszFilterName = "property filter";
				break;
			case FILTER_EXPR:
				pszFilterName = "script filter";
				break;
		}

		/* write action unit node */
		if(bHasFilter) {
			fprintf(fp, "\t%s -> act%d_end\t[label=\"%s:\\nfalse\"]\n",
				szConnectingNode, iActUnit, pszFilterName);
			fprintf(fp, "\t%s -> act%d_0\t[label=\"%s:\\ntrue\"]\n",
				szConnectingNode, iActUnit, pszFilterName);
			fprintf(fp, "\tact%d_end\t\t\t\t[shape=point]\n", iActUnit);
			snprintf(szConnectingNode, sizeof(szConnectingNode), "act%d_end", iActUnit);
		} else {
			fprintf(fp, "\t%s -> act%d_0\t[label=\"no filter\"]\n",
				szConnectingNode, iActUnit);
			snprintf(szConnectingNode, sizeof(szConnectingNode), "act%d_0", iActUnit);
		}

		/* draw individual nodes */
		dagInfo.iActUnit = iActUnit;
		dagInfo.iAct = 0;
		dagInfo.bDiscarded = 0;
		llExecFunc(&f->llActList, generateConfigDAGAction, &dagInfo); /* actions */

		/* finish up */
		if(bHasFilter && !dagInfo.bDiscarded) {
			fprintf(fp, "\tact%d_%d -> %s\n",
				iActUnit, dagInfo.iAct - 1, szConnectingNode);
		}

		++iActUnit;
	}
#endif

	fprintf(fp, "\t%s -> act%d_0\n", szConnectingNode, iActUnit);
	fprintf(fp, "\tact%d_0\t\t[label=discard shape=box]\n"
		    "}\n", iActUnit);
	fclose(fp);

finalize_it:
	RETiRet;
}


/* print debug information as part of init(). This pretty much
 * outputs the whole config of rsyslogd. I've moved this code
 * out of init() to clean it somewhat up.
 * rgerhards, 2007-07-31
 */
static void dbgPrintInitInfo(void)
{
	ruleset.DebugPrintAll();
	DBGPRINTF("\n");
	if(bDebugPrintTemplateList)
		tplPrintList();
	if(bDebugPrintModuleList)
		module.PrintList();
	ochPrintList();

	if(bDebugPrintCfSysLineHandlerList)
		dbgPrintCfSysLineHandlers();

	DBGPRINTF("Messages with malicious PTR DNS Records are %sdropped.\n",
		  glbl.GetDropMalPTRMsgs() ? "" : "not ");

	DBGPRINTF("Main queue size %d messages.\n", iMainMsgQueueSize);
	DBGPRINTF("Main queue worker threads: %d, wThread shutdown: %d, Perists every %d updates.\n",
		  iMainMsgQueueNumWorkers, iMainMsgQtoWrkShutdown, iMainMsgQPersistUpdCnt);
	DBGPRINTF("Main queue timeouts: shutdown: %d, action completion shutdown: %d, enq: %d\n",
		   iMainMsgQtoQShutdown, iMainMsgQtoActShutdown, iMainMsgQtoEnq);
	DBGPRINTF("Main queue watermarks: high: %d, low: %d, discard: %d, discard-severity: %d\n",
		   iMainMsgQHighWtrMark, iMainMsgQLowWtrMark, iMainMsgQDiscardMark, iMainMsgQDiscardSeverity);
	DBGPRINTF("Main queue save on shutdown %d, max disk space allowed %lld\n",
		   bMainMsgQSaveOnShutdown, iMainMsgQueMaxDiskSpace);
	/* TODO: add
	iActionRetryCount = 0;
	iActionRetryInterval = 30000;
	static int iMainMsgQtoWrkMinMsgs = 100;	
	static int iMainMsgQbSaveOnShutdown = 1;
	iMainMsgQueMaxDiskSpace = 0;
	setQPROP(qqueueSetiMinMsgsPerWrkr, "$MainMsgQueueWorkerThreadMinimumMessages", 100);
	setQPROP(qqueueSetbSaveOnShutdown, "$MainMsgQueueSaveOnShutdown", 1);
	 */
	DBGPRINTF("Work Directory: '%s'.\n", glbl.GetWorkDir());
}


/* Actually run the input modules.  This happens after privileges are dropped,
 * if that is requested.
 */
static rsRetVal
runInputModules(void)
{
	modInfo_t *pMod;
	int bNeedsCancel;

	BEGINfunc
	/* loop through all modules and activate them (brr...) */
	pMod = module.GetNxtType(NULL, eMOD_IN);
	while(pMod != NULL) {
		if(pMod->mod.im.bCanRun) {
			/* activate here */
			bNeedsCancel = (pMod->isCompatibleWithFeature(sFEATURENonCancelInputTermination) == RS_RET_OK) ?
				       0 : 1;
			thrdCreate(pMod->mod.im.runInput, pMod->mod.im.afterRun, bNeedsCancel);
		}
	pMod = module.GetNxtType(pMod, eMOD_IN);
	}

	ENDfunc
	return RS_RET_OK; /* intentional: we do not care about module errors */
}


/* Start the input modules. This function will probably undergo big changes
 * while we implement the input module interface. For now, it does the most
 * important thing to get at least my poor initial input modules up and
 * running. Almost no config option is taken.
 * rgerhards, 2007-12-14
 */
static rsRetVal
startInputModules(void)
{
	DEFiRet;
	modInfo_t *pMod;

	/* loop through all modules and activate them (brr...) */
	pMod = module.GetNxtType(NULL, eMOD_IN);
	while(pMod != NULL) {
		iRet = pMod->mod.im.willRun();
		pMod->mod.im.bCanRun = (iRet == RS_RET_OK);
		if(!pMod->mod.im.bCanRun) {
			DBGPRINTF("module %lx will not run, iRet %d\n", (unsigned long) pMod, iRet);
		}
	pMod = module.GetNxtType(pMod, eMOD_IN);
	}

	ENDfunc
	return RS_RET_OK; /* intentional: we do not care about module errors */
}


/* create a main message queue, now also used for ruleset queues. This function
 * needs to be moved to some other module, but it is considered acceptable for
 * the time being (remember that we want to restructure config processing at large!).
 * rgerhards, 2009-10-27
 */
rsRetVal createMainQueue(qqueue_t **ppQueue, uchar *pszQueueName)
{
	DEFiRet;

	/* switch the message object to threaded operation, if necessary */
	if(MainMsgQueType == QUEUETYPE_DIRECT || iMainMsgQueueNumWorkers > 1) {
		MsgEnableThreadSafety();
	}

	/* create message queue */
	CHKiRet_Hdlr(qqueueConstruct(ppQueue, MainMsgQueType, iMainMsgQueueNumWorkers, iMainMsgQueueSize, msgConsumer)) {
		/* no queue is fatal, we need to give up in that case... */
		errmsg.LogError(0, iRet, "could not create (ruleset) main message queue"); \
	}
	/* name our main queue object (it's not fatal if it fails...) */
	obj.SetName((obj_t*) (*ppQueue), pszQueueName);

	/* ... set some properties ... */
#	define setQPROP(func, directive, data) \
	CHKiRet_Hdlr(func(*ppQueue, data)) { \
		errmsg.LogError(0, NO_ERRCODE, "Invalid " #directive ", error %d. Ignored, running with default setting", iRet); \
	}
#	define setQPROPstr(func, directive, data) \
	CHKiRet_Hdlr(func(*ppQueue, data, (data == NULL)? 0 : strlen((char*) data))) { \
		errmsg.LogError(0, NO_ERRCODE, "Invalid " #directive ", error %d. Ignored, running with default setting", iRet); \
	}

	setQPROP(qqueueSetMaxFileSize, "$MainMsgQueueFileSize", iMainMsgQueMaxFileSize);
	setQPROP(qqueueSetsizeOnDiskMax, "$MainMsgQueueMaxDiskSpace", iMainMsgQueMaxDiskSpace);
	setQPROP(qqueueSetiDeqBatchSize, "$MainMsgQueueDequeueBatchSize", iMainMsgQueDeqBatchSize);
	setQPROPstr(qqueueSetFilePrefix, "$MainMsgQueueFileName", pszMainMsgQFName);
	setQPROP(qqueueSetiPersistUpdCnt, "$MainMsgQueueCheckpointInterval", iMainMsgQPersistUpdCnt);
	setQPROP(qqueueSetbSyncQueueFiles, "$MainMsgQueueSyncQueueFiles", bMainMsgQSyncQeueFiles);
	setQPROP(qqueueSettoQShutdown, "$MainMsgQueueTimeoutShutdown", iMainMsgQtoQShutdown );
	setQPROP(qqueueSettoActShutdown, "$MainMsgQueueTimeoutActionCompletion", iMainMsgQtoActShutdown);
	setQPROP(qqueueSettoWrkShutdown, "$MainMsgQueueWorkerTimeoutThreadShutdown", iMainMsgQtoWrkShutdown);
	setQPROP(qqueueSettoEnq, "$MainMsgQueueTimeoutEnqueue", iMainMsgQtoEnq);
	setQPROP(qqueueSetiHighWtrMrk, "$MainMsgQueueHighWaterMark", iMainMsgQHighWtrMark);
	setQPROP(qqueueSetiLowWtrMrk, "$MainMsgQueueLowWaterMark", iMainMsgQLowWtrMark);
	setQPROP(qqueueSetiDiscardMrk, "$MainMsgQueueDiscardMark", iMainMsgQDiscardMark);
	setQPROP(qqueueSetiDiscardSeverity, "$MainMsgQueueDiscardSeverity", iMainMsgQDiscardSeverity);
	setQPROP(qqueueSetiMinMsgsPerWrkr, "$MainMsgQueueWorkerThreadMinimumMessages", iMainMsgQWrkMinMsgs);
	setQPROP(qqueueSetbSaveOnShutdown, "$MainMsgQueueSaveOnShutdown", bMainMsgQSaveOnShutdown);
	setQPROP(qqueueSetiDeqSlowdown, "$MainMsgQueueDequeueSlowdown", iMainMsgQDeqSlowdown);
	setQPROP(qqueueSetiDeqtWinFromHr,  "$MainMsgQueueDequeueTimeBegin", iMainMsgQueueDeqtWinFromHr);
	setQPROP(qqueueSetiDeqtWinToHr,    "$MainMsgQueueDequeueTimeEnd", iMainMsgQueueDeqtWinToHr);

#	undef setQPROP
#	undef setQPROPstr

	/* ... and finally start the queue! */
	CHKiRet_Hdlr(qqueueStart(*ppQueue)) {
		/* no queue is fatal, we need to give up in that case... */
		errmsg.LogError(0, iRet, "could not start (ruleset) main message queue"); \
	}
	RETiRet;
}


/* INIT -- Initialize syslogd
 * Note that if iConfigVerify is set, only the config file is verified but nothing
 * else happens. -- rgerhards, 2008-07-28
 */
static rsRetVal
init(void)
{
	rsRetVal localRet;
	int iNbrActions;
	int bHadConfigErr = 0;
	ruleset_t *pRuleset;
	char cbuf[BUFSIZ];
	char bufStartUpMsg[512];
	struct sigaction sigAct;
	DEFiRet;

	DBGPRINTF("rsyslog %s - called init()\n", VERSION);

	/* construct the default ruleset */
	ruleset.Construct(&pRuleset);
	ruleset.SetName(pRuleset, UCHAR_CONSTANT("RSYSLOG_DefaultRuleset"));
	ruleset.ConstructFinalize(pRuleset);

	/* open the configuration file */
	localRet = conf.processConfFile(ConfFile);
	CHKiRet(conf.GetNbrActActions(&iNbrActions));

	if(localRet != RS_RET_OK) {
		errmsg.LogError(0, localRet, "CONFIG ERROR: could not interpret master config file '%s'.", ConfFile);
		bHadConfigErr = 1;
	} else if(iNbrActions == 0) {
		errmsg.LogError(0, RS_RET_NO_ACTIONS, "CONFIG ERROR: there are no active actions configured. Inputs will "
			 "run, but no output whatsoever is created.");
		bHadConfigErr = 1;
	}

	if((localRet != RS_RET_OK && localRet != RS_RET_NONFATAL_CONFIG_ERR) || iNbrActions == 0) {
		/* rgerhards: this code is executed to set defaults when the
		 * config file could not be opened. We might think about
		 * abandoning the run in this case - but this, too, is not
		 * very clever... So we stick with what we have.
		 * We ignore any errors while doing this - we would be lost anyhow...
		 */
		errmsg.LogError(0, NO_ERRCODE, "EMERGENCY CONFIGURATION ACTIVATED - fix rsyslog config file!");

		/* note: we previously used _POSIY_TTY_NAME_MAX+1, but this turned out to be
		 * too low on linux... :-S   -- rgerhards, 2008-07-28
		 */
		char szTTYNameBuf[128];
		rule_t *pRule = NULL; /* initialization to NULL is *vitally* important! */
		conf.cfline(UCHAR_CONSTANT("*.ERR\t" _PATH_CONSOLE), &pRule);
		conf.cfline(UCHAR_CONSTANT("syslog.*\t" _PATH_CONSOLE), &pRule);
		conf.cfline(UCHAR_CONSTANT("*.PANIC\t*"), &pRule);
		conf.cfline(UCHAR_CONSTANT("syslog.*\troot"), &pRule);
		if(ttyname_r(0, szTTYNameBuf, sizeof(szTTYNameBuf)) == 0) {
			snprintf(cbuf,sizeof(cbuf), "*.*\t%s", szTTYNameBuf);
			conf.cfline((uchar*)cbuf, &pRule);
		} else {
			DBGPRINTF("error %d obtaining controlling terminal, not using that emergency rule\n", errno);
		}
		ruleset.AddRule(ruleset.GetCurrent(), &pRule);
	}

	legacyOptsHook();

	/* some checks */
	if(iMainMsgQueueNumWorkers < 1) {
		errmsg.LogError(0, NO_ERRCODE, "$MainMsgQueueNumWorkers must be at least 1! Set to 1.\n");
		iMainMsgQueueNumWorkers = 1;
	}

	if(MainMsgQueType == QUEUETYPE_DISK) {
		errno = 0;	/* for logerror! */
		if(glbl.GetWorkDir() == NULL) {
			errmsg.LogError(0, NO_ERRCODE, "No $WorkDirectory specified - can not run main message queue in 'disk' mode. "
				 "Using 'FixedArray' instead.\n");
			MainMsgQueType = QUEUETYPE_FIXED_ARRAY;
		}
		if(pszMainMsgQFName == NULL) {
			errmsg.LogError(0, NO_ERRCODE, "No $MainMsgQueueFileName specified - can not run main message queue in "
				 "'disk' mode. Using 'FixedArray' instead.\n");
			MainMsgQueType = QUEUETYPE_FIXED_ARRAY;
		}
	}

	/* check if we need to generate a config DAG and, if so, do that */
	if(pszConfDAGFile != NULL)
		generateConfigDAG(pszConfDAGFile);

	/* we are done checking the config - now validate if we should actually run or not.
	 * If not, terminate. -- rgerhards, 2008-07-25
	 */
	if(iConfigVerify) {
		if(bHadConfigErr) {
			/* a bit dirty, but useful... */
			exit(1);
		}
		ABORT_FINALIZE(RS_RET_VALIDATION_RUN);
	}

	if(bAbortOnUncleanConfig && bHadConfigErr) {
		fprintf(stderr, "rsyslogd: $AbortOnUncleanConfig is set, and config is not clean.\n"
		                "Check error log for details, fix errors and restart. As a last\n"
				"resort, you may want to remove $AbortOnUncleanConfig to permit a\n"
				"startup with a dirty config.\n");
		exit(2);
	}

	/* create message queue */
	CHKiRet_Hdlr(createMainQueue(&pMsgQueue, UCHAR_CONSTANT("main Q"))) {
		/* no queue is fatal, we need to give up in that case... */
		fprintf(stderr, "fatal error %d: could not create message queue - rsyslogd can not run!\n", iRet);
		exit(1);
	}

	bHaveMainQueue = (MainMsgQueType == QUEUETYPE_DIRECT) ? 0 : 1;
	DBGPRINTF("Main processing queue is initialized and running\n");

	/* the output part and the queue is now ready to run. So it is a good time
	 * to initialize the inputs. Please note that the net code above should be
	 * shuffled to down here once we have everything in input modules.
	 * rgerhards, 2007-12-14
	 * NOTE: as of 2009-06-29, the input modules are initialized, but not yet run.
	 * Keep in mind. though, that the outputs already run if the queue was
	 * persisted to disk. -- rgerhards
	 */
	startInputModules();

	if(Debug) {
		dbgPrintInitInfo();
	}

	memset(&sigAct, 0, sizeof (sigAct));
	sigemptyset(&sigAct.sa_mask);
	sigAct.sa_handler = sighup_handler;
	sigaction(SIGHUP, &sigAct, NULL);

	DBGPRINTF(" started.\n");

	/* we now generate the startup message. It now includes everything to
	 * identify this instance. -- rgerhards, 2005-08-17
	 */
	if(bLogStatusMsgs) {
		snprintf(bufStartUpMsg, sizeof(bufStartUpMsg)/sizeof(char), 
			 " [origin software=\"rsyslogd\" " "swVersion=\"" VERSION \
			 "\" x-pid=\"%d\" x-info=\"http://www.rsyslog.com\"] start",
			 (int) myPid);
		logmsgInternal(NO_ERRCODE, LOG_SYSLOG|LOG_INFO, (uchar*)bufStartUpMsg, 0);
	}

finalize_it:
	RETiRet;
}


/* Switch the default ruleset (that, what servcies bind to if nothing specific
 * is specified).
 * rgerhards, 2009-06-12
 */
static rsRetVal
setDefaultRuleset(void __attribute__((unused)) *pVal, uchar *pszName)
{
	DEFiRet;

	CHKiRet(ruleset.SetDefaultRuleset(pszName));

finalize_it:
	free(pszName); /* no longer needed */
	RETiRet;
}


/* Switch to either an already existing rule set or start a new one. The
 * named rule set becomes the new "current" rule set (what means that new
 * actions are added to it).
 * rgerhards, 2009-06-12
 */
static rsRetVal
setCurrRuleset(void __attribute__((unused)) *pVal, uchar *pszName)
{
	ruleset_t *pRuleset;
	rsRetVal localRet;
	DEFiRet;

	localRet = ruleset.SetCurrRuleset(pszName);

	if(localRet == RS_RET_NOT_FOUND) {
		DBGPRINTF("begin new current rule set '%s'\n", pszName);
		CHKiRet(ruleset.Construct(&pRuleset));
		CHKiRet(ruleset.SetName(pRuleset, pszName));
		CHKiRet(ruleset.ConstructFinalize(pRuleset));
	} else {
		ABORT_FINALIZE(localRet);
	}

finalize_it:
	free(pszName); /* no longer needed */
	RETiRet;
}


/* set the main message queue mode
 * rgerhards, 2008-01-03
 */
static rsRetVal setMainMsgQueType(void __attribute__((unused)) *pVal, uchar *pszType)
{
	DEFiRet;

	if (!strcasecmp((char *) pszType, "fixedarray")) {
		MainMsgQueType = QUEUETYPE_FIXED_ARRAY;
		DBGPRINTF("main message queue type set to FIXED_ARRAY\n");
	} else if (!strcasecmp((char *) pszType, "linkedlist")) {
		MainMsgQueType = QUEUETYPE_LINKEDLIST;
		DBGPRINTF("main message queue type set to LINKEDLIST\n");
	} else if (!strcasecmp((char *) pszType, "disk")) {
		MainMsgQueType = QUEUETYPE_DISK;
		DBGPRINTF("main message queue type set to DISK\n");
	} else if (!strcasecmp((char *) pszType, "direct")) {
		MainMsgQueType = QUEUETYPE_DIRECT;
		DBGPRINTF("main message queue type set to DIRECT (no queueing at all)\n");
	} else {
		errmsg.LogError(0, RS_RET_INVALID_PARAMS, "unknown mainmessagequeuetype parameter: %s", (char *) pszType);
		iRet = RS_RET_INVALID_PARAMS;
	}
	free(pszType); /* no longer needed */

	RETiRet;
}


/*
 * The following function is resposible for handling a SIGHUP signal.  Since
 * we are now doing mallocs/free as part of init we had better not being
 * doing this during a signal handler.  Instead this function simply sets
 * a flag variable which will tells the main loop to do "the right thing".
 */
void sighup_handler()
{
	struct sigaction sigAct;
	
	bHadHUP = 1;

	memset(&sigAct, 0, sizeof (sigAct));
	sigemptyset(&sigAct.sa_mask);
	sigAct.sa_handler = sighup_handler;
	sigaction(SIGHUP, &sigAct, NULL);
}

void sigttin_handler()
{
}

/* this function pulls all internal messages from the buffer
 * and puts them into the processing engine.
 * We can only do limited error handling, as this would not
 * really help us. TODO: add error messages?
 * rgerhards, 2007-08-03
 */
static inline void processImInternal(void)
{
	int iPri;
	msg_t *pMsg;

	while(iminternalRemoveMsg(&iPri, &pMsg) == RS_RET_OK) {
		submitMsg(pMsg);
	}
}


/* helper to doHUP(), this "HUPs" each action. The necessary locking
 * is done inside the action class and nothing we need to take care of.
 * rgerhards, 2008-10-22
 */
DEFFUNC_llExecFunc(doHUPActions)
{
	BEGINfunc
	actionCallHUPHdlr((action_t*) pData);
	ENDfunc
	return RS_RET_OK; /* we ignore errors, we can not do anything either way */
}


/* This function processes a HUP after one has been detected. Note that this
 * is *NOT* the sighup handler. The signal is recorded by the handler, that record
 * detected inside the mainloop and then this function is called to do the
 * real work. -- rgerhards, 2008-10-22
 */
static inline void
doHUP(void)
{
	char buf[512];

	if(bLogStatusMsgs) {
		snprintf(buf, sizeof(buf) / sizeof(char),
			 " [origin software=\"rsyslogd\" " "swVersion=\"" VERSION
			 "\" x-pid=\"%d\" x-info=\"http://www.rsyslog.com\"] rsyslogd was HUPed",
			 (int) myPid);
			errno = 0;
		logmsgInternal(NO_ERRCODE, LOG_SYSLOG|LOG_INFO, (uchar*)buf, 0);
	}

	ruleset.IterateAllActions(doHUPActions, NULL);
}


/* This is the main processing loop. It is called after successful initialization.
 * When it returns, the syslogd terminates.
 * Its sole function is to provide some housekeeping things. The real work is done
 * by the other threads spawned.
 */
static void
mainloop(void)
{
	struct timeval tvSelectTimeout;

	BEGINfunc
	/* first check if we have any internal messages queued and spit them out. We used
	 * to do that on any loop iteration, but that is no longer necessry. The reason
	 * is that once we reach this point here, we always run on multiple threads and
	 * thus the main queue is properly initialized. -- rgerhards, 2008-06-09
	 */
	processImInternal();

	while(!bFinished){
		/* this is now just a wait - please note that we do use a near-"eternal"
		 * timeout of 1 day if we do not have repeated message reduction turned on
		 * (which it is not by default). This enables us to help safe the environment
		 * by not unnecessarily awaking rsyslog on a regular tick (just think
		 * powertop, for example). In that case, we primarily wait for a signal,
		 * but a once-a-day wakeup should be quite acceptable. -- rgerhards, 2008-06-09
		 */
		tvSelectTimeout.tv_sec = (bReduceRepeatMsgs == 1) ? TIMERINTVL : 86400 /*1 day*/;
		//tvSelectTimeout.tv_sec = TIMERINTVL; /* TODO: change this back to the above code when we have a better solution for apc */
		tvSelectTimeout.tv_usec = 0;
		select(1, NULL, NULL, NULL, &tvSelectTimeout);
		if(bFinished)
			break;	/* exit as quickly as possible - see long comment below */

		/* If we received a HUP signal, we call doFlushRptdMsgs() a bit early. This
 		 * doesn't matter, because doFlushRptdMsgs() checks timestamps. What may happen,
 		 * however, is that the too-early call may lead to a bit too-late output
 		 * of "last message repeated n times" messages. But that is quite acceptable.
 		 * rgerhards, 2007-12-21
		 * ... and just to explain, we flush here because that is exactly what the mainloop
		 * shall do - provide a periodic interval in which not-yet-flushed messages will
		 * be flushed. Be careful, there is a potential race condition: doFlushRptdMsgs()
		 * needs to aquire a lock on the action objects. If, however, long-running consumers
		 * cause the main queue worker threads to lock them for a long time, we may receive
		 * a starvation condition, resulting in the mainloop being held on lock for an extended
		 * period of time. That, in turn, could lead to unresponsiveness to termination
		 * requests. It is especially important that the bFinished flag is checked before
		 * doFlushRptdMsgs() is called (I know because I ran into that situation). I am
		 * not yet sure if the remaining probability window of a termination-related
		 * problem is large enough to justify changing the code - I would consider it
		 * extremely unlikely that the problem ever occurs in practice. Fixing it would
		 * require not only a lot of effort but would cost considerable performance. So
		 * for the time being, I think the remaining risk can be accepted.
		 * rgerhards, 2008-01-10
 		 */
		if(bReduceRepeatMsgs == 1)
			doFlushRptdMsgs();

		if(bHadHUP) {
			doHUP();
			bHadHUP = 0;
			continue;
		}
		// TODO: remove execScheduled(); /* handle Apc calls (if any) */
	}
	ENDfunc
}


/* load build-in modules
 * very first version begun on 2007-07-23 by rgerhards
 */
static rsRetVal loadBuildInModules(void)
{
	DEFiRet;

	if((iRet = module.doModInit(modInitFile, UCHAR_CONSTANT("builtin-file"), NULL)) != RS_RET_OK) {
		RETiRet;
	}
	if((iRet = module.doModInit(modInitPipe, UCHAR_CONSTANT("builtin-pipe"), NULL)) != RS_RET_OK) {
		RETiRet;
	}
#ifdef SYSLOG_INET
	if((iRet = module.doModInit(modInitFwd, UCHAR_CONSTANT("builtin-fwd"), NULL)) != RS_RET_OK) {
		RETiRet;
	}
#endif
	if((iRet = module.doModInit(modInitShell, UCHAR_CONSTANT("builtin-shell"), NULL)) != RS_RET_OK) {
		RETiRet;
	}
	if((iRet = module.doModInit(modInitDiscard, UCHAR_CONSTANT("builtin-discard"), NULL)) != RS_RET_OK) {
		RETiRet;
	}

	/* dirty, but this must be for the time being: the usrmsg module must always be
	 * loaded as last module. This is because it processes any type of action selector.
	 * If we load it before other modules, these others will never have a chance of
	 * working with the config file. We may change that implementation so that a user name
	 * must start with an alnum, that would definitely help (but would it break backwards
	 * compatibility?). * rgerhards, 2007-07-23
	 * User names now must begin with:
	 *   [a-zA-Z0-9_.]
	 */
	CHKiRet(module.doModInit(modInitUsrMsg, (uchar*) "builtin-usrmsg", NULL));

	/* load build-in parser modules */
	CHKiRet(module.doModInit(modInitpmrfc5424, UCHAR_CONSTANT("builtin-pmrfc5424"), NULL));
	CHKiRet(module.doModInit(modInitpmrfc3164, UCHAR_CONSTANT("builtin-pmrfc3164"), NULL));

	/* and set default parser modules (order is *very* important, legacy (3164) parse needs to go last! */
	CHKiRet(parser.AddDfltParser(UCHAR_CONSTANT("rsyslog.rfc5424")));
	CHKiRet(parser.AddDfltParser(UCHAR_CONSTANT("rsyslog.rfc3164")));

	/* ok, initialization of the command handler probably does not 100% belong right in
	 * this space here. However, with the current design, this is actually quite a good
	 * place to put it. We might decide to shuffle it around later, but for the time
	 * being, the code has found its home here. A not-just-sideeffect of this decision
	 * is that rsyslog will terminate if we can not register our built-in config commands.
	 * This, I think, is the right thing to do. -- rgerhards, 2007-07-31
	 */
	CHKiRet(regCfSysLineHdlr((uchar *)"logrsyslogstatusmessages", 0, eCmdHdlrBinary, NULL, &bLogStatusMsgs, NULL));
	CHKiRet(regCfSysLineHdlr((uchar *)"actionresumeretrycount", 0, eCmdHdlrInt, NULL, &glbliActionResumeRetryCount, NULL));
	CHKiRet(regCfSysLineHdlr((uchar *)"defaultruleset", 0, eCmdHdlrGetWord, setDefaultRuleset, NULL, NULL));
	CHKiRet(regCfSysLineHdlr((uchar *)"ruleset", 0, eCmdHdlrGetWord, setCurrRuleset, NULL, NULL));
	CHKiRet(regCfSysLineHdlr((uchar *)"mainmsgqueuefilename", 0, eCmdHdlrGetWord, NULL, &pszMainMsgQFName, NULL));
	CHKiRet(regCfSysLineHdlr((uchar *)"mainmsgqueuesize", 0, eCmdHdlrInt, NULL, &iMainMsgQueueSize, NULL));
	CHKiRet(regCfSysLineHdlr((uchar *)"mainmsgqueuehighwatermark", 0, eCmdHdlrInt, NULL, &iMainMsgQHighWtrMark, NULL));
	CHKiRet(regCfSysLineHdlr((uchar *)"mainmsgqueuelowwatermark", 0, eCmdHdlrInt, NULL, &iMainMsgQLowWtrMark, NULL));
	CHKiRet(regCfSysLineHdlr((uchar *)"mainmsgqueuediscardmark", 0, eCmdHdlrInt, NULL, &iMainMsgQDiscardMark, NULL));
	CHKiRet(regCfSysLineHdlr((uchar *)"mainmsgqueuediscardseverity", 0, eCmdHdlrSeverity, NULL, &iMainMsgQDiscardSeverity, NULL));
	CHKiRet(regCfSysLineHdlr((uchar *)"mainmsgqueuecheckpointinterval", 0, eCmdHdlrInt, NULL, &iMainMsgQPersistUpdCnt, NULL));
	CHKiRet(regCfSysLineHdlr((uchar *)"mainmsgqueuesyncqueuefiles", 0, eCmdHdlrBinary, NULL, &bMainMsgQSyncQeueFiles, NULL));
	CHKiRet(regCfSysLineHdlr((uchar *)"mainmsgqueuetype", 0, eCmdHdlrGetWord, setMainMsgQueType, NULL, NULL));
	CHKiRet(regCfSysLineHdlr((uchar *)"mainmsgqueueworkerthreads", 0, eCmdHdlrInt, NULL, &iMainMsgQueueNumWorkers, NULL));
	CHKiRet(regCfSysLineHdlr((uchar *)"mainmsgqueuetimeoutshutdown", 0, eCmdHdlrInt, NULL, &iMainMsgQtoQShutdown, NULL));
	CHKiRet(regCfSysLineHdlr((uchar *)"mainmsgqueuetimeoutactioncompletion", 0, eCmdHdlrInt, NULL, &iMainMsgQtoActShutdown, NULL));
	CHKiRet(regCfSysLineHdlr((uchar *)"mainmsgqueuetimeoutenqueue", 0, eCmdHdlrInt, NULL, &iMainMsgQtoEnq, NULL));
	CHKiRet(regCfSysLineHdlr((uchar *)"mainmsgqueueworkertimeoutthreadshutdown", 0, eCmdHdlrInt, NULL, &iMainMsgQtoWrkShutdown, NULL));
	CHKiRet(regCfSysLineHdlr((uchar *)"mainmsgqueuedequeueslowdown", 0, eCmdHdlrInt, NULL, &iMainMsgQDeqSlowdown, NULL));
	CHKiRet(regCfSysLineHdlr((uchar *)"mainmsgqueueworkerthreadminimummessages", 0, eCmdHdlrInt, NULL, &iMainMsgQWrkMinMsgs, NULL));
	CHKiRet(regCfSysLineHdlr((uchar *)"mainmsgqueuemaxfilesize", 0, eCmdHdlrSize, NULL, &iMainMsgQueMaxFileSize, NULL));
	CHKiRet(regCfSysLineHdlr((uchar *)"mainmsgqueuedequeuebatchsize", 0, eCmdHdlrSize, NULL, &iMainMsgQueDeqBatchSize, NULL));
	CHKiRet(regCfSysLineHdlr((uchar *)"mainmsgqueuemaxdiskspace", 0, eCmdHdlrSize, NULL, &iMainMsgQueMaxDiskSpace, NULL));
	CHKiRet(regCfSysLineHdlr((uchar *)"mainmsgqueuesaveonshutdown", 0, eCmdHdlrBinary, NULL, &bMainMsgQSaveOnShutdown, NULL));
	CHKiRet(regCfSysLineHdlr((uchar *)"mainmsgqueuedequeuetimebegin", 0, eCmdHdlrInt, NULL, &iMainMsgQueueDeqtWinFromHr, NULL));
	CHKiRet(regCfSysLineHdlr((uchar *)"mainmsgqueuedequeuetimeend", 0, eCmdHdlrInt, NULL, &iMainMsgQueueDeqtWinToHr, NULL));
	CHKiRet(regCfSysLineHdlr((uchar *)"abortonuncleanconfig", 0, eCmdHdlrBinary, NULL, &bAbortOnUncleanConfig, NULL));
	CHKiRet(regCfSysLineHdlr((uchar *)"repeatedmsgreduction", 0, eCmdHdlrBinary, NULL, &bReduceRepeatMsgs, NULL));
	CHKiRet(regCfSysLineHdlr((uchar *)"actionexeconlywhenpreviousissuspended", 0, eCmdHdlrBinary, NULL, &bActExecWhenPrevSusp, NULL));
	CHKiRet(regCfSysLineHdlr((uchar *)"actionresumeinterval", 0, eCmdHdlrInt, setActionResumeInterval, NULL, NULL));
	CHKiRet(regCfSysLineHdlr((uchar *)"template", 0, eCmdHdlrCustomHandler, conf.doNameLine, (void*)DIR_TEMPLATE, NULL));
	CHKiRet(regCfSysLineHdlr((uchar *)"outchannel", 0, eCmdHdlrCustomHandler, conf.doNameLine, (void*)DIR_OUTCHANNEL, NULL));
	CHKiRet(regCfSysLineHdlr((uchar *)"allowedsender", 0, eCmdHdlrCustomHandler, conf.doNameLine, (void*)DIR_ALLOWEDSENDER, NULL));
	CHKiRet(regCfSysLineHdlr((uchar *)"modload", 0, eCmdHdlrCustomHandler, conf.doModLoad, NULL, NULL));
	CHKiRet(regCfSysLineHdlr((uchar *)"includeconfig", 0, eCmdHdlrCustomHandler, conf.doIncludeLine, NULL, NULL));
	CHKiRet(regCfSysLineHdlr((uchar *)"umask", 0, eCmdHdlrFileCreateMode, setUmask, NULL, NULL));
	CHKiRet(regCfSysLineHdlr((uchar *)"maxopenfiles", 0, eCmdHdlrInt, setMaxFiles, NULL, NULL));
	CHKiRet(regCfSysLineHdlr((uchar *)"debugprinttemplatelist", 0, eCmdHdlrBinary, NULL, &bDebugPrintTemplateList, NULL));
	CHKiRet(regCfSysLineHdlr((uchar *)"debugprintmodulelist", 0, eCmdHdlrBinary, NULL, &bDebugPrintModuleList, NULL));
	CHKiRet(regCfSysLineHdlr((uchar *)"debugprintcfsyslinehandlerlist", 0, eCmdHdlrBinary,
		 NULL, &bDebugPrintCfSysLineHandlerList, NULL));
	CHKiRet(regCfSysLineHdlr((uchar *)"moddir", 0, eCmdHdlrGetWord, NULL, &pModDir, NULL));
	CHKiRet(regCfSysLineHdlr((uchar *)"generateconfiggraph", 0, eCmdHdlrGetWord, NULL, &pszConfDAGFile, NULL));
	CHKiRet(regCfSysLineHdlr((uchar *)"resetconfigvariables", 1, eCmdHdlrCustomHandler, resetConfigVariables, NULL, NULL));
	CHKiRet(regCfSysLineHdlr((uchar *)"errormessagestostderr", 0, eCmdHdlrBinary, NULL, &bErrMsgToStderr, NULL));
	CHKiRet(regCfSysLineHdlr((uchar *)"maxmessagesize", 0, eCmdHdlrSize, setMaxMsgSize, NULL, NULL));
	CHKiRet(regCfSysLineHdlr((uchar *)"privdroptouser", 0, eCmdHdlrUID, NULL, &uidDropPriv, NULL));
	CHKiRet(regCfSysLineHdlr((uchar *)"privdroptouserid", 0, eCmdHdlrInt, NULL, &uidDropPriv, NULL));
	CHKiRet(regCfSysLineHdlr((uchar *)"privdroptogroup", 0, eCmdHdlrGID, NULL, &gidDropPriv, NULL));
	CHKiRet(regCfSysLineHdlr((uchar *)"privdroptogroupid", 0, eCmdHdlrGID, NULL, &gidDropPriv, NULL));

finalize_it:
	RETiRet;
}


/* print version and compile-time setting information.
 */
static void printVersion(void)
{
	printf("rsyslogd %s, ", VERSION);
	printf("compiled with:\n");
#ifdef FEATURE_REGEXP
	printf("\tFEATURE_REGEXP:\t\t\t\tYes\n");
#else
	printf("\tFEATURE_REGEXP:\t\t\t\tNo\n");
#endif
#ifndef	NOLARGEFILE
	printf("\tFEATURE_LARGEFILE:\t\t\tYes\n");
#else
	printf("\tFEATURE_LARGEFILE:\t\t\tNo\n");
#endif
#ifdef	USE_NETZIP
	printf("\tFEATURE_NETZIP (message compression):\tYes\n");
#else
	printf("\tFEATURE_NETZIP (message compression):\tNo\n");
#endif
#if defined(SYSLOG_INET) && defined(USE_GSSAPI)
	printf("\tGSSAPI Kerberos 5 support:\t\tYes\n");
#else
	printf("\tGSSAPI Kerberos 5 support:\t\tNo\n");
#endif
#ifndef	NDEBUG
	printf("\tFEATURE_DEBUG (debug build, slow code):\tYes\n");
#else
	printf("\tFEATURE_DEBUG (debug build, slow code):\tNo\n");
#endif
#ifdef	HAVE_ATOMIC_BUILTINS
	printf("\tAtomic operations supported:\t\tYes\n");
#else
	printf("\tAtomic operations supported:\t\tNo\n");
#endif
#ifdef	RTINST
	printf("\tRuntime Instrumentation (slow code):\tYes\n");
#else
	printf("\tRuntime Instrumentation (slow code):\tNo\n");
#endif
	printf("\nSee http://www.rsyslog.com for more information.\n");
}


/* This function is called after initial initalization. It is used to
 * move code out of the too-long main() function.
 * rgerhards, 2007-10-17
 */
static rsRetVal mainThread()
{
	DEFiRet;
	uchar *pTmp;

	/* Note: signals MUST be processed by the thread this code is running in. The reason
	 * is that we need to interrupt the select() system call. -- rgerhards, 2007-10-17
	 */

	/* initialize the build-in templates */
	pTmp = template_DebugFormat;
	tplAddLine("RSYSLOG_DebugFormat", &pTmp);
	pTmp = template_SyslogProtocol23Format;
	tplAddLine("RSYSLOG_SyslogProtocol23Format", &pTmp);
	pTmp = template_FileFormat; /* new format for files with high-precision stamp */
	tplAddLine("RSYSLOG_FileFormat", &pTmp);
	pTmp = template_TraditionalFileFormat;
	tplAddLine("RSYSLOG_TraditionalFileFormat", &pTmp);
	pTmp = template_WallFmt;
	tplAddLine(" WallFmt", &pTmp);
	pTmp = template_ForwardFormat;
	tplAddLine("RSYSLOG_ForwardFormat", &pTmp);
	pTmp = template_TraditionalForwardFormat;
	tplAddLine("RSYSLOG_TraditionalForwardFormat", &pTmp);
	pTmp = template_StdUsrMsgFmt;
	tplAddLine(" StdUsrMsgFmt", &pTmp);
	pTmp = template_StdDBFmt;
	tplAddLine(" StdDBFmt", &pTmp);
        pTmp = template_StdPgSQLFmt;
        tplLastStaticInit(tplAddLine(" StdPgSQLFmt", &pTmp));

	CHKiRet(init());

	if(Debug && debugging_on) {
		DBGPRINTF("Debugging enabled, SIGUSR1 to turn off debugging.\n");
	}

	/* Send a signal to the parent so it can terminate.
	 */
	if(myPid != ppid)
		kill(ppid, SIGTERM);


	/* If instructed to do so, we now drop privileges. Note that this is not 100% secure,
	 * because outputs are already running at this time. However, we can implement
	 * dropping of privileges rather quickly and it will work in many cases. While it is not
	 * the ultimate solution, the current one is still much better than not being able to
	 * drop privileges at all. Doing it correctly, requires a change in architecture, which
	 * we should do over time. TODO -- rgerhards, 2008-11-19
	 */
	if(gidDropPriv != 0) {
		doDropPrivGid(gidDropPriv);
	}

	if(uidDropPriv != 0) {
		doDropPrivUid(uidDropPriv);
	}

	/* finally let the inputs run... */
	runInputModules();

	/* END OF INTIALIZATION
	 */
	DBGPRINTF("initialization completed, transitioning to regular run mode\n");

	/* close stderr and stdout if they are kept open during a fork. Note that this
	 * may introduce subtle security issues: if we are in a jail, one may break out of
	 * it via these descriptors. But if I close them earlier, error messages will (once
	 * again) not be emitted to the user that starts the daemon. As root jail support
	 * is still in its infancy (and not really done), we currently accept this issue.
	 * rgerhards, 2009-06-29
	 */
	if(!(Debug == DEBUG_FULL || NoFork)) {
		close(1);
		close(2);
		bErrMsgToStderr = 0;
	}

	mainloop();

finalize_it:
	RETiRet;
}


/* Method to initialize all global classes and use the objects that we need.
 * rgerhards, 2008-01-04
 * rgerhards, 2008-04-16: the actual initialization is now carried out by the runtime
 */
static rsRetVal
InitGlobalClasses(void)
{
	DEFiRet;
	char *pErrObj; /* tells us which object failed if that happens (useful for troubleshooting!) */

	/* Intialize the runtime system */
	pErrObj = "rsyslog runtime"; /* set in case the runtime errors before setting an object */
	CHKiRet(rsrtInit(&pErrObj, &obj));
	CHKiRet(rsrtSetErrLogger(submitErrMsg)); /* set out error handler */

	/* Now tell the system which classes we need ourselfs */
	pErrObj = "glbl";
	CHKiRet(objUse(glbl,     CORE_COMPONENT));
	pErrObj = "errmsg";
	CHKiRet(objUse(errmsg,   CORE_COMPONENT));
	pErrObj = "module";
	CHKiRet(objUse(module,   CORE_COMPONENT));
	pErrObj = "datetime";
	CHKiRet(objUse(datetime, CORE_COMPONENT));
	pErrObj = "expr";
	CHKiRet(objUse(expr,     CORE_COMPONENT));
	pErrObj = "rule";
	CHKiRet(objUse(rule,     CORE_COMPONENT));
	pErrObj = "ruleset";
	CHKiRet(objUse(ruleset,  CORE_COMPONENT));
	pErrObj = "conf";
	CHKiRet(objUse(conf,     CORE_COMPONENT));
	pErrObj = "prop";
	CHKiRet(objUse(prop,     CORE_COMPONENT));
	pErrObj = "parser";
	CHKiRet(objUse(parser,     CORE_COMPONENT));

	/* intialize some dummy classes that are not part of the runtime */
	pErrObj = "action";
	CHKiRet(actionClassInit());
	pErrObj = "template";
	CHKiRet(templateInit());

	/* TODO: the dependency on net shall go away! -- rgerhards, 2008-03-07 */
	pErrObj = "net";
	CHKiRet(objUse(net, LM_NET_FILENAME));

finalize_it:
	if(iRet != RS_RET_OK) {
		/* we know we are inside the init sequence, so we can safely emit
		 * messages to stderr. -- rgerhards, 2008-04-02
		 */
		fprintf(stderr, "Error during class init for object '%s' - failing...\n", pErrObj);
	}

	RETiRet;
}


/* Method to exit all global classes. We do not do any error checking here,
 * because that wouldn't help us at all. So better try to deinit blindly
 * as much as succeeds (which usually means everything will). We just must
 * be careful to do the de-init in the opposite order of the init, because
 * of the dependencies. However, its not as important this time, because
 * we have reference counting.
 * rgerhards, 2008-03-10
 */
static rsRetVal
GlobalClassExit(void)
{
	DEFiRet;

	/* first, release everything we used ourself */
	objRelease(net,      LM_NET_FILENAME);/* TODO: the dependency on net shall go away! -- rgerhards, 2008-03-07 */
	objRelease(prop,     CORE_COMPONENT);
	objRelease(conf,     CORE_COMPONENT);
	objRelease(ruleset,  CORE_COMPONENT);
	objRelease(rule,     CORE_COMPONENT);
	objRelease(expr,     CORE_COMPONENT);
	vmClassExit();					/* this is hack, currently core_modules do not get this automatically called */
	parserClassExit();					/* this is hack, currently core_modules do not get this automatically called */
	objRelease(datetime, CORE_COMPONENT);

	/* TODO: implement the rest of the deinit */
	/* dummy "classes */
	strExit();

#if 0
	CHKiRet(objGetObjInterface(&obj)); /* this provides the root pointer for all other queries */
	/* the following classes were intialized by objClassInit() */
	CHKiRet(objUse(errmsg,   CORE_COMPONENT));
	CHKiRet(objUse(module,   CORE_COMPONENT));
#endif
	rsrtExit(); /* *THIS* *MUST/SHOULD?* always be the first class initilizer being called (except debug)! */

	RETiRet;
}


/* some support for command line option parsing. Any non-trivial options must be
 * buffered until the complete command line has been parsed. This is necessary to
 * prevent dependencies between the options. That, in turn, means we need to have
 * something that is capable of buffering options and there values. The follwing
 * functions handle that.
 * rgerhards, 2008-04-04
 */
typedef struct bufOpt {
	struct bufOpt *pNext;
	char optchar;
	char *arg;
} bufOpt_t;
static bufOpt_t *bufOptRoot = NULL;
static bufOpt_t *bufOptLast = NULL;

/* add option buffer */
static rsRetVal
bufOptAdd(char opt, char *arg)
{
	DEFiRet;
	bufOpt_t *pBuf;

	if((pBuf = MALLOC(sizeof(bufOpt_t))) == NULL)
		ABORT_FINALIZE(RS_RET_OUT_OF_MEMORY);

	pBuf->optchar = opt;
	pBuf->arg = arg;
	pBuf->pNext = NULL;

	if(bufOptLast == NULL) {
		bufOptRoot = pBuf; /* then there is also no root! */
	} else {
		bufOptLast->pNext = pBuf;
	}
	bufOptLast = pBuf;

finalize_it:
	RETiRet;
}



/* remove option buffer from top of list, return values and destruct buffer itself.
 * returns RS_RET_END_OF_LINKEDLIST when no more options are present.
 * (we use int *opt instead of char *opt to keep consistent with getopt())
 */
static rsRetVal
bufOptRemove(int *opt, char **arg)
{
	DEFiRet;
	bufOpt_t *pBuf;

	if(bufOptRoot == NULL)
		ABORT_FINALIZE(RS_RET_END_OF_LINKEDLIST);
	pBuf = bufOptRoot;

	*opt = pBuf->optchar;
	*arg = pBuf->arg;

	bufOptRoot = pBuf->pNext;
	free(pBuf);

finalize_it:
	RETiRet;
}


/* global initialization, to be done only once and before the mainloop is started.
 * rgerhards, 2008-07-28 (extracted from realMain())
 */
static rsRetVal
doGlblProcessInit(void)
{
	struct sigaction sigAct;
	int num_fds;
	int i;
	DEFiRet;

	thrdInit();

	if( !(Debug == DEBUG_FULL || NoFork) )
	{
		DBGPRINTF("Checking pidfile.\n");
		if (!check_pid(PidFile))
		{
			memset(&sigAct, 0, sizeof (sigAct));
			sigemptyset(&sigAct.sa_mask);
			sigAct.sa_handler = doexit;
			sigaction(SIGTERM, &sigAct, NULL);

			if (fork()) {
				/* Parent process
				 */
				sleep(300);
				/* Not reached unless something major went wrong.  5
				 * minutes should be a fair amount of time to wait.
				 * Please note that this procedure is important since
				 * the father must not exit before syslogd isn't
				 * initialized or the klogd won't be able to flush its
				 * logs.  -Joey
				 */
				exit(1); /* "good" exit - after forking, not diasabling anything */
			}
			num_fds = getdtablesize();
			close(0);
			/* we keep stdout and stderr open in case we have to emit something */
			for (i = 3; i < num_fds; i++)
				(void) close(i);
			untty();
		}
		else
		{
			fputs(" Already running.\n", stderr);
			exit(1); /* "good" exit, done if syslogd is already running */
		}
	}

	/* tuck my process id away */
	DBGPRINTF("Writing pidfile %s.\n", PidFile);
	if (!check_pid(PidFile))
	{
		if (!write_pid(PidFile))
		{
			fputs("Can't write pid.\n", stderr);
			exit(1); /* exit during startup - questionable */
		}
	}
	else
	{
		fputs("Pidfile (and pid) already exist.\n", stderr);
		exit(1); /* exit during startup - questionable */
	}
	myPid = getpid(); 	/* save our pid for further testing (also used for messages) */

	memset(&sigAct, 0, sizeof (sigAct));
	sigemptyset(&sigAct.sa_mask);

	sigAct.sa_handler = sigsegvHdlr;
	sigaction(SIGSEGV, &sigAct, NULL);
	sigAct.sa_handler = sigsegvHdlr;
	sigaction(SIGABRT, &sigAct, NULL);
	sigAct.sa_handler = doDie;
	sigaction(SIGTERM, &sigAct, NULL);
	sigAct.sa_handler = Debug ? doDie : SIG_IGN;
	sigaction(SIGINT, &sigAct, NULL);
	sigaction(SIGQUIT, &sigAct, NULL);
	sigAct.sa_handler = reapchild;
	sigaction(SIGCHLD, &sigAct, NULL);
	sigAct.sa_handler = Debug ? debug_switch : SIG_IGN;
	sigaction(SIGUSR1, &sigAct, NULL);
	sigAct.sa_handler = sigttin_handler;
	sigaction(SIGTTIN, &sigAct, NULL); /* (ab)used to interrupt input threads */
	sigAct.sa_handler = SIG_IGN;
	sigaction(SIGPIPE, &sigAct, NULL);
	sigaction(SIGXFSZ, &sigAct, NULL); /* do not abort if 2gig file limit is hit */

	RETiRet;
}


/* This is the main entry point into rsyslogd. Over time, we should try to
 * modularize it a bit more...
 */
int realMain(int argc, char **argv)
{	
	DEFiRet;

	register uchar *p;
	int ch;
	struct hostent *hent;
	extern int optind;
	extern char *optarg;
	int bEOptionWasGiven = 0;
	int bImUxSockLoaded = 0; /* already generated a $ModLoad imuxsock? */
	int iHelperUOpt;
	int bChDirRoot = 1; /* change the current working directory to "/"? */
	char *arg;	/* for command line option processing */
	uchar legacyConfLine[80];
	uchar *LocalHostName;
	uchar *LocalDomain;
	uchar *LocalFQDNName;

	/* first, parse the command line options. We do not carry out any actual work, just
	 * see what we should do. This relieves us from certain anomalies and we can process
	 * the parameters down below in the correct order. For example, we must know the
	 * value of -M before we can do the init, but at the same time we need to have
	 * the base classes init before we can process most of the options. Now, with the
	 * split of functionality, this is no longer a problem. Thanks to varmofekoj for
	 * suggesting this algo.
	 * Note: where we just need to set some flags and can do so without knowledge
	 * of other options, we do this during the inital option processing. With later
	 * versions (if a dependency on -c option is introduced), we must move that code
	 * to other places, but I think it is quite appropriate and saves code to do this
	 * only when actually neeeded. 
	 * rgerhards, 2008-04-04
	 */
	while((ch = getopt(argc, argv, "46a:Ac:def:g:hi:l:m:M:nN:op:qQr::s:t:T:u:vwx")) != EOF) {
		switch((char)ch) {
                case '4':
                case '6':
                case 'A':
                case 'a':
		case 'f': /* configuration file */
		case 'h':
		case 'i': /* pid file name */
		case 'l':
		case 'm': /* mark interval */
		case 'n': /* don't fork */
		case 'N': /* enable config verify mode */
                case 'o':
                case 'p':
		case 'q': /* add hostname if DNS resolving has failed */
		case 'Q': /* dont resolve hostnames in ACL to IPs */
		case 's':
		case 'T': /* chroot on startup (primarily for testing) */
		case 'u': /* misc user settings */
		case 'w': /* disable disallowed host warnings */
		case 'x': /* disable dns for remote messages */
			CHKiRet(bufOptAdd(ch, optarg));
			break;
		case 'c':		/* compatibility mode */
			iCompatibilityMode = atoi(optarg);
			break;
		case 'd': /* debug - must be handled now, so that debug is active during init! */
			debugging_on = 1;
			Debug = 1;
			break;
		case 'e':		/* log every message (no repeat message supression) */
			fprintf(stderr, "note: -e option is no longer supported, every message is now logged by default\n");
			bEOptionWasGiven = 1;
			break;
		case 'g':		/* enable tcp gssapi logging */
#if defined(SYSLOG_INET) && defined(USE_GSSAPI)
			CHKiRet(bufOptAdd('g', optarg));
#else
			fprintf(stderr, "rsyslogd: -g not valid - not compiled with gssapi support");
#endif
			break;
		case 'M': /* default module load path -- this MUST be carried out immediately! */
			glblModPath = (uchar*) optarg;
			break;
		case 'r':		/* accept remote messages */
#ifdef SYSLOG_INET
			CHKiRet(bufOptAdd(ch, optarg));
#else
			fprintf(stderr, "rsyslogd: -r not valid - not compiled with network support\n");
#endif
			break;
		case 't':		/* enable tcp logging */
#ifdef SYSLOG_INET
			CHKiRet(bufOptAdd(ch, optarg));
#else
			fprintf(stderr, "rsyslogd: -t not valid - not compiled with network support\n");
#endif
			break;
		case 'v': /* MUST be carried out immediately! */
			printVersion();
			exit(0); /* exit for -v option - so this is a "good one" */
		case '?':              
		default:
			usage();
		}
	}

	if ((argc -= optind))
		usage();

	DBGPRINTF("rsyslogd %s startup, compatibility mode %d, module path '%s'\n",
		  VERSION, iCompatibilityMode, glblModPath == NULL ? "" : (char*)glblModPath);

	/* we are done with the initial option parsing and processing. Now we init the system. */

	ppid = getpid();

	CHKiRet_Hdlr(InitGlobalClasses()) {
		fprintf(stderr, "rsyslogd initializiation failed - global classes could not be initialized.\n"
				"Did you do a \"make install\"?\n"
				"Suggested action: run rsyslogd with -d -n options to see what exactly "
				"fails.\n");
		FINALIZE;
	}

	/* doing some core initializations */

	/* we need to create the inputName property (only once during our lifetime) */
	CHKiRet(prop.Construct(&pInternalInputName));
	CHKiRet(prop.SetString(pInternalInputName, UCHAR_CONSTANT("rsyslogd"), sizeof("rsyslgod") - 1));
	CHKiRet(prop.ConstructFinalize(pInternalInputName));

	CHKiRet(prop.Construct(&pLocalHostIP));
	CHKiRet(prop.SetString(pLocalHostIP, UCHAR_CONSTANT("127.0.0.1"), sizeof("127.0.0.1") - 1));
	CHKiRet(prop.ConstructFinalize(pLocalHostIP));

	/* get our host and domain names - we need to do this early as we may emit
	 * error log messages, which need the correct hostname. -- rgerhards, 2008-04-04
	 */
	net.getLocalHostname(&LocalFQDNName);
	CHKmalloc(LocalHostName = (uchar*) strdup((char*)LocalFQDNName));
	glbl.SetLocalFQDNName(LocalFQDNName); /* set the FQDN before we modify it */
	if((p = (uchar*)strchr((char*)LocalHostName, '.'))) {
		*p++ = '\0';
		LocalDomain = p;
	} else {
		LocalDomain = (uchar*)"";

		/* It's not clearly defined whether gethostname()
		 * should return the simple hostname or the fqdn. A
		 * good piece of software should be aware of both and
		 * we want to distribute good software.  Joey
		 *
		 * Good software also always checks its return values...
		 * If syslogd starts up before DNS is up & /etc/hosts
		 * doesn't have LocalHostName listed, gethostbyname will
		 * return NULL. 
		 */
		/* TODO: gethostbyname() is not thread-safe, but replacing it is
		 * not urgent as we do not run on multiple threads here. rgerhards, 2007-09-25
		 */
		hent = gethostbyname((char*)LocalHostName);
		if(hent) {
			free(LocalHostName);
			CHKmalloc(LocalHostName = (uchar*)strdup(hent->h_name));
				
			if((p = (uchar*)strchr((char*)LocalHostName, '.')))
			{
				*p++ = '\0';
				LocalDomain = p;
			}
		}
	}

	/* Convert to lower case to recognize the correct domain laterly */
	for(p = LocalDomain ; *p ; p++)
		*p = (char)tolower((int)*p);
	
	/* we now have our hostname and can set it inside the global vars.
	 * TODO: think if all of this would better be a runtime function
	 * rgerhards, 2008-04-17
	 */
	glbl.SetLocalHostName(LocalHostName);
	glbl.SetLocalDomain(LocalDomain);
	glbl.GenerateLocalHostNameProperty(); /* must be redone after conf processing, FQDN setting may have changed */

	/* initialize the objects */
	if((iRet = modInitIminternal()) != RS_RET_OK) {
		fprintf(stderr, "fatal error: could not initialize errbuf object (error code %d).\n",
			iRet);
		exit(1); /* "good" exit, leaving at init for fatal error */
	}

	if((iRet = loadBuildInModules()) != RS_RET_OK) {
		fprintf(stderr, "fatal error: could not activate built-in modules. Error code %d.\n",
			iRet);
		exit(1); /* "good" exit, leaving at init for fatal error */
	}

	/* END core initializations - we now come back to carrying out command line options*/

	while((iRet = bufOptRemove(&ch, &arg)) == RS_RET_OK) {
		DBGPRINTF("deque option %c, optarg '%s'\n", ch, (arg == NULL) ? "" : arg);
		switch((char)ch) {
                case '4':
	                glbl.SetDefPFFamily(PF_INET);
                        break;
                case '6':
                        glbl.SetDefPFFamily(PF_INET6);
                        break;
                case 'A':
                        send_to_all++;
                        break;
                case 'a':
			if(iCompatibilityMode < 3) {
				if(!bImUxSockLoaded) {
					legacyOptsEnq((uchar *) "ModLoad imuxsock");
					bImUxSockLoaded = 1;
				}
				snprintf((char *) legacyConfLine, sizeof(legacyConfLine), "addunixlistensocket %s", arg);
				legacyOptsEnq(legacyConfLine);
			} else {
				fprintf(stderr, "error -a is no longer supported, use module imuxsock instead");
			}
                        break;
		case 'f':		/* configuration file */
			ConfFile = (uchar*) arg;
			break;
		case 'g':		/* enable tcp gssapi logging */
			if(iCompatibilityMode < 3) {
				legacyOptsParseTCP(ch, arg);
			} else
				fprintf(stderr,	"-g option only supported in compatibility modes 0 to 2 - ignored\n");
			break;
		case 'h':
			if(iCompatibilityMode < 3) {
				errmsg.LogError(0, NO_ERRCODE, "WARNING: -h option is no longer supported - ignored");
			} else {
				usage(); /* for v3 and above, it simply is an error */
			}
			break;
		case 'i':		/* pid file name */
			PidFile = arg;
			break;
		case 'l':
			if(glbl.GetLocalHosts() != NULL) {
				fprintf (stderr, "rsyslogd: Only one -l argument allowed, the first one is taken.\n");
			} else {
				glbl.SetLocalHosts(crunch_list(arg));
			}
			break;
		case 'm':		/* mark interval */
			if(iCompatibilityMode < 3) {
				MarkInterval = atoi(arg) * 60;
			} else
				fprintf(stderr,
					"-m option only supported in compatibility modes 0 to 2 - ignored\n");
			break;
		case 'n':		/* don't fork */
			NoFork = 1;
			break;
		case 'N':		/* enable config verify mode */
			iConfigVerify = atoi(arg);
			break;
                case 'o':
			if(iCompatibilityMode < 3) {
				if(!bImUxSockLoaded) {
					legacyOptsEnq((uchar *) "ModLoad imuxsock");
					bImUxSockLoaded = 1;
				}
				legacyOptsEnq((uchar *) "OmitLocalLogging");
			} else {
				fprintf(stderr, "error -o is no longer supported, use module imuxsock instead");
			}
                        break;
                case 'p':
			if(iCompatibilityMode < 3) {
				if(!bImUxSockLoaded) {
					legacyOptsEnq((uchar *) "ModLoad imuxsock");
					bImUxSockLoaded = 1;
				}
				snprintf((char *) legacyConfLine, sizeof(legacyConfLine), "SystemLogSocketName %s", arg);
				legacyOptsEnq(legacyConfLine);
			} else {
				fprintf(stderr, "error -p is no longer supported, use module imuxsock instead");
			}
			break;
		case 'q':               /* add hostname if DNS resolving has failed */
		        *(net.pACLAddHostnameOnFail) = 1;
		        break;
		case 'Q':               /* dont resolve hostnames in ACL to IPs */
		        *(net.pACLDontResolve) = 1;
		        break;
		case 'r':		/* accept remote messages */
			if(iCompatibilityMode < 3) {
				legacyOptsEnq((uchar *) "ModLoad imudp");
				snprintf((char *) legacyConfLine, sizeof(legacyConfLine), "UDPServerRun %s", arg);
				legacyOptsEnq(legacyConfLine);
			} else
				fprintf(stderr, "-r option only supported in compatibility modes 0 to 2 - ignored\n");
			break;
		case 's':
			if(glbl.GetStripDomains() != NULL) {
				fprintf (stderr, "rsyslogd: Only one -s argument allowed, the first one is taken.\n");
			} else {
				glbl.SetStripDomains(crunch_list(arg));
			}
			break;
		case 't':		/* enable tcp logging */
			if(iCompatibilityMode < 3) {
				legacyOptsParseTCP(ch, arg);
			} else
				fprintf(stderr,	"-t option only supported in compatibility modes 0 to 2 - ignored\n");
			break;
		case 'T':/* chroot() immediately at program startup, but only for testing, NOT security yet */
			if(chroot(arg) != 0) {
				perror("chroot");
				exit(1);
			}
			break;
		case 'u':		/* misc user settings */
			iHelperUOpt = atoi(arg);
			if(iHelperUOpt & 0x01)
				glbl.SetParseHOSTNAMEandTAG(0);
			if(iHelperUOpt & 0x02)
				bChDirRoot = 0;
			break;
		case 'w':		/* disable disallowed host warnigs */
			glbl.SetOption_DisallowWarning(0);
			break;
		case 'x':		/* disable dns for remote messages */
			glbl.SetDisableDNS(1);
			break;
		case '?':              
		default:
			usage();
		}
	}

	if(iRet != RS_RET_END_OF_LINKEDLIST)
		FINALIZE;

	if(iConfigVerify) {
		fprintf(stderr, "rsyslogd: version %s, config validation run (level %d), master config %s\n",
			VERSION, iConfigVerify, ConfFile);
	}

	if(bChDirRoot) {
		if(chdir("/") != 0)
			fprintf(stderr, "Can not do 'cd /' - still trying to run\n");
	}


	/* process compatibility mode settings */
	if(iCompatibilityMode < 4) {
		errmsg.LogError(0, NO_ERRCODE, "WARNING: rsyslogd is running in compatibility mode. Automatically "
		                            "generated config directives may interfer with your rsyslog.conf settings. "
					    "We suggest upgrading your config and adding -c4 as the first "
					    "rsyslogd option.");
	}

	if(iCompatibilityMode < 3) {
		if(MarkInterval > 0) {
			legacyOptsEnq((uchar *) "ModLoad immark");
			snprintf((char *) legacyConfLine, sizeof(legacyConfLine), "MarkMessagePeriod %d", MarkInterval);
			legacyOptsEnq(legacyConfLine);
		}
		if(!bImUxSockLoaded) {
			legacyOptsEnq((uchar *) "ModLoad imuxsock");
		}
	}

	if(bEOptionWasGiven && iCompatibilityMode < 3) {
		errmsg.LogError(0, NO_ERRCODE, "WARNING: \"message repeated n times\" feature MUST be turned on in "
					    "rsyslog.conf - CURRENTLY EVERY MESSAGE WILL BE LOGGED. Visit "
					    "http://www.rsyslog.com/rptdmsgreduction to learn "
					    "more and cast your vote if you want us to keep this feature.");
	}

	if(!iConfigVerify)
		CHKiRet(doGlblProcessInit());

	/* re-generate local host name property, as the config may have changed our FQDN settings */
	glbl.GenerateLocalHostNameProperty();

	CHKiRet(mainThread());

	/* do any de-init's that need to be done AFTER this comment */

	die(bFinished);
	
	thrdExit();

finalize_it:
	if(iRet == RS_RET_VALIDATION_RUN) {
		fprintf(stderr, "rsyslogd: End of config validation run. Bye.\n");
	} else if(iRet != RS_RET_OK) {
		fprintf(stderr, "rsyslogd run failed with error %d (see rsyslog.h "
				"or try http://www.rsyslog.com/e/%d to learn what that number means)\n", iRet, iRet*-1);
	}

	ENDfunc
	return 0;
}


/* This is the main entry point into rsyslogd. This must be a function in its own
 * right in order to intialize the debug system in a portable way (otherwise we would
 * need to have a statement before variable definitions.
 * rgerhards, 20080-01-28
 */
int main(int argc, char **argv)
{	
	dbgClassInit();
	return realMain(argc, argv);
}
/* vim:set ai:
 */<|MERGE_RESOLUTION|>--- conflicted
+++ resolved
@@ -591,7 +591,6 @@
 	RETiRet;
 }
 
-<<<<<<< HEAD
 /* check message against ACL set
  * rgerhards, 2009-11-16
  */
@@ -668,8 +667,6 @@
 	RETiRet;
 }
 
-=======
->>>>>>> b4cdb7c9
 
 /* The consumer of dequeued messages. This function is called by the
  * queue engine on dequeueing of a message. It runs on a SEPARATE
@@ -681,19 +678,13 @@
 msgConsumer(void __attribute__((unused)) *notNeeded, batch_t *pBatch, int *pbShutdownImmediate)
 {
 	int i;
-<<<<<<< HEAD
 	prop_t *propFromHost = NULL;
 	prop_t *propFromHostIP = NULL;
-=======
-	msg_t *pMsg;
-	rsRetVal localRet;
->>>>>>> b4cdb7c9
 	DEFiRet;
 
 	assert(pBatch != NULL);
 
 	for(i = 0 ; i < pBatch->nElem  && !*pbShutdownImmediate ; i++) {
-<<<<<<< HEAD
 		DBGPRINTF("msgConsumer processes msg %d/%d\n", i, pBatch->nElem);
 		msgConsumeOne((msg_t*) pBatch->pElem[i].pUsrp, &propFromHost, &propFromHostIP);
 		pBatch->pElem[i].state = BATCH_STATE_COMM;
@@ -703,21 +694,6 @@
 		prop.Destruct(&propFromHost);
 	if(propFromHostIP != NULL)
 		prop.Destruct(&propFromHostIP);
-=======
-		pMsg = (msg_t*) pBatch->pElem[i].pUsrp;
-		DBGPRINTF("msgConsumer processes msg %d/%d\n", i, pBatch->nElem);
-		if((pMsg->msgFlags & NEEDS_PARSING) != 0) {
-			localRet = parser.ParseMsg(pMsg);
-			if(localRet == RS_RET_OK)
-				ruleset.ProcessMsg(pMsg);
-		} else {
-			ruleset.ProcessMsg(pMsg);
-		}
-		/* if we reach this point, the message is considered committed (by definition!) */
-		pBatch->pElem[i].state = BATCH_STATE_COMM;
-	}
-
->>>>>>> b4cdb7c9
 	RETiRet;
 }
 
