/**
 * \brief This is the main file of the rsyslogd daemon.
 *
 * Please visit the rsyslog project at
 *
 * http://www.rsyslog.com
 *
 * to learn more about it and discuss any questions you may have.
 *
 * rsyslog had initially been forked from the sysklogd project.
 * I would like to express my thanks to the developers of the sysklogd
 * package - without it, I would have had a much harder start...
 *
 * Please note that while rsyslog started from the sysklogd code base,
 * it nowadays has almost nothing left in common with it. Allmost all
 * parts of the code have been rewritten.
 *
 * This Project was intiated and is maintained by
 * Rainer Gerhards <rgerhards@hq.adiscon.com>.
 *
 * For further information, please see http://www.rsyslog.com
 *
 * \author Rainer Gerhards <rgerhards@adiscon.com>
 * \date 2003-10-17
 *       Some initial modifications on the sysklogd package to support
 *       liblogging. These have actually not yet been merged to the
 *       source you see currently (but they hopefully will)
 *
 * \date 2004-10-28
 *       Restarted the modifications of sysklogd. This time, we
 *       focus on a simpler approach first. The initial goal is to
 *       provide MySQL database support (so that syslogd can log
 *       to the database).
 *
 * rsyslog - An Enhanced syslogd Replacement.
 * Copyright 2003-2009 Rainer Gerhards and Adiscon GmbH.
 *
 * This file is part of rsyslog.
 *
 * Rsyslog is free software: you can redistribute it and/or modify
 * it under the terms of the GNU General Public License as published by
 * the Free Software Foundation, either version 3 of the License, or
 * (at your option) any later version.
 *
 * Rsyslog is distributed in the hope that it will be useful,
 * but WITHOUT ANY WARRANTY; without even the implied warranty of
 * MERCHANTABILITY or FITNESS FOR A PARTICULAR PURPOSE.  See the
 * GNU General Public License for more details.
 *
 * You should have received a copy of the GNU General Public License
 * along with Rsyslog.  If not, see <http://www.gnu.org/licenses/>.
 *
 * A copy of the GPL can be found in the file "COPYING" in this distribution.
 */
#include "config.h"
#include "rsyslog.h"

#define DEFUPRI		(LOG_USER|LOG_NOTICE)
#define TIMERINTVL	30		/* interval for checking flush, mark */

#include <unistd.h>
#include <stdlib.h>
#include <stdio.h>
#include <stddef.h>
#include <ctype.h>
#include <limits.h>
#define GNU_SOURCE
#include <string.h>
#include <stdarg.h>
#include <time.h>
#include <assert.h>

#ifdef OS_SOLARIS
#	include <errno.h>
#	include <fcntl.h>
#	include <stropts.h>
#	include <sys/termios.h>
#	include <sys/types.h>
#else
#	include <libgen.h>
#	include <sys/errno.h>
#endif

#include <sys/ioctl.h>
#include <sys/wait.h>
#include <sys/file.h>
#include <sys/resource.h>
#include <grp.h>

#if HAVE_SYS_TIMESPEC_H
# include <sys/timespec.h>
#endif

#if HAVE_SYS_STAT_H
#	include <sys/stat.h>
#endif

#include <signal.h>

#if HAVE_PATHS_H
#include <paths.h>
#endif

#ifdef USE_NETZIP
#include <zlib.h>
#endif

#include <netdb.h>

#include "pidfile.h"
#include "srUtils.h"
#include "stringbuf.h"
#include "syslogd-types.h"
#include "template.h"
#include "outchannel.h"
#include "syslogd.h"

#include "msg.h"
#include "modules.h"
#include "action.h"
#include "iminternal.h"
#include "cfsysline.h"
#include "omshell.h"
#include "omusrmsg.h"
#include "omfwd.h"
#include "omfile.h"
#include "omdiscard.h"
#include "pmrfc5424.h"
#include "pmrfc3164.h"
#include "threads.h"
#include "wti.h"
#include "queue.h"
#include "stream.h"
#include "conf.h"
#include "errmsg.h"
#include "datetime.h"
#include "parser.h"
#include "batch.h"
#include "unicode-helper.h"
#include "ruleset.h"
#include "rule.h"
#include "net.h"
#include "vm.h"
#include "prop.h"

/* definitions for objects we access */
DEFobjCurrIf(obj)
DEFobjCurrIf(glbl)
DEFobjCurrIf(datetime) /* TODO: make go away! */
DEFobjCurrIf(conf)
DEFobjCurrIf(expr)
DEFobjCurrIf(module)
DEFobjCurrIf(errmsg)
DEFobjCurrIf(rule)
DEFobjCurrIf(ruleset)
DEFobjCurrIf(prop)
DEFobjCurrIf(parser)
DEFobjCurrIf(net) /* TODO: make go away! */


/* forward definitions */
static rsRetVal GlobalClassExit(void);


#ifndef _PATH_LOGCONF 
#define _PATH_LOGCONF	"/etc/rsyslog.conf"
#endif

#ifndef _PATH_MODDIR
#define _PATH_MODDIR	"/lib/rsyslog/"
#endif

#if defined(SYSLOGD_PIDNAME)
#	undef _PATH_LOGPID
#	if defined(FSSTND)
#		ifdef OS_BSD
#			define _PATH_VARRUN "/var/run/"
#		endif
#		if defined(__sun) || defined(__hpux)
#			define _PATH_VARRUN "/var/run/"
#		endif
#		define _PATH_LOGPID _PATH_VARRUN SYSLOGD_PIDNAME
#	else
#		define _PATH_LOGPID "/etc/" SYSLOGD_PIDNAME
#	endif
#else
#	ifndef _PATH_LOGPID
#		if defined(__sun) || defined(__hpux)
#			define _PATH_VARRUN "/var/run/"
#		endif
#		if defined(FSSTND)
#			define _PATH_LOGPID _PATH_VARRUN "rsyslogd.pid"
#		else
#			define _PATH_LOGPID "/etc/rsyslogd.pid"
#		endif
#	endif
#endif

#ifndef _PATH_TTY
#	define _PATH_TTY	"/dev/tty"
#endif

static prop_t *pInternalInputName = NULL;	/* there is only one global inputName for all internally-generated messages */
static prop_t *pLocalHostIP = NULL;		/* there is only one global IP for all internally-generated messages */
static uchar	*ConfFile = (uchar*) _PATH_LOGCONF; /* read-only after startup */
static char	*PidFile = _PATH_LOGPID; /* read-only after startup */

static pid_t myPid;	/* our pid for use in self-generated messages, e.g. on startup */
/* mypid is read-only after the initial fork() */
static int bHadHUP = 0; /* did we have a HUP? */

static int bFinished = 0;	/* used by termination signal handler, read-only except there
				 * is either 0 or the number of the signal that requested the
 				 * termination.
				 */
static int iConfigVerify = 0;	/* is this just a config verify run? */

/* Intervals at which we flush out "message repeated" messages,
 * in seconds after previous message is logged.  After each flush,
 * we move to the next interval until we reach the largest.
 * TODO: this shall go into action object! -- rgerhards, 2008-01-29
 */
int	repeatinterval[2] = { 30, 60 };	/* # of secs before flush */

#define LIST_DELIMITER	':'		/* delimiter between two hosts */

static pid_t ppid; /* This is a quick and dirty hack used for spliting main/startup thread */

typedef struct legacyOptsLL_s {
	uchar *line;
	struct legacyOptsLL_s *next;
} legacyOptsLL_t;
legacyOptsLL_t *pLegacyOptsLL = NULL;

/* global variables for config file state */
int	iCompatibilityMode = 0;		/* version we should be compatible with; 0 means sysklogd. It is
					   the default, so if no -c<n> option is given, we make ourselvs
					   as compatible to sysklogd as possible. */
#define DFLT_bLogStatusMsgs 1
static int	bLogStatusMsgs = DFLT_bLogStatusMsgs;	/* log rsyslog start/stop/HUP messages? */
static int	bDebugPrintTemplateList = 1;/* output template list in debug mode? */
static int	bDebugPrintCfSysLineHandlerList = 1;/* output cfsyslinehandler list in debug mode? */
static int	bDebugPrintModuleList = 1;/* output module list in debug mode? */
static int	bErrMsgToStderr = 1; /* print error messages to stderr (in addition to everything else)? */
int 	bReduceRepeatMsgs; /* reduce repeated message - 0 - no, 1 - yes */
int 	bAbortOnUncleanConfig = 0; /* abort run (rather than starting with partial config) if there was any issue in conf */
int	bActExecWhenPrevSusp; /* execute action only when previous one was suspended? */
/* end global config file state variables */

int	MarkInterval = 20 * 60;	/* interval between marks in seconds - read-only after startup */
int      send_to_all = 0;        /* send message to all IPv4/IPv6 addresses */
static int	NoFork = 0; 	/* don't fork - don't run in daemon mode - read-only after startup */
static int	bHaveMainQueue = 0;/* set to 1 if the main queue - in queueing mode - is available
				 * If the main queue is either not yet ready or not running in 
				 * queueing mode (mode DIRECT!), then this is set to 0.
				 */
static int uidDropPriv = 0;	/* user-id to which priveleges should be dropped to (AFTER init()!) */
static int gidDropPriv = 0;	/* group-id to which priveleges should be dropped to (AFTER init()!) */

extern	int errno;

static uchar *pszConfDAGFile = NULL;				/* name of config DAG file, non-NULL means generate one */
/* main message queue and its configuration parameters */
qqueue_t *pMsgQueue = NULL;				/* the main message queue */
static int iMainMsgQueueSize = 10000;				/* size of the main message queue above */
static int iMainMsgQHighWtrMark = 8000;				/* high water mark for disk-assisted queues */
static int iMainMsgQLowWtrMark = 2000;				/* low water mark for disk-assisted queues */
static int iMainMsgQDiscardMark = 9800;				/* begin to discard messages */
static int iMainMsgQDiscardSeverity = 8;			/* by default, discard nothing to prevent unintentional loss */
static int iMainMsgQueueNumWorkers = 1;				/* number of worker threads for the mm queue above */
static queueType_t MainMsgQueType = QUEUETYPE_FIXED_ARRAY;	/* type of the main message queue above */
static uchar *pszMainMsgQFName = NULL;				/* prefix for the main message queue file */
static int64 iMainMsgQueMaxFileSize = 1024*1024;
static int iMainMsgQPersistUpdCnt = 0;				/* persist queue info every n updates */
static int bMainMsgQSyncQeueFiles = 0;				/* sync queue files on every write? */
static int iMainMsgQtoQShutdown = 1500;				/* queue shutdown (ms) */ 
static int iMainMsgQtoActShutdown = 1000;			/* action shutdown (in phase 2) */ 
static int iMainMsgQtoEnq = 2000;				/* timeout for queue enque */ 
static int iMainMsgQtoWrkShutdown = 60000;			/* timeout for worker thread shutdown */
static int iMainMsgQWrkMinMsgs = 100;				/* minimum messages per worker needed to start a new one */
static int iMainMsgQDeqSlowdown = 0;				/* dequeue slowdown (simple rate limiting) */
static int64 iMainMsgQueMaxDiskSpace = 0;			/* max disk space allocated 0 ==> unlimited */
static int iMainMsgQueDeqBatchSize = 32;			/* dequeue batch size */
static int bMainMsgQSaveOnShutdown = 1;				/* save queue on shutdown (when DA enabled)? */
static int iMainMsgQueueDeqtWinFromHr = 0;			/* hour begin of time frame when queue is to be dequeued */
static int iMainMsgQueueDeqtWinToHr = 25;			/* hour begin of time frame when queue is to be dequeued */


/* Reset config variables to default values.
 * rgerhards, 2007-07-17
 */
static rsRetVal resetConfigVariables(uchar __attribute__((unused)) *pp, void __attribute__((unused)) *pVal)
{
	bLogStatusMsgs = DFLT_bLogStatusMsgs;
	bActExecWhenPrevSusp = 0;
	bDebugPrintTemplateList = 1;
	bDebugPrintCfSysLineHandlerList = 1;
	bDebugPrintModuleList = 1;
	bReduceRepeatMsgs = 0;
	bAbortOnUncleanConfig = 0;
	free(pszMainMsgQFName);
	pszMainMsgQFName = NULL;
	iMainMsgQueueSize = 10000;
	iMainMsgQHighWtrMark = 8000;
	iMainMsgQLowWtrMark = 2000;
	iMainMsgQDiscardMark = 9800;
	iMainMsgQDiscardSeverity = 8;
	iMainMsgQueMaxFileSize = 1024 * 1024;
	iMainMsgQueueNumWorkers = 1;
	iMainMsgQPersistUpdCnt = 0;
	bMainMsgQSyncQeueFiles = 0;
	iMainMsgQtoQShutdown = 1500;
	iMainMsgQtoActShutdown = 1000;
	iMainMsgQtoEnq = 2000;
	iMainMsgQtoWrkShutdown = 60000;
	iMainMsgQWrkMinMsgs = 100;
	iMainMsgQDeqSlowdown = 0;
	bMainMsgQSaveOnShutdown = 1;
	MainMsgQueType = QUEUETYPE_FIXED_ARRAY;
	iMainMsgQueMaxDiskSpace = 0;
	iMainMsgQueDeqBatchSize = 32;
	glbliActionResumeRetryCount = 0;

	return RS_RET_OK;
}


/* hardcoded standard templates (used for defaults) */
static uchar template_DebugFormat[] = "\"Debug line with all properties:\nFROMHOST: '%FROMHOST%', fromhost-ip: '%fromhost-ip%', HOSTNAME: '%HOSTNAME%', PRI: %PRI%,\nsyslogtag '%syslogtag%', programname: '%programname%', APP-NAME: '%APP-NAME%', PROCID: '%PROCID%', MSGID: '%MSGID%',\nTIMESTAMP: '%TIMESTAMP%', STRUCTURED-DATA: '%STRUCTURED-DATA%',\nmsg: '%msg%'\nescaped msg: '%msg:::drop-cc%'\nrawmsg: '%rawmsg%'\n\n\"";
static uchar template_SyslogProtocol23Format[] = "\"<%PRI%>1 %TIMESTAMP:::date-rfc3339% %HOSTNAME% %APP-NAME% %PROCID% %MSGID% %STRUCTURED-DATA% %msg%\n\"";
static uchar template_TraditionalFileFormat[] = "\"%TIMESTAMP% %HOSTNAME% %syslogtag%%msg:::sp-if-no-1st-sp%%msg:::drop-last-lf%\n\"";
static uchar template_FileFormat[] = "\"%TIMESTAMP:::date-rfc3339% %HOSTNAME% %syslogtag%%msg:::sp-if-no-1st-sp%%msg:::drop-last-lf%\n\"";
static uchar template_WallFmt[] = "\"\r\n\7Message from syslogd@%HOSTNAME% at %timegenerated% ...\r\n %syslogtag%%msg%\n\r\"";
static uchar template_ForwardFormat[] = "\"<%PRI%>%TIMESTAMP:::date-rfc3339% %HOSTNAME% %syslogtag:1:32%%msg:::sp-if-no-1st-sp%%msg%\"";
static uchar template_TraditionalForwardFormat[] = "\"<%PRI%>%TIMESTAMP% %HOSTNAME% %syslogtag:1:32%%msg:::sp-if-no-1st-sp%%msg%\"";
static uchar template_StdUsrMsgFmt[] = "\" %syslogtag%%msg%\n\r\"";
static uchar template_StdDBFmt[] = "\"insert into SystemEvents (Message, Facility, FromHost, Priority, DeviceReportedTime, ReceivedAt, InfoUnitID, SysLogTag) values ('%msg%', %syslogfacility%, '%HOSTNAME%', %syslogpriority%, '%timereported:::date-mysql%', '%timegenerated:::date-mysql%', %iut%, '%syslogtag%')\",SQL";
static uchar template_StdPgSQLFmt[] = "\"insert into SystemEvents (Message, Facility, FromHost, Priority, DeviceReportedTime, ReceivedAt, InfoUnitID, SysLogTag) values ('%msg%', %syslogfacility%, '%HOSTNAME%', %syslogpriority%, '%timereported:::date-pgsql%', '%timegenerated:::date-pgsql%', %iut%, '%syslogtag%')\",STDSQL";
/* end template */


/* up to the next comment, prototypes that should be removed by reordering */
/* Function prototypes. */
static char **crunch_list(char *list);
static void reapchild();
static void debug_switch();
static void sighup_handler();


static int usage(void)
{
	fprintf(stderr, "usage: rsyslogd [-c<version>] [-46AdnqQvwx] [-l<hostlist>] [-s<domainlist>]\n"
			"                [-f<conffile>] [-i<pidfile>] [-N<level>] [-M<module load path>]\n"
			"                [-u<number>]\n"
			"To run rsyslogd in native mode, use \"rsyslogd -c5 <other options>\"\n\n"
			"For further information see http://www.rsyslog.com/doc\n");
	exit(1); /* "good" exit - done to terminate usage() */
}


/* ------------------------------ some support functions for imdiag ------------------------------ *
 * This is a bit dirty, but the only way to do it, at least with reasonable effort.
 * rgerhards, 2009-05-25
 */

/* return back the approximate current number of messages in the main message queue
 * This number includes the messages that reside in an associated DA queue (if
 * it exists) -- rgerhards, 2009-10-14
 */
rsRetVal
diagGetMainMsgQSize(int *piSize)
{
	DEFiRet;
	assert(piSize != NULL);
	*piSize = (pMsgQueue->pqDA != NULL) ? pMsgQueue->pqDA->iQueueSize : 0;
	*piSize += pMsgQueue->iQueueSize;
	RETiRet;
}


/* ------------------------------ end support functions for imdiag  ------------------------------ */


/* rgerhards, 2005-10-24: crunch_list is called only during option processing. So
 * it is never called once rsyslogd is running. This code
 * contains some exits, but they are considered safe because they only happen
 * during startup. Anyhow, when we review the code here, we might want to
 * reconsider the exit()s.
 */
static char **crunch_list(char *list)
{
	int count, i;
	char *p, *q;
	char **result = NULL;

	p = list;
	
	/* strip off trailing delimiters */
	while (p[strlen(p)-1] == LIST_DELIMITER) {
		count--;
		p[strlen(p)-1] = '\0';
	}
	/* cut off leading delimiters */
	while (p[0] == LIST_DELIMITER) {
		count--;
		p++; 
	}
	
	/* count delimiters to calculate elements */
	for (count=i=0; p[i]; i++)
		if (p[i] == LIST_DELIMITER) count++;
	
	if ((result = (char **)MALLOC(sizeof(char *) * (count+2))) == NULL) {
		printf ("Sorry, can't get enough memory, exiting.\n");
		exit(0); /* safe exit, because only called during startup */
	}
	
	/*
	 * We now can assume that the first and last
	 * characters are different from any delimiters,
	 * so we don't have to care about this.
	 */
	count = 0;
	while ((q=strchr(p, LIST_DELIMITER))) {
		result[count] = (char *) MALLOC((q - p + 1) * sizeof(char));
		if (result[count] == NULL) {
			printf ("Sorry, can't get enough memory, exiting.\n");
			exit(0); /* safe exit, because only called during startup */
		}
		strncpy(result[count], p, q - p);
		result[count][q - p] = '\0';
		p = q; p++;
		count++;
	}
	if ((result[count] = \
	     (char *)MALLOC(sizeof(char) * strlen(p) + 1)) == NULL) {
		printf ("Sorry, can't get enough memory, exiting.\n");
		exit(0); /* safe exit, because only called during startup */
	}
	strcpy(result[count],p);
	result[++count] = NULL;

#if 0
	count=0;
	while (result[count])
		DBGPRINTF("#%d: %s\n", count, StripDomains[count++]);
#endif
	return result;
}


void untty(void)
#ifdef HAVE_SETSID
{
	if(!Debug) {
		setsid();
	}
	return;
}
#else
{
	int i;

	if(!Debug) {
		i = open(_PATH_TTY, O_RDWR|O_CLOEXEC);
		if (i >= 0) {
#			if !defined(__hpux)
				(void) ioctl(i, (int) TIOCNOTTY, NULL);
#			else
				/* TODO: we need to implement something for HP UX! -- rgerhards, 2008-03-04 */
				/* actually, HP UX should have setsid, so the code directly above should
				 * trigger. So the actual question is why it doesn't do that...
				 */
#			endif
			close(i);
		}
	}
}
#endif


/* This takes a received message that must be decoded and submits it to
 * the main message queue. This is a legacy function which is being provided
 * to aid older input plugins that do not support message creation via
 * the new interfaces themselves. It is not recommended to use this
 * function for new plugins. -- rgerhards, 2009-10-12
 */
rsRetVal
parseAndSubmitMessage(uchar *hname, uchar *hnameIP, uchar *msg, int len, int flags, flowControl_t flowCtlType,
	prop_t *pInputName, struct syslogTime *stTime, time_t ttGenTime)
{
	prop_t *pProp = NULL;
	msg_t *pMsg;
	DEFiRet;

	/* we now create our own message object and submit it to the queue */
	if(stTime == NULL) {
		CHKiRet(msgConstruct(&pMsg));
	} else {
		CHKiRet(msgConstructWithTime(&pMsg, stTime, ttGenTime));
	}
	if(pInputName != NULL)
		MsgSetInputName(pMsg, pInputName);
	MsgSetRawMsg(pMsg, (char*)msg, len);
	MsgSetFlowControlType(pMsg, flowCtlType);
	pMsg->msgFlags  = flags | NEEDS_PARSING;

	MsgSetRcvFromStr(pMsg, hname, ustrlen(hname), &pProp);
	CHKiRet(prop.Destruct(&pProp));
	CHKiRet(MsgSetRcvFromIPStr(pMsg, hnameIP, ustrlen(hnameIP), &pProp));
	CHKiRet(prop.Destruct(&pProp));
	CHKiRet(submitMsg(pMsg));

finalize_it:
	RETiRet;
}


/* this is a special function used to submit an error message. This
 * function is also passed to the runtime library as the generic error
 * message handler. -- rgerhards, 2008-04-17
 */
rsRetVal
submitErrMsg(int iErr, uchar *msg)
{
	DEFiRet;
	iRet = logmsgInternal(iErr, LOG_SYSLOG|LOG_ERR, msg, 0);
	RETiRet;
}


/* rgerhards 2004-11-09: the following is a function that can be used
 * to log a message orginating from the syslogd itself.
 */
rsRetVal
logmsgInternal(int iErr, int pri, uchar *msg, int flags)
{
	uchar pszTag[33];
	msg_t *pMsg;
	DEFiRet;

	CHKiRet(msgConstruct(&pMsg));
	MsgSetInputName(pMsg, pInternalInputName);
	MsgSetRawMsgWOSize(pMsg, (char*)msg);
	MsgSetHOSTNAME(pMsg, glbl.GetLocalHostName(), ustrlen(glbl.GetLocalHostName()));
	MsgSetRcvFrom(pMsg, glbl.GetLocalHostNameProp());
	MsgSetRcvFromIP(pMsg, pLocalHostIP);
	MsgSetMSGoffs(pMsg, 0);
	/* check if we have an error code associated and, if so,
	 * adjust the tag. -- rgerhards, 2008-06-27
	 */
	if(iErr == NO_ERRCODE) {
		MsgSetTAG(pMsg, UCHAR_CONSTANT("rsyslogd:"), sizeof("rsyslogd:") - 1);
	} else {
		size_t len = snprintf((char*)pszTag, sizeof(pszTag), "rsyslogd%d:", iErr);
		pszTag[32] = '\0'; /* just to make sure... */
		MsgSetTAG(pMsg, pszTag, len);
	}
	pMsg->iFacility = LOG_FAC(pri);
	pMsg->iSeverity = LOG_PRI(pri);
	flags |= INTERNAL_MSG;
	pMsg->msgFlags  = flags;

	/* we now check if we should print internal messages out to stderr. This was
	 * suggested by HKS as a way to help people troubleshoot rsyslog configuration
	 * (by running it interactively. This makes an awful lot of sense, so I add
	 * it here. -- rgerhards, 2008-07-28
	 * Note that error messages can not be disable during a config verify. This
	 * permits us to process unmodified config files which otherwise contain a
	 * supressor statement.
	 */
	if(((Debug == DEBUG_FULL || NoFork) && bErrMsgToStderr) || iConfigVerify) {
		if(LOG_PRI(pri) == LOG_ERR)
			fprintf(stderr, "rsyslogd: %s\n", msg);
	}

	if(bHaveMainQueue == 0) { /* not yet in queued mode */
		iminternalAddMsg(pri, pMsg);
	} else {
		/* we have the queue, so we can simply provide the 
		 * message to the queue engine.
		 */
		submitMsg(pMsg);
	}
finalize_it:
	RETiRet;
}

/* check message against ACL set
 * rgerhards, 2009-11-16
 */
#if 0
static inline rsRetVal
chkMsgAgainstACL() {
	/* if we reach this point, we had a good receive and can process the packet received */
	/* check if we have a different sender than before, if so, we need to query some new values */
	if(net.CmpHost(&frominet, frominetPrev, socklen) != 0) {
		CHKiRet(net.cvthname(&frominet, fromHost, fromHostFQDN, fromHostIP));
		memcpy(frominetPrev, &frominet, socklen); /* update cache indicator */
		/* Here we check if a host is permitted to send us
		* syslog messages. If it isn't, we do not further
		* process the message but log a warning (if we are
		* configured to do this).
		* rgerhards, 2005-09-26
		*/
		*pbIsPermitted = net.isAllowedSender((uchar*)"UDP",
						    (struct sockaddr *)&frominet, (char*)fromHostFQDN);

		if(!*pbIsPermitted) {
			DBGPRINTF("%s is not an allowed sender\n", (char*)fromHostFQDN);
			if(glbl.GetOption_DisallowWarning) {
				time_t tt;

				datetime.GetTime(&tt);
				if(tt > ttLastDiscard + 60) {
					ttLastDiscard = tt;
					errmsg.LogError(0, NO_ERRCODE,
					"UDP message from disallowed sender %s discarded",
					(char*)fromHost);
				}
			}
		}
	}
}
#endif


/* consumes a single messages - this function is primarily used to shuffle
 * out some code from msgConsumer(). After this function, the message is
 * (by definition!) considered committed.
 * rgerhards, 2009-11-16
 */
static inline rsRetVal
msgConsumeOne(msg_t *pMsg, prop_t **propFromHost, prop_t **propFromHostIP) {
	uchar fromHost[NI_MAXHOST];
	uchar fromHostIP[NI_MAXHOST];
	uchar fromHostFQDN[NI_MAXHOST];
	int bIsPermitted;
	DEFiRet;

	if((pMsg->msgFlags & NEEDS_ACLCHK_U) != 0) {
		dbgprintf("msgConsumer: UDP ACL must be checked for message (hostname-based)\n");
		CHKiRet(net.cvthname(pMsg->rcvFrom.pfrominet, fromHost, fromHostFQDN, fromHostIP));
		bIsPermitted = net.isAllowedSender2((uchar*)"UDP",
		    (struct sockaddr *)pMsg->rcvFrom.pfrominet, (char*)fromHostFQDN, 1);
		if(!bIsPermitted) {
			DBGPRINTF("Message from '%s' discarded, not a permitted sender host\n",
				  fromHostFQDN);
			ABORT_FINALIZE(RS_RET_ERR);
		/* save some of the info we obtained */
		MsgSetRcvFromStr(pMsg, fromHost, ustrlen(fromHost), propFromHost);
		CHKiRet(MsgSetRcvFromIPStr(pMsg, fromHostIP, ustrlen(fromHostIP), propFromHostIP));
		pMsg->msgFlags &= ~NEEDS_ACLCHK_U;
		}
	}

	if((pMsg->msgFlags & NEEDS_PARSING) != 0)
		CHKiRet(parser.ParseMsg(pMsg));

	ruleset.ProcessMsg(pMsg);
finalize_it:
	RETiRet;
}


/* The consumer of dequeued messages. This function is called by the
 * queue engine on dequeueing of a message. It runs on a SEPARATE
 * THREAD. It receives an array of pointers, which it must iterate
 * over. We do not do any further batching, as this is of no benefit
 * for the main queue.
 */
static rsRetVal
msgConsumer(void __attribute__((unused)) *notNeeded, batch_t *pBatch, int *pbShutdownImmediate)
{
	int i;
	prop_t *propFromHost = NULL;
	prop_t *propFromHostIP = NULL;
	DEFiRet;

	assert(pBatch != NULL);

	for(i = 0 ; i < pBatch->nElem  && !*pbShutdownImmediate ; i++) {
		DBGPRINTF("msgConsumer processes msg %d/%d\n", i, pBatch->nElem);
		msgConsumeOne((msg_t*) pBatch->pElem[i].pUsrp, &propFromHost, &propFromHostIP);
		pBatch->pElem[i].state = BATCH_STATE_COMM;
	}

	if(propFromHost != NULL)
		prop.Destruct(&propFromHost);
	if(propFromHostIP != NULL)
		prop.Destruct(&propFromHostIP);
	RETiRet;
}


/* submit a message to the main message queue.   This is primarily
 * a hook to prevent the need for callers to know about the main message queue
 * rgerhards, 2008-02-13
 */
rsRetVal
submitMsg(msg_t *pMsg)
{
	qqueue_t *pQueue;
	ruleset_t *pRuleset;
	DEFiRet;

	ISOBJ_TYPE_assert(pMsg, msg);
	
	pRuleset = MsgGetRuleset(pMsg);

	pQueue = (pRuleset == NULL) ? pMsgQueue : ruleset.GetRulesetQueue(pRuleset);
	MsgPrepareEnqueue(pMsg);
	qqueueEnqObj(pQueue, pMsg->flowCtlType, (void*) pMsg);

	RETiRet;
}


/* submit multiple messages at once, very similar to submitMsg, just
 * for multi_submit_t. All messages need to go into the SAME queue!
 * rgerhards, 2009-06-16
 */
rsRetVal
multiSubmitMsg(multi_submit_t *pMultiSub)
{
	int i;
	qqueue_t *pQueue;
	ruleset_t *pRuleset;
	DEFiRet;
	assert(pMultiSub != NULL);

	if(pMultiSub->nElem == 0)
		FINALIZE;

	for(i = 0 ; i < pMultiSub->nElem ; ++i) {
		MsgPrepareEnqueue(pMultiSub->ppMsgs[i]);
	}

	pRuleset = MsgGetRuleset(pMultiSub->ppMsgs[0]);
	pQueue = (pRuleset == NULL) ? pMsgQueue : ruleset.GetRulesetQueue(pRuleset);
	iRet = qqueueMultiEnqObj(pQueue, pMultiSub);
	pMultiSub->nElem = 0;

finalize_it:
	RETiRet;
}




static void
reapchild()
{
	int saved_errno = errno;
	struct sigaction sigAct;

	memset(&sigAct, 0, sizeof (sigAct));
	sigemptyset(&sigAct.sa_mask);
	sigAct.sa_handler = reapchild;
	sigaction(SIGCHLD, &sigAct, NULL);  /* reset signal handler -ASP */

	while(waitpid(-1, NULL, WNOHANG) > 0);
	errno = saved_errno;
}


/* helper to doFlushRptdMsgs() to flush the individual action links via llExecFunc
 * rgerhards, 2007-08-02
 */
DEFFUNC_llExecFunc(flushRptdMsgsActions)
{
	action_t *pAction = (action_t*) pData;
	assert(pAction != NULL);
	
	BEGINfunc
	LockObj(pAction);
	/* TODO: time() performance: the call below could be moved to
	 * the beginn of the llExec(). This makes it slightly less correct, but
	 * in an acceptable way. -- rgerhards, 2008-09-16
	 */
	if (pAction->f_prevcount && datetime.GetTime(NULL) >= REPEATTIME(pAction)) {
		DBGPRINTF("flush %s: repeated %d times, %d sec.\n",
		    module.GetStateName(pAction->pMod), pAction->f_prevcount,
		    repeatinterval[pAction->f_repeatcount]);
		actionWriteToAction(pAction);
		BACKOFF(pAction);
	}
	UnlockObj(pAction);

	ENDfunc
	return RS_RET_OK; /* we ignore errors, we can not do anything either way */
}


/* This method flushes repeat messages.
 */
static void
doFlushRptdMsgs(void)
{
	ruleset.IterateAllActions(flushRptdMsgsActions, NULL);
}


static void debug_switch()
{
	time_t tTime;
	struct tm tp;
	struct sigaction sigAct;

	datetime.GetTime(&tTime);
	localtime_r(&tTime, &tp);
	if(debugging_on == 0) {
		debugging_on = 1;
		dbgprintf("\n");
		dbgprintf("\n");
		dbgprintf("********************************************************************************\n");
		dbgprintf("Switching debugging_on to true at %2.2d:%2.2d:%2.2d\n",
			  tp.tm_hour, tp.tm_min, tp.tm_sec);
		dbgprintf("********************************************************************************\n");
	} else {
		dbgprintf("********************************************************************************\n");
		dbgprintf("Switching debugging_on to false at %2.2d:%2.2d:%2.2d\n",
			  tp.tm_hour, tp.tm_min, tp.tm_sec);
		dbgprintf("********************************************************************************\n");
		dbgprintf("\n");
		dbgprintf("\n");
		debugging_on = 0;
	}
	
	memset(&sigAct, 0, sizeof (sigAct));
	sigemptyset(&sigAct.sa_mask);
	sigAct.sa_handler = debug_switch;
	sigaction(SIGUSR1, &sigAct, NULL);
}


void legacyOptsEnq(uchar *line)
{
	legacyOptsLL_t *pNew;

	pNew = MALLOC(sizeof(legacyOptsLL_t));
	if(line == NULL)
		pNew->line = NULL;
	else
		pNew->line = (uchar *) strdup((char *) line);
	pNew->next = NULL;

	if(pLegacyOptsLL == NULL)
		pLegacyOptsLL = pNew;
	else {
		legacyOptsLL_t *pThis = pLegacyOptsLL;

		while(pThis->next != NULL)
			pThis = pThis->next;
		pThis->next = pNew;
	}
}


void legacyOptsFree(void)
{
	legacyOptsLL_t *pThis = pLegacyOptsLL, *pNext;

	while(pThis != NULL) {
		if(pThis->line != NULL)
			free(pThis->line);
		pNext = pThis->next;
		free(pThis);
		pThis = pNext;
	}
}


void legacyOptsHook(void)
{
	legacyOptsLL_t *pThis = pLegacyOptsLL;

	while(pThis != NULL) {
		if(pThis->line != NULL) {
			errno = 0;
			errmsg.LogError(0, NO_ERRCODE, "Warning: backward compatibility layer added to following "
				        "directive to rsyslog.conf: %s", pThis->line);
			conf.cfsysline(pThis->line);
		}
		pThis = pThis->next;
	}
}


void legacyOptsParseTCP(char ch, char *arg)
{
	register int i;
	register char *pArg = arg;
	static char conflict = '\0';

	if((conflict == 'g' && ch == 't') || (conflict == 't' && ch == 'g')) {
		fprintf(stderr, "rsyslogd: If you want to use both -g and -t, use directives instead, -%c ignored.\n", ch);
		return;
	} else
		conflict = ch;

	/* extract port */
	i = 0;
	while(isdigit((int) *pArg))
		i = i * 10 + *pArg++ - '0';

	/* number of sessions */
	if(*pArg == '\0' || *pArg == ',') {
		if(ch == 't')
			legacyOptsEnq((uchar *) "ModLoad imtcp");
		else if(ch == 'g')
			legacyOptsEnq((uchar *) "ModLoad imgssapi");

		if(i >= 0 && i <= 65535) {
			uchar line[30];

			if(ch == 't') {
				snprintf((char *) line, sizeof(line), "InputTCPServerRun %d", i);
			} else if(ch == 'g') {
				snprintf((char *) line, sizeof(line), "InputGSSServerRun %d", i);
			}
			legacyOptsEnq(line);
		} else {
			if(ch == 't') {
				fprintf(stderr, "rsyslogd: Invalid TCP listen port %d - changed to 514.\n", i);
				legacyOptsEnq((uchar *) "InputTCPServerRun 514");
			} else if(ch == 'g') {
				fprintf(stderr, "rsyslogd: Invalid GSS listen port %d - changed to 514.\n", i);
				legacyOptsEnq((uchar *) "InputGSSServerRun 514");
			}
		}

		if(*pArg == ',') {
			++pArg;
			while(isspace((int) *pArg))
				++pArg;
			i = 0;
			while(isdigit((int) *pArg)) {
				i = i * 10 + *pArg++ - '0';
			}
			if(i > 0) {
				uchar line[30];

				snprintf((char *) line, sizeof(line), "InputTCPMaxSessions %d", i);
				legacyOptsEnq(line);
			} else {
				if(ch == 't') {
					fprintf(stderr,	"rsyslogd: TCP session max configured "
						"to %d [-t %s] - changing to 1.\n", i, arg);
					legacyOptsEnq((uchar *) "InputTCPMaxSessions 1");
				} else if (ch == 'g') {
					fprintf(stderr,	"rsyslogd: GSS session max configured "
						"to %d [-g %s] - changing to 1.\n", i, arg);
					legacyOptsEnq((uchar *) "InputTCPMaxSessions 1");
				}
			}
		}
	} else
		fprintf(stderr, "rsyslogd: Invalid -t %s command line option.\n", arg);
}


/* doDie() is a signal handler. If called, it sets the bFinished variable
 * to indicate the program should terminate. However, it does not terminate
 * it itself, because that causes issues with multi-threading. The actual
 * termination is then done on the main thread. This solution might introduce
 * a minimal delay, but it is much cleaner than the approach of doing everything
 * inside the signal handler.
 * rgerhards, 2005-10-26
 * Note: we do not call DBGPRINTF() as this may cause us to block in case something
 * with the threading is wrong.
 */
static void doDie(int sig)
{
#	define MSG1 "DoDie called.\n"
#	define MSG2 "DoDie called 5 times - unconditional exit\n"
	static int iRetries = 0; /* debug aid */
<<<<<<< HEAD
	dbgprintf(MSG1);
	if(Debug)
=======
	if(Debug == DEBUG_FULL)
>>>>>>> 5b55ab75
		write(1, MSG1, sizeof(MSG1) - 1);
	if(iRetries++ == 4) {
		if(Debug == DEBUG_FULL)
			write(1, MSG2, sizeof(MSG2) - 1);
		abort();
	}
	bFinished = sig;
#	undef MSG1
#	undef MSG2
}


/* This function frees all dynamically allocated memory for program termination.
 * It must be called only immediately before exit(). It is primarily an aid
 * for memory debuggers, which prevents cluttered outupt.
 * rgerhards, 2008-03-20
 */
static void
freeAllDynMemForTermination(void)
{
	free(pszMainMsgQFName);
	free(pModDir);
	free(pszConfDAGFile);
}


/* Finalize and destruct all actions.
 */
static inline void
destructAllActions(void)
{
	ruleset.DestructAllActions();
	bHaveMainQueue = 0; // flag that internal messages need to be temporarily stored
}


/* die() is called when the program shall end. This typically only occurs
 * during sigterm or during the initialization. 
 * As die() is intended to shutdown rsyslogd, it is
 * safe to call exit() here. Just make sure that die() itself is not called
 * at inapropriate places. As a general rule of thumb, it is a bad idea to add
 * any calls to die() in new code!
 * rgerhards, 2005-10-24
 */
static void
die(int sig)
{
	char buf[256];

	DBGPRINTF("exiting on signal %d\n", sig);

	/* IMPORTANT: we should close the inputs first, and THEN send our termination
	 * message. If we do it the other way around, logmsgInternal() may block on
	 * a full queue and the inputs still fill up that queue. Depending on the
	 * scheduling order, we may end up with logmsgInternal being held for a quite
	 * long time. When the inputs are terminated first, that should not happen
	 * because the queue is drained in parallel. The situation could only become
	 * an issue with extremely long running actions in a queue full environment.
	 * However, such actions are at least considered poorly written, if not
	 * outright wrong. So we do not care about this very remote problem.
	 * rgerhards, 2008-01-11
	 */

	/* close the inputs */
	DBGPRINTF("Terminating input threads...\n");
	glbl.SetGlobalInputTermination();
	thrdTerminateAll();

	/* and THEN send the termination log message (see long comment above) */
	if(sig && bLogStatusMsgs) {
		(void) snprintf(buf, sizeof(buf) / sizeof(char),
		 " [origin software=\"rsyslogd\" " "swVersion=\"" VERSION \
		 "\" x-pid=\"%d\" x-info=\"http://www.rsyslog.com\"]" " exiting on signal %d.",
		 (int) myPid, sig);
		errno = 0;
		logmsgInternal(NO_ERRCODE, LOG_SYSLOG|LOG_INFO, (uchar*)buf, 0);
	}
	
	/* drain queue (if configured so) and stop main queue worker thread pool */
	DBGPRINTF("Terminating main queue...\n");
	qqueueDestruct(&pMsgQueue);
	pMsgQueue = NULL;

	/* Free ressources and close connections. This includes flushing any remaining
	 * repeated msgs.
	 */
	DBGPRINTF("Terminating outputs...\n");
	destructAllActions();

	DBGPRINTF("all primary multi-thread sources have been terminated - now doing aux cleanup...\n");
	/* rger 2005-02-22
	 * now clean up the in-memory structures. OK, the OS
	 * would also take care of that, but if we do it
	 * ourselfs, this makes finding memory leaks a lot
	 * easier.
	 */
	tplDeleteAll();

	/* de-init some modules */
	modExitIminternal();

	/*dbgPrintAllDebugInfo(); / * this is the last spot where this can be done - below output modules are unloaded! */

	/* the following line cleans up CfSysLineHandlers that were not based on loadable
	 * modules. As such, they are not yet cleared.
	 */
	unregCfSysLineHdlrs();

	legacyOptsFree();

	/* destruct our global properties */
	if(pInternalInputName != NULL)
		prop.Destruct(&pInternalInputName);
	if(pLocalHostIP != NULL)
		prop.Destruct(&pLocalHostIP);

	/* terminate the remaining classes */
	GlobalClassExit();

	module.UnloadAndDestructAll(eMOD_LINK_ALL);

	DBGPRINTF("Clean shutdown completed, bye\n");
	/* dbgClassExit MUST be the last one, because it de-inits the debug system */
	dbgClassExit();

	/* free all remaining memory blocks - this is not absolutely necessary, but helps
	 * us keep memory debugger logs clean and this is in aid in developing. It doesn't
	 * cost much time, so we do it always. -- rgerhards, 2008-03-20
	 */
	freeAllDynMemForTermination();
	/* NO CODE HERE - feeelAllDynMemForTermination() must be the last thing before exit()! */

	remove_pid(PidFile);

	exit(0); /* "good" exit, this is the terminator function for rsyslog [die()] */
}

/*
 * Signal handler to terminate the parent process.
 * rgerhards, 2005-10-24: this is only called during forking of the
 * detached syslogd. I consider this method to be safe.
 */
static void doexit()
{
	exit(0); /* "good" exit, only during child-creation */
}


/* set the maximum message size */
static rsRetVal setMaxMsgSize(void __attribute__((unused)) *pVal, long iNewVal)
{
	return glbl.SetMaxLine(iNewVal);
}


/* set the action resume interval */
static rsRetVal setActionResumeInterval(void __attribute__((unused)) *pVal, int iNewVal)
{
	return actionSetGlobalResumeInterval(iNewVal);
}


/* set the processes max number ob files (upon configuration request)
 * 2009-04-14 rgerhards
 */
static rsRetVal setMaxFiles(void __attribute__((unused)) *pVal, int iFiles)
{
	struct rlimit maxFiles;
	char errStr[1024];
	DEFiRet;

	maxFiles.rlim_cur = iFiles;
	maxFiles.rlim_max = iFiles;

	if(setrlimit(RLIMIT_NOFILE, &maxFiles) < 0) {
		/* NOTE: under valgrind, we seem to be unable to extend the size! */
		rs_strerror_r(errno, errStr, sizeof(errStr));
		errmsg.LogError(0, RS_RET_ERR_RLIM_NOFILE, "could not set process file limit to %d: %s [kernel max %ld]",
				iFiles, errStr, (long) maxFiles.rlim_max);
		ABORT_FINALIZE(RS_RET_ERR_RLIM_NOFILE);
	}
#ifdef USE_UNLIMITED_SELECT
	glbl.SetFdSetSize(howmany(iFiles, __NFDBITS) * sizeof (fd_mask));
#endif
	DBGPRINTF("Max number of files set to %d [kernel max %ld].\n", iFiles, (long) maxFiles.rlim_max);

finalize_it:
	RETiRet;
}


/* set the processes umask (upon configuration request) */
static rsRetVal setUmask(void __attribute__((unused)) *pVal, int iUmask)
{
	umask(iUmask);
	DBGPRINTF("umask set to 0%3.3o.\n", iUmask);

	return RS_RET_OK;
}


/* drop to specified group 
 * if something goes wrong, the function never returns
 * Note that such an abort can cause damage to on-disk structures, so we should
 * re-design the "interface" in the long term. -- rgerhards, 2008-11-26
 */
static void doDropPrivGid(int iGid)
{
	int res;
	uchar szBuf[1024];

	res = setgroups(0, NULL); /* remove all supplementary group IDs */
	if(res) {
		perror("could not remove supplemental group IDs");
		exit(1);
	}
	DBGPRINTF("setgroups(0, NULL): %d\n", res);
	res = setgid(iGid);
	if(res) {
		/* if we can not set the userid, this is fatal, so let's unconditionally abort */
		perror("could not set requested group id");
		exit(1);
	}
	DBGPRINTF("setgid(%d): %d\n", iGid, res);
	snprintf((char*)szBuf, sizeof(szBuf)/sizeof(uchar), "rsyslogd's groupid changed to %d", iGid);
	logmsgInternal(NO_ERRCODE, LOG_SYSLOG|LOG_INFO, szBuf, 0);
}


/* drop to specified user 
 * if something goes wrong, the function never returns
 * Note that such an abort can cause damage to on-disk structures, so we should
 * re-design the "interface" in the long term. -- rgerhards, 2008-11-19
 */
static void doDropPrivUid(int iUid)
{
	int res;
	uchar szBuf[1024];

	res = setuid(iUid);
	if(res) {
		/* if we can not set the userid, this is fatal, so let's unconditionally abort */
		perror("could not set requested userid");
		exit(1);
	}
	DBGPRINTF("setuid(%d): %d\n", iUid, res);
	snprintf((char*)szBuf, sizeof(szBuf)/sizeof(uchar), "rsyslogd's userid changed to %d", iUid);
	logmsgInternal(NO_ERRCODE, LOG_SYSLOG|LOG_INFO, szBuf, 0);
}


/* helper to generateConfigDAG, to print out all actions via
 * the llExecFunc() facility.
 * rgerhards, 2007-08-02
 */
struct dag_info {
	FILE *fp;	/* output file */
	int iActUnit;	/* current action unit number */
	int iAct;	/* current action in unit */
	int bDiscarded;	/* message discarded (config error) */
	};
DEFFUNC_llExecFunc(generateConfigDAGAction)
{
	action_t *pAction;
	uchar *pszModName;
	uchar *pszVertexName;
	struct dag_info *pDagInfo;
	DEFiRet;

	pDagInfo = (struct dag_info*) pParam;
	pAction = (action_t*) pData;

	pszModName = module.GetStateName(pAction->pMod);

	/* vertex */
	if(pAction->pszName == NULL) {
		if(!strcmp((char*)pszModName, "builtin-discard"))
			pszVertexName = (uchar*)"discard";
		else
			pszVertexName = pszModName;
	} else {
		pszVertexName = pAction->pszName;
	}

	fprintf(pDagInfo->fp, "\tact%d_%d\t\t[label=\"%s\"%s%s]\n",
		pDagInfo->iActUnit, pDagInfo->iAct, pszVertexName,
		pDagInfo->bDiscarded ? " style=dotted color=red" : "",
		(pAction->pQueue->qType == QUEUETYPE_DIRECT) ? "" : " shape=hexagon"
		);

	/* edge */
	if(pDagInfo->iAct == 0) {
	} else {
		fprintf(pDagInfo->fp, "\tact%d_%d -> act%d_%d[%s%s]\n",
			pDagInfo->iActUnit, pDagInfo->iAct - 1,
			pDagInfo->iActUnit, pDagInfo->iAct,
			pDagInfo->bDiscarded ? " style=dotted color=red" : "",
			pAction->bExecWhenPrevSusp ? " label=\"only if\\nsuspended\"" : "" );
	}

	/* check for discard */
	if(!strcmp((char*) pszModName, "builtin-discard")) {
		fprintf(pDagInfo->fp, "\tact%d_%d\t\t[shape=box]\n",
			pDagInfo->iActUnit, pDagInfo->iAct);
		pDagInfo->bDiscarded = 1;
	}


	++pDagInfo->iAct;

	RETiRet;
}


/* create config DAG
 * This functions takes a rsyslog config and produces a .dot file for use
 * with graphviz (http://www.graphviz.org). This is done in an effort to
 * document, and also potentially troubleshoot, configurations. Plus, I
 * consider it a nice feature to explain some concepts. Note that the
 * current version only produces a graph with relatively little information.
 * This is a foundation that may be later expanded (if it turns out to be
 * useful enough).
 * rgerhards, 2009-05-11
 */
static rsRetVal
generateConfigDAG(uchar *pszDAGFile)
{
	//rule_t *f;
	FILE *fp;
	int iActUnit = 1;
	//int bHasFilter = 0;	/* filter associated with this action unit? */
	//int bHadFilter;
	//int i;
	struct dag_info dagInfo;
	//char *pszFilterName;
	char szConnectingNode[64];
	DEFiRet;

	assert(pszDAGFile != NULL);
	
	if((fp = fopen((char*) pszDAGFile, "w")) == NULL) {
		logmsgInternal(NO_ERRCODE, LOG_SYSLOG|LOG_INFO, (uchar*)
			"configuraton graph output file could not be opened, none generated", 0);
		ABORT_FINALIZE(RS_RET_FILENAME_INVALID);
	}

	dagInfo.fp = fp;

	/* from here on, we assume writes go well. This here is a really
	 * unimportant utility function and if something goes wrong, it has
	 * almost no effect. So let's not overdo this...
	 */
	fprintf(fp, "# graph created by rsyslog " VERSION "\n\n"
	 	    "# use the dot tool from http://www.graphviz.org to visualize!\n"
		    "digraph rsyslogConfig {\n"
		    "\tinputs [shape=tripleoctagon]\n"
		    "\tinputs -> act0_0\n"
		    "\tact0_0 [label=\"main\\nqueue\" shape=hexagon]\n"
		    /*"\tmainq -> act1_0\n"*/
		    );
	strcpy(szConnectingNode, "act0_0");
	dagInfo.bDiscarded = 0;

/* TODO: re-enable! */
#if 0
	for(f = Files; f != NULL ; f = f->f_next) {
		/* BSD-Style filters are currently ignored */
		bHadFilter = bHasFilter;
		if(f->f_filter_type == FILTER_PRI) {
			bHasFilter = 0;
			for (i = 0; i <= LOG_NFACILITIES; i++)
				if (f->f_filterData.f_pmask[i] != 0xff) {
					bHasFilter = 1;
					break;
				}
		} else {
			bHasFilter = 1;
		}

		/* we know we have a filter, so it can be false */
		switch(f->f_filter_type) {
			case FILTER_PRI:
				pszFilterName = "pri filter";
				break;
			case FILTER_PROP:
				pszFilterName = "property filter";
				break;
			case FILTER_EXPR:
				pszFilterName = "script filter";
				break;
		}

		/* write action unit node */
		if(bHasFilter) {
			fprintf(fp, "\t%s -> act%d_end\t[label=\"%s:\\nfalse\"]\n",
				szConnectingNode, iActUnit, pszFilterName);
			fprintf(fp, "\t%s -> act%d_0\t[label=\"%s:\\ntrue\"]\n",
				szConnectingNode, iActUnit, pszFilterName);
			fprintf(fp, "\tact%d_end\t\t\t\t[shape=point]\n", iActUnit);
			snprintf(szConnectingNode, sizeof(szConnectingNode), "act%d_end", iActUnit);
		} else {
			fprintf(fp, "\t%s -> act%d_0\t[label=\"no filter\"]\n",
				szConnectingNode, iActUnit);
			snprintf(szConnectingNode, sizeof(szConnectingNode), "act%d_0", iActUnit);
		}

		/* draw individual nodes */
		dagInfo.iActUnit = iActUnit;
		dagInfo.iAct = 0;
		dagInfo.bDiscarded = 0;
		llExecFunc(&f->llActList, generateConfigDAGAction, &dagInfo); /* actions */

		/* finish up */
		if(bHasFilter && !dagInfo.bDiscarded) {
			fprintf(fp, "\tact%d_%d -> %s\n",
				iActUnit, dagInfo.iAct - 1, szConnectingNode);
		}

		++iActUnit;
	}
#endif

	fprintf(fp, "\t%s -> act%d_0\n", szConnectingNode, iActUnit);
	fprintf(fp, "\tact%d_0\t\t[label=discard shape=box]\n"
		    "}\n", iActUnit);
	fclose(fp);

finalize_it:
	RETiRet;
}


/* print debug information as part of init(). This pretty much
 * outputs the whole config of rsyslogd. I've moved this code
 * out of init() to clean it somewhat up.
 * rgerhards, 2007-07-31
 */
static void dbgPrintInitInfo(void)
{
	ruleset.DebugPrintAll();
	DBGPRINTF("\n");
	if(bDebugPrintTemplateList)
		tplPrintList();
	if(bDebugPrintModuleList)
		module.PrintList();
	ochPrintList();

	if(bDebugPrintCfSysLineHandlerList)
		dbgPrintCfSysLineHandlers();

	DBGPRINTF("Messages with malicious PTR DNS Records are %sdropped.\n",
		  glbl.GetDropMalPTRMsgs() ? "" : "not ");

	DBGPRINTF("Main queue size %d messages.\n", iMainMsgQueueSize);
	DBGPRINTF("Main queue worker threads: %d, wThread shutdown: %d, Perists every %d updates.\n",
		  iMainMsgQueueNumWorkers, iMainMsgQtoWrkShutdown, iMainMsgQPersistUpdCnt);
	DBGPRINTF("Main queue timeouts: shutdown: %d, action completion shutdown: %d, enq: %d\n",
		   iMainMsgQtoQShutdown, iMainMsgQtoActShutdown, iMainMsgQtoEnq);
	DBGPRINTF("Main queue watermarks: high: %d, low: %d, discard: %d, discard-severity: %d\n",
		   iMainMsgQHighWtrMark, iMainMsgQLowWtrMark, iMainMsgQDiscardMark, iMainMsgQDiscardSeverity);
	DBGPRINTF("Main queue save on shutdown %d, max disk space allowed %lld\n",
		   bMainMsgQSaveOnShutdown, iMainMsgQueMaxDiskSpace);
	/* TODO: add
	iActionRetryCount = 0;
	iActionRetryInterval = 30000;
	static int iMainMsgQtoWrkMinMsgs = 100;	
	static int iMainMsgQbSaveOnShutdown = 1;
	iMainMsgQueMaxDiskSpace = 0;
	setQPROP(qqueueSetiMinMsgsPerWrkr, "$MainMsgQueueWorkerThreadMinimumMessages", 100);
	setQPROP(qqueueSetbSaveOnShutdown, "$MainMsgQueueSaveOnShutdown", 1);
	 */
	DBGPRINTF("Work Directory: '%s'.\n", glbl.GetWorkDir());
}


/* Actually run the input modules.  This happens after privileges are dropped,
 * if that is requested.
 */
static rsRetVal
runInputModules(void)
{
	modInfo_t *pMod;
	int bNeedsCancel;

	BEGINfunc
	/* loop through all modules and activate them (brr...) */
	pMod = module.GetNxtType(NULL, eMOD_IN);
	while(pMod != NULL) {
		if(pMod->mod.im.bCanRun) {
			/* activate here */
			bNeedsCancel = (pMod->isCompatibleWithFeature(sFEATURENonCancelInputTermination) == RS_RET_OK) ?
				       0 : 1;
			thrdCreate(pMod->mod.im.runInput, pMod->mod.im.afterRun, bNeedsCancel);
		}
	pMod = module.GetNxtType(pMod, eMOD_IN);
	}

	ENDfunc
	return RS_RET_OK; /* intentional: we do not care about module errors */
}


/* Start the input modules. This function will probably undergo big changes
 * while we implement the input module interface. For now, it does the most
 * important thing to get at least my poor initial input modules up and
 * running. Almost no config option is taken.
 * rgerhards, 2007-12-14
 */
static rsRetVal
startInputModules(void)
{
	DEFiRet;
	modInfo_t *pMod;

	/* loop through all modules and activate them (brr...) */
	pMod = module.GetNxtType(NULL, eMOD_IN);
	while(pMod != NULL) {
		iRet = pMod->mod.im.willRun();
		pMod->mod.im.bCanRun = (iRet == RS_RET_OK);
		if(!pMod->mod.im.bCanRun) {
			DBGPRINTF("module %lx will not run, iRet %d\n", (unsigned long) pMod, iRet);
		}
	pMod = module.GetNxtType(pMod, eMOD_IN);
	}

	ENDfunc
	return RS_RET_OK; /* intentional: we do not care about module errors */
}


/* create a main message queue, now also used for ruleset queues. This function
 * needs to be moved to some other module, but it is considered acceptable for
 * the time being (remember that we want to restructure config processing at large!).
 * rgerhards, 2009-10-27
 */
rsRetVal createMainQueue(qqueue_t **ppQueue, uchar *pszQueueName)
{
	DEFiRet;

	/* switch the message object to threaded operation, if necessary */
	if(MainMsgQueType == QUEUETYPE_DIRECT || iMainMsgQueueNumWorkers > 1) {
		MsgEnableThreadSafety();
	}

	/* create message queue */
	CHKiRet_Hdlr(qqueueConstruct(ppQueue, MainMsgQueType, iMainMsgQueueNumWorkers, iMainMsgQueueSize, msgConsumer)) {
		/* no queue is fatal, we need to give up in that case... */
		errmsg.LogError(0, iRet, "could not create (ruleset) main message queue"); \
	}
	/* name our main queue object (it's not fatal if it fails...) */
	obj.SetName((obj_t*) (*ppQueue), pszQueueName);

	/* ... set some properties ... */
#	define setQPROP(func, directive, data) \
	CHKiRet_Hdlr(func(*ppQueue, data)) { \
		errmsg.LogError(0, NO_ERRCODE, "Invalid " #directive ", error %d. Ignored, running with default setting", iRet); \
	}
#	define setQPROPstr(func, directive, data) \
	CHKiRet_Hdlr(func(*ppQueue, data, (data == NULL)? 0 : strlen((char*) data))) { \
		errmsg.LogError(0, NO_ERRCODE, "Invalid " #directive ", error %d. Ignored, running with default setting", iRet); \
	}

	setQPROP(qqueueSetMaxFileSize, "$MainMsgQueueFileSize", iMainMsgQueMaxFileSize);
	setQPROP(qqueueSetsizeOnDiskMax, "$MainMsgQueueMaxDiskSpace", iMainMsgQueMaxDiskSpace);
	setQPROP(qqueueSetiDeqBatchSize, "$MainMsgQueueDequeueBatchSize", iMainMsgQueDeqBatchSize);
	setQPROPstr(qqueueSetFilePrefix, "$MainMsgQueueFileName", pszMainMsgQFName);
	setQPROP(qqueueSetiPersistUpdCnt, "$MainMsgQueueCheckpointInterval", iMainMsgQPersistUpdCnt);
	setQPROP(qqueueSetbSyncQueueFiles, "$MainMsgQueueSyncQueueFiles", bMainMsgQSyncQeueFiles);
	setQPROP(qqueueSettoQShutdown, "$MainMsgQueueTimeoutShutdown", iMainMsgQtoQShutdown );
	setQPROP(qqueueSettoActShutdown, "$MainMsgQueueTimeoutActionCompletion", iMainMsgQtoActShutdown);
	setQPROP(qqueueSettoWrkShutdown, "$MainMsgQueueWorkerTimeoutThreadShutdown", iMainMsgQtoWrkShutdown);
	setQPROP(qqueueSettoEnq, "$MainMsgQueueTimeoutEnqueue", iMainMsgQtoEnq);
	setQPROP(qqueueSetiHighWtrMrk, "$MainMsgQueueHighWaterMark", iMainMsgQHighWtrMark);
	setQPROP(qqueueSetiLowWtrMrk, "$MainMsgQueueLowWaterMark", iMainMsgQLowWtrMark);
	setQPROP(qqueueSetiDiscardMrk, "$MainMsgQueueDiscardMark", iMainMsgQDiscardMark);
	setQPROP(qqueueSetiDiscardSeverity, "$MainMsgQueueDiscardSeverity", iMainMsgQDiscardSeverity);
	setQPROP(qqueueSetiMinMsgsPerWrkr, "$MainMsgQueueWorkerThreadMinimumMessages", iMainMsgQWrkMinMsgs);
	setQPROP(qqueueSetbSaveOnShutdown, "$MainMsgQueueSaveOnShutdown", bMainMsgQSaveOnShutdown);
	setQPROP(qqueueSetiDeqSlowdown, "$MainMsgQueueDequeueSlowdown", iMainMsgQDeqSlowdown);
	setQPROP(qqueueSetiDeqtWinFromHr,  "$MainMsgQueueDequeueTimeBegin", iMainMsgQueueDeqtWinFromHr);
	setQPROP(qqueueSetiDeqtWinToHr,    "$MainMsgQueueDequeueTimeEnd", iMainMsgQueueDeqtWinToHr);

#	undef setQPROP
#	undef setQPROPstr

	/* ... and finally start the queue! */
	CHKiRet_Hdlr(qqueueStart(*ppQueue)) {
		/* no queue is fatal, we need to give up in that case... */
		errmsg.LogError(0, iRet, "could not start (ruleset) main message queue"); \
	}
	RETiRet;
}


/* INIT -- Initialize syslogd
 * Note that if iConfigVerify is set, only the config file is verified but nothing
 * else happens. -- rgerhards, 2008-07-28
 */
static rsRetVal
init(void)
{
	rsRetVal localRet;
	int iNbrActions;
	int bHadConfigErr = 0;
	ruleset_t *pRuleset;
	char cbuf[BUFSIZ];
	char bufStartUpMsg[512];
	struct sigaction sigAct;
	DEFiRet;

	DBGPRINTF("rsyslog %s - called init()\n", VERSION);

	/* construct the default ruleset */
	ruleset.Construct(&pRuleset);
	ruleset.SetName(pRuleset, UCHAR_CONSTANT("RSYSLOG_DefaultRuleset"));
	ruleset.ConstructFinalize(pRuleset);

	/* open the configuration file */
	localRet = conf.processConfFile(ConfFile);
	CHKiRet(conf.GetNbrActActions(&iNbrActions));

	if(localRet != RS_RET_OK) {
		errmsg.LogError(0, localRet, "CONFIG ERROR: could not interpret master config file '%s'.", ConfFile);
		bHadConfigErr = 1;
	} else if(iNbrActions == 0) {
		errmsg.LogError(0, RS_RET_NO_ACTIONS, "CONFIG ERROR: there are no active actions configured. Inputs will "
			 "run, but no output whatsoever is created.");
		bHadConfigErr = 1;
	}

	if((localRet != RS_RET_OK && localRet != RS_RET_NONFATAL_CONFIG_ERR) || iNbrActions == 0) {
		/* rgerhards: this code is executed to set defaults when the
		 * config file could not be opened. We might think about
		 * abandoning the run in this case - but this, too, is not
		 * very clever... So we stick with what we have.
		 * We ignore any errors while doing this - we would be lost anyhow...
		 */
		errmsg.LogError(0, NO_ERRCODE, "EMERGENCY CONFIGURATION ACTIVATED - fix rsyslog config file!");

		/* note: we previously used _POSIY_TTY_NAME_MAX+1, but this turned out to be
		 * too low on linux... :-S   -- rgerhards, 2008-07-28
		 */
		char szTTYNameBuf[128];
		rule_t *pRule = NULL; /* initialization to NULL is *vitally* important! */
		conf.cfline(UCHAR_CONSTANT("*.ERR\t" _PATH_CONSOLE), &pRule);
		conf.cfline(UCHAR_CONSTANT("syslog.*\t" _PATH_CONSOLE), &pRule);
		conf.cfline(UCHAR_CONSTANT("*.PANIC\t*"), &pRule);
		conf.cfline(UCHAR_CONSTANT("syslog.*\troot"), &pRule);
		if(ttyname_r(0, szTTYNameBuf, sizeof(szTTYNameBuf)) == 0) {
			snprintf(cbuf,sizeof(cbuf), "*.*\t%s", szTTYNameBuf);
			conf.cfline((uchar*)cbuf, &pRule);
		} else {
			DBGPRINTF("error %d obtaining controlling terminal, not using that emergency rule\n", errno);
		}
		ruleset.AddRule(ruleset.GetCurrent(), &pRule);
	}

	legacyOptsHook();

	/* some checks */
	if(iMainMsgQueueNumWorkers < 1) {
		errmsg.LogError(0, NO_ERRCODE, "$MainMsgQueueNumWorkers must be at least 1! Set to 1.\n");
		iMainMsgQueueNumWorkers = 1;
	}

	if(MainMsgQueType == QUEUETYPE_DISK) {
		errno = 0;	/* for logerror! */
		if(glbl.GetWorkDir() == NULL) {
			errmsg.LogError(0, NO_ERRCODE, "No $WorkDirectory specified - can not run main message queue in 'disk' mode. "
				 "Using 'FixedArray' instead.\n");
			MainMsgQueType = QUEUETYPE_FIXED_ARRAY;
		}
		if(pszMainMsgQFName == NULL) {
			errmsg.LogError(0, NO_ERRCODE, "No $MainMsgQueueFileName specified - can not run main message queue in "
				 "'disk' mode. Using 'FixedArray' instead.\n");
			MainMsgQueType = QUEUETYPE_FIXED_ARRAY;
		}
	}

	/* check if we need to generate a config DAG and, if so, do that */
	if(pszConfDAGFile != NULL)
		generateConfigDAG(pszConfDAGFile);

	/* we are done checking the config - now validate if we should actually run or not.
	 * If not, terminate. -- rgerhards, 2008-07-25
	 */
	if(iConfigVerify) {
		if(bHadConfigErr) {
			/* a bit dirty, but useful... */
			exit(1);
		}
		ABORT_FINALIZE(RS_RET_VALIDATION_RUN);
	}

	if(bAbortOnUncleanConfig && bHadConfigErr) {
		fprintf(stderr, "rsyslogd: $AbortOnUncleanConfig is set, and config is not clean.\n"
		                "Check error log for details, fix errors and restart. As a last\n"
				"resort, you may want to remove $AbortOnUncleanConfig to permit a\n"
				"startup with a dirty config.\n");
		exit(2);
	}

	/* create message queue */
	CHKiRet_Hdlr(createMainQueue(&pMsgQueue, UCHAR_CONSTANT("main Q"))) {
		/* no queue is fatal, we need to give up in that case... */
		fprintf(stderr, "fatal error %d: could not create message queue - rsyslogd can not run!\n", iRet);
		exit(1);
	}

	bHaveMainQueue = (MainMsgQueType == QUEUETYPE_DIRECT) ? 0 : 1;
	DBGPRINTF("Main processing queue is initialized and running\n");

	/* the output part and the queue is now ready to run. So it is a good time
	 * to initialize the inputs. Please note that the net code above should be
	 * shuffled to down here once we have everything in input modules.
	 * rgerhards, 2007-12-14
	 * NOTE: as of 2009-06-29, the input modules are initialized, but not yet run.
	 * Keep in mind. though, that the outputs already run if the queue was
	 * persisted to disk. -- rgerhards
	 */
	startInputModules();

	if(Debug) {
		dbgPrintInitInfo();
	}

	memset(&sigAct, 0, sizeof (sigAct));
	sigemptyset(&sigAct.sa_mask);
	sigAct.sa_handler = sighup_handler;
	sigaction(SIGHUP, &sigAct, NULL);

	DBGPRINTF(" started.\n");

	/* we now generate the startup message. It now includes everything to
	 * identify this instance. -- rgerhards, 2005-08-17
	 */
	if(bLogStatusMsgs) {
		snprintf(bufStartUpMsg, sizeof(bufStartUpMsg)/sizeof(char), 
			 " [origin software=\"rsyslogd\" " "swVersion=\"" VERSION \
			 "\" x-pid=\"%d\" x-info=\"http://www.rsyslog.com\"] start",
			 (int) myPid);
		logmsgInternal(NO_ERRCODE, LOG_SYSLOG|LOG_INFO, (uchar*)bufStartUpMsg, 0);
	}

finalize_it:
	RETiRet;
}


/* Switch the default ruleset (that, what servcies bind to if nothing specific
 * is specified).
 * rgerhards, 2009-06-12
 */
static rsRetVal
setDefaultRuleset(void __attribute__((unused)) *pVal, uchar *pszName)
{
	DEFiRet;

	CHKiRet(ruleset.SetDefaultRuleset(pszName));

finalize_it:
	free(pszName); /* no longer needed */
	RETiRet;
}


/* Switch to either an already existing rule set or start a new one. The
 * named rule set becomes the new "current" rule set (what means that new
 * actions are added to it).
 * rgerhards, 2009-06-12
 */
static rsRetVal
setCurrRuleset(void __attribute__((unused)) *pVal, uchar *pszName)
{
	ruleset_t *pRuleset;
	rsRetVal localRet;
	DEFiRet;

	localRet = ruleset.SetCurrRuleset(pszName);

	if(localRet == RS_RET_NOT_FOUND) {
		DBGPRINTF("begin new current rule set '%s'\n", pszName);
		CHKiRet(ruleset.Construct(&pRuleset));
		CHKiRet(ruleset.SetName(pRuleset, pszName));
		CHKiRet(ruleset.ConstructFinalize(pRuleset));
	} else {
		ABORT_FINALIZE(localRet);
	}

finalize_it:
	free(pszName); /* no longer needed */
	RETiRet;
}


/* set the main message queue mode
 * rgerhards, 2008-01-03
 */
static rsRetVal setMainMsgQueType(void __attribute__((unused)) *pVal, uchar *pszType)
{
	DEFiRet;

	if (!strcasecmp((char *) pszType, "fixedarray")) {
		MainMsgQueType = QUEUETYPE_FIXED_ARRAY;
		DBGPRINTF("main message queue type set to FIXED_ARRAY\n");
	} else if (!strcasecmp((char *) pszType, "linkedlist")) {
		MainMsgQueType = QUEUETYPE_LINKEDLIST;
		DBGPRINTF("main message queue type set to LINKEDLIST\n");
	} else if (!strcasecmp((char *) pszType, "disk")) {
		MainMsgQueType = QUEUETYPE_DISK;
		DBGPRINTF("main message queue type set to DISK\n");
	} else if (!strcasecmp((char *) pszType, "direct")) {
		MainMsgQueType = QUEUETYPE_DIRECT;
		DBGPRINTF("main message queue type set to DIRECT (no queueing at all)\n");
	} else {
		errmsg.LogError(0, RS_RET_INVALID_PARAMS, "unknown mainmessagequeuetype parameter: %s", (char *) pszType);
		iRet = RS_RET_INVALID_PARAMS;
	}
	free(pszType); /* no longer needed */

	RETiRet;
}


/*
 * The following function is resposible for handling a SIGHUP signal.  Since
 * we are now doing mallocs/free as part of init we had better not being
 * doing this during a signal handler.  Instead this function simply sets
 * a flag variable which will tells the main loop to do "the right thing".
 */
void sighup_handler()
{
	struct sigaction sigAct;
	
	bHadHUP = 1;

	memset(&sigAct, 0, sizeof (sigAct));
	sigemptyset(&sigAct.sa_mask);
	sigAct.sa_handler = sighup_handler;
	sigaction(SIGHUP, &sigAct, NULL);
}

void sigttin_handler()
{
}

/* this function pulls all internal messages from the buffer
 * and puts them into the processing engine.
 * We can only do limited error handling, as this would not
 * really help us. TODO: add error messages?
 * rgerhards, 2007-08-03
 */
static inline void processImInternal(void)
{
	int iPri;
	msg_t *pMsg;

	while(iminternalRemoveMsg(&iPri, &pMsg) == RS_RET_OK) {
		submitMsg(pMsg);
	}
}


/* helper to doHUP(), this "HUPs" each action. The necessary locking
 * is done inside the action class and nothing we need to take care of.
 * rgerhards, 2008-10-22
 */
DEFFUNC_llExecFunc(doHUPActions)
{
	BEGINfunc
	actionCallHUPHdlr((action_t*) pData);
	ENDfunc
	return RS_RET_OK; /* we ignore errors, we can not do anything either way */
}


/* This function processes a HUP after one has been detected. Note that this
 * is *NOT* the sighup handler. The signal is recorded by the handler, that record
 * detected inside the mainloop and then this function is called to do the
 * real work. -- rgerhards, 2008-10-22
 */
static inline void
doHUP(void)
{
	char buf[512];

	if(bLogStatusMsgs) {
		snprintf(buf, sizeof(buf) / sizeof(char),
			 " [origin software=\"rsyslogd\" " "swVersion=\"" VERSION
			 "\" x-pid=\"%d\" x-info=\"http://www.rsyslog.com\"] rsyslogd was HUPed",
			 (int) myPid);
			errno = 0;
		logmsgInternal(NO_ERRCODE, LOG_SYSLOG|LOG_INFO, (uchar*)buf, 0);
	}

	ruleset.IterateAllActions(doHUPActions, NULL);
}


/* This is the main processing loop. It is called after successful initialization.
 * When it returns, the syslogd terminates.
 * Its sole function is to provide some housekeeping things. The real work is done
 * by the other threads spawned.
 */
static void
mainloop(void)
{
	struct timeval tvSelectTimeout;

	BEGINfunc
	/* first check if we have any internal messages queued and spit them out. We used
	 * to do that on any loop iteration, but that is no longer necessry. The reason
	 * is that once we reach this point here, we always run on multiple threads and
	 * thus the main queue is properly initialized. -- rgerhards, 2008-06-09
	 */
	processImInternal();

	while(!bFinished){
		/* this is now just a wait - please note that we do use a near-"eternal"
		 * timeout of 1 day if we do not have repeated message reduction turned on
		 * (which it is not by default). This enables us to help safe the environment
		 * by not unnecessarily awaking rsyslog on a regular tick (just think
		 * powertop, for example). In that case, we primarily wait for a signal,
		 * but a once-a-day wakeup should be quite acceptable. -- rgerhards, 2008-06-09
		 */
		tvSelectTimeout.tv_sec = (bReduceRepeatMsgs == 1) ? TIMERINTVL : 86400 /*1 day*/;
		//tvSelectTimeout.tv_sec = TIMERINTVL; /* TODO: change this back to the above code when we have a better solution for apc */
		tvSelectTimeout.tv_usec = 0;
		select(1, NULL, NULL, NULL, &tvSelectTimeout);
		if(bFinished)
			break;	/* exit as quickly as possible - see long comment below */

		/* If we received a HUP signal, we call doFlushRptdMsgs() a bit early. This
 		 * doesn't matter, because doFlushRptdMsgs() checks timestamps. What may happen,
 		 * however, is that the too-early call may lead to a bit too-late output
 		 * of "last message repeated n times" messages. But that is quite acceptable.
 		 * rgerhards, 2007-12-21
		 * ... and just to explain, we flush here because that is exactly what the mainloop
		 * shall do - provide a periodic interval in which not-yet-flushed messages will
		 * be flushed. Be careful, there is a potential race condition: doFlushRptdMsgs()
		 * needs to aquire a lock on the action objects. If, however, long-running consumers
		 * cause the main queue worker threads to lock them for a long time, we may receive
		 * a starvation condition, resulting in the mainloop being held on lock for an extended
		 * period of time. That, in turn, could lead to unresponsiveness to termination
		 * requests. It is especially important that the bFinished flag is checked before
		 * doFlushRptdMsgs() is called (I know because I ran into that situation). I am
		 * not yet sure if the remaining probability window of a termination-related
		 * problem is large enough to justify changing the code - I would consider it
		 * extremely unlikely that the problem ever occurs in practice. Fixing it would
		 * require not only a lot of effort but would cost considerable performance. So
		 * for the time being, I think the remaining risk can be accepted.
		 * rgerhards, 2008-01-10
 		 */
		if(bReduceRepeatMsgs == 1)
			doFlushRptdMsgs();

		if(bHadHUP) {
			doHUP();
			bHadHUP = 0;
			continue;
		}
		// TODO: remove execScheduled(); /* handle Apc calls (if any) */
	}
	ENDfunc
}


/* load build-in modules
 * very first version begun on 2007-07-23 by rgerhards
 */
static rsRetVal loadBuildInModules(void)
{
	DEFiRet;

	if((iRet = module.doModInit(modInitFile, UCHAR_CONSTANT("builtin-file"), NULL)) != RS_RET_OK) {
		RETiRet;
	}
#ifdef SYSLOG_INET
	if((iRet = module.doModInit(modInitFwd, UCHAR_CONSTANT("builtin-fwd"), NULL)) != RS_RET_OK) {
		RETiRet;
	}
#endif
	if((iRet = module.doModInit(modInitShell, UCHAR_CONSTANT("builtin-shell"), NULL)) != RS_RET_OK) {
		RETiRet;
	}
	if((iRet = module.doModInit(modInitDiscard, UCHAR_CONSTANT("builtin-discard"), NULL)) != RS_RET_OK) {
		RETiRet;
	}

	/* dirty, but this must be for the time being: the usrmsg module must always be
	 * loaded as last module. This is because it processes any type of action selector.
	 * If we load it before other modules, these others will never have a chance of
	 * working with the config file. We may change that implementation so that a user name
	 * must start with an alnum, that would definitely help (but would it break backwards
	 * compatibility?). * rgerhards, 2007-07-23
	 * User names now must begin with:
	 *   [a-zA-Z0-9_.]
	 */
	CHKiRet(module.doModInit(modInitUsrMsg, (uchar*) "builtin-usrmsg", NULL));

	/* load build-in parser modules */
	CHKiRet(module.doModInit(modInitpmrfc5424, UCHAR_CONSTANT("builtin-pmrfc5424"), NULL));
	CHKiRet(module.doModInit(modInitpmrfc3164, UCHAR_CONSTANT("builtin-pmrfc3164"), NULL));

	/* and set default parser modules (order is *very* important, legacy (3164) parse needs to go last! */
	CHKiRet(parser.AddDfltParser(UCHAR_CONSTANT("rsyslog.rfc5424")));
	CHKiRet(parser.AddDfltParser(UCHAR_CONSTANT("rsyslog.rfc3164")));

	/* ok, initialization of the command handler probably does not 100% belong right in
	 * this space here. However, with the current design, this is actually quite a good
	 * place to put it. We might decide to shuffle it around later, but for the time
	 * being, the code has found its home here. A not-just-sideeffect of this decision
	 * is that rsyslog will terminate if we can not register our built-in config commands.
	 * This, I think, is the right thing to do. -- rgerhards, 2007-07-31
	 */
	CHKiRet(regCfSysLineHdlr((uchar *)"logrsyslogstatusmessages", 0, eCmdHdlrBinary, NULL, &bLogStatusMsgs, NULL));
	CHKiRet(regCfSysLineHdlr((uchar *)"actionresumeretrycount", 0, eCmdHdlrInt, NULL, &glbliActionResumeRetryCount, NULL));
	CHKiRet(regCfSysLineHdlr((uchar *)"defaultruleset", 0, eCmdHdlrGetWord, setDefaultRuleset, NULL, NULL));
	CHKiRet(regCfSysLineHdlr((uchar *)"ruleset", 0, eCmdHdlrGetWord, setCurrRuleset, NULL, NULL));
	CHKiRet(regCfSysLineHdlr((uchar *)"mainmsgqueuefilename", 0, eCmdHdlrGetWord, NULL, &pszMainMsgQFName, NULL));
	CHKiRet(regCfSysLineHdlr((uchar *)"mainmsgqueuesize", 0, eCmdHdlrInt, NULL, &iMainMsgQueueSize, NULL));
	CHKiRet(regCfSysLineHdlr((uchar *)"mainmsgqueuehighwatermark", 0, eCmdHdlrInt, NULL, &iMainMsgQHighWtrMark, NULL));
	CHKiRet(regCfSysLineHdlr((uchar *)"mainmsgqueuelowwatermark", 0, eCmdHdlrInt, NULL, &iMainMsgQLowWtrMark, NULL));
	CHKiRet(regCfSysLineHdlr((uchar *)"mainmsgqueuediscardmark", 0, eCmdHdlrInt, NULL, &iMainMsgQDiscardMark, NULL));
	CHKiRet(regCfSysLineHdlr((uchar *)"mainmsgqueuediscardseverity", 0, eCmdHdlrSeverity, NULL, &iMainMsgQDiscardSeverity, NULL));
	CHKiRet(regCfSysLineHdlr((uchar *)"mainmsgqueuecheckpointinterval", 0, eCmdHdlrInt, NULL, &iMainMsgQPersistUpdCnt, NULL));
	CHKiRet(regCfSysLineHdlr((uchar *)"mainmsgqueuesyncqueuefiles", 0, eCmdHdlrBinary, NULL, &bMainMsgQSyncQeueFiles, NULL));
	CHKiRet(regCfSysLineHdlr((uchar *)"mainmsgqueuetype", 0, eCmdHdlrGetWord, setMainMsgQueType, NULL, NULL));
	CHKiRet(regCfSysLineHdlr((uchar *)"mainmsgqueueworkerthreads", 0, eCmdHdlrInt, NULL, &iMainMsgQueueNumWorkers, NULL));
	CHKiRet(regCfSysLineHdlr((uchar *)"mainmsgqueuetimeoutshutdown", 0, eCmdHdlrInt, NULL, &iMainMsgQtoQShutdown, NULL));
	CHKiRet(regCfSysLineHdlr((uchar *)"mainmsgqueuetimeoutactioncompletion", 0, eCmdHdlrInt, NULL, &iMainMsgQtoActShutdown, NULL));
	CHKiRet(regCfSysLineHdlr((uchar *)"mainmsgqueuetimeoutenqueue", 0, eCmdHdlrInt, NULL, &iMainMsgQtoEnq, NULL));
	CHKiRet(regCfSysLineHdlr((uchar *)"mainmsgqueueworkertimeoutthreadshutdown", 0, eCmdHdlrInt, NULL, &iMainMsgQtoWrkShutdown, NULL));
	CHKiRet(regCfSysLineHdlr((uchar *)"mainmsgqueuedequeueslowdown", 0, eCmdHdlrInt, NULL, &iMainMsgQDeqSlowdown, NULL));
	CHKiRet(regCfSysLineHdlr((uchar *)"mainmsgqueueworkerthreadminimummessages", 0, eCmdHdlrInt, NULL, &iMainMsgQWrkMinMsgs, NULL));
	CHKiRet(regCfSysLineHdlr((uchar *)"mainmsgqueuemaxfilesize", 0, eCmdHdlrSize, NULL, &iMainMsgQueMaxFileSize, NULL));
	CHKiRet(regCfSysLineHdlr((uchar *)"mainmsgqueuedequeuebatchsize", 0, eCmdHdlrSize, NULL, &iMainMsgQueDeqBatchSize, NULL));
	CHKiRet(regCfSysLineHdlr((uchar *)"mainmsgqueuemaxdiskspace", 0, eCmdHdlrSize, NULL, &iMainMsgQueMaxDiskSpace, NULL));
	CHKiRet(regCfSysLineHdlr((uchar *)"mainmsgqueuesaveonshutdown", 0, eCmdHdlrBinary, NULL, &bMainMsgQSaveOnShutdown, NULL));
	CHKiRet(regCfSysLineHdlr((uchar *)"mainmsgqueuedequeuetimebegin", 0, eCmdHdlrInt, NULL, &iMainMsgQueueDeqtWinFromHr, NULL));
	CHKiRet(regCfSysLineHdlr((uchar *)"mainmsgqueuedequeuetimeend", 0, eCmdHdlrInt, NULL, &iMainMsgQueueDeqtWinToHr, NULL));
	CHKiRet(regCfSysLineHdlr((uchar *)"abortonuncleanconfig", 0, eCmdHdlrBinary, NULL, &bAbortOnUncleanConfig, NULL));
	CHKiRet(regCfSysLineHdlr((uchar *)"repeatedmsgreduction", 0, eCmdHdlrBinary, NULL, &bReduceRepeatMsgs, NULL));
	CHKiRet(regCfSysLineHdlr((uchar *)"actionexeconlywhenpreviousissuspended", 0, eCmdHdlrBinary, NULL, &bActExecWhenPrevSusp, NULL));
	CHKiRet(regCfSysLineHdlr((uchar *)"actionresumeinterval", 0, eCmdHdlrInt, setActionResumeInterval, NULL, NULL));
	CHKiRet(regCfSysLineHdlr((uchar *)"template", 0, eCmdHdlrCustomHandler, conf.doNameLine, (void*)DIR_TEMPLATE, NULL));
	CHKiRet(regCfSysLineHdlr((uchar *)"outchannel", 0, eCmdHdlrCustomHandler, conf.doNameLine, (void*)DIR_OUTCHANNEL, NULL));
	CHKiRet(regCfSysLineHdlr((uchar *)"allowedsender", 0, eCmdHdlrCustomHandler, conf.doNameLine, (void*)DIR_ALLOWEDSENDER, NULL));
	CHKiRet(regCfSysLineHdlr((uchar *)"modload", 0, eCmdHdlrCustomHandler, conf.doModLoad, NULL, NULL));
	CHKiRet(regCfSysLineHdlr((uchar *)"includeconfig", 0, eCmdHdlrCustomHandler, conf.doIncludeLine, NULL, NULL));
	CHKiRet(regCfSysLineHdlr((uchar *)"umask", 0, eCmdHdlrFileCreateMode, setUmask, NULL, NULL));
	CHKiRet(regCfSysLineHdlr((uchar *)"maxopenfiles", 0, eCmdHdlrInt, setMaxFiles, NULL, NULL));
	CHKiRet(regCfSysLineHdlr((uchar *)"debugprinttemplatelist", 0, eCmdHdlrBinary, NULL, &bDebugPrintTemplateList, NULL));
	CHKiRet(regCfSysLineHdlr((uchar *)"debugprintmodulelist", 0, eCmdHdlrBinary, NULL, &bDebugPrintModuleList, NULL));
	CHKiRet(regCfSysLineHdlr((uchar *)"debugprintcfsyslinehandlerlist", 0, eCmdHdlrBinary,
		 NULL, &bDebugPrintCfSysLineHandlerList, NULL));
	CHKiRet(regCfSysLineHdlr((uchar *)"moddir", 0, eCmdHdlrGetWord, NULL, &pModDir, NULL));
	CHKiRet(regCfSysLineHdlr((uchar *)"generateconfiggraph", 0, eCmdHdlrGetWord, NULL, &pszConfDAGFile, NULL));
	CHKiRet(regCfSysLineHdlr((uchar *)"resetconfigvariables", 1, eCmdHdlrCustomHandler, resetConfigVariables, NULL, NULL));
	CHKiRet(regCfSysLineHdlr((uchar *)"errormessagestostderr", 0, eCmdHdlrBinary, NULL, &bErrMsgToStderr, NULL));
	CHKiRet(regCfSysLineHdlr((uchar *)"maxmessagesize", 0, eCmdHdlrSize, setMaxMsgSize, NULL, NULL));
	CHKiRet(regCfSysLineHdlr((uchar *)"privdroptouser", 0, eCmdHdlrUID, NULL, &uidDropPriv, NULL));
	CHKiRet(regCfSysLineHdlr((uchar *)"privdroptouserid", 0, eCmdHdlrInt, NULL, &uidDropPriv, NULL));
	CHKiRet(regCfSysLineHdlr((uchar *)"privdroptogroup", 0, eCmdHdlrGID, NULL, &gidDropPriv, NULL));
	CHKiRet(regCfSysLineHdlr((uchar *)"privdroptogroupid", 0, eCmdHdlrGID, NULL, &gidDropPriv, NULL));

finalize_it:
	RETiRet;
}


/* print version and compile-time setting information.
 */
static void printVersion(void)
{
	printf("rsyslogd %s, ", VERSION);
	printf("compiled with:\n");
#ifdef FEATURE_REGEXP
	printf("\tFEATURE_REGEXP:\t\t\t\tYes\n");
#else
	printf("\tFEATURE_REGEXP:\t\t\t\tNo\n");
#endif
#ifndef	NOLARGEFILE
	printf("\tFEATURE_LARGEFILE:\t\t\tYes\n");
#else
	printf("\tFEATURE_LARGEFILE:\t\t\tNo\n");
#endif
#ifdef	USE_NETZIP
	printf("\tFEATURE_NETZIP (message compression):\tYes\n");
#else
	printf("\tFEATURE_NETZIP (message compression):\tNo\n");
#endif
#if defined(SYSLOG_INET) && defined(USE_GSSAPI)
	printf("\tGSSAPI Kerberos 5 support:\t\tYes\n");
#else
	printf("\tGSSAPI Kerberos 5 support:\t\tNo\n");
#endif
#ifndef	NDEBUG
	printf("\tFEATURE_DEBUG (debug build, slow code):\tYes\n");
#else
	printf("\tFEATURE_DEBUG (debug build, slow code):\tNo\n");
#endif
#ifdef	HAVE_ATOMIC_BUILTINS
	printf("\tAtomic operations supported:\t\tYes\n");
#else
	printf("\tAtomic operations supported:\t\tNo\n");
#endif
#ifdef	RTINST
	printf("\tRuntime Instrumentation (slow code):\tYes\n");
#else
	printf("\tRuntime Instrumentation (slow code):\tNo\n");
#endif
	printf("\nSee http://www.rsyslog.com for more information.\n");
}


/* This function is called after initial initalization. It is used to
 * move code out of the too-long main() function.
 * rgerhards, 2007-10-17
 */
static rsRetVal mainThread()
{
	DEFiRet;
	uchar *pTmp;

	/* Note: signals MUST be processed by the thread this code is running in. The reason
	 * is that we need to interrupt the select() system call. -- rgerhards, 2007-10-17
	 */

	/* initialize the build-in templates */
	pTmp = template_DebugFormat;
	tplAddLine("RSYSLOG_DebugFormat", &pTmp);
	pTmp = template_SyslogProtocol23Format;
	tplAddLine("RSYSLOG_SyslogProtocol23Format", &pTmp);
	pTmp = template_FileFormat; /* new format for files with high-precision stamp */
	tplAddLine("RSYSLOG_FileFormat", &pTmp);
	pTmp = template_TraditionalFileFormat;
	tplAddLine("RSYSLOG_TraditionalFileFormat", &pTmp);
	pTmp = template_WallFmt;
	tplAddLine(" WallFmt", &pTmp);
	pTmp = template_ForwardFormat;
	tplAddLine("RSYSLOG_ForwardFormat", &pTmp);
	pTmp = template_TraditionalForwardFormat;
	tplAddLine("RSYSLOG_TraditionalForwardFormat", &pTmp);
	pTmp = template_StdUsrMsgFmt;
	tplAddLine(" StdUsrMsgFmt", &pTmp);
	pTmp = template_StdDBFmt;
	tplAddLine(" StdDBFmt", &pTmp);
        pTmp = template_StdPgSQLFmt;
        tplLastStaticInit(tplAddLine(" StdPgSQLFmt", &pTmp));

	CHKiRet(init());

	if(Debug && debugging_on) {
		DBGPRINTF("Debugging enabled, SIGUSR1 to turn off debugging.\n");
	}

	/* Send a signal to the parent so it can terminate.
	 */
	if(myPid != ppid)
		kill(ppid, SIGTERM);


	/* If instructed to do so, we now drop privileges. Note that this is not 100% secure,
	 * because outputs are already running at this time. However, we can implement
	 * dropping of privileges rather quickly and it will work in many cases. While it is not
	 * the ultimate solution, the current one is still much better than not being able to
	 * drop privileges at all. Doing it correctly, requires a change in architecture, which
	 * we should do over time. TODO -- rgerhards, 2008-11-19
	 */
	if(gidDropPriv != 0) {
		doDropPrivGid(gidDropPriv);
	}

	if(uidDropPriv != 0) {
		doDropPrivUid(uidDropPriv);
	}

	/* finally let the inputs run... */
	runInputModules();

	/* END OF INTIALIZATION
	 */
	DBGPRINTF("initialization completed, transitioning to regular run mode\n");

	/* close stderr and stdout if they are kept open during a fork. Note that this
	 * may introduce subtle security issues: if we are in a jail, one may break out of
	 * it via these descriptors. But if I close them earlier, error messages will (once
	 * again) not be emitted to the user that starts the daemon. As root jail support
	 * is still in its infancy (and not really done), we currently accept this issue.
	 * rgerhards, 2009-06-29
	 */
	if(!(Debug == DEBUG_FULL || NoFork)) {
		close(1);
		close(2);
		bErrMsgToStderr = 0;
	}

	mainloop();

finalize_it:
	RETiRet;
}


/* Method to initialize all global classes and use the objects that we need.
 * rgerhards, 2008-01-04
 * rgerhards, 2008-04-16: the actual initialization is now carried out by the runtime
 */
static rsRetVal
InitGlobalClasses(void)
{
	DEFiRet;
	char *pErrObj; /* tells us which object failed if that happens (useful for troubleshooting!) */

	/* Intialize the runtime system */
	pErrObj = "rsyslog runtime"; /* set in case the runtime errors before setting an object */
	CHKiRet(rsrtInit(&pErrObj, &obj));
	CHKiRet(rsrtSetErrLogger(submitErrMsg)); /* set out error handler */

	/* Now tell the system which classes we need ourselfs */
	pErrObj = "glbl";
	CHKiRet(objUse(glbl,     CORE_COMPONENT));
	pErrObj = "errmsg";
	CHKiRet(objUse(errmsg,   CORE_COMPONENT));
	pErrObj = "module";
	CHKiRet(objUse(module,   CORE_COMPONENT));
	pErrObj = "datetime";
	CHKiRet(objUse(datetime, CORE_COMPONENT));
	pErrObj = "expr";
	CHKiRet(objUse(expr,     CORE_COMPONENT));
	pErrObj = "rule";
	CHKiRet(objUse(rule,     CORE_COMPONENT));
	pErrObj = "ruleset";
	CHKiRet(objUse(ruleset,  CORE_COMPONENT));
	pErrObj = "conf";
	CHKiRet(objUse(conf,     CORE_COMPONENT));
	pErrObj = "prop";
	CHKiRet(objUse(prop,     CORE_COMPONENT));
	pErrObj = "parser";
	CHKiRet(objUse(parser,     CORE_COMPONENT));

	/* intialize some dummy classes that are not part of the runtime */
	pErrObj = "action";
	CHKiRet(actionClassInit());
	pErrObj = "template";
	CHKiRet(templateInit());

	/* TODO: the dependency on net shall go away! -- rgerhards, 2008-03-07 */
	pErrObj = "net";
	CHKiRet(objUse(net, LM_NET_FILENAME));

finalize_it:
	if(iRet != RS_RET_OK) {
		/* we know we are inside the init sequence, so we can safely emit
		 * messages to stderr. -- rgerhards, 2008-04-02
		 */
		fprintf(stderr, "Error during class init for object '%s' - failing...\n", pErrObj);
	}

	RETiRet;
}


/* Method to exit all global classes. We do not do any error checking here,
 * because that wouldn't help us at all. So better try to deinit blindly
 * as much as succeeds (which usually means everything will). We just must
 * be careful to do the de-init in the opposite order of the init, because
 * of the dependencies. However, its not as important this time, because
 * we have reference counting.
 * rgerhards, 2008-03-10
 */
static rsRetVal
GlobalClassExit(void)
{
	DEFiRet;

	/* first, release everything we used ourself */
	objRelease(net,      LM_NET_FILENAME);/* TODO: the dependency on net shall go away! -- rgerhards, 2008-03-07 */
	objRelease(prop,     CORE_COMPONENT);
	objRelease(conf,     CORE_COMPONENT);
	objRelease(ruleset,  CORE_COMPONENT);
	objRelease(rule,     CORE_COMPONENT);
	objRelease(expr,     CORE_COMPONENT);
	vmClassExit();					/* this is hack, currently core_modules do not get this automatically called */
	parserClassExit();					/* this is hack, currently core_modules do not get this automatically called */
	objRelease(datetime, CORE_COMPONENT);

	/* TODO: implement the rest of the deinit */
	/* dummy "classes */
	strExit();

#if 0
	CHKiRet(objGetObjInterface(&obj)); /* this provides the root pointer for all other queries */
	/* the following classes were intialized by objClassInit() */
	CHKiRet(objUse(errmsg,   CORE_COMPONENT));
	CHKiRet(objUse(module,   CORE_COMPONENT));
#endif
	rsrtExit(); /* *THIS* *MUST/SHOULD?* always be the first class initilizer being called (except debug)! */

	RETiRet;
}


/* some support for command line option parsing. Any non-trivial options must be
 * buffered until the complete command line has been parsed. This is necessary to
 * prevent dependencies between the options. That, in turn, means we need to have
 * something that is capable of buffering options and there values. The follwing
 * functions handle that.
 * rgerhards, 2008-04-04
 */
typedef struct bufOpt {
	struct bufOpt *pNext;
	char optchar;
	char *arg;
} bufOpt_t;
static bufOpt_t *bufOptRoot = NULL;
static bufOpt_t *bufOptLast = NULL;

/* add option buffer */
static rsRetVal
bufOptAdd(char opt, char *arg)
{
	DEFiRet;
	bufOpt_t *pBuf;

	if((pBuf = MALLOC(sizeof(bufOpt_t))) == NULL)
		ABORT_FINALIZE(RS_RET_OUT_OF_MEMORY);

	pBuf->optchar = opt;
	pBuf->arg = arg;
	pBuf->pNext = NULL;

	if(bufOptLast == NULL) {
		bufOptRoot = pBuf; /* then there is also no root! */
	} else {
		bufOptLast->pNext = pBuf;
	}
	bufOptLast = pBuf;

finalize_it:
	RETiRet;
}



/* remove option buffer from top of list, return values and destruct buffer itself.
 * returns RS_RET_END_OF_LINKEDLIST when no more options are present.
 * (we use int *opt instead of char *opt to keep consistent with getopt())
 */
static rsRetVal
bufOptRemove(int *opt, char **arg)
{
	DEFiRet;
	bufOpt_t *pBuf;

	if(bufOptRoot == NULL)
		ABORT_FINALIZE(RS_RET_END_OF_LINKEDLIST);
	pBuf = bufOptRoot;

	*opt = pBuf->optchar;
	*arg = pBuf->arg;

	bufOptRoot = pBuf->pNext;
	free(pBuf);

finalize_it:
	RETiRet;
}


/* global initialization, to be done only once and before the mainloop is started.
 * rgerhards, 2008-07-28 (extracted from realMain())
 */
static rsRetVal
doGlblProcessInit(void)
{
	struct sigaction sigAct;
	int num_fds;
	int i;
	DEFiRet;

	thrdInit();

	if( !(Debug == DEBUG_FULL || NoFork) )
	{
		DBGPRINTF("Checking pidfile.\n");
		if (!check_pid(PidFile))
		{
			memset(&sigAct, 0, sizeof (sigAct));
			sigemptyset(&sigAct.sa_mask);
			sigAct.sa_handler = doexit;
			sigaction(SIGTERM, &sigAct, NULL);

			if (fork()) {
				/* Parent process
				 */
				sleep(300);
				/* Not reached unless something major went wrong.  5
				 * minutes should be a fair amount of time to wait.
				 * Please note that this procedure is important since
				 * the father must not exit before syslogd isn't
				 * initialized or the klogd won't be able to flush its
				 * logs.  -Joey
				 */
				exit(1); /* "good" exit - after forking, not diasabling anything */
			}
			num_fds = getdtablesize();
			close(0);
			/* we keep stdout and stderr open in case we have to emit something */
			for (i = 3; i < num_fds; i++)
				(void) close(i);
			untty();
		}
		else
		{
			fputs(" Already running.\n", stderr);
			exit(1); /* "good" exit, done if syslogd is already running */
		}
	}

	/* tuck my process id away */
	DBGPRINTF("Writing pidfile %s.\n", PidFile);
	if (!check_pid(PidFile))
	{
		if (!write_pid(PidFile))
		{
			fputs("Can't write pid.\n", stderr);
			exit(1); /* exit during startup - questionable */
		}
	}
	else
	{
		fputs("Pidfile (and pid) already exist.\n", stderr);
		exit(1); /* exit during startup - questionable */
	}
	myPid = getpid(); 	/* save our pid for further testing (also used for messages) */

	memset(&sigAct, 0, sizeof (sigAct));
	sigemptyset(&sigAct.sa_mask);

	sigAct.sa_handler = sigsegvHdlr;
	sigaction(SIGSEGV, &sigAct, NULL);
	sigAct.sa_handler = sigsegvHdlr;
	sigaction(SIGABRT, &sigAct, NULL);
	sigAct.sa_handler = doDie;
	sigaction(SIGTERM, &sigAct, NULL);
	sigAct.sa_handler = Debug ? doDie : SIG_IGN;
	sigaction(SIGINT, &sigAct, NULL);
	sigaction(SIGQUIT, &sigAct, NULL);
	sigAct.sa_handler = reapchild;
	sigaction(SIGCHLD, &sigAct, NULL);
	sigAct.sa_handler = Debug ? debug_switch : SIG_IGN;
	sigaction(SIGUSR1, &sigAct, NULL);
	sigAct.sa_handler = sigttin_handler;
	sigaction(SIGTTIN, &sigAct, NULL); /* (ab)used to interrupt input threads */
	sigAct.sa_handler = SIG_IGN;
	sigaction(SIGPIPE, &sigAct, NULL);
	sigaction(SIGXFSZ, &sigAct, NULL); /* do not abort if 2gig file limit is hit */

	RETiRet;
}


/* This is the main entry point into rsyslogd. Over time, we should try to
 * modularize it a bit more...
 */
int realMain(int argc, char **argv)
{	
	DEFiRet;

	register uchar *p;
	int ch;
	struct hostent *hent;
	extern int optind;
	extern char *optarg;
	int bEOptionWasGiven = 0;
	int bImUxSockLoaded = 0; /* already generated a $ModLoad imuxsock? */
	int iHelperUOpt;
	int bChDirRoot = 1; /* change the current working directory to "/"? */
	char *arg;	/* for command line option processing */
	uchar legacyConfLine[80];
	uchar *LocalHostName;
	uchar *LocalDomain;
	uchar *LocalFQDNName;

	/* first, parse the command line options. We do not carry out any actual work, just
	 * see what we should do. This relieves us from certain anomalies and we can process
	 * the parameters down below in the correct order. For example, we must know the
	 * value of -M before we can do the init, but at the same time we need to have
	 * the base classes init before we can process most of the options. Now, with the
	 * split of functionality, this is no longer a problem. Thanks to varmofekoj for
	 * suggesting this algo.
	 * Note: where we just need to set some flags and can do so without knowledge
	 * of other options, we do this during the inital option processing. With later
	 * versions (if a dependency on -c option is introduced), we must move that code
	 * to other places, but I think it is quite appropriate and saves code to do this
	 * only when actually neeeded. 
	 * rgerhards, 2008-04-04
	 */
	while((ch = getopt(argc, argv, "46a:Ac:def:g:hi:l:m:M:nN:op:qQr::s:t:T:u:vwx")) != EOF) {
		switch((char)ch) {
                case '4':
                case '6':
                case 'A':
                case 'a':
		case 'f': /* configuration file */
		case 'h':
		case 'i': /* pid file name */
		case 'l':
		case 'm': /* mark interval */
		case 'n': /* don't fork */
		case 'N': /* enable config verify mode */
                case 'o':
                case 'p':
		case 'q': /* add hostname if DNS resolving has failed */
		case 'Q': /* dont resolve hostnames in ACL to IPs */
		case 's':
		case 'T': /* chroot on startup (primarily for testing) */
		case 'u': /* misc user settings */
		case 'w': /* disable disallowed host warnings */
		case 'x': /* disable dns for remote messages */
			CHKiRet(bufOptAdd(ch, optarg));
			break;
		case 'c':		/* compatibility mode */
			iCompatibilityMode = atoi(optarg);
			break;
		case 'd': /* debug - must be handled now, so that debug is active during init! */
			Debug = 1;
			break;
		case 'e':		/* log every message (no repeat message supression) */
			fprintf(stderr, "note: -e option is no longer supported, every message is now logged by default\n");
			bEOptionWasGiven = 1;
			break;
		case 'g':		/* enable tcp gssapi logging */
#if defined(SYSLOG_INET) && defined(USE_GSSAPI)
			CHKiRet(bufOptAdd('g', optarg));
#else
			fprintf(stderr, "rsyslogd: -g not valid - not compiled with gssapi support");
#endif
			break;
		case 'M': /* default module load path -- this MUST be carried out immediately! */
			glblModPath = (uchar*) optarg;
			break;
		case 'r':		/* accept remote messages */
#ifdef SYSLOG_INET
			CHKiRet(bufOptAdd(ch, optarg));
#else
			fprintf(stderr, "rsyslogd: -r not valid - not compiled with network support\n");
#endif
			break;
		case 't':		/* enable tcp logging */
#ifdef SYSLOG_INET
			CHKiRet(bufOptAdd(ch, optarg));
#else
			fprintf(stderr, "rsyslogd: -t not valid - not compiled with network support\n");
#endif
			break;
		case 'v': /* MUST be carried out immediately! */
			printVersion();
			exit(0); /* exit for -v option - so this is a "good one" */
		case '?':              
		default:
			usage();
		}
	}

	if ((argc -= optind))
		usage();

	DBGPRINTF("rsyslogd %s startup, compatibility mode %d, module path '%s'\n",
		  VERSION, iCompatibilityMode, glblModPath == NULL ? "" : (char*)glblModPath);

	/* we are done with the initial option parsing and processing. Now we init the system. */

	ppid = getpid();

	CHKiRet_Hdlr(InitGlobalClasses()) {
		fprintf(stderr, "rsyslogd initializiation failed - global classes could not be initialized.\n"
				"Did you do a \"make install\"?\n"
				"Suggested action: run rsyslogd with -d -n options to see what exactly "
				"fails.\n");
		FINALIZE;
	}

	/* doing some core initializations */

	/* we need to create the inputName property (only once during our lifetime) */
	CHKiRet(prop.Construct(&pInternalInputName));
	CHKiRet(prop.SetString(pInternalInputName, UCHAR_CONSTANT("rsyslogd"), sizeof("rsyslgod") - 1));
	CHKiRet(prop.ConstructFinalize(pInternalInputName));

	CHKiRet(prop.Construct(&pLocalHostIP));
	CHKiRet(prop.SetString(pLocalHostIP, UCHAR_CONSTANT("127.0.0.1"), sizeof("127.0.0.1") - 1));
	CHKiRet(prop.ConstructFinalize(pLocalHostIP));

	/* get our host and domain names - we need to do this early as we may emit
	 * error log messages, which need the correct hostname. -- rgerhards, 2008-04-04
	 */
	net.getLocalHostname(&LocalFQDNName);
	CHKmalloc(LocalHostName = (uchar*) strdup((char*)LocalFQDNName));
	glbl.SetLocalFQDNName(LocalFQDNName); /* set the FQDN before we modify it */
	if((p = (uchar*)strchr((char*)LocalHostName, '.'))) {
		*p++ = '\0';
		LocalDomain = p;
	} else {
		LocalDomain = (uchar*)"";

		/* It's not clearly defined whether gethostname()
		 * should return the simple hostname or the fqdn. A
		 * good piece of software should be aware of both and
		 * we want to distribute good software.  Joey
		 *
		 * Good software also always checks its return values...
		 * If syslogd starts up before DNS is up & /etc/hosts
		 * doesn't have LocalHostName listed, gethostbyname will
		 * return NULL. 
		 */
		/* TODO: gethostbyname() is not thread-safe, but replacing it is
		 * not urgent as we do not run on multiple threads here. rgerhards, 2007-09-25
		 */
		hent = gethostbyname((char*)LocalHostName);
		if(hent) {
			free(LocalHostName);
			CHKmalloc(LocalHostName = (uchar*)strdup(hent->h_name));
				
			if((p = (uchar*)strchr((char*)LocalHostName, '.')))
			{
				*p++ = '\0';
				LocalDomain = p;
			}
		}
	}

	/* Convert to lower case to recognize the correct domain laterly */
	for(p = LocalDomain ; *p ; p++)
		*p = (char)tolower((int)*p);
	
	/* we now have our hostname and can set it inside the global vars.
	 * TODO: think if all of this would better be a runtime function
	 * rgerhards, 2008-04-17
	 */
	glbl.SetLocalHostName(LocalHostName);
	glbl.SetLocalDomain(LocalDomain);
	glbl.GenerateLocalHostNameProperty(); /* must be redone after conf processing, FQDN setting may have changed */

	/* initialize the objects */
	if((iRet = modInitIminternal()) != RS_RET_OK) {
		fprintf(stderr, "fatal error: could not initialize errbuf object (error code %d).\n",
			iRet);
		exit(1); /* "good" exit, leaving at init for fatal error */
	}

	if((iRet = loadBuildInModules()) != RS_RET_OK) {
		fprintf(stderr, "fatal error: could not activate built-in modules. Error code %d.\n",
			iRet);
		exit(1); /* "good" exit, leaving at init for fatal error */
	}

	/* END core initializations - we now come back to carrying out command line options*/

	while((iRet = bufOptRemove(&ch, &arg)) == RS_RET_OK) {
		DBGPRINTF("deque option %c, optarg '%s'\n", ch, (arg == NULL) ? "" : arg);
		switch((char)ch) {
                case '4':
	                glbl.SetDefPFFamily(PF_INET);
                        break;
                case '6':
                        glbl.SetDefPFFamily(PF_INET6);
                        break;
                case 'A':
                        send_to_all++;
                        break;
                case 'a':
			if(iCompatibilityMode < 3) {
				if(!bImUxSockLoaded) {
					legacyOptsEnq((uchar *) "ModLoad imuxsock");
					bImUxSockLoaded = 1;
				}
				snprintf((char *) legacyConfLine, sizeof(legacyConfLine), "addunixlistensocket %s", arg);
				legacyOptsEnq(legacyConfLine);
			} else {
				fprintf(stderr, "error -a is no longer supported, use module imuxsock instead");
			}
                        break;
		case 'f':		/* configuration file */
			ConfFile = (uchar*) arg;
			break;
		case 'g':		/* enable tcp gssapi logging */
			if(iCompatibilityMode < 3) {
				legacyOptsParseTCP(ch, arg);
			} else
				fprintf(stderr,	"-g option only supported in compatibility modes 0 to 2 - ignored\n");
			break;
		case 'h':
			if(iCompatibilityMode < 3) {
				errmsg.LogError(0, NO_ERRCODE, "WARNING: -h option is no longer supported - ignored");
			} else {
				usage(); /* for v3 and above, it simply is an error */
			}
			break;
		case 'i':		/* pid file name */
			PidFile = arg;
			break;
		case 'l':
			if(glbl.GetLocalHosts() != NULL) {
				fprintf (stderr, "rsyslogd: Only one -l argument allowed, the first one is taken.\n");
			} else {
				glbl.SetLocalHosts(crunch_list(arg));
			}
			break;
		case 'm':		/* mark interval */
			if(iCompatibilityMode < 3) {
				MarkInterval = atoi(arg) * 60;
			} else
				fprintf(stderr,
					"-m option only supported in compatibility modes 0 to 2 - ignored\n");
			break;
		case 'n':		/* don't fork */
			NoFork = 1;
			break;
		case 'N':		/* enable config verify mode */
			iConfigVerify = atoi(arg);
			break;
                case 'o':
			if(iCompatibilityMode < 3) {
				if(!bImUxSockLoaded) {
					legacyOptsEnq((uchar *) "ModLoad imuxsock");
					bImUxSockLoaded = 1;
				}
				legacyOptsEnq((uchar *) "OmitLocalLogging");
			} else {
				fprintf(stderr, "error -o is no longer supported, use module imuxsock instead");
			}
                        break;
                case 'p':
			if(iCompatibilityMode < 3) {
				if(!bImUxSockLoaded) {
					legacyOptsEnq((uchar *) "ModLoad imuxsock");
					bImUxSockLoaded = 1;
				}
				snprintf((char *) legacyConfLine, sizeof(legacyConfLine), "SystemLogSocketName %s", arg);
				legacyOptsEnq(legacyConfLine);
			} else {
				fprintf(stderr, "error -p is no longer supported, use module imuxsock instead");
			}
		case 'q':               /* add hostname if DNS resolving has failed */
		        *(net.pACLAddHostnameOnFail) = 1;
		        break;
		case 'Q':               /* dont resolve hostnames in ACL to IPs */
		        *(net.pACLDontResolve) = 1;
		        break;
		case 'r':		/* accept remote messages */
			if(iCompatibilityMode < 3) {
				legacyOptsEnq((uchar *) "ModLoad imudp");
				snprintf((char *) legacyConfLine, sizeof(legacyConfLine), "UDPServerRun %s", arg);
				legacyOptsEnq(legacyConfLine);
			} else
				fprintf(stderr, "-r option only supported in compatibility modes 0 to 2 - ignored\n");
			break;
		case 's':
			if(glbl.GetStripDomains() != NULL) {
				fprintf (stderr, "rsyslogd: Only one -s argument allowed, the first one is taken.\n");
			} else {
				glbl.SetStripDomains(crunch_list(arg));
			}
			break;
		case 't':		/* enable tcp logging */
			if(iCompatibilityMode < 3) {
				legacyOptsParseTCP(ch, arg);
			} else
				fprintf(stderr,	"-t option only supported in compatibility modes 0 to 2 - ignored\n");
			break;
		case 'T':/* chroot() immediately at program startup, but only for testing, NOT security yet */
			if(chroot(arg) != 0) {
				perror("chroot");
				exit(1);
			}
			break;
		case 'u':		/* misc user settings */
			iHelperUOpt = atoi(arg);
			if(iHelperUOpt & 0x01)
				glbl.SetParseHOSTNAMEandTAG(0);
			if(iHelperUOpt & 0x02)
				bChDirRoot = 0;
			break;
		case 'w':		/* disable disallowed host warnigs */
			glbl.SetOption_DisallowWarning(0);
			break;
		case 'x':		/* disable dns for remote messages */
			glbl.SetDisableDNS(1);
			break;
		case '?':              
		default:
			usage();
		}
	}

	if(iRet != RS_RET_END_OF_LINKEDLIST)
		FINALIZE;

	if(iConfigVerify) {
		fprintf(stderr, "rsyslogd: version %s, config validation run (level %d), master config %s\n",
			VERSION, iConfigVerify, ConfFile);
	}

	if(bChDirRoot) {
		if(chdir("/") != 0)
			fprintf(stderr, "Can not do 'cd /' - still trying to run\n");
	}


	/* process compatibility mode settings */
	if(iCompatibilityMode < 4) {
		errmsg.LogError(0, NO_ERRCODE, "WARNING: rsyslogd is running in compatibility mode. Automatically "
		                            "generated config directives may interfer with your rsyslog.conf settings. "
					    "We suggest upgrading your config and adding -c4 as the first "
					    "rsyslogd option.");
	}

	if(iCompatibilityMode < 3) {
		if(MarkInterval > 0) {
			legacyOptsEnq((uchar *) "ModLoad immark");
			snprintf((char *) legacyConfLine, sizeof(legacyConfLine), "MarkMessagePeriod %d", MarkInterval);
			legacyOptsEnq(legacyConfLine);
		}
		if(!bImUxSockLoaded) {
			legacyOptsEnq((uchar *) "ModLoad imuxsock");
		}
	}

	if(bEOptionWasGiven && iCompatibilityMode < 3) {
		errmsg.LogError(0, NO_ERRCODE, "WARNING: \"message repeated n times\" feature MUST be turned on in "
					    "rsyslog.conf - CURRENTLY EVERY MESSAGE WILL BE LOGGED. Visit "
					    "http://www.rsyslog.com/rptdmsgreduction to learn "
					    "more and cast your vote if you want us to keep this feature.");
	}

	if(!iConfigVerify)
		CHKiRet(doGlblProcessInit());

	/* re-generate local host name property, as the config may have changed our FQDN settings */
	glbl.GenerateLocalHostNameProperty();

	CHKiRet(mainThread());

	/* do any de-init's that need to be done AFTER this comment */

	die(bFinished);
	
	thrdExit();

finalize_it:
	if(iRet == RS_RET_VALIDATION_RUN) {
		fprintf(stderr, "rsyslogd: End of config validation run. Bye.\n");
	} else if(iRet != RS_RET_OK) {
		fprintf(stderr, "rsyslogd run failed with error %d (see rsyslog.h "
				"or try http://www.rsyslog.com/e/%d to learn what that number means)\n", iRet, iRet*-1);
	}

	ENDfunc
	return 0;
}


/* This is the main entry point into rsyslogd. This must be a function in its own
 * right in order to intialize the debug system in a portable way (otherwise we would
 * need to have a statement before variable definitions.
 * rgerhards, 20080-01-28
 */
int main(int argc, char **argv)
{	
	dbgClassInit();
	return realMain(argc, argv);
}
/* vim:set ai:
 */<|MERGE_RESOLUTION|>--- conflicted
+++ resolved
@@ -975,12 +975,9 @@
 #	define MSG1 "DoDie called.\n"
 #	define MSG2 "DoDie called 5 times - unconditional exit\n"
 	static int iRetries = 0; /* debug aid */
-<<<<<<< HEAD
 	dbgprintf(MSG1);
 	if(Debug)
-=======
 	if(Debug == DEBUG_FULL)
->>>>>>> 5b55ab75
 		write(1, MSG1, sizeof(MSG1) - 1);
 	if(iRetries++ == 4) {
 		if(Debug == DEBUG_FULL)
