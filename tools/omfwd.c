--- conflicted
+++ resolved
@@ -102,22 +102,11 @@
 } instanceData;
 
 /* config data */
-<<<<<<< HEAD
-=======
-static uchar *pszTplName = NULL; /* name of the default template to use */
-static uchar *pszStrmDrvr = NULL; /* name of the stream driver to use */
-static int iStrmDrvrMode = 0; /* mode for stream driver, driver-dependent (0 mostly means plain tcp) */
-static int bResendLastOnRecon = 0; /* should the last message be re-sent on a successful reconnect? */
-static uchar *pszStrmDrvrAuthMode = NULL; /* authentication mode to use */
-static int iUDPRebindInterval = 0;	/* support for automatic re-binding (load balancers!). 0 - no rebind */
-static int iTCPRebindInterval = 0;	/* support for automatic re-binding (load balancers!). 0 - no rebind */
->>>>>>> 87a01476
-
 typedef struct configSettings_s {
 	uchar *pszTplName; /* name of the default template to use */
 	uchar *pszStrmDrvr; /* name of the stream driver to use */
-	short iStrmDrvrMode; /* mode for stream driver, driver-dependent (0 mostly means plain tcp) */
-	short bResendLastOnRecon; /* should the last message be re-sent on a successful reconnect? */
+	int iStrmDrvrMode; /* mode for stream driver, driver-dependent (0 mostly means plain tcp) */
+	int bResendLastOnRecon; /* should the last message be re-sent on a successful reconnect? */
 	uchar *pszStrmDrvrAuthMode; /* authentication mode to use */
 	int iUDPRebindInterval;	/* support for automatic re-binding (load balancers!). 0 - no rebind */
 	int iTCPRebindInterval;	/* support for automatic re-binding (load balancers!). 0 - no rebind */
