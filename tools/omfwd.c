/* omfwd.c
 * This is the implementation of the build-in forwarding output module.
 *
 * NOTE: read comments in module-template.h to understand how this file
 *       works!
 *
 * Copyright 2007-2016 Adiscon GmbH.
 *
 * This file is part of rsyslog.
 *
 * Licensed under the Apache License, Version 2.0 (the "License");
 * you may not use this file except in compliance with the License.
 * You may obtain a copy of the License at
 * 
 *       http://www.apache.org/licenses/LICENSE-2.0
 *       -or-
 *       see COPYING.ASL20 in the source distribution
 * 
 * Unless required by applicable law or agreed to in writing, software
 * distributed under the License is distributed on an "AS IS" BASIS,
 * WITHOUT WARRANTIES OR CONDITIONS OF ANY KIND, either express or implied.
 * See the License for the specific language governing permissions and
 * limitations under the License.
 */
#include "config.h"
#include "rsyslog.h"
#include <stdio.h>
#include <stdarg.h>
#include <stdlib.h>
#include <string.h>
#include <time.h>
#include <netinet/in.h>
#include <netdb.h>
#include <fnmatch.h>
#include <assert.h>
#include <errno.h>
#include <ctype.h>
#include <unistd.h>
#include <stdint.h>
#include <fcntl.h>
#include <zlib.h>
#include <pthread.h>
#include "syslogd.h"
#include "conf.h"
#include "syslogd-types.h"
#include "srUtils.h"
#include "net.h"
#include "netstrms.h"
#include "netstrm.h"
#include "omfwd.h"
#include "template.h"
#include "msg.h"
#include "tcpclt.h"
#include "cfsysline.h"
#include "module-template.h"
#include "glbl.h"
#include "errmsg.h"
#include "unicode-helper.h"
#include "parserif.h"

MODULE_TYPE_OUTPUT
MODULE_TYPE_NOKEEP
MODULE_CNFNAME("omfwd")

/* internal structures
 */
DEF_OMOD_STATIC_DATA
DEFobjCurrIf(errmsg)
DEFobjCurrIf(glbl)
DEFobjCurrIf(net)
DEFobjCurrIf(netstrms)
DEFobjCurrIf(netstrm)
DEFobjCurrIf(tcpclt)


/* some local constants (just) for better readybility */
#define IS_FLUSH 1
#define NO_FLUSH 0

typedef struct _instanceData {
	uchar 	*tplName;	/* name of assigned template */
	uchar *pszStrmDrvr;
	uchar *pszStrmDrvrAuthMode;
	permittedPeers_t *pPermPeers;
	int iStrmDrvrMode;
	char	*target;
	char	*device;
	int compressionLevel;	/* 0 - no compression, else level for zlib */
	char *port;
	int protocol;
	char *networkNamespace;
	int originalNamespace;
	int iRebindInterval;	/* rebind interval */
	sbool bKeepAlive;
	int iKeepAliveIntvl;
	int iKeepAliveProbes;
	int iKeepAliveTime;

#	define	FORW_UDP 0
#	define	FORW_TCP 1
	/* following fields for UDP-based delivery */
	int bSendToAll;
	int iUDPSendDelay;
	int UDPSendBuf;
	/* following fields for TCP-based delivery */
	TCPFRAMINGMODE tcp_framing;
	uchar tcp_framingDelimiter;
	int bResendLastOnRecon; /* should the last message be re-sent on a successful reconnect? */
#	define COMPRESS_NEVER 0
#	define COMPRESS_SINGLE_MSG 1	/* old, single-message compression */
	/* all other settings are for stream-compression */
#	define COMPRESS_STREAM_ALWAYS 2
	uint8_t compressionMode;
	int errsToReport;	/* max number of errors to report (per instance) */
	sbool strmCompFlushOnTxEnd; /* flush stream compression on transaction end? */
} instanceData;

typedef struct wrkrInstanceData {
	instanceData *pData;
	netstrms_t *pNS; /* netstream subsystem */
	netstrm_t *pNetstrm; /* our output netstream */
	struct addrinfo *f_addr;
	int *pSockArray;	/* sockets to use for UDP */
	int bIsConnected;  /* are we connected to remote host? 0 - no, 1 - yes, UDP means addr resolved */
	int nXmit;		/* number of transmissions since last (re-)bind */
	tcpclt_t *pTCPClt;	/* our tcpclt object */
	sbool bzInitDone; /* did we do an init of zstrm already? */
	z_stream zstrm;	/* zip stream to use for tcp compression */
	uchar sndBuf[16*1024];	/* this is intensionally fixed -- see no good reason to make configurable */
	unsigned offsSndBuf;	/* next free spot in send buffer */
	int errsToReport;	/* (remaining) number of errors to report */
} wrkrInstanceData_t;

/* config data */
typedef struct configSettings_s {
	uchar *pszTplName; /* name of the default template to use */
	uchar *pszStrmDrvr; /* name of the stream driver to use */
	int iStrmDrvrMode; /* mode for stream driver, driver-dependent (0 mostly means plain tcp) */
	int bResendLastOnRecon; /* should the last message be re-sent on a successful reconnect? */
	uchar *pszStrmDrvrAuthMode; /* authentication mode to use */
	int iTCPRebindInterval;	/* support for automatic re-binding (load balancers!). 0 - no rebind */
	int iUDPRebindInterval;	/* support for automatic re-binding (load balancers!). 0 - no rebind */
	int bKeepAlive;
	int iKeepAliveIntvl;
	int iKeepAliveProbes;
	int iKeepAliveTime;
	permittedPeers_t *pPermPeers;
} configSettings_t;
static configSettings_t cs;

/* tables for interfacing with the v6 config system */
/* module-global parameters */
static struct cnfparamdescr modpdescr[] = {
	{ "template", eCmdHdlrGetWord, 0 },
};
static struct cnfparamblk modpblk =
	{ CNFPARAMBLK_VERSION,
	  sizeof(modpdescr)/sizeof(struct cnfparamdescr),
	  modpdescr
	};

/* action (instance) parameters */
static struct cnfparamdescr actpdescr[] = {
	{ "target", eCmdHdlrGetWord, 0 },
	{ "device", eCmdHdlrGetWord, 0 },
	{ "port", eCmdHdlrGetWord, 0 },
	{ "protocol", eCmdHdlrGetWord, 0 },
	{ "networknamespace", eCmdHdlrGetWord, 0 },
	{ "tcp_framing", eCmdHdlrGetWord, 0 },
	{ "tcp_framedelimiter", eCmdHdlrInt, 0 },
	{ "ziplevel", eCmdHdlrInt, 0 },
	{ "compression.mode", eCmdHdlrGetWord, 0 },
	{ "compression.stream.flushontxend", eCmdHdlrBinary, 0 },
	{ "maxerrormessages", eCmdHdlrInt, CNFPARAM_DEPRECATED },
	{ "rebindinterval", eCmdHdlrInt, 0 },
	{ "keepalive", eCmdHdlrBinary, 0 },
	{ "keepalive.probes", eCmdHdlrPositiveInt, 0 },
	{ "keepalive.time", eCmdHdlrPositiveInt, 0 },
	{ "keepalive.interval", eCmdHdlrPositiveInt, 0 },
	{ "streamdriver", eCmdHdlrGetWord, 0 },
	{ "streamdrivermode", eCmdHdlrInt, 0 },
	{ "streamdriverauthmode", eCmdHdlrGetWord, 0 },
	{ "streamdriverpermittedpeers", eCmdHdlrGetWord, 0 },
	{ "resendlastmsgonreconnect", eCmdHdlrBinary, 0 },
	{ "udp.sendtoall", eCmdHdlrBinary, 0 },
	{ "udp.senddelay", eCmdHdlrInt, 0 },
	{ "udp.sendbuf", eCmdHdlrSize, 0 },
	{ "template", eCmdHdlrGetWord, 0 }
};
static struct cnfparamblk actpblk =
	{ CNFPARAMBLK_VERSION,
	  sizeof(actpdescr)/sizeof(struct cnfparamdescr),
	  actpdescr
	};

struct modConfData_s {
	rsconf_t *pConf;	/* our overall config object */
	uchar 	*tplName;	/* default template */
};

static modConfData_t *loadModConf = NULL;/* modConf ptr to use for the current load process */
static modConfData_t *runModConf = NULL;/* modConf ptr to use for the current exec process */


static rsRetVal initTCP(wrkrInstanceData_t *pWrkrData);


BEGINinitConfVars		/* (re)set config variables to default values */
CODESTARTinitConfVars 
	cs.pszTplName = NULL; /* name of the default template to use */
	cs.pszStrmDrvr = NULL; /* name of the stream driver to use */
	cs.iStrmDrvrMode = 0; /* mode for stream driver, driver-dependent (0 mostly means plain tcp) */
	cs.bResendLastOnRecon = 0; /* should the last message be re-sent on a successful reconnect? */
	cs.pszStrmDrvrAuthMode = NULL; /* authentication mode to use */
	cs.iUDPRebindInterval = 0;	/* support for automatic re-binding (load balancers!). 0 - no rebind */
	cs.iTCPRebindInterval = 0;	/* support for automatic re-binding (load balancers!). 0 - no rebind */
	cs.pPermPeers = NULL;
ENDinitConfVars


static rsRetVal doTryResume(wrkrInstanceData_t *);
static rsRetVal doZipFinish(wrkrInstanceData_t *);

/* this function gets the default template. It coordinates action between
 * old-style and new-style configuration parts.
 */
static uchar*
getDfltTpl(void)
{
	if(loadModConf != NULL && loadModConf->tplName != NULL)
		return loadModConf->tplName;
	else if(cs.pszTplName == NULL)
		return (uchar*)"RSYSLOG_TraditionalForwardFormat";
	else
		return cs.pszTplName;
}


/* set the default template to be used
 * This is a module-global parameter, and as such needs special handling. It needs to
 * be coordinated with values set via the v2 config system (rsyslog v6+). What we do
 * is we do not permit this directive after the v2 config system has been used to set
 * the parameter.
 */
static rsRetVal
setLegacyDfltTpl(void __attribute__((unused)) *pVal, uchar* newVal)
{
	DEFiRet;

	if(loadModConf != NULL && loadModConf->tplName != NULL) {
		free(newVal);
		errmsg.LogError(0, RS_RET_ERR, "omfwd default template already set via module "
			"global parameter - can no longer be changed");
		ABORT_FINALIZE(RS_RET_ERR);
	}
	free(cs.pszTplName);
	cs.pszTplName = newVal;
finalize_it:
	RETiRet;
}

/* Close the UDP sockets.
 * rgerhards, 2009-05-29
 */
static rsRetVal
closeUDPSockets(wrkrInstanceData_t *pWrkrData)
{
	DEFiRet;
	if(pWrkrData->pSockArray != NULL) {
		net.closeUDPListenSockets(pWrkrData->pSockArray);
		pWrkrData->pSockArray = NULL;
		freeaddrinfo(pWrkrData->f_addr);
		pWrkrData->f_addr = NULL;
	}
pWrkrData->bIsConnected = 0; // TODO: remove this variable altogether
	RETiRet;
}


/* destruct the TCP helper objects
 * This, for example, is needed after something went wrong.
 * This function is void because it "can not" fail.
 * rgerhards, 2008-06-04
 * Note that we DO NOT discard the current buffer contents
 * (if any). This permits us to save data between sessions. In
 * the worst case, some duplication occurs, but we do not
 * loose data.
 */
static void
DestructTCPInstanceData(wrkrInstanceData_t *pWrkrData)
{
	doZipFinish(pWrkrData);
	if(pWrkrData->pNetstrm != NULL)
		netstrm.Destruct(&pWrkrData->pNetstrm);
	if(pWrkrData->pNS != NULL)
		netstrms.Destruct(&pWrkrData->pNS);
}


BEGINbeginCnfLoad
CODESTARTbeginCnfLoad
	loadModConf = pModConf;
	pModConf->pConf = pConf;
	pModConf->tplName = NULL;
ENDbeginCnfLoad

BEGINsetModCnf
	int i;
CODESTARTsetModCnf
	const struct cnfparamvals *const __restrict__ pvals = nvlstGetParams(lst, &modpblk, NULL);
	if(pvals == NULL) {
		ABORT_FINALIZE(RS_RET_MISSING_CNFPARAMS);
	}

	if(Debug) {
		dbgprintf("module (global) param blk for omfwd:\n");
		cnfparamsPrint(&modpblk, pvals);
	}

	for(i = 0 ; i < modpblk.nParams ; ++i) {
		if(!pvals[i].bUsed)
			continue;
		if(!strcmp(modpblk.descr[i].name, "template")) {
			loadModConf->tplName = (uchar*)es_str2cstr(pvals[i].val.d.estr, NULL);
			if(cs.pszTplName != NULL) {
				errmsg.LogError(0, RS_RET_DUP_PARAM, "omfwd: warning: default template "
						"was already set via legacy directive - may lead to inconsistent "
						"results.");
			}
		} else {
			dbgprintf("omfwd: program error, non-handled "
			  "param '%s' in beginCnfLoad\n", modpblk.descr[i].name);
		}
	}
finalize_it:
	if(pvals != NULL)
		cnfparamvalsDestruct(pvals, &modpblk);
ENDsetModCnf

BEGINendCnfLoad
CODESTARTendCnfLoad
	loadModConf = NULL; /* done loading */
	/* free legacy config vars */
	free(cs.pszTplName);
	cs.pszTplName = NULL;
ENDendCnfLoad

BEGINcheckCnf
CODESTARTcheckCnf
ENDcheckCnf

BEGINactivateCnf
CODESTARTactivateCnf
	runModConf = pModConf;
ENDactivateCnf

BEGINfreeCnf
CODESTARTfreeCnf
	free(pModConf->tplName);
ENDfreeCnf

BEGINcreateInstance
CODESTARTcreateInstance
	if(cs.pszStrmDrvr != NULL)
		CHKmalloc(pData->pszStrmDrvr = (uchar*)strdup((char*)cs.pszStrmDrvr));
	if(cs.pszStrmDrvrAuthMode != NULL)
		CHKmalloc(pData->pszStrmDrvrAuthMode =
				     (uchar*)strdup((char*)cs.pszStrmDrvrAuthMode));
finalize_it:
ENDcreateInstance


BEGINcreateWrkrInstance
CODESTARTcreateWrkrInstance
	dbgprintf("DDDD: createWrkrInstance: pWrkrData %p\n", pWrkrData);
	pWrkrData->offsSndBuf = 0;
	iRet = initTCP(pWrkrData);
ENDcreateWrkrInstance


BEGINisCompatibleWithFeature
CODESTARTisCompatibleWithFeature
	if(eFeat == sFEATURERepeatedMsgReduction)
		iRet = RS_RET_OK;
ENDisCompatibleWithFeature


BEGINfreeInstance
CODESTARTfreeInstance
	free(pData->pszStrmDrvr);
	free(pData->pszStrmDrvrAuthMode);
	free(pData->port);
	free(pData->networkNamespace);
	free(pData->target);
	free(pData->device);
	net.DestructPermittedPeers(&pData->pPermPeers);
ENDfreeInstance


BEGINfreeWrkrInstance
CODESTARTfreeWrkrInstance
	DestructTCPInstanceData(pWrkrData);
	closeUDPSockets(pWrkrData);

	if(pWrkrData->pData->protocol == FORW_TCP) {
		tcpclt.Destruct(&pWrkrData->pTCPClt);
	}
ENDfreeWrkrInstance


BEGINdbgPrintInstInfo
CODESTARTdbgPrintInstInfo
	dbgprintf("%s", pData->target);
ENDdbgPrintInstInfo


/* Send a message via UDP
 * rgehards, 2007-12-20
 */
static rsRetVal UDPSend(wrkrInstanceData_t *__restrict__ const pWrkrData,
	uchar *__restrict__ const msg,
	const size_t len)
{
	DEFiRet;
	struct addrinfo *r;
	int i;
	ssize_t lsent = 0;
	sbool bSendSuccess;
	sbool reInit = RSFALSE;
	int lasterrno = ENOENT;
	int lasterr_sock;
	char errStr[1024];

	if(pWrkrData->pData->iRebindInterval && (pWrkrData->nXmit++ % pWrkrData->pData->iRebindInterval == 0)) {
		dbgprintf("omfwd dropping UDP 'connection' (as configured)\n");
		pWrkrData->nXmit = 1;	/* else we have an addtl wrap at 2^31-1 */
		CHKiRet(closeUDPSockets(pWrkrData));
	}

	if(pWrkrData->pSockArray == NULL) {
		CHKiRet(doTryResume(pWrkrData));
	}

	if(pWrkrData->pSockArray != NULL) {
		/* we need to track if we have success sending to the remote
		 * peer. Success is indicated by at least one sendto() call
		 * succeeding. We track this be bSendSuccess. We can not simply
		 * rely on lsent, as a call might initially work, but a later
		 * call fails. Then, lsent has the error status, even though
		 * the sendto() succeeded. -- rgerhards, 2007-06-22
		 */
		bSendSuccess = RSFALSE;
		for (r = pWrkrData->f_addr; r; r = r->ai_next) {
			for (i = 0; i < *pWrkrData->pSockArray; i++) {
				lsent = sendto(pWrkrData->pSockArray[i+1], msg, len, 0, r->ai_addr, r->ai_addrlen);
				if (lsent == (ssize_t) len) {
					bSendSuccess = RSTRUE;
					break;
				} else {
					reInit = RSTRUE;
					lasterrno = errno;
					lasterr_sock = pWrkrData->pSockArray[i+1];
					DBGPRINTF("omfwd: socket %d: sendto() error: %d = %s.\n",
						lasterr_sock, lasterrno,
						rs_strerror_r(lasterrno, errStr, sizeof(errStr)));
				}
			}
			if (lsent == (ssize_t) len && !pWrkrData->pData->bSendToAll)
			       break;
		}

		/* one or more send failures; close sockets and re-init */
		if (reInit == RSTRUE) {
			CHKiRet(closeUDPSockets(pWrkrData));
		}

		/* finished looping */
		if(bSendSuccess == RSTRUE) {
			if(pWrkrData->pData->iUDPSendDelay > 0) {
				srSleep(pWrkrData->pData->iUDPSendDelay / 1000000,
				        pWrkrData->pData->iUDPSendDelay % 1000000);
			}
		} else {
			LogError(lasterrno, RS_RET_ERR_UDPSEND,
				"omfwd: socket %d: error %d sending via udp", lasterr_sock, lasterrno);
			iRet = RS_RET_SUSPENDED;
		}
	}

finalize_it:
	RETiRet;
}


/* set the permitted peers -- rgerhards, 2008-05-19
 */
static rsRetVal
setPermittedPeer(void __attribute__((unused)) *pVal, uchar *pszID)
{
	DEFiRet;
	CHKiRet(net.AddPermittedPeer(&cs.pPermPeers, pszID));
	free(pszID); /* no longer needed, but we must free it as of interface def */
finalize_it:
	RETiRet;
}



/* CODE FOR SENDING TCP MESSAGES */

static rsRetVal
TCPSendBufUncompressed(wrkrInstanceData_t *pWrkrData, uchar *buf, unsigned len)
{
	DEFiRet;
	unsigned alreadySent;
	ssize_t lenSend;

	alreadySent = 0;
	CHKiRet(netstrm.CheckConnection(pWrkrData->pNetstrm)); /* hack for plain tcp syslog - see ptcp driver for details */

	while(alreadySent != len) {
		lenSend = len - alreadySent;
		CHKiRet(netstrm.Send(pWrkrData->pNetstrm, buf+alreadySent, &lenSend));
		DBGPRINTF("omfwd: TCP sent %ld bytes, requested %u\n", (long) lenSend, len - alreadySent);
		alreadySent += lenSend;
	}

finalize_it:
	if(iRet != RS_RET_OK) {
		/* error! */
		dbgprintf("TCPSendBuf error %d, destruct TCP Connection!\n", iRet);
		DestructTCPInstanceData(pWrkrData);
		iRet = RS_RET_SUSPENDED;
	}
	RETiRet;
}

static rsRetVal
TCPSendBufCompressed(wrkrInstanceData_t *pWrkrData, uchar *buf, unsigned len, sbool bIsFlush)
{
	int zRet;	/* zlib return state */
	unsigned outavail;
	uchar zipBuf[32*1024];
	int op;
	DEFiRet;

	if(!pWrkrData->bzInitDone) {
		/* allocate deflate state */
		pWrkrData->zstrm.zalloc = Z_NULL;
		pWrkrData->zstrm.zfree = Z_NULL;
		pWrkrData->zstrm.opaque = Z_NULL;
		/* see note in file header for the params we use with deflateInit2() */
		zRet = deflateInit(&pWrkrData->zstrm, 9);
		if(zRet != Z_OK) {
			DBGPRINTF("error %d returned from zlib/deflateInit()\n", zRet);
			ABORT_FINALIZE(RS_RET_ZLIB_ERR);
		}
		pWrkrData->bzInitDone = RSTRUE;
	}

	/* now doing the compression */
	pWrkrData->zstrm.next_in = (Bytef*) buf;
	pWrkrData->zstrm.avail_in = len;
	if(pWrkrData->pData->strmCompFlushOnTxEnd && bIsFlush)
		op = Z_SYNC_FLUSH;
	else
		op = Z_NO_FLUSH;
	/* run deflate() on buffer until everything has been compressed */
	do {
		DBGPRINTF("omfwd: in deflate() loop, avail_in %d, total_in %ld, isFlush %d\n",
			pWrkrData->zstrm.avail_in, pWrkrData->zstrm.total_in, bIsFlush);
		pWrkrData->zstrm.avail_out = sizeof(zipBuf);
		pWrkrData->zstrm.next_out = zipBuf;
		zRet = deflate(&pWrkrData->zstrm, op);    /* no bad return value */
		DBGPRINTF("after deflate, ret %d, avail_out %d\n", zRet, pWrkrData->zstrm.avail_out);
		outavail = sizeof(zipBuf) - pWrkrData->zstrm.avail_out;
		if(outavail != 0) {
			CHKiRet(TCPSendBufUncompressed(pWrkrData, zipBuf, outavail));
		}
	} while (pWrkrData->zstrm.avail_out == 0);

finalize_it:
	RETiRet;
}

static rsRetVal
TCPSendBuf(wrkrInstanceData_t *pWrkrData, uchar *buf, unsigned len, sbool bIsFlush)
{
	DEFiRet;
	if(pWrkrData->pData->compressionMode >= COMPRESS_STREAM_ALWAYS)
		iRet = TCPSendBufCompressed(pWrkrData, buf, len, bIsFlush);
	else
		iRet = TCPSendBufUncompressed(pWrkrData, buf, len);
	RETiRet;
}

/* finish zlib buffer, to be called before closing the ZIP file (if
 * running in stream mode).
 */
static rsRetVal
doZipFinish(wrkrInstanceData_t *pWrkrData)
{
	int zRet;	/* zlib return state */
	DEFiRet;
	unsigned outavail;
	uchar zipBuf[32*1024];

	if(!pWrkrData->bzInitDone)
		goto done;

	// TODO: can we get this into a single common function?
	pWrkrData->zstrm.avail_in = 0;
	/* run deflate() on buffer until everything has been compressed */
	do {
		DBGPRINTF("in deflate() loop, avail_in %d, total_in %ld\n", pWrkrData->zstrm.avail_in, pWrkrData->zstrm.total_in);
		pWrkrData->zstrm.avail_out = sizeof(zipBuf);
		pWrkrData->zstrm.next_out = zipBuf;
		zRet = deflate(&pWrkrData->zstrm, Z_FINISH);    /* no bad return value */
		DBGPRINTF("after deflate, ret %d, avail_out %d\n", zRet, pWrkrData->zstrm.avail_out);
		outavail = sizeof(zipBuf) - pWrkrData->zstrm.avail_out;
		if(outavail != 0) {
			CHKiRet(TCPSendBufUncompressed(pWrkrData, zipBuf, outavail));
		}
	} while (pWrkrData->zstrm.avail_out == 0);

finalize_it:
	zRet = deflateEnd(&pWrkrData->zstrm);
	if(zRet != Z_OK) {
		DBGPRINTF("error %d returned from zlib/deflateEnd()\n", zRet);
	}

	pWrkrData->bzInitDone = 0;
done:	RETiRet;
}


/* Add frame to send buffer (or send, if requried)
 */
static rsRetVal TCPSendFrame(void *pvData, char *msg, size_t len)
{
	DEFiRet;
	wrkrInstanceData_t *pWrkrData = (wrkrInstanceData_t *) pvData;

	DBGPRINTF("omfwd: add %u bytes to send buffer (curr offs %u)\n",
		(unsigned) len, pWrkrData->offsSndBuf);
	if(pWrkrData->offsSndBuf != 0 && pWrkrData->offsSndBuf + len >= sizeof(pWrkrData->sndBuf)) {
		/* no buffer space left, need to commit previous records. With the
		 * current API, there unfortunately is no way to signal this
		 * state transition to the upper layer.
		 */
		DBGPRINTF("omfwd: we need to do a tcp send due to buffer "
			  "out of space. If the transaction fails, this will "
			  "lead to duplication of messages");
		CHKiRet(TCPSendBuf(pWrkrData, pWrkrData->sndBuf, pWrkrData->offsSndBuf, NO_FLUSH));
		pWrkrData->offsSndBuf = 0;
	}

	/* check if the message is too large to fit into buffer */
	if(len > sizeof(pWrkrData->sndBuf)) {
		CHKiRet(TCPSendBuf(pWrkrData, (uchar*)msg, len, NO_FLUSH));
		ABORT_FINALIZE(RS_RET_OK);	/* committed everything so far */
	}

	/* we now know the buffer has enough free space */
	memcpy(pWrkrData->sndBuf + pWrkrData->offsSndBuf, msg, len);
	pWrkrData->offsSndBuf += len;
	iRet = RS_RET_DEFER_COMMIT;

finalize_it:
	RETiRet;
}


/* This function is called immediately before a send retry is attempted.
 * It shall clean up whatever makes sense.
 * rgerhards, 2007-12-28
 */
static rsRetVal TCPSendPrepRetry(void *pvData)
{
	DEFiRet;
	wrkrInstanceData_t *pWrkrData = (wrkrInstanceData_t *) pvData;

	assert(pWrkrData != NULL);
	DestructTCPInstanceData(pWrkrData);
	RETiRet;
}


/* initializes everything so that TCPSend can work.
 * rgerhards, 2007-12-28
 */
static rsRetVal TCPSendInit(void *pvData)
{
	DEFiRet;
	wrkrInstanceData_t *pWrkrData = (wrkrInstanceData_t *) pvData;
	instanceData *pData;

	assert(pWrkrData != NULL);
	pData = pWrkrData->pData;

	if(pWrkrData->pNetstrm == NULL) {
		dbgprintf("TCPSendInit CREATE\n");
		CHKiRet(netstrms.Construct(&pWrkrData->pNS));
		/* the stream driver must be set before the object is finalized! */
		CHKiRet(netstrms.SetDrvrName(pWrkrData->pNS, pData->pszStrmDrvr));
		CHKiRet(netstrms.ConstructFinalize(pWrkrData->pNS));

		/* now create the actual stream and connect to the server */
		CHKiRet(netstrms.CreateStrm(pWrkrData->pNS, &pWrkrData->pNetstrm));
		CHKiRet(netstrm.ConstructFinalize(pWrkrData->pNetstrm));
		CHKiRet(netstrm.SetDrvrMode(pWrkrData->pNetstrm, pData->iStrmDrvrMode));
		/* now set optional params, but only if they were actually configured */
		if(pData->pszStrmDrvrAuthMode != NULL) {
			CHKiRet(netstrm.SetDrvrAuthMode(pWrkrData->pNetstrm, pData->pszStrmDrvrAuthMode));
		}
		if(pData->pPermPeers != NULL) {
			CHKiRet(netstrm.SetDrvrPermPeers(pWrkrData->pNetstrm, pData->pPermPeers));
		}
		/* params set, now connect */
		CHKiRet(netstrm.Connect(pWrkrData->pNetstrm, glbl.GetDefPFFamily(),
			(uchar*)pData->port, (uchar*)pData->target, pData->device));

		/* set keep-alive if enabled */
		if(pData->bKeepAlive) {
			CHKiRet(netstrm.SetKeepAliveProbes(pWrkrData->pNetstrm, pData->iKeepAliveProbes));
			CHKiRet(netstrm.SetKeepAliveIntvl(pWrkrData->pNetstrm, pData->iKeepAliveIntvl));
			CHKiRet(netstrm.SetKeepAliveTime(pWrkrData->pNetstrm, pData->iKeepAliveTime));
			CHKiRet(netstrm.EnableKeepAlive(pWrkrData->pNetstrm));
		}
	}

finalize_it:
	if(iRet != RS_RET_OK) {
		dbgprintf("TCPSendInit FAILED with %d.\n", iRet);
		DestructTCPInstanceData(pWrkrData);
	}

	RETiRet;
}


/* change to network namespace pData->networkNamespace and keep the file
 * descriptor to the original namespace.
 */
static rsRetVal changeToNs(instanceData *pData)
{
	DEFiRet;
#ifdef HAVE_SETNS
	int iErr;
	int destinationNs = -1;
	char *nsPath = NULL;

	if(pData->networkNamespace) {
		/* keep file descriptor of original network namespace */
		pData->originalNamespace = open("/proc/self/ns/net", O_RDONLY);
		if (pData->originalNamespace < 0) {
			errmsg.LogError(0, RS_RET_IO_ERROR, "omfwd: could not read /proc/self/ns/net\n");
			ABORT_FINALIZE(RS_RET_IO_ERROR);
		}

		/* build network namespace path */
		if (asprintf(&nsPath, "/var/run/netns/%s", pData->networkNamespace) == -1) {
			errmsg.LogError(0, RS_RET_OUT_OF_MEMORY, "omfwd: asprintf failed\n");
			ABORT_FINALIZE(RS_RET_OUT_OF_MEMORY);
		}

		/* keep file descriptor of destination network namespace */
		destinationNs = open(nsPath, 0);
		if (destinationNs < 0) {
			errmsg.LogError(0, RS_RET_IO_ERROR, "omfwd: could not change to namespace '%s'\n",
					pData->networkNamespace);
			ABORT_FINALIZE(RS_RET_IO_ERROR);
		}

		/* actually change in the destination network namespace */
		if((iErr = (setns(destinationNs, CLONE_NEWNET))) != 0) {
			dbgprintf("could not change to namespace '%s': %d%s\n",
				  pData->networkNamespace, iErr, gai_strerror(iErr));
			ABORT_FINALIZE(RS_RET_IO_ERROR);
		}
		close(destinationNs);
		free(nsPath);
		dbgprintf("omfwd: changed to network namespace '%s'\n", pData->networkNamespace);
	}

finalize_it:
#else /* #ifdef HAVE_SETNS */
		dbgprintf("omfwd: OS does not support network namespaces\n");
#endif /* #ifdef HAVE_SETNS */
	RETiRet;
}


/* return to the original network namespace. This should be called after
 * changeToNs().
 */
static rsRetVal returnToOriginalNs(instanceData *pData)
{
	DEFiRet;
#ifdef HAVE_SETNS
	int iErr;

	/* only in case a network namespace is given and a file descriptor to
	 * the original namespace exists */
	if(pData->networkNamespace && pData->originalNamespace >= 0) {
		/* actually change to the original network namespace */
		if((iErr = (setns(pData->originalNamespace, CLONE_NEWNET))) != 0) {
			dbgprintf("could not return to original namespace: %d%s\n",
				  iErr, gai_strerror(iErr));
			ABORT_FINALIZE(RS_RET_IO_ERROR);
		}

		close(pData->originalNamespace);
		dbgprintf("omfwd: returned to original network namespace\n");
	}

finalize_it:
#endif /* #ifdef HAVE_SETNS */
	RETiRet;
}


/* try to resume connection if it is not ready
 * rgerhards, 2007-08-02
 */
static rsRetVal doTryResume(wrkrInstanceData_t *pWrkrData)
{
	int iErr;
	struct addrinfo *res;
	struct addrinfo hints;
	instanceData *pData;
	DEFiRet;

	if(pWrkrData->bIsConnected)
		FINALIZE;
	pData = pWrkrData->pData;

	/* The remote address is not yet known and needs to be obtained */
	if(pData->protocol == FORW_UDP) {
		memset(&hints, 0, sizeof(hints));
		/* port must be numeric, because config file syntax requires this */
		hints.ai_flags = AI_NUMERICSERV;
		hints.ai_family = glbl.GetDefPFFamily();
		hints.ai_socktype = SOCK_DGRAM;
		if((iErr = (getaddrinfo(pData->target, pData->port, &hints, &res))) != 0) {
			dbgprintf("could not get addrinfo for hostname '%s':'%s': %d%s\n",
				  pData->target, pData->port, iErr, gai_strerror(iErr));
			ABORT_FINALIZE(RS_RET_SUSPENDED);
		}
		dbgprintf("%s found, resuming.\n", pData->target);
		pWrkrData->f_addr = res;
		if(pWrkrData->pSockArray == NULL) {
<<<<<<< HEAD
			CHKiRet(changeToNs(pData));
			pWrkrData->pSockArray = net.create_udp_socket((uchar*)pData->target, NULL, 0, 0, 0, pData->device);
			CHKiRet(returnToOriginalNs(pData));
=======
			pWrkrData->pSockArray = net.create_udp_socket((uchar*)pData->target,
				NULL, 0, 0, pData->UDPSendBuf, 0, pData->device);
>>>>>>> 35ae24c8
		}
		if(pWrkrData->pSockArray != NULL) {
			pWrkrData->bIsConnected = 1;
		}
	} else {
		CHKiRet(changeToNs(pData));
		CHKiRet(TCPSendInit((void*)pWrkrData));
		CHKiRet(returnToOriginalNs(pData));
	}

finalize_it:
	DBGPRINTF("omfwd: doTryResume %s iRet %d\n", pWrkrData->pData->target, iRet);
	if(iRet != RS_RET_OK) {
		returnToOriginalNs(pData);
		if(pWrkrData->f_addr != NULL) {
			freeaddrinfo(pWrkrData->f_addr);
			pWrkrData->f_addr = NULL;
		}
		iRet = RS_RET_SUSPENDED;
	}

	RETiRet;
}


BEGINtryResume
CODESTARTtryResume
	dbgprintf("omfwd: tryResume: pWrkrData %p\n", pWrkrData);
	iRet = doTryResume(pWrkrData);
ENDtryResume


BEGINbeginTransaction
CODESTARTbeginTransaction
	dbgprintf("omfwd: beginTransaction\n");
	iRet = doTryResume(pWrkrData);
ENDbeginTransaction


static rsRetVal
processMsg(wrkrInstanceData_t *__restrict__ const pWrkrData,
	actWrkrIParams_t *__restrict__ const iparam)
{
	uchar *psz; /* temporary buffering */
	register unsigned l;
	int iMaxLine;
	Bytef *out = NULL; /* for compression */
	instanceData *__restrict__ const pData = pWrkrData->pData;
	DEFiRet;

	iMaxLine = glbl.GetMaxLine();

	psz = iparam->param;
	l = iparam->lenStr;
	if((int) l > iMaxLine)
		l = iMaxLine;

	/* Check if we should compress and, if so, do it. We also
	 * check if the message is large enough to justify compression.
	 * The smaller the message, the less likely is a gain in compression.
	 * To save CPU cycles, we do not try to compress very small messages.
	 * What "very small" means needs to be configured. Currently, it is
	 * hard-coded but this may be changed to a config parameter.
	 * rgerhards, 2006-11-30
	 */
	if(pData->compressionMode == COMPRESS_SINGLE_MSG && (l > CONF_MIN_SIZE_FOR_COMPRESS)) {
		uLongf destLen = iMaxLine + iMaxLine/100 +12; /* recommended value from zlib doc */
		uLong srcLen = l;
		int ret;
		CHKmalloc(out = (Bytef*) MALLOC(destLen));
		out[0] = 'z';
		out[1] = '\0';
		ret = compress2((Bytef*) out+1, &destLen, (Bytef*) psz,
				srcLen, pData->compressionLevel);
		dbgprintf("Compressing message, length was %d now %d, return state  %d.\n",
			l, (int) destLen, ret);
		if(ret != Z_OK) {
			/* if we fail, we complain, but only in debug mode
			 * Otherwise, we are silent. In any case, we ignore the
			 * failed compression and just sent the uncompressed
			 * data, which is still valid. So this is probably the
			 * best course of action.
			 * rgerhards, 2006-11-30
			 */
			dbgprintf("Compression failed, sending uncompressed message\n");
		} else if(destLen+1 < l) {
			/* only use compression if there is a gain in using it! */
			dbgprintf("there is gain in compression, so we do it\n");
			psz = out;
			l = destLen + 1; /* take care for the "z" at message start! */
		}
		++destLen;
	}

	if(pData->protocol == FORW_UDP) {
		/* forward via UDP */
		CHKiRet(UDPSend(pWrkrData, psz, l));
	} else {
		/* forward via TCP */
		iRet = tcpclt.Send(pWrkrData->pTCPClt, pWrkrData, (char *)psz, l);
		if(iRet != RS_RET_OK && iRet != RS_RET_DEFER_COMMIT && iRet != RS_RET_PREVIOUS_COMMITTED) {
			/* error! */
			dbgprintf("error forwarding via tcp, suspending\n");
			DestructTCPInstanceData(pWrkrData);
			iRet = RS_RET_SUSPENDED;
		}
	}
finalize_it:
	free(out); /* is NULL if it was never used... */
	RETiRet;
}

BEGINcommitTransaction
	unsigned i;
CODESTARTcommitTransaction
	CHKiRet(doTryResume(pWrkrData));

	dbgprintf(" %s:%s/%s\n", pWrkrData->pData->target, pWrkrData->pData->port,
		 pWrkrData->pData->protocol == FORW_UDP ? "udp" : "tcp");

	for(i = 0 ; i < nParams ; ++i) {
		iRet = processMsg(pWrkrData, &actParam(pParams, 1, i, 0));
		if(iRet != RS_RET_OK && iRet != RS_RET_DEFER_COMMIT && iRet != RS_RET_PREVIOUS_COMMITTED)
			FINALIZE;
	}

	if(pWrkrData->offsSndBuf != 0) {
		iRet = TCPSendBuf(pWrkrData, pWrkrData->sndBuf, pWrkrData->offsSndBuf, IS_FLUSH);
		pWrkrData->offsSndBuf = 0;
	}
finalize_it:
ENDcommitTransaction


/* This function loads TCP support, if not already loaded. It will be called
 * during config processing. To server ressources, TCP support will only
 * be loaded if it actually is used. -- rgerhard, 2008-04-17
 */
static rsRetVal
loadTCPSupport(void)
{
	DEFiRet;
	CHKiRet(objUse(netstrms, LM_NETSTRMS_FILENAME));
	CHKiRet(objUse(netstrm, LM_NETSTRMS_FILENAME));
	CHKiRet(objUse(tcpclt, LM_TCPCLT_FILENAME));

finalize_it:
	RETiRet;
}


/* initialize TCP structures (if necessary) after the instance has been
 * created.
 */
static rsRetVal
initTCP(wrkrInstanceData_t *pWrkrData)
{
	instanceData *pData;
	DEFiRet;

	pData = pWrkrData->pData;
	if(pData->protocol == FORW_TCP) {
		/* create our tcpclt */
		CHKiRet(tcpclt.Construct(&pWrkrData->pTCPClt));
		CHKiRet(tcpclt.SetResendLastOnRecon(pWrkrData->pTCPClt, pData->bResendLastOnRecon));
		/* and set callbacks */
		CHKiRet(tcpclt.SetSendInit(pWrkrData->pTCPClt, TCPSendInit));
		CHKiRet(tcpclt.SetSendFrame(pWrkrData->pTCPClt, TCPSendFrame));
		CHKiRet(tcpclt.SetSendPrepRetry(pWrkrData->pTCPClt, TCPSendPrepRetry));
		CHKiRet(tcpclt.SetFraming(pWrkrData->pTCPClt, pData->tcp_framing));
		CHKiRet(tcpclt.SetFramingDelimiter(pWrkrData->pTCPClt, pData->tcp_framingDelimiter));
		CHKiRet(tcpclt.SetRebindInterval(pWrkrData->pTCPClt, pData->iRebindInterval));
	}
finalize_it:
	RETiRet;
}


static void
setInstParamDefaults(instanceData *pData)
{
	pData->tplName = NULL;
	pData->protocol = FORW_UDP;
	pData->networkNamespace = NULL;
	pData->originalNamespace = -1;
	pData->tcp_framing = TCP_FRAMING_OCTET_STUFFING;
	pData->tcp_framingDelimiter = '\n';
	pData->pszStrmDrvr = NULL;
	pData->pszStrmDrvrAuthMode = NULL;
	pData->iStrmDrvrMode = 0;
	pData->iRebindInterval = 0;
	pData->bKeepAlive = 0;
	pData->iKeepAliveProbes = 0;
	pData->iKeepAliveIntvl = 0;
	pData->iKeepAliveTime = 0;
	pData->bResendLastOnRecon = 0; 
	pData->bSendToAll = -1;  /* unspecified */
	pData->iUDPSendDelay = 0;
	pData->UDPSendBuf = 0;
	pData->pPermPeers = NULL;
	pData->compressionLevel = 9;
	pData->strmCompFlushOnTxEnd = 1;
	pData->compressionMode = COMPRESS_NEVER;
}

BEGINnewActInst
	struct cnfparamvals *pvals;
	uchar *tplToUse;
	char *cstr;
	int i;
	rsRetVal localRet;
	int complevel = -1;
CODESTARTnewActInst
	DBGPRINTF("newActInst (omfwd)\n");

	pvals = nvlstGetParams(lst, &actpblk, NULL);
	if(pvals == NULL) {
		errmsg.LogError(0, RS_RET_MISSING_CNFPARAMS, "omfwd: either the \"file\" or "
				"\"dynfile\" parameter must be given");
		ABORT_FINALIZE(RS_RET_MISSING_CNFPARAMS);
	}

	if(Debug) {
		dbgprintf("action param blk in omfwd:\n");
		cnfparamsPrint(&actpblk, pvals);
	}

	CHKiRet(createInstance(&pData));
	setInstParamDefaults(pData);

	for(i = 0 ; i < actpblk.nParams ; ++i) {
		if(!pvals[i].bUsed)
			continue;
		if(!strcmp(actpblk.descr[i].name, "target")) {
			pData->target = es_str2cstr(pvals[i].val.d.estr, NULL);
		} else if(!strcmp(actpblk.descr[i].name, "device")) {
			pData->device = es_str2cstr(pvals[i].val.d.estr, NULL);
		} else if(!strcmp(actpblk.descr[i].name, "port")) {
			pData->port = es_str2cstr(pvals[i].val.d.estr, NULL);
		} else if(!strcmp(actpblk.descr[i].name, "protocol")) {
			if(!es_strcasebufcmp(pvals[i].val.d.estr, (uchar*)"udp", 3)) {
				pData->protocol = FORW_UDP;
			} else if(!es_strcasebufcmp(pvals[i].val.d.estr, (uchar*)"tcp", 3)) {
				localRet = loadTCPSupport();
				if(localRet != RS_RET_OK) {
					errmsg.LogError(0, localRet, "could not activate network stream modules for TCP "
							"(internal error %d) - are modules missing?", localRet);
					ABORT_FINALIZE(localRet);
				}
				pData->protocol = FORW_TCP;
			} else {
				uchar *str;
				str = (uchar*)es_str2cstr(pvals[i].val.d.estr, NULL);
				errmsg.LogError(0, RS_RET_INVLD_PROTOCOL,
						"omfwd: invalid protocol \"%s\"", str);
				free(str);
				ABORT_FINALIZE(RS_RET_INVLD_PROTOCOL);
			}
		} else if(!strcmp(actpblk.descr[i].name, "networknamespace")) {
			pData->networkNamespace = es_str2cstr(pvals[i].val.d.estr, NULL);
		} else if(!strcmp(actpblk.descr[i].name, "tcp_framing")) {
			if(!es_strcasebufcmp(pvals[i].val.d.estr, (uchar*)"traditional", 11)) {
				pData->tcp_framing = TCP_FRAMING_OCTET_STUFFING;
			} else if(!es_strcasebufcmp(pvals[i].val.d.estr, (uchar*)"octet-counted", 13)) {
				pData->tcp_framing = TCP_FRAMING_OCTET_COUNTING;
			} else {
				uchar *str;
				str = (uchar*)es_str2cstr(pvals[i].val.d.estr, NULL);
				errmsg.LogError(0, RS_RET_CNF_INVLD_FRAMING,
						"omfwd: invalid framing \"%s\"", str);
				free(str);
				ABORT_FINALIZE(RS_RET_CNF_INVLD_FRAMING );
			}
		} else if(!strcmp(actpblk.descr[i].name, "rebindinterval")) {
			pData->iRebindInterval = (int) pvals[i].val.d.n;
		} else if(!strcmp(actpblk.descr[i].name, "keepalive")) {
			pData->bKeepAlive = (int) pvals[i].val.d.n;
		} else if(!strcmp(actpblk.descr[i].name, "keepalive.probes")) {
			pData->iKeepAliveProbes = (int) pvals[i].val.d.n;
		} else if(!strcmp(actpblk.descr[i].name, "keepalive.interval")) {
			pData->iKeepAliveIntvl = (int) pvals[i].val.d.n;
		} else if(!strcmp(actpblk.descr[i].name, "keepalive.time")) {
			pData->iKeepAliveTime = (int) pvals[i].val.d.n;
		} else if(!strcmp(actpblk.descr[i].name, "streamdriver")) {
			pData->pszStrmDrvr = (uchar*)es_str2cstr(pvals[i].val.d.estr, NULL);
		} else if(!strcmp(actpblk.descr[i].name, "streamdrivermode")) {
			pData->iStrmDrvrMode = pvals[i].val.d.n;
		} else if(!strcmp(actpblk.descr[i].name, "streamdriverauthmode")) {
			pData->pszStrmDrvrAuthMode = (uchar*)es_str2cstr(pvals[i].val.d.estr, NULL);
		} else if(!strcmp(actpblk.descr[i].name, "streamdriverpermittedpeers")) {
			uchar *start, *str;
			uchar save;
			uchar *p;
			int lenStr;
			str = (uchar*)es_str2cstr(pvals[i].val.d.estr, NULL);
			start = str;
			lenStr = ustrlen(start); /* we need length after '\0' has been dropped... */
			while(lenStr > 0) {
				p = start;
				while(*p && *p != ',' && lenStr--)
					p++;
				if(*p == ',') {
					*p = '\0';
				}
				save = *(p+1); /* we always have this, at least the \0 byte at EOS */
				*(p+1) = '\0';
				if(*start == '\0') {
					DBGPRINTF("omfwd: ignoring empty permitted peer\n");
				} else {
					dbgprintf("omfwd: adding permitted peer: '%s'\n", start);
					CHKiRet(net.AddPermittedPeer(&(pData->pPermPeers), start));
				}
				start = p+1;
				if(lenStr)
					--lenStr;
				*(p+1) = save;
			}
			free(str);
		} else if(!strcmp(actpblk.descr[i].name, "ziplevel")) {
			complevel = pvals[i].val.d.n;
			if(complevel >= 0 && complevel <= 10) {
				pData->compressionLevel = complevel;
				pData->compressionMode = COMPRESS_SINGLE_MSG;
			} else {
				errmsg.LogError(0, NO_ERRCODE, "Invalid ziplevel %d specified in "
					 "forwardig action - NOT turning on compression.",
					 complevel);
			}
<<<<<<< HEAD
		} else if(!strcmp(actpblk.descr[i].name, "maxerrormessages")) {
			pData->errsToReport = (int) pvals[i].val.d.n;
		} else if(!strcmp(actpblk.descr[i].name, "tcp_framedelimiter")) {
			if(pvals[i].val.d.n > 255) {
				parser_errmsg("tcp_frameDelimiter must be below 255 but is %d",
					(int) pvals[i].val.d.n);
				ABORT_FINALIZE(RS_RET_PARAM_ERROR);
			}
			pData->tcp_framingDelimiter = (uchar) pvals[i].val.d.n;
=======
>>>>>>> 35ae24c8
		} else if(!strcmp(actpblk.descr[i].name, "resendlastmsgonreconnect")) {
			pData->bResendLastOnRecon = (int) pvals[i].val.d.n;
		} else if(!strcmp(actpblk.descr[i].name, "udp.sendtoall")) {
			pData->bSendToAll = (int) pvals[i].val.d.n;
		} else if(!strcmp(actpblk.descr[i].name, "udp.senddelay")) {
			pData->iUDPSendDelay = (int) pvals[i].val.d.n;
		} else if(!strcmp(actpblk.descr[i].name, "udp.sendbuf")) {
			pData->UDPSendBuf = (int) pvals[i].val.d.n;
		} else if(!strcmp(actpblk.descr[i].name, "template")) {
			pData->tplName = (uchar*)es_str2cstr(pvals[i].val.d.estr, NULL);
		} else if(!strcmp(actpblk.descr[i].name, "compression.stream.flushontxend")) {
			pData->strmCompFlushOnTxEnd = (sbool) pvals[i].val.d.n;
		} else if(!strcmp(actpblk.descr[i].name, "compression.mode")) {
			cstr = es_str2cstr(pvals[i].val.d.estr, NULL);
			if(!strcasecmp(cstr, "stream:always")) {
				pData->compressionMode = COMPRESS_STREAM_ALWAYS;
			} else if(!strcasecmp(cstr, "none")) {
				pData->compressionMode = COMPRESS_NEVER;
			} else if(!strcasecmp(cstr, "single")) {
				pData->compressionMode = COMPRESS_SINGLE_MSG;
			} else {
				errmsg.LogError(0, RS_RET_PARAM_ERROR, "omfwd: invalid value for 'compression.mode' "
					 "parameter (given is '%s')", cstr);
				free(cstr);
				ABORT_FINALIZE(RS_RET_PARAM_ERROR);
			}
			free(cstr);
		} else {
			errmsg.LogError(0, RS_RET_INTERNAL_ERROR,
				"omfwd: program error, non-handled parameter '%s'\n",
				actpblk.descr[i].name);
		}
	}

	if(complevel != -1) {
		pData->compressionLevel = complevel;
		if(pData->compressionMode == COMPRESS_NEVER) {
			/* to keep compatible with pre-7.3.11, only setting the
			 * compresion level means old-style single-message mode.
			 */
			pData->compressionMode = COMPRESS_SINGLE_MSG;
		}
	}

	CODE_STD_STRING_REQUESTnewActInst(1)

	tplToUse = ustrdup((pData->tplName == NULL) ? getDfltTpl() : pData->tplName);
	CHKiRet(OMSRsetEntry(*ppOMSR, 0, tplToUse, OMSR_NO_RQD_TPL_OPTS));

	if(pData->bSendToAll == -1) {
		pData->bSendToAll = send_to_all;
	} else {
		if(pData->protocol == FORW_TCP) {
			errmsg.LogError(0, RS_RET_PARAM_ERROR, "omfwd: parameter udp.sendToAll "
					"cannot be used with tcp transport -- ignored");
		}
	}
CODE_STD_FINALIZERnewActInst
	cnfparamvalsDestruct(pvals, &actpblk);
ENDnewActInst


BEGINparseSelectorAct
	uchar *q;
	int i;
	rsRetVal localRet;
        struct addrinfo;
	TCPFRAMINGMODE tcp_framing = TCP_FRAMING_OCTET_STUFFING;
CODESTARTparseSelectorAct
CODE_STD_STRING_REQUESTparseSelectorAct(1)
	if(*p != '@')
		ABORT_FINALIZE(RS_RET_CONFLINE_UNPROCESSED);

	CHKiRet(createInstance(&pData));
	pData->tcp_framingDelimiter = '\n';

	++p; /* eat '@' */
	if(*p == '@') { /* indicator for TCP! */
		localRet = loadTCPSupport();
		if(localRet != RS_RET_OK) {
			errmsg.LogError(0, localRet, "could not activate network stream modules for TCP "
					"(internal error %d) - are modules missing?", localRet);
			ABORT_FINALIZE(localRet);
		}
		pData->protocol = FORW_TCP;
		++p; /* eat this '@', too */
	} else {
		pData->protocol = FORW_UDP;
	}
	/* we are now after the protocol indicator. Now check if we should
	 * use compression. We begin to use a new option format for this:
	 * @(option,option)host:port
	 * The first option defined is "z[0..9]" where the digit indicates
	 * the compression level. If it is not given, 9 (best compression) is
	 * assumed. An example action statement might be:
	 * @@(z5,o)127.0.0.1:1400  
	 * Which means send via TCP with medium (5) compresion (z) to the local
	 * host on port 1400. The '0' option means that octet-couting (as in
	 * IETF I-D syslog-transport-tls) is to be used for framing (this option
	 * applies to TCP-based syslog only and is ignored when specified with UDP).
	 * That is not yet implemented.
	 * rgerhards, 2006-12-07
	 * In order to support IPv6 addresses, we must introduce an extension to
	 * the hostname. If it is in square brackets, whatever is in them is treated as
	 * the hostname - without any exceptions ;) -- rgerhards, 2008-08-05
	 */
	if(*p == '(') {
		/* at this position, it *must* be an option indicator */
		do {
			++p; /* eat '(' or ',' (depending on when called) */
			/* check options */
			if(*p == 'z') { /* compression */
				++p; /* eat */
				if(isdigit((int) *p)) {
					int iLevel;
					iLevel = *p - '0';
					++p; /* eat */
					pData->compressionLevel = iLevel;
					pData->compressionMode = COMPRESS_SINGLE_MSG;
				} else {
					errmsg.LogError(0, NO_ERRCODE, "Invalid compression level '%c' specified in "
						 "forwardig action - NOT turning on compression.",
						 *p);
				}
			} else if(*p == 'o') { /* octet-couting based TCP framing? */
				++p; /* eat */
				/* no further options settable */
				tcp_framing = TCP_FRAMING_OCTET_COUNTING;
			} else { /* invalid option! Just skip it... */
				errmsg.LogError(0, NO_ERRCODE, "Invalid option %c in forwarding action - ignoring.", *p);
				++p; /* eat invalid option */
			}
			/* the option processing is done. We now do a generic skip
			 * to either the next option or the end of the option
			 * block.
			 */
			while(*p && *p != ')' && *p != ',')
				++p;	/* just skip it */
		} while(*p && *p == ','); /* Attention: do.. while() */
		if(*p == ')')
			++p; /* eat terminator, on to next */
		else
			/* we probably have end of string - leave it for the rest
			 * of the code to handle it (but warn the user)
			 */
			errmsg.LogError(0, NO_ERRCODE, "Option block not terminated in forwarding action.");
	}

	/* extract the host first (we do a trick - we replace the ';' or ':' with a '\0')
	 * now skip to port and then template name. rgerhards 2005-07-06
	 */
	if(*p == '[') { /* everything is hostname upto ']' */
		++p; /* skip '[' */
		for(q = p ; *p && *p != ']' ; ++p)
			/* JUST SKIP */;
		if(*p == ']') {
			*p = '\0'; /* trick to obtain hostname (later)! */
			++p; /* eat it */
		}
	} else { /* traditional view of hostname */
		for(q = p ; *p && *p != ';' && *p != ':' && *p != '#' ; ++p)
			/* JUST SKIP */;
	}

	pData->tcp_framing = tcp_framing;
	pData->port = NULL;
	pData->networkNamespace = NULL;
	if(*p == ':') { /* process port */
		uchar * tmp;

		*p = '\0'; /* trick to obtain hostname (later)! */
		tmp = ++p;
		for(i=0 ; *p && isdigit((int) *p) ; ++p, ++i)
			/* SKIP AND COUNT */;
		pData->port = MALLOC(i + 1);
		if(pData->port == NULL) {
			errmsg.LogError(0, NO_ERRCODE, "Could not get memory to store syslog forwarding port, "
				 "using default port, results may not be what you intend\n");
			/* we leave f_forw.port set to NULL, this is then handled below */
		} else {
			memcpy(pData->port, tmp, i);
			*(pData->port + i) = '\0';
		}
	}
	/* check if no port is set. If so, we use the IANA-assigned port of 514 */
	if(pData->port == NULL) {
		CHKmalloc(pData->port = strdup("514"));
	}
	
	/* now skip to template */
	while(*p && *p != ';'  && *p != '#' && !isspace((int) *p))
		++p; /*JUST SKIP*/

	if(*p == ';' || *p == '#' || isspace(*p)) {
		uchar cTmp = *p;
		*p = '\0'; /* trick to obtain hostname (later)! */
		CHKmalloc(pData->target = strdup((char*) q));
		*p = cTmp;
	} else {
		CHKmalloc(pData->target = strdup((char*) q));
	}

	/* copy over config data as needed */
	pData->iRebindInterval = (pData->protocol == FORW_TCP) ?
				 cs.iTCPRebindInterval : cs.iUDPRebindInterval;

	pData->bKeepAlive = cs.bKeepAlive;
	pData->iKeepAliveProbes = cs.iKeepAliveProbes;
	pData->iKeepAliveIntvl = cs.iKeepAliveIntvl;
	pData->iKeepAliveTime = cs.iKeepAliveTime;

	/* process template */
	CHKiRet(cflineParseTemplateName(&p, *ppOMSR, 0, OMSR_NO_RQD_TPL_OPTS, getDfltTpl()));

	if(pData->protocol == FORW_TCP) {
		pData->bResendLastOnRecon = cs.bResendLastOnRecon;
		pData->iStrmDrvrMode = cs.iStrmDrvrMode;
		if(cs.pPermPeers != NULL) {
			pData->pPermPeers = cs.pPermPeers;
			cs.pPermPeers = NULL;
		}
	}
CODE_STD_FINALIZERparseSelectorAct
ENDparseSelectorAct


/* a common function to free our configuration variables - used both on exit
 * and on $ResetConfig processing. -- rgerhards, 2008-05-16
 */
static void
freeConfigVars(void)
{
	free(cs.pszStrmDrvr);
	cs.pszStrmDrvr = NULL;
	free(cs.pszStrmDrvrAuthMode);
	cs.pszStrmDrvrAuthMode = NULL;
	free(cs.pPermPeers);
	cs.pPermPeers = NULL; /* TODO: fix in older builds! */
}


BEGINmodExit
CODESTARTmodExit
	/* release what we no longer need */
	objRelease(errmsg, CORE_COMPONENT);
	objRelease(glbl, CORE_COMPONENT);
	objRelease(net, LM_NET_FILENAME);
	objRelease(netstrm, LM_NETSTRMS_FILENAME);
	objRelease(netstrms, LM_NETSTRMS_FILENAME);
	objRelease(tcpclt, LM_TCPCLT_FILENAME);
	freeConfigVars();
ENDmodExit


BEGINqueryEtryPt
CODESTARTqueryEtryPt
CODEqueryEtryPt_STD_OMODTX_QUERIES
CODEqueryEtryPt_STD_OMOD8_QUERIES
CODEqueryEtryPt_STD_CONF2_QUERIES
CODEqueryEtryPt_STD_CONF2_setModCnf_QUERIES
CODEqueryEtryPt_STD_CONF2_OMOD_QUERIES
ENDqueryEtryPt


/* Reset config variables for this module to default values.
 * rgerhards, 2008-03-28
 */
static rsRetVal resetConfigVariables(uchar __attribute__((unused)) *pp, void __attribute__((unused)) *pVal)
{
	freeConfigVars();

	/* we now must reset all non-string values */
	cs.iStrmDrvrMode = 0;
	cs.bResendLastOnRecon = 0;
	cs.iUDPRebindInterval = 0;
	cs.iTCPRebindInterval = 0;
	cs.bKeepAlive = 0;
	cs.iKeepAliveProbes = 0;
	cs.iKeepAliveIntvl = 0;
	cs.iKeepAliveTime = 0;

	return RS_RET_OK;
}


BEGINmodInit(Fwd)
CODESTARTmodInit
INITLegCnfVars
	*ipIFVersProvided = CURR_MOD_IF_VERSION; /* we only support the current interface specification */
CODEmodInit_QueryRegCFSLineHdlr
	CHKiRet(objUse(glbl, CORE_COMPONENT));
	CHKiRet(objUse(errmsg, CORE_COMPONENT));
	CHKiRet(objUse(net,LM_NET_FILENAME));

	CHKiRet(regCfSysLineHdlr((uchar *)"actionforwarddefaulttemplate", 0, eCmdHdlrGetWord,
		setLegacyDfltTpl, NULL, NULL));
	CHKiRet(regCfSysLineHdlr((uchar *)"actionsendtcprebindinterval", 0, eCmdHdlrInt,
		NULL, &cs.iTCPRebindInterval, NULL));
	CHKiRet(regCfSysLineHdlr((uchar *)"actionsendudprebindinterval", 0, eCmdHdlrInt,
		NULL, &cs.iUDPRebindInterval, NULL));
	CHKiRet(regCfSysLineHdlr((uchar *)"actionsendtcpkeepalive", 0, eCmdHdlrBinary,
		NULL, &cs.bKeepAlive, NULL));
	CHKiRet(regCfSysLineHdlr((uchar *)"actionsendtcpkeepalive_probes", 0, eCmdHdlrInt,
		NULL, &cs.iKeepAliveProbes, NULL));
	CHKiRet(regCfSysLineHdlr((uchar *)"actionsendtcpkeepalive_intvl", 0, eCmdHdlrInt,
		NULL, &cs.iKeepAliveIntvl, NULL));
	CHKiRet(regCfSysLineHdlr((uchar *)"actionsendtcpkeepalive_time", 0, eCmdHdlrInt,
		NULL, &cs.iKeepAliveTime, NULL));
	CHKiRet(regCfSysLineHdlr((uchar *)"actionsendstreamdriver", 0, eCmdHdlrGetWord,
		NULL, &cs.pszStrmDrvr, NULL));
	CHKiRet(regCfSysLineHdlr((uchar *)"actionsendstreamdrivermode", 0, eCmdHdlrInt,
		NULL, &cs.iStrmDrvrMode, NULL));
	CHKiRet(regCfSysLineHdlr((uchar *)"actionsendstreamdriverauthmode", 0, eCmdHdlrGetWord,
		NULL, &cs.pszStrmDrvrAuthMode, NULL));
	CHKiRet(regCfSysLineHdlr((uchar *)"actionsendstreamdriverpermittedpeer", 0, eCmdHdlrGetWord,
		setPermittedPeer, NULL, NULL));
	CHKiRet(regCfSysLineHdlr((uchar *)"actionsendresendlastmsgonreconnect", 0, eCmdHdlrBinary,
		NULL, &cs.bResendLastOnRecon, NULL));
	CHKiRet(omsdRegCFSLineHdlr((uchar *)"resetconfigvariables", 1, eCmdHdlrCustomHandler,
		resetConfigVariables, NULL, STD_LOADABLE_MODULE_ID));
ENDmodInit

/* vim:set ai:
 */<|MERGE_RESOLUTION|>--- conflicted
+++ resolved
@@ -850,14 +850,10 @@
 		dbgprintf("%s found, resuming.\n", pData->target);
 		pWrkrData->f_addr = res;
 		if(pWrkrData->pSockArray == NULL) {
-<<<<<<< HEAD
 			CHKiRet(changeToNs(pData));
-			pWrkrData->pSockArray = net.create_udp_socket((uchar*)pData->target, NULL, 0, 0, 0, pData->device);
-			CHKiRet(returnToOriginalNs(pData));
-=======
 			pWrkrData->pSockArray = net.create_udp_socket((uchar*)pData->target,
 				NULL, 0, 0, pData->UDPSendBuf, 0, pData->device);
->>>>>>> 35ae24c8
+			CHKiRet(returnToOriginalNs(pData));
 		}
 		if(pWrkrData->pSockArray != NULL) {
 			pWrkrData->bIsConnected = 1;
@@ -1186,9 +1182,6 @@
 					 "forwardig action - NOT turning on compression.",
 					 complevel);
 			}
-<<<<<<< HEAD
-		} else if(!strcmp(actpblk.descr[i].name, "maxerrormessages")) {
-			pData->errsToReport = (int) pvals[i].val.d.n;
 		} else if(!strcmp(actpblk.descr[i].name, "tcp_framedelimiter")) {
 			if(pvals[i].val.d.n > 255) {
 				parser_errmsg("tcp_frameDelimiter must be below 255 but is %d",
@@ -1196,8 +1189,6 @@
 				ABORT_FINALIZE(RS_RET_PARAM_ERROR);
 			}
 			pData->tcp_framingDelimiter = (uchar) pvals[i].val.d.n;
-=======
->>>>>>> 35ae24c8
 		} else if(!strcmp(actpblk.descr[i].name, "resendlastmsgonreconnect")) {
 			pData->bResendLastOnRecon = (int) pvals[i].val.d.n;
 		} else if(!strcmp(actpblk.descr[i].name, "udp.sendtoall")) {
