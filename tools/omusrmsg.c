--- conflicted
+++ resolved
@@ -90,10 +90,6 @@
 typedef struct configSettings_s {
 	EMPTY_STRUCT
 } configSettings_t;
-<<<<<<< HEAD
-
-SCOPING_SUPPORT; /* must be set AFTER configSettings_t is defined */
-=======
 static configSettings_t __attribute__((unused)) cs;
 
 
@@ -108,7 +104,6 @@
 	  sizeof(actpdescr)/sizeof(struct cnfparamdescr),
 	  actpdescr
 	};
->>>>>>> 4a24d8e1
 
 BEGINinitConfVars		/* (re)set config variables to default values */
 CODESTARTinitConfVars 
@@ -395,20 +390,13 @@
 	} else {
 		if(!*p || !((*p >= 'a' && *p <= 'z') || (*p >= 'A' && *p <= 'Z')
 	   || (*p >= '0' && *p <= '9') || *p == '_' || *p == '.' || *p == '*')) {
-<<<<<<< HEAD
-		ABORT_FINALIZE(RS_RET_CONFLINE_UNPROCESSED);
-=======
 			ABORT_FINALIZE(RS_RET_CONFLINE_UNPROCESSED);
->>>>>>> 4a24d8e1
 		} else {
 			errmsg.LogError(0, RS_RET_OUTDATED_STMT,
 			   "action '%s' treated as ':omusrmsg:%s' - please "
 			   "change syntax, '%s' will not be supported in the future",
 			   p, p, p);
-<<<<<<< HEAD
-=======
 			bHadWarning = 1;
->>>>>>> 4a24d8e1
 		}
 	}
 
@@ -452,11 +440,7 @@
 
 BEGINmodInit(UsrMsg)
 CODESTARTmodInit
-<<<<<<< HEAD
-SCOPINGmodInit
-=======
 INITLegCnfVars
->>>>>>> 4a24d8e1
 	*ipIFVersProvided = CURR_MOD_IF_VERSION; /* we only support the current interface specification */
 CODEmodInit_QueryRegCFSLineHdlr
 	CHKiRet(objUse(errmsg, CORE_COMPONENT));
