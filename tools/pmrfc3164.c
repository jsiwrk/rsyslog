--- conflicted
+++ resolved
@@ -335,14 +335,6 @@
 			bufParseTAG[i++] = ':';
 		}
 		else if (pInst->bForceTagEndingByColon) {
-<<<<<<< HEAD
-		        /* Tag need to be ended by a colon or it's not a tag but the
-		         * begin of the message
-		         */
-		        p2parse -= ( i + 1 );
-		        lenMsg += ( i + 1 );
-		        i = 0;
-=======
 			/* Tag need to be ended by a colon or it's not a tag but the
 			 * begin of the message
 			 */
@@ -352,7 +344,6 @@
 			/* Default TAG is dash (without ':')
 			 */
 			bufParseTAG[i++] = '-';
->>>>>>> bfc3a053
 		}
 
 		/* no TAG can only be detected if the message immediatly ends, in which case an empty TAG
