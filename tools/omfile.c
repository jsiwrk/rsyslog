/* omfile.c
 * This is the implementation of the build-in file output module.
 *
 * NOTE: read comments in module-template.h to understand how this file
 *       works!
 *
 * File begun on 2007-07-21 by RGerhards (extracted from syslogd.c)
 *
 * A large re-write of this file was done in June, 2009. The focus was
 * to introduce many more features (like zipped writing), clean up the code
 * and make it more reliable. In short, that rewrite tries to provide a new
 * solid basis for the next three to five years to come. During it, bugs
 * may have been introduced ;) -- rgerhards, 2009-06-04
 *
 * Note that as of 2010-02-28 this module does no longer handle
 * pipes. These have been moved to ompipe, to reduced the entanglement
 * between the two different functionalities. -- rgerhards
 *
 * Copyright 2007-2009 Rainer Gerhards and Adiscon GmbH.
 *
 * This file is part of rsyslog.
 *
 * Rsyslog is free software: you can redistribute it and/or modify
 * it under the terms of the GNU General Public License as published by
 * the Free Software Foundation, either version 3 of the License, or
 * (at your option) any later version.
 *
 * Rsyslog is distributed in the hope that it will be useful,
 * but WITHOUT ANY WARRANTY; without even the implied warranty of
 * MERCHANTABILITY or FITNESS FOR A PARTICULAR PURPOSE.  See the
 * GNU General Public License for more details.
 *
 * You should have received a copy of the GNU General Public License
 * along with Rsyslog.  If not, see <http://www.gnu.org/licenses/>.
 *
 * A copy of the GPL can be found in the file "COPYING" in this distribution.
 */
#include "config.h"
#include "rsyslog.h"
#include <stdio.h>
#include <stdarg.h>
#include <stdlib.h>
#include <string.h>
#include <time.h>
#include <assert.h>
#include <errno.h>
#include <ctype.h>
#include <libgen.h>
#include <unistd.h>
#include <sys/file.h>

#ifdef OS_SOLARIS
#	include <fcntl.h>
#endif

#include "conf.h"
#include "syslogd-types.h"
#include "srUtils.h"
#include "template.h"
#include "outchannel.h"
#include "omfile.h"
#include "cfsysline.h"
#include "module-template.h"
#include "errmsg.h"
#include "stream.h"
#include "unicode-helper.h"
#include "atomic.h"

MODULE_TYPE_OUTPUT

/* internal structures
 */
DEF_OMOD_STATIC_DATA
DEFobjCurrIf(errmsg)
DEFobjCurrIf(strm)

/* for our current LRU mechanism, we need a monotonically increasing counters. We use
 * it much like a "Lamport logical clock": we do not need the actual time, we just need
 * to know the sequence in which files were accessed. So we use a simple counter to
 * create that sequence. We use an unsigned 64 bit value which is extremely unlike to
 * wrap within the lifetime of a process. If we process 1,000,000 file writes per
 * second, the process could still exist over 500,000 years before a wrap to 0 happens.
 * That should be sufficient (and even than, there would no really bad effect ;)).
 * The variable below is the global counter/clock.
 */
#if HAVE_ATOMIC_BUILTINS_64BIT
static uint64 clockFileAccess = 0;
#else
static unsigned clockFileAccess = 0;
#endif
/* and the "tick" function */
static inline uint64
getClockFileAccess(void)
{
	return ATOMIC_INC_AND_FETCH(clockFileAccess);
}


/* The following structure is a dynafile name cache entry.
 */
struct s_dynaFileCacheEntry {
	uchar *pName;		/* name currently open, if dynamic name */
	strm_t	*pStrm;		/* our output stream */
<<<<<<< HEAD
	uint64	clkTickAccessed;/* for LRU - based on clockFileAccess */
=======
	time_t	lastUsed;	/* for LRU - last access */
>>>>>>> b6ce75cb
};
typedef struct s_dynaFileCacheEntry dynaFileCacheEntry;


#define IOBUF_DFLT_SIZE 1024	/* default size for io buffers */
#define FLUSH_INTRVL_DFLT 1 	/* default buffer flush interval (in seconds) */
#define USE_ASYNCWRITER_DFLT 0 	/* default buffer use async writer */

#define DFLT_bForceChown 0
/* globals for default values */
static int iDynaFileCacheSize = 10; /* max cache for dynamic files */
static int fCreateMode = 0644; /* mode to use when creating files */
static int fDirCreateMode = 0700; /* mode to use when creating files */
static int	bFailOnChown;	/* fail if chown fails? */
static int	bForceChown = DFLT_bForceChown;	/* Force chown() on existing files? */
static uid_t	fileUID;	/* UID to be used for newly created files */
static uid_t	fileGID;	/* GID to be used for newly created files */
static uid_t	dirUID;		/* UID to be used for newly created directories */
static uid_t	dirGID;		/* GID to be used for newly created directories */
static int	bCreateDirs = 1;/* auto-create directories for dynaFiles: 0 - no, 1 - yes */
static int	bEnableSync = 0;/* enable syncing of files (no dash in front of pathname in conf): 0 - no, 1 - yes */
static int	iZipLevel = 0;	/* zip compression mode (0..9 as usual) */
static bool	bFlushOnTXEnd = 0;/* flush write buffers when transaction has ended? */
static int64	iIOBufSize = IOBUF_DFLT_SIZE;	/* size of an io buffer */
static int	iFlushInterval = FLUSH_INTRVL_DFLT; 	/* how often flush the output buffer on inactivity? */
static int	bUseAsyncWriter = USE_ASYNCWRITER_DFLT;	/* should we enable asynchronous writing? */
uchar	*pszFileDfltTplName = NULL; /* name of the default template to use */
/* end globals for default values */


typedef struct _instanceData {
	uchar	f_fname[MAXFNAME];/* file or template name (display only) */
	strm_t	*pStrm;		/* our output stream */
	strmType_t strmType;	/* stream type, used for named pipes */
	char	bDynamicName;	/* 0 - static name, 1 - dynamic name (with properties) */
	int	fCreateMode;	/* file creation mode for open() */
	int	fDirCreateMode;	/* creation mode for mkdir() */
	int	bCreateDirs;	/* auto-create directories? */
	int	bSyncFile;	/* should the file by sync()'ed? 1- yes, 0- no */
	bool	bForceChown;	/* force chown() on existing files? */
	uid_t	fileUID;	/* IDs for creation */
	uid_t	dirUID;
	gid_t	fileGID;
	gid_t	dirGID;
	int	bFailOnChown;	/* fail creation if chown fails? */
	int	iCurrElt;	/* currently active cache element (-1 = none) */
	int	iCurrCacheSize;	/* currently cache size (1-based) */
	int	iDynaFileCacheSize; /* size of file handle cache */
	/* The cache is implemented as an array. An empty element is indicated
	 * by a NULL pointer. Memory is allocated as needed. The following
	 * pointer points to the overall structure.
	 */
	dynaFileCacheEntry **dynCache;
	off_t	iSizeLimit;		/* file size limit, 0 = no limit */
	uchar	*pszSizeLimitCmd;	/* command to carry out when size limit is reached */
	int 	iZipLevel;		/* zip mode to use for this selector */
	int	iIOBufSize;		/* size of associated io buffer */
	int	iFlushInterval;		/* how fast flush buffer on inactivity? */
	bool	bFlushOnTXEnd;		/* flush write buffers when transaction has ended? */
	bool	bUseAsyncWriter;	/* use async stream writer? */
} instanceData;


BEGINisCompatibleWithFeature
CODESTARTisCompatibleWithFeature
	if(eFeat == sFEATURERepeatedMsgReduction)
		iRet = RS_RET_OK;
ENDisCompatibleWithFeature


BEGINdbgPrintInstInfo
CODESTARTdbgPrintInstInfo
	if(pData->bDynamicName) {
<<<<<<< HEAD
		dbgprintf("[dynamic]\n\ttemplate='%s'"
		       "\tfile cache size=%d\n"
		       "\tcreate directories: %s\n"
		       "\tfile owner %d, group %d\n"
		       "\tdirectory owner %d, group %d\n"
		       "\tforce chown() for all files: %s\n"
		       "\tdir create mode 0%3.3o, file create mode 0%3.3o\n"
		       "\tfail if owner/group can not be set: %s\n",
		        pData->f_fname,
			pData->iDynaFileCacheSize,
			pData->bCreateDirs ? "yes" : "no",
			pData->fileUID, pData->fileGID,
			pData->dirUID, pData->dirGID,
			pData->bForceChown ? "yes" : "no",
			pData->fDirCreateMode, pData->fCreateMode,
			pData->bFailOnChown ? "yes" : "no"
			);
=======
		dbgprintf("[dynamic]\n");
>>>>>>> b6ce75cb
	} else { /* regular file */
		dbgprintf("%s%s\n", pData->f_fname,
			  (pData->pStrm == NULL) ? " (unused)" : "");
	}

	dbgprintf("\ttemplate='%s'\n", pData->f_fname);
	dbgprintf("\tuse async writer=%d\n", pData->bUseAsyncWriter);
	dbgprintf("\tflush on TX end=%d\n", pData->bFlushOnTXEnd);
	dbgprintf("\tflush interval=%d\n", pData->iFlushInterval);
	dbgprintf("\tfile cache size=%d\n", pData->iDynaFileCacheSize);
	dbgprintf("\tcreate directories: %s\n", pData->bCreateDirs ? "yes" : "no");
	dbgprintf("\tfile owner %d, group %d\n", pData->fileUID, pData->fileGID);
	dbgprintf("\tdirectory owner %d, group %d\n", pData->dirUID, pData->dirGID);
	dbgprintf("\tdir create mode 0%3.3o, file create mode 0%3.3o\n",
		  pData->fDirCreateMode, pData->fCreateMode);
	dbgprintf("\tfail if owner/group can not be set: %s\n", pData->bFailOnChown ? "yes" : "no");
ENDdbgPrintInstInfo


/* set the dynaFile cache size. Does some limit checking.
 * rgerhards, 2007-07-31
 */
rsRetVal setDynaFileCacheSize(void __attribute__((unused)) *pVal, int iNewVal)
{
	DEFiRet;
	uchar errMsg[128];	/* for dynamic error messages */

	if(iNewVal < 1) {
		snprintf((char*) errMsg, sizeof(errMsg)/sizeof(uchar),
		         "DynaFileCacheSize must be greater 0 (%d given), changed to 1.", iNewVal);
		errno = 0;
		errmsg.LogError(0, RS_RET_VAL_OUT_OF_RANGE, "%s", errMsg);
		iRet = RS_RET_VAL_OUT_OF_RANGE;
		iNewVal = 1;
	} else if(iNewVal > 1000) {
		snprintf((char*) errMsg, sizeof(errMsg)/sizeof(uchar),
		         "DynaFileCacheSize maximum is 1,000 (%d given), changed to 1,000.", iNewVal);
		errno = 0;
		errmsg.LogError(0, RS_RET_VAL_OUT_OF_RANGE, "%s", errMsg);
		iRet = RS_RET_VAL_OUT_OF_RANGE;
		iNewVal = 1000;
	}

	iDynaFileCacheSize = iNewVal;
	DBGPRINTF("DynaFileCacheSize changed to %d.\n", iNewVal);

	RETiRet;
}


/* Helper to cfline(). Parses a output channel name up until the first
 * comma and then looks for the template specifier. Tries
 * to find that template. Maps the output channel to the 
 * proper filed structure settings. Everything is stored in the
 * filed struct. Over time, the dependency on filed might be
 * removed.
 * rgerhards 2005-06-21
 */
static rsRetVal cflineParseOutchannel(instanceData *pData, uchar* p, omodStringRequest_t *pOMSR, int iEntry, int iTplOpts)
{
	DEFiRet;
	size_t i;
	struct outchannel *pOch;
	char szBuf[128];	/* should be more than sufficient */

	++p; /* skip '$' */
	i = 0;
	/* get outchannel name */
	while(*p && *p != ';' && *p != ' ' &&
	      i < sizeof(szBuf) / sizeof(char)) {
	      szBuf[i++] = *p++;
	}
	szBuf[i] = '\0';

	/* got the name, now look up the channel... */
	pOch = ochFind(szBuf, i);

	if(pOch == NULL) {
		char errMsg[128];
		errno = 0;
		snprintf(errMsg, sizeof(errMsg)/sizeof(char),
			 "outchannel '%s' not found - ignoring action line",
			 szBuf);
		errmsg.LogError(0, RS_RET_NOT_FOUND, "%s", errMsg);
		ABORT_FINALIZE(RS_RET_NOT_FOUND);
	}

	/* check if there is a file name in the outchannel... */
	if(pOch->pszFileTemplate == NULL) {
		char errMsg[128];
		errno = 0;
		snprintf(errMsg, sizeof(errMsg)/sizeof(char),
			 "outchannel '%s' has no file name template - ignoring action line",
			 szBuf);
		errmsg.LogError(0, RS_RET_ERR, "%s", errMsg);
		ABORT_FINALIZE(RS_RET_ERR);
	}

	/* OK, we finally got a correct template. So let's use it... */
	ustrncpy(pData->f_fname, pOch->pszFileTemplate, MAXFNAME);
	pData->iSizeLimit = pOch->uSizeLimit;
	/* WARNING: It is dangerous "just" to pass the pointer. As we
	 * never rebuild the output channel description, this is acceptable here.
	 */
	pData->pszSizeLimitCmd = pOch->cmdOnSizeLimit;

	iRet = cflineParseTemplateName(&p, pOMSR, iEntry, iTplOpts,
				       (pszFileDfltTplName == NULL) ? (uchar*)"RSYSLOG_FileFormat" : pszFileDfltTplName);

finalize_it:
	RETiRet;
}


/* This function deletes an entry from the dynamic file name
 * cache. A pointer to the cache must be passed in as well
 * as the index of the to-be-deleted entry. This index may
 * point to an unallocated entry, in whcih case the
 * function immediately returns. Parameter bFreeEntry is 1
 * if the entry should be d_free()ed and 0 if not.
 */
static rsRetVal
dynaFileDelCacheEntry(dynaFileCacheEntry **pCache, int iEntry, int bFreeEntry)
{
	DEFiRet;
	ASSERT(pCache != NULL);

	if(pCache[iEntry] == NULL)
		FINALIZE;

	DBGPRINTF("Removed entry %d for file '%s' from dynaCache.\n", iEntry,
		pCache[iEntry]->pName == NULL ? UCHAR_CONSTANT("[OPEN FAILED]") : pCache[iEntry]->pName);

	if(pCache[iEntry]->pName != NULL) {
		d_free(pCache[iEntry]->pName);
		pCache[iEntry]->pName = NULL;
	}

	if(pCache[iEntry]->pStrm != NULL) {
		strm.Destruct(&pCache[iEntry]->pStrm);
		if(pCache[iEntry]->pStrm != NULL) /* safety check -- TODO: remove if no longer necessary */
			abort();
	}

	if(bFreeEntry) {
		d_free(pCache[iEntry]);
		pCache[iEntry] = NULL;
	}

finalize_it:
	RETiRet;
}


/* This function frees all dynamic file name cache entries and closes the
 * relevant files. Part of Shutdown and HUP processing.
 * rgerhards, 2008-10-23
 */
static inline void
dynaFileFreeCacheEntries(instanceData *pData)
{
	register int i;
	ASSERT(pData != NULL);

	BEGINfunc;
	for(i = 0 ; i < pData->iCurrCacheSize ; ++i) {
		dynaFileDelCacheEntry(pData->dynCache, i, 1);
	}
	pData->iCurrElt = -1; /* invalidate current element */
	ENDfunc;
}


/* This function frees the dynamic file name cache.
 */
static void dynaFileFreeCache(instanceData *pData)
{
	ASSERT(pData != NULL);

	BEGINfunc;
	dynaFileFreeCacheEntries(pData);
	if(pData->dynCache != NULL)
		d_free(pData->dynCache);
	ENDfunc;
}


/* This is now shared code for all types of files. It simply prepares
 * file access, which, among others, means the the file wil be opened
 * and any directories in between will be created (based on config, of
 * course). -- rgerhards, 2008-10-22
 * changed to iRet interface - 2009-03-19
 */
static rsRetVal
prepareFile(instanceData *pData, uchar *newFileName)
{
	int fd;
	DEFiRet;

	if(access((char*)newFileName, F_OK) == 0) {
		if(pData->bForceChown) {
			/* Try to fix wrong ownership set by someone else. Note that this code
			 * will no longer work once we have made the $PrivDrop code fully secure.
			 * This change is based on an idea of Michael Terry, provided as part of
			 * the effort to make rsyslogd the Ubuntu default syslogd.
			 * rgerhards, 2009-09-11
			 */
			if(chown((char*)newFileName, pData->fileUID, pData->fileGID) != 0) {
				if(pData->bFailOnChown) {
					int eSave = errno;
					errno = eSave;
				}
			}
		}
	} else {
		/* file does not exist, create it (and eventually parent directories */
		fd = -1;
		if(pData->bCreateDirs) {
			/* We first need to create parent dirs if they are missing.
			 * We do not report any errors here ourselfs but let the code
			 * fall through to error handler below.
			 */
			if(makeFileParentDirs(newFileName, ustrlen(newFileName),
			     pData->fDirCreateMode, pData->dirUID,
			     pData->dirGID, pData->bFailOnChown) != 0) {
			     	ABORT_FINALIZE(RS_RET_ERR); /* we give up */
			}
		}
		/* no matter if we needed to create directories or not, we now try to create
		 * the file. -- rgerhards, 2008-12-18 (based on patch from William Tisater)
		 */
		fd = open((char*) newFileName, O_WRONLY|O_APPEND|O_CREAT|O_NOCTTY|O_CLOEXEC,
				pData->fCreateMode);
		if(fd != -1) {
			/* check and set uid/gid */
			if(pData->bForceChown || pData->fileUID != (uid_t)-1 || pData->fileGID != (gid_t) -1) {
				/* we need to set owner/group */
				if(fchown(fd, pData->fileUID, pData->fileGID) != 0) {
					if(pData->bFailOnChown) {
						int eSave = errno;
						close(fd);
						fd = -1;
						errno = eSave;
					}
					/* we will silently ignore the chown() failure
					 * if configured to do so.
					 */
				}
			}
			close(fd); /* close again, as we need a stream further on */
		}
	}

	/* the copies below are clumpsy, but there is no way around given the
	 * anomalies in dirname() and basename() [they MODIFY the provided buffer...]
	 */
	uchar szNameBuf[MAXFNAME];
	uchar szDirName[MAXFNAME];
	uchar szBaseName[MAXFNAME];
	ustrncpy(szNameBuf, newFileName, MAXFNAME);
	ustrncpy(szDirName, (uchar*)dirname((char*)szNameBuf), MAXFNAME);
	ustrncpy(szNameBuf, newFileName, MAXFNAME);
	ustrncpy(szBaseName, (uchar*)basename((char*)szNameBuf), MAXFNAME);

	CHKiRet(strm.Construct(&pData->pStrm));
	CHKiRet(strm.SetFName(pData->pStrm, szBaseName, ustrlen(szBaseName)));
	CHKiRet(strm.SetDir(pData->pStrm, szDirName, ustrlen(szDirName)));
	CHKiRet(strm.SetiZipLevel(pData->pStrm, pData->iZipLevel));
	CHKiRet(strm.SetsIOBufSize(pData->pStrm, (size_t) pData->iIOBufSize));
	CHKiRet(strm.SettOperationsMode(pData->pStrm, STREAMMODE_WRITE_APPEND));
	CHKiRet(strm.SettOpenMode(pData->pStrm, fCreateMode));
	CHKiRet(strm.SetbSync(pData->pStrm, pData->bSyncFile));
	CHKiRet(strm.SetsType(pData->pStrm, pData->strmType));
	CHKiRet(strm.SetiSizeLimit(pData->pStrm, pData->iSizeLimit));
	/* set the flush interval only if we actually use it - otherwise it will activate
	 * async processing, which is a real performance waste if we do not do buffered
	 * writes! -- rgerhards, 2009-07-06
	 */
	if(pData->bUseAsyncWriter)
		CHKiRet(strm.SetiFlushInterval(pData->pStrm, pData->iFlushInterval));
	if(pData->pszSizeLimitCmd != NULL)
		CHKiRet(strm.SetpszSizeLimitCmd(pData->pStrm, ustrdup(pData->pszSizeLimitCmd)));
	CHKiRet(strm.ConstructFinalize(pData->pStrm));
	
finalize_it:
	RETiRet;
}


/* This function handles dynamic file names. It checks if the
 * requested file name is already open and, if not, does everything
 * needed to switch to the it.
 * Function returns 0 if all went well and non-zero otherwise.
 * On successful return pData->fd must point to the correct file to
 * be written.
 * This is a helper to writeFile(). rgerhards, 2007-07-03
 */
static inline rsRetVal
prepareDynFile(instanceData *pData, uchar *newFileName, unsigned iMsgOpts)
{
	uint64 ctOldest; /* "timestamp" of oldest element */
	int iOldest;
	int i;
	int iFirstFree;
	rsRetVal localRet;
	dynaFileCacheEntry **pCache;
	DEFiRet;

	ASSERT(pData != NULL);
	ASSERT(newFileName != NULL);

	pCache = pData->dynCache;

	/* first check, if we still have the current file
	 * I *hope* this will be a performance enhancement.
	 */
	if(   (pData->iCurrElt != -1)
	   && !ustrcmp(newFileName, pCache[pData->iCurrElt]->pName)) {
	   	/* great, we are all set */
		pCache[pData->iCurrElt]->clkTickAccessed = getClockFileAccess();
		// LRU needs only a strictly monotonically increasing counter, so such a one could do
		FINALIZE;
	}

	/* ok, no luck. Now let's search the table if we find a matching spot.
	 * While doing so, we also prepare for creation of a new one.
	 */
	pData->iCurrElt = -1;	/* invalid current element pointer */
	iFirstFree = -1; /* not yet found */
	iOldest = 0; /* we assume the first element to be the oldest - that will change as we loop */
	ctOldest = getClockFileAccess(); /* there must always be an older one */
	for(i = 0 ; i < pData->iCurrCacheSize ; ++i) {
		if(pCache[i] == NULL || pCache[i]->pName == NULL) {
			if(iFirstFree == -1)
				iFirstFree = i;
		} else { /* got an element, let's see if it matches */
			if(!ustrcmp(newFileName, pCache[i]->pName)) {  // RG:  name == NULL?
				/* we found our element! */
				pData->pStrm = pCache[i]->pStrm;
				pData->iCurrElt = i;
				pCache[i]->clkTickAccessed = getClockFileAccess(); /* update "timestamp" for LRU */
				FINALIZE;
			}
			/* did not find it - so lets keep track of the counters for LRU */
			if(pCache[i]->clkTickAccessed < ctOldest) {
				ctOldest = pCache[i]->clkTickAccessed;
				iOldest = i;
				}
		}
	}

	/* we have not found an entry */

	/* invalidate iCurrElt as we may error-exit out of this function when the currrent
	 * iCurrElt has been freed or otherwise become unusable. This is a precaution, and
	 * performance-wise it may be better to do that in each of the exits. However, that
	 * is error-prone, so I prefer to do it here. -- rgerhards, 2010-03-02
	 */
	pData->iCurrElt = -1;
	/* similarly, we need to set the current pStrm to NULL, because otherwise, if prepareFile() fails,
	 * we may end up using an old stream. This bug depends on how exactly prepareFile fails,
	 * but it* could be triggered in the common case of a failed open() system call.
	 * rgerhards, 2010-03-22
	 */
	pData->pStrm = NULL;

	if(iFirstFree == -1 && (pData->iCurrCacheSize < pData->iDynaFileCacheSize)) {
		/* there is space left, so set it to that index */
		iFirstFree = pData->iCurrCacheSize++;
	}

// RG: this is the begin of a potential problem area
	/* Note that the following code sequence does not work with the cache entry itself,
	 * but rather with pData->pStrm, the (sole) stream pointer in the non-dynafile case.
	 * The cache array is only updated after the open was successful. -- rgerhards, 2010-03-21
	 */
	if(iFirstFree == -1) {
		dynaFileDelCacheEntry(pCache, iOldest, 0);
		iFirstFree = iOldest; /* this one *is* now free ;) */
	} else {
		/* we need to allocate memory for the cache structure */
		/* TODO: performance note: we could alloc all entries on startup, thus saving malloc
		 *       overhead -- this may be something to consider in v5...
		 */
		CHKmalloc(pCache[iFirstFree] = (dynaFileCacheEntry*) calloc(1, sizeof(dynaFileCacheEntry)));
	}

	/* Ok, we finally can open the file */
	localRet = prepareFile(pData, newFileName); /* ignore exact error, we check fd below */

	/* file is either open now or an error state set */ // RG: better check localRet?
	if(pData->pStrm == NULL) {
		/* do not report anything if the message is an internally-generated
		 * message. Otherwise, we could run into a never-ending loop. The bad
		 * news is that we also lose errors on startup messages, but so it is.
		 */
		if(iMsgOpts & INTERNAL_MSG) {
			DBGPRINTF("Could not open dynaFile, discarding message\n");
		} else {
			errmsg.LogError(0, NO_ERRCODE, "Could not open dynamic file '%s' - discarding message", newFileName);
		}
		ABORT_FINALIZE(localRet);
	}

	if((pCache[iFirstFree]->pName = ustrdup(newFileName)) == NULL) {
		strm.Destruct(&pData->pStrm); /* need to free failed entry! */
		ABORT_FINALIZE(RS_RET_OUT_OF_MEMORY);
	}
	pCache[iFirstFree]->pStrm = pData->pStrm;
<<<<<<< HEAD
	pCache[iFirstFree]->clkTickAccessed = getClockFileAccess();
=======
	pCache[iFirstFree]->lastUsed = time(NULL);
>>>>>>> b6ce75cb
	pData->iCurrElt = iFirstFree;
	DBGPRINTF("Added new entry %d for file cache, file '%s'.\n", iFirstFree, newFileName);

finalize_it:
	RETiRet;
}


/* do the actual write process. This function is to be called once we are ready for writing.
 * It will do buffered writes and persist data only when the buffer is full. Note that we must
 * be careful to detect when the file handle changed.
 * rgerhards, 2009-06-03
 */
static  rsRetVal
doWrite(instanceData *pData, uchar *pszBuf, int lenBuf)
{
	DEFiRet;
	ASSERT(pData != NULL);
	ASSERT(pszBuf != NULL);

dbgprintf("doWrite, pData->pStrm %p, lenBuf %d\n", pData->pStrm, lenBuf);
	if(pData->pStrm != NULL){
		CHKiRet(strm.Write(pData->pStrm, pszBuf, lenBuf));
		FINALIZE;
	}

finalize_it:
	RETiRet;
}


/* rgerhards 2004-11-11: write to a file output. This
 * will be called for all outputs using file semantics,
 * for example also for pipes.
 */
static rsRetVal
writeFile(uchar **ppString, unsigned iMsgOpts, instanceData *pData)
{
	DEFiRet;

	ASSERT(pData != NULL);

	/* first check if we have a dynamic file name and, if so,
	 * check if it still is ok or a new file needs to be created
	 */
	if(pData->bDynamicName) {
		CHKiRet(prepareDynFile(pData, ppString[1], iMsgOpts));
	} else { /* "regular", non-dynafile */
		if(pData->pStrm == NULL) {
			CHKiRet(prepareFile(pData, pData->f_fname));
		}
	}

	CHKiRet(doWrite(pData, ppString[0], strlen(CHAR_CONVERT(ppString[0]))));

finalize_it:
	if(iRet != RS_RET_OK) {
		/* in v5, we shall return different states for message-caused failure (but only there!) */
		if(pData->strmType == STREAMTYPE_NAMED_PIPE)
			iRet = RS_RET_DISABLE_ACTION; /* this is the traditional semantic -- rgerhards, 2010-01-15 */
		else
			iRet = RS_RET_SUSPENDED;
	}
	RETiRet;
}


BEGINcreateInstance
CODESTARTcreateInstance
	pData->pStrm = NULL;
ENDcreateInstance


BEGINfreeInstance
CODESTARTfreeInstance
	if(pData->bDynamicName) {
		dynaFileFreeCache(pData);
	} else if(pData->pStrm != NULL)
		strm.Destruct(&pData->pStrm);
ENDfreeInstance


BEGINtryResume
CODESTARTtryResume
ENDtryResume

BEGINbeginTransaction
CODESTARTbeginTransaction
	/* we have nothing to do to begin a transaction */
ENDbeginTransaction


BEGINendTransaction
CODESTARTendTransaction
	if(pData->bFlushOnTXEnd) {
		CHKiRet(strm.Flush(pData->pStrm));
	}
finalize_it:
ENDendTransaction


BEGINdoAction
CODESTARTdoAction
	DBGPRINTF("file to log to: %s\n", pData->f_fname);
	CHKiRet(writeFile(ppString, iMsgOpts, pData));
	if(!bCoreSupportsBatching && pData->bFlushOnTXEnd) {
		CHKiRet(strm.Flush(pData->pStrm));
	}
finalize_it:
	if(iRet == RS_RET_OK)
		iRet = RS_RET_DEFER_COMMIT;
ENDdoAction


BEGINparseSelectorAct
CODESTARTparseSelectorAct
	if(!(*p == '$' || *p == '?' || *p == '/' || *p == '.' || *p == '-'))
		ABORT_FINALIZE(RS_RET_CONFLINE_UNPROCESSED);

	CHKiRet(createInstance(&pData));

	if(*p == '-') {
		pData->bSyncFile = 0;
		p++;
	} else {
		pData->bSyncFile = bEnableSync;
	}
	pData->iSizeLimit = 0; /* default value, use outchannels to configure! */

	switch(*p) {
        case '$':
		CODE_STD_STRING_REQUESTparseSelectorAct(1)
		/* rgerhards 2005-06-21: this is a special setting for output-channel
		 * definitions. In the long term, this setting will probably replace
		 * anything else, but for the time being we must co-exist with the
		 * traditional mode lines.
		 * rgerhards, 2007-07-24: output-channels will go away. We keep them
		 * for compatibility reasons, but seems to have been a bad idea.
		 */
		CHKiRet(cflineParseOutchannel(pData, p, *ppOMSR, 0, OMSR_NO_RQD_TPL_OPTS));
		pData->bDynamicName = 0;
		break;

	case '?': /* This is much like a regular file handle, but we need to obtain
		   * a template name. rgerhards, 2007-07-03
		   */
		CODE_STD_STRING_REQUESTparseSelectorAct(2)
		++p; /* eat '?' */
		CHKiRet(cflineParseFileName(p, (uchar*) pData->f_fname, *ppOMSR, 0, OMSR_NO_RQD_TPL_OPTS,
				               (pszFileDfltTplName == NULL) ? (uchar*)"RSYSLOG_FileFormat" : pszFileDfltTplName));
		/* "filename" is actually a template name, we need this as string 1. So let's add it
		 * to the pOMSR. -- rgerhards, 2007-07-27
		 */
		CHKiRet(OMSRsetEntry(*ppOMSR, 1, ustrdup(pData->f_fname), OMSR_NO_RQD_TPL_OPTS));

		pData->bDynamicName = 1;
		pData->iCurrElt = -1;		  /* no current element */
		/* we now allocate the cache table */
		CHKmalloc(pData->dynCache = (dynaFileCacheEntry**)
				calloc(iDynaFileCacheSize, sizeof(dynaFileCacheEntry*)));
		break;

        /* case '|': while pipe support has been removed, I leave the code in in case we 
	 *           need high-performance pipes at a later stage (unlikely). -- rgerhards, 2010-02-28
	 */
	case '/':
	case '.':
		CODE_STD_STRING_REQUESTparseSelectorAct(1)
		/* we now have *almost* the same semantics for files and pipes, but we still need
		 * to know we deal with a pipe, because we must do non-blocking opens in that case
		 * (to keep consistent with traditional semantics and prevent rsyslog from hanging).
		 */
		if(*p == '|') {
			++p;
			pData->strmType = STREAMTYPE_NAMED_PIPE;
		} else {
			pData->strmType = STREAMTYPE_FILE_SINGLE;
		}

		CHKiRet(cflineParseFileName(p, (uchar*) pData->f_fname, *ppOMSR, 0, OMSR_NO_RQD_TPL_OPTS,
				               (pszFileDfltTplName == NULL) ? (uchar*)"RSYSLOG_FileFormat" : pszFileDfltTplName));
		pData->bDynamicName = 0;
		break;
	default:
		ABORT_FINALIZE(RS_RET_CONFLINE_UNPROCESSED);
	}

	/* freeze current paremeters for this action */
	pData->iDynaFileCacheSize = iDynaFileCacheSize;
	pData->fCreateMode = fCreateMode;
	pData->fDirCreateMode = fDirCreateMode;
	pData->bCreateDirs = bCreateDirs;
	pData->bFailOnChown = bFailOnChown;
	pData->bForceChown = bForceChown;
	pData->fileUID = fileUID;
	pData->fileGID = fileGID;
	pData->dirUID = dirUID;
	pData->dirGID = dirGID;
	pData->iZipLevel = iZipLevel;
	pData->bFlushOnTXEnd = bFlushOnTXEnd;
	pData->iIOBufSize = (int) iIOBufSize;
	pData->iFlushInterval = iFlushInterval;
	pData->bUseAsyncWriter = bUseAsyncWriter;

	if(pData->bDynamicName == 0) {
		/* try open and emit error message if not possible. At this stage, we ignore the
		 * return value of prepareFile, this is taken care of in later steps.
		 */
		prepareFile(pData, pData->f_fname);
		        
	  	if(pData->pStrm == NULL) {
			DBGPRINTF("Error opening log file: %s\n", pData->f_fname);
			errmsg.LogError(0, RS_RET_NO_FILE_ACCESS, "Could no open output file '%s'", pData->f_fname);
		}
	}
CODE_STD_FINALIZERparseSelectorAct
ENDparseSelectorAct


/* Reset config variables for this module to default values.
 * rgerhards, 2007-07-17
 */
static rsRetVal resetConfigVariables(uchar __attribute__((unused)) *pp, void __attribute__((unused)) *pVal)
{
	fileUID = -1;
	fileGID = -1;
	dirUID = -1;
	dirGID = -1;
	bFailOnChown = 1;
	bForceChown = DFLT_bForceChown;
	iDynaFileCacheSize = 10;
	fCreateMode = 0644;
	fDirCreateMode = 0700;
	bCreateDirs = 1;
	bEnableSync = 0;
	iZipLevel = 0;
	bFlushOnTXEnd = 0;
	iIOBufSize = IOBUF_DFLT_SIZE;
	iFlushInterval = FLUSH_INTRVL_DFLT;
	bUseAsyncWriter = USE_ASYNCWRITER_DFLT;
	if(pszFileDfltTplName != NULL) {
		free(pszFileDfltTplName);
		pszFileDfltTplName = NULL;
	}

	return RS_RET_OK;
}


BEGINdoHUP
CODESTARTdoHUP
	if(pData->bDynamicName) {
		dynaFileFreeCacheEntries(pData);
	} else {
		if(pData->pStrm != NULL) {
			strm.Destruct(&pData->pStrm);
			pData->pStrm = NULL;
		}
	}
ENDdoHUP


BEGINmodExit
CODESTARTmodExit
	objRelease(errmsg, CORE_COMPONENT);
	objRelease(strm, CORE_COMPONENT);
	free(pszFileDfltTplName);
ENDmodExit


BEGINqueryEtryPt
CODESTARTqueryEtryPt
CODEqueryEtryPt_STD_OMOD_QUERIES
CODEqueryEtryPt_TXIF_OMOD_QUERIES /* we support the transactional interface! */
CODEqueryEtryPt_doHUP
ENDqueryEtryPt


BEGINmodInit(File)
CODESTARTmodInit
	*ipIFVersProvided = CURR_MOD_IF_VERSION; /* we only support the current interface specification */
CODEmodInit_QueryRegCFSLineHdlr
	CHKiRet(objUse(errmsg, CORE_COMPONENT));
	CHKiRet(objUse(strm, CORE_COMPONENT));
	INITChkCoreFeature(bCoreSupportsBatching, CORE_FEATURE_BATCHING);
	DBGPRINTF("omfile: %susing transactional output interface.\n", bCoreSupportsBatching ? "" : "not ");
	CHKiRet(omsdRegCFSLineHdlr((uchar *)"dynafilecachesize", 0, eCmdHdlrInt, (void*) setDynaFileCacheSize, NULL, STD_LOADABLE_MODULE_ID));
	CHKiRet(omsdRegCFSLineHdlr((uchar *)"omfileziplevel", 0, eCmdHdlrInt, NULL, &iZipLevel, STD_LOADABLE_MODULE_ID));
	CHKiRet(omsdRegCFSLineHdlr((uchar *)"omfileflushinterval", 0, eCmdHdlrInt, NULL, &iFlushInterval, STD_LOADABLE_MODULE_ID));
	CHKiRet(omsdRegCFSLineHdlr((uchar *)"omfileasyncwriting", 0, eCmdHdlrBinary, NULL, &bUseAsyncWriter, STD_LOADABLE_MODULE_ID));
	CHKiRet(omsdRegCFSLineHdlr((uchar *)"omfileflushontxend", 0, eCmdHdlrBinary, NULL, &bFlushOnTXEnd, STD_LOADABLE_MODULE_ID));
	CHKiRet(omsdRegCFSLineHdlr((uchar *)"omfileiobuffersize", 0, eCmdHdlrSize, NULL, &iIOBufSize, STD_LOADABLE_MODULE_ID));
	CHKiRet(omsdRegCFSLineHdlr((uchar *)"dirowner", 0, eCmdHdlrUID, NULL, &dirUID, STD_LOADABLE_MODULE_ID));
	CHKiRet(omsdRegCFSLineHdlr((uchar *)"dirgroup", 0, eCmdHdlrGID, NULL, &dirGID, STD_LOADABLE_MODULE_ID));
	CHKiRet(omsdRegCFSLineHdlr((uchar *)"fileowner", 0, eCmdHdlrUID, NULL, &fileUID, STD_LOADABLE_MODULE_ID));
	CHKiRet(omsdRegCFSLineHdlr((uchar *)"filegroup", 0, eCmdHdlrGID, NULL, &fileGID, STD_LOADABLE_MODULE_ID));
	CHKiRet(omsdRegCFSLineHdlr((uchar *)"dircreatemode", 0, eCmdHdlrFileCreateMode, NULL, &fDirCreateMode, STD_LOADABLE_MODULE_ID));
	CHKiRet(omsdRegCFSLineHdlr((uchar *)"filecreatemode", 0, eCmdHdlrFileCreateMode, NULL, &fCreateMode, STD_LOADABLE_MODULE_ID));
	CHKiRet(omsdRegCFSLineHdlr((uchar *)"createdirs", 0, eCmdHdlrBinary, NULL, &bCreateDirs, STD_LOADABLE_MODULE_ID));
	CHKiRet(omsdRegCFSLineHdlr((uchar *)"failonchownfailure", 0, eCmdHdlrBinary, NULL, &bFailOnChown, STD_LOADABLE_MODULE_ID));
	CHKiRet(omsdRegCFSLineHdlr((uchar *)"omfileForceChown", 0, eCmdHdlrBinary, NULL, &bForceChown, STD_LOADABLE_MODULE_ID));
	CHKiRet(omsdRegCFSLineHdlr((uchar *)"actionfileenablesync", 0, eCmdHdlrBinary, NULL, &bEnableSync, STD_LOADABLE_MODULE_ID));
	CHKiRet(regCfSysLineHdlr((uchar *)"actionfiledefaulttemplate", 0, eCmdHdlrGetWord, NULL, &pszFileDfltTplName, NULL));
	CHKiRet(omsdRegCFSLineHdlr((uchar *)"resetconfigvariables", 1, eCmdHdlrCustomHandler, resetConfigVariables, NULL, STD_LOADABLE_MODULE_ID));
ENDmodInit
/* vi:set ai:
 */<|MERGE_RESOLUTION|>--- conflicted
+++ resolved
@@ -101,11 +101,7 @@
 struct s_dynaFileCacheEntry {
 	uchar *pName;		/* name currently open, if dynamic name */
 	strm_t	*pStrm;		/* our output stream */
-<<<<<<< HEAD
 	uint64	clkTickAccessed;/* for LRU - based on clockFileAccess */
-=======
-	time_t	lastUsed;	/* for LRU - last access */
->>>>>>> b6ce75cb
 };
 typedef struct s_dynaFileCacheEntry dynaFileCacheEntry;
 
@@ -179,27 +175,7 @@
 BEGINdbgPrintInstInfo
 CODESTARTdbgPrintInstInfo
 	if(pData->bDynamicName) {
-<<<<<<< HEAD
-		dbgprintf("[dynamic]\n\ttemplate='%s'"
-		       "\tfile cache size=%d\n"
-		       "\tcreate directories: %s\n"
-		       "\tfile owner %d, group %d\n"
-		       "\tdirectory owner %d, group %d\n"
-		       "\tforce chown() for all files: %s\n"
-		       "\tdir create mode 0%3.3o, file create mode 0%3.3o\n"
-		       "\tfail if owner/group can not be set: %s\n",
-		        pData->f_fname,
-			pData->iDynaFileCacheSize,
-			pData->bCreateDirs ? "yes" : "no",
-			pData->fileUID, pData->fileGID,
-			pData->dirUID, pData->dirGID,
-			pData->bForceChown ? "yes" : "no",
-			pData->fDirCreateMode, pData->fCreateMode,
-			pData->bFailOnChown ? "yes" : "no"
-			);
-=======
 		dbgprintf("[dynamic]\n");
->>>>>>> b6ce75cb
 	} else { /* regular file */
 		dbgprintf("%s%s\n", pData->f_fname,
 			  (pData->pStrm == NULL) ? " (unused)" : "");
@@ -609,11 +585,7 @@
 		ABORT_FINALIZE(RS_RET_OUT_OF_MEMORY);
 	}
 	pCache[iFirstFree]->pStrm = pData->pStrm;
-<<<<<<< HEAD
 	pCache[iFirstFree]->clkTickAccessed = getClockFileAccess();
-=======
-	pCache[iFirstFree]->lastUsed = time(NULL);
->>>>>>> b6ce75cb
 	pData->iCurrElt = iFirstFree;
 	DBGPRINTF("Added new entry %d for file cache, file '%s'.\n", iFirstFree, newFileName);
 
