/* tcpsrv.c
 *
 * Common code for plain TCP syslog based servers. This is currently being
 * utilized by imtcp and imgssapi.
 *
 * NOTE: this is *not* a generic TCP server, but one for syslog servers. For
 *       generic stream servers, please use ./runtime/strmsrv.c!
 *
 * There are actually two classes within the tcpserver code: one is
 * the tcpsrv itself, the other one is its sessions. This is a helper
 * class to tcpsrv.
 *
 * The common code here calls upon specific functionality by using
 * callbacks. The specialised input modules need to set the proper
 * callbacks before the code is run. The tcpsrv then calls back
 * into the specific input modules at the appropriate time.
 *
 * File begun on 2007-12-21 by RGerhards (extracted from syslogd.c)
 *
 * Copyright 2007-2010 Rainer Gerhards and Adiscon GmbH.
 *
 * This file is part of rsyslog.
 *
 * Rsyslog is free software: you can redistribute it and/or modify
 * it under the terms of the GNU General Public License as published by
 * the Free Software Foundation, either version 3 of the License, or
 * (at your option) any later version.
 *
 * Rsyslog is distributed in the hope that it will be useful,
 * but WITHOUT ANY WARRANTY; without even the implied warranty of
 * MERCHANTABILITY or FITNESS FOR A PARTICULAR PURPOSE.  See the
 * GNU General Public License for more details.
 *
 * You should have received a copy of the GNU General Public License
 * along with Rsyslog.  If not, see <http://www.gnu.org/licenses/>.
 *
 * A copy of the GPL can be found in the file "COPYING" in this distribution.
 */

#include "config.h"
#include <stdlib.h>
#include <assert.h>
#include <string.h>
#include <errno.h>
#include <unistd.h>
#include <stdarg.h>
#include <ctype.h>
#include <netinet/in.h>
#include <netdb.h>
#include <sys/types.h>
#include <sys/socket.h>
#if HAVE_FCNTL_H
#include <fcntl.h>
#endif
#include "rsyslog.h"
#include "dirty.h"
#include "cfsysline.h"
#include "module-template.h"
#include "net.h"
#include "srUtils.h"
#include "conf.h"
#include "tcpsrv.h"
#include "obj.h"
#include "glbl.h"
#include "netstrms.h"
#include "netstrm.h"
#include "nssel.h"
#include "nspoll.h"
#include "errmsg.h"
#include "ruleset.h"
#include "unicode-helper.h"

MODULE_TYPE_LIB
MODULE_TYPE_NOKEEP

/* defines */
#define TCPSESS_MAX_DEFAULT 200 /* default for nbr of tcp sessions if no number is given */
#define TCPLSTN_MAX_DEFAULT 20 /* default for nbr of listeners */

/* static data */
DEFobjStaticHelpers
DEFobjCurrIf(conf)
DEFobjCurrIf(glbl)
DEFobjCurrIf(ruleset)
DEFobjCurrIf(tcps_sess)
DEFobjCurrIf(errmsg)
DEFobjCurrIf(net)
DEFobjCurrIf(netstrms)
DEFobjCurrIf(netstrm)
DEFobjCurrIf(nssel)
DEFobjCurrIf(nspoll)
DEFobjCurrIf(prop)


/* add new listener port to listener port list
 * rgerhards, 2009-05-21
 */
static inline rsRetVal
addNewLstnPort(tcpsrv_t *pThis, uchar *pszPort)
{
	tcpLstnPortList_t *pEntry;
	DEFiRet;

	ISOBJ_TYPE_assert(pThis, tcpsrv);

	/* create entry */
	CHKmalloc(pEntry = MALLOC(sizeof(tcpLstnPortList_t)));
	pEntry->pszPort = pszPort;
	pEntry->pSrv = pThis;
	pEntry->pRuleset = pThis->pRuleset;

	/* we need to create a property */ 
	CHKiRet(prop.Construct(&pEntry->pInputName));
	CHKiRet(prop.SetString(pEntry->pInputName, pThis->pszInputName, ustrlen(pThis->pszInputName)));
	CHKiRet(prop.ConstructFinalize(pEntry->pInputName));

	/* and add to list */
	pEntry->pNext = pThis->pLstnPorts;
	pThis->pLstnPorts = pEntry;

finalize_it:
	RETiRet;
}


/* configure TCP listener settings.
 * Note: pszPort is handed over to us - the caller MUST NOT free it!
 * rgerhards, 2008-03-20
 */
static rsRetVal
configureTCPListen(tcpsrv_t *pThis, uchar *pszPort)
{
	int i;
	uchar *pPort = pszPort;
	DEFiRet;

	assert(pszPort != NULL);
	ISOBJ_TYPE_assert(pThis, tcpsrv);

	/* extract port */
	i = 0;
	while(isdigit((int) *pPort)) {
		i = i * 10 + *pPort++ - '0';
	}

	if(i >= 0 && i <= 65535) {
		CHKiRet(addNewLstnPort(pThis, pszPort));
	} else {
		errmsg.LogError(0, NO_ERRCODE, "Invalid TCP listen port %s - ignored.\n", pszPort);
	}

finalize_it:
	RETiRet;
}


/* Initialize the session table
 * returns 0 if OK, somewhat else otherwise
 */
static rsRetVal
TCPSessTblInit(tcpsrv_t *pThis)
{
	DEFiRet;

	ISOBJ_TYPE_assert(pThis, tcpsrv);
	assert(pThis->pSessions == NULL);

	DBGPRINTF("Allocating buffer for %d TCP sessions.\n", pThis->iSessMax);
	if((pThis->pSessions = (tcps_sess_t **) calloc(pThis->iSessMax, sizeof(tcps_sess_t *))) == NULL) {
		DBGPRINTF("Error: TCPSessInit() could not alloc memory for TCP session table.\n");
		ABORT_FINALIZE(RS_RET_OUT_OF_MEMORY);
	}

finalize_it:
	RETiRet;
}


/* find a free spot in the session table. If the table
 * is full, -1 is returned, else the index of the free
 * entry (0 or higher).
 */
static int
TCPSessTblFindFreeSpot(tcpsrv_t *pThis)
{
	register int i;

	ISOBJ_TYPE_assert(pThis, tcpsrv);

	for(i = 0 ; i < pThis->iSessMax ; ++i) {
		if(pThis->pSessions[i] == NULL)
			break;
	}

	return((i < pThis->iSessMax) ? i : -1);
}


/* Get the next session index. Free session tables entries are
 * skipped. This function is provided the index of the last
 * session entry, or -1 if no previous entry was obtained. It
 * returns the index of the next session or -1, if there is no
 * further entry in the table. Please note that the initial call
 * might as well return -1, if there is no session at all in the
 * session table.
 */
static int
TCPSessGetNxtSess(tcpsrv_t *pThis, int iCurr)
{
	register int i;

	BEGINfunc
	ISOBJ_TYPE_assert(pThis, tcpsrv);
	assert(pThis->pSessions != NULL);
	for(i = iCurr + 1 ; i < pThis->iSessMax ; ++i) {
		if(pThis->pSessions[i] != NULL)
			break;
	}

	ENDfunc
	return((i < pThis->iSessMax) ? i : -1);
}


/* De-Initialize TCP listner sockets.
 * This function deinitializes everything, including freeing the
 * session table. No TCP listen receive operations are permitted
 * unless the subsystem is reinitialized.
 * rgerhards, 2007-06-21
 */
static void deinit_tcp_listener(tcpsrv_t *pThis)
{
	int i;
	tcpLstnPortList_t *pEntry;
	tcpLstnPortList_t *pDel;

	ISOBJ_TYPE_assert(pThis, tcpsrv);

	if(pThis->pSessions != NULL) {
		/* close all TCP connections! */
		if(!pThis->bUsingEPoll) {
			i = TCPSessGetNxtSess(pThis, -1);
			while(i != -1) {
				tcps_sess.Destruct(&pThis->pSessions[i]);
				/* now get next... */
				i = TCPSessGetNxtSess(pThis, i);
			}
		}
		
		/* we are done with the session table - so get rid of it...  */
		free(pThis->pSessions);
		pThis->pSessions = NULL; /* just to make sure... */
	}

	/* free list of tcp listen ports */
	pEntry = pThis->pLstnPorts;
	while(pEntry != NULL) {
		free(pEntry->pszPort);
		prop.Destruct(&pEntry->pInputName);
		pDel = pEntry;
		pEntry = pEntry->pNext;
		free(pDel);
	}

	/* finally close our listen streams */
	for(i = 0 ; i < pThis->iLstnCurr ; ++i) {
		netstrm.Destruct(pThis->ppLstn + i);
	}
}


/* add a listen socket to our listen socket array. This is a callback
 * invoked from the netstrm class. -- rgerhards, 2008-04-23
 */
static rsRetVal
addTcpLstn(void *pUsr, netstrm_t *pLstn)
{
	tcpLstnPortList_t *pPortList = (tcpLstnPortList_t *) pUsr;
	tcpsrv_t *pThis = pPortList->pSrv;
	DEFiRet;

	ISOBJ_TYPE_assert(pThis, tcpsrv);
	ISOBJ_TYPE_assert(pLstn, netstrm);

	if(pThis->iLstnCurr >= pThis->iLstnMax)
		ABORT_FINALIZE(RS_RET_MAX_LSTN_REACHED);

	pThis->ppLstn[pThis->iLstnCurr] = pLstn;
	pThis->ppLstnPort[pThis->iLstnCurr] = pPortList;
	++pThis->iLstnCurr;

finalize_it:
	RETiRet;
}


/* Initialize TCP listener socket for a single port
 * rgerhards, 2009-05-21
 */
static inline rsRetVal
initTCPListener(tcpsrv_t *pThis, tcpLstnPortList_t *pPortEntry)
{
	DEFiRet;
	uchar *TCPLstnPort;

	ISOBJ_TYPE_assert(pThis, tcpsrv);
	assert(pPortEntry != NULL);

	if(!ustrcmp(pPortEntry->pszPort, UCHAR_CONSTANT("0")))
		TCPLstnPort = UCHAR_CONSTANT("514");
		/* use default - we can not do service db update, because there is
		 * no IANA-assignment for syslog/tcp. In the long term, we might
		 * re-use RFC 3195 port of 601, but that would probably break to
		 * many existing configurations.
		 * rgerhards, 2007-06-28
		 */
	else
		TCPLstnPort = pPortEntry->pszPort;

	/* TODO: add capability to specify local listen address! */
	CHKiRet(netstrm.LstnInit(pThis->pNS, (void*)pPortEntry, addTcpLstn, TCPLstnPort, NULL, pThis->iSessMax));

finalize_it:
	RETiRet;
}


/* Initialize TCP sockets (for listener) and listens on them */
static rsRetVal
create_tcp_socket(tcpsrv_t *pThis)
{
	DEFiRet;
	rsRetVal localRet;
	tcpLstnPortList_t *pEntry;

	ISOBJ_TYPE_assert(pThis, tcpsrv);

	/* init all configured ports */
	pEntry = pThis->pLstnPorts;
	while(pEntry != NULL) {
		localRet = initTCPListener(pThis, pEntry);
		if(localRet != RS_RET_OK) {
			errmsg.LogError(0, localRet, "Could not create tcp listener, ignoring port %s.", pEntry->pszPort);
		}
		pEntry = pEntry->pNext;
	}

	/* OK, we had success. Now it is also time to
	 * initialize our connections
	 */
	if(TCPSessTblInit(pThis) != 0) {
		/* OK, we are in some trouble - we could not initialize the
		 * session table, so we can not continue. We need to free all
		 * we have assigned so far, because we can not really use it...
		 */
		errmsg.LogError(0, RS_RET_ERR, "Could not initialize TCP session table, suspending TCP message reception.");
		ABORT_FINALIZE(RS_RET_ERR);
	}

finalize_it:
	RETiRet;
}


/* Accept new TCP connection; make entry in session table. If there
 * is no more space left in the connection table, the new TCP
 * connection is immediately dropped.
 * ppSess has a pointer to the newly created session, if it succeeds.
 * If it does not succeed, no session is created and ppSess is
 * undefined. If the user has provided an OnSessAccept Callback,
 * this one is executed immediately after creation of the 
 * session object, so that it can do its own initialization.
 * rgerhards, 2008-03-02
 */
static rsRetVal
SessAccept(tcpsrv_t *pThis, tcpLstnPortList_t *pLstnInfo, tcps_sess_t **ppSess, netstrm_t *pStrm)
{
	DEFiRet;
	tcps_sess_t *pSess = NULL;
	netstrm_t *pNewStrm = NULL;
	int iSess = -1;
	struct sockaddr_storage *addr;
	uchar *fromHostFQDN = NULL;
	uchar *fromHostIP = NULL;

	ISOBJ_TYPE_assert(pThis, tcpsrv);
	assert(pLstnInfo != NULL);

	CHKiRet(netstrm.AcceptConnReq(pStrm, &pNewStrm));

	/* Add to session list */
	iSess = TCPSessTblFindFreeSpot(pThis);
	if(iSess == -1) {
		errno = 0;
		errmsg.LogError(0, RS_RET_MAX_SESS_REACHED, "too many tcp sessions - dropping incoming request");
		ABORT_FINALIZE(RS_RET_MAX_SESS_REACHED);
	}

	if(pThis->bUseKeepAlive) {
		CHKiRet(netstrm.EnableKeepAlive(pNewStrm));
	}

	/* we found a free spot and can construct our session object */
	CHKiRet(tcps_sess.Construct(&pSess));
	CHKiRet(tcps_sess.SetTcpsrv(pSess, pThis));
	CHKiRet(tcps_sess.SetLstnInfo(pSess, pLstnInfo));
	if(pThis->OnMsgReceive != NULL)
		CHKiRet(tcps_sess.SetOnMsgReceive(pSess, pThis->OnMsgReceive));

	/* get the host name */
	CHKiRet(netstrm.GetRemoteHName(pNewStrm, &fromHostFQDN));
	CHKiRet(netstrm.GetRemoteIP(pNewStrm, &fromHostIP));
	CHKiRet(netstrm.GetRemAddr(pNewStrm, &addr));
	/* TODO: check if we need to strip the domain name here -- rgerhards, 2008-04-24 */

	/* Here we check if a host is permitted to send us messages. If it isn't, we do not further
	 * process the message but log a warning (if we are configured to do this).
	 * rgerhards, 2005-09-26
	 */
	if(!pThis->pIsPermittedHost((struct sockaddr*) addr, (char*) fromHostFQDN, pThis->pUsr, pSess->pUsr)) {
		DBGPRINTF("%s is not an allowed sender\n", fromHostFQDN);
		if(glbl.GetOption_DisallowWarning()) {
			errno = 0;
			errmsg.LogError(0, RS_RET_HOST_NOT_PERMITTED, "TCP message from disallowed sender %s discarded", fromHostFQDN);
		}
		ABORT_FINALIZE(RS_RET_HOST_NOT_PERMITTED);
	}

	/* OK, we have an allowed sender, so let's continue, what
	 * means we can finally fill in the session object.
	 */
	CHKiRet(tcps_sess.SetHost(pSess, fromHostFQDN));
	fromHostFQDN = NULL; /* we handed this string over */
	CHKiRet(tcps_sess.SetHostIP(pSess, fromHostIP));
	fromHostIP = NULL; /* we handed this string over */
	CHKiRet(tcps_sess.SetStrm(pSess, pNewStrm));
	pNewStrm = NULL; /* prevent it from being freed in error handler, now done in tcps_sess! */
	CHKiRet(tcps_sess.SetMsgIdx(pSess, 0));
	CHKiRet(tcps_sess.ConstructFinalize(pSess));

	/* check if we need to call our callback */
	if(pThis->pOnSessAccept != NULL) {
		CHKiRet(pThis->pOnSessAccept(pThis, pSess));
	}

	*ppSess = pSess;
	if(!pThis->bUsingEPoll)
		pThis->pSessions[iSess] = pSess;
	pSess = NULL; /* this is now also handed over */

finalize_it:
	if(iRet != RS_RET_OK) {
		if(pSess != NULL)
			tcps_sess.Destruct(&pSess);
		if(pNewStrm != NULL)
			netstrm.Destruct(&pNewStrm);
		free(fromHostFQDN);
		free(fromHostIP);
	}

	RETiRet;
}


static void
RunCancelCleanup(void *arg)
{
	nssel_t **ppSel = (nssel_t**) arg;

	if(*ppSel != NULL)
		nssel.Destruct(ppSel);
}


/* helper to close a session. Takes status of poll vs. select into consideration.
 * rgerhards, 2009-11-25
 */
static inline rsRetVal
closeSess(tcpsrv_t *pThis, tcps_sess_t **ppSess, nspoll_t *pPoll) {
	DEFiRet;
	if(pPoll != NULL) {
		CHKiRet(nspoll.Ctl(pPoll, (*ppSess)->pStrm, 0, *ppSess, NSDPOLL_IN, NSDPOLL_DEL));
	}
	pThis->pOnRegularClose(*ppSess);
	tcps_sess.Destruct(ppSess);
finalize_it:
	RETiRet;
}


/* process a receive request on one of the streams
 * If pPoll is non-NULL, we have a netstream in epoll mode, which means we need
 * to remove any descriptor we close from the epoll set.
 * rgerhards, 2009-07-020
 */
static rsRetVal
doReceive(tcpsrv_t *pThis, tcps_sess_t **ppSess, nspoll_t *pPoll)
{
	char buf[128*1024]; /* reception buffer - may hold a partial or multiple messages */
	ssize_t iRcvd;
	rsRetVal localRet;
	DEFiRet;

	ISOBJ_TYPE_assert(pThis, tcpsrv);
	DBGPRINTF("netstream %p with new data\n", (*ppSess)->pStrm);
	/* Receive message */
	iRet = pThis->pRcvData(*ppSess, buf, sizeof(buf), &iRcvd);
	switch(iRet) {
	case RS_RET_CLOSED:
		if(pThis->bEmitMsgOnClose) {
			uchar *pszPeer;
			int lenPeer;
			errno = 0;
			prop.GetString((*ppSess)->fromHostIP, &pszPeer, &lenPeer);
			errmsg.LogError(0, RS_RET_PEER_CLOSED_CONN, "Netstream session %p closed by remote peer %s.\n",
					(*ppSess)->pStrm, pszPeer);
		}
		CHKiRet(closeSess(pThis, ppSess, pPoll));
		break;
	case RS_RET_RETRY:
		/* we simply ignore retry - this is not an error, but we also have not received anything */
		break;
	case RS_RET_OK:
		/* valid data received, process it! */
		localRet = tcps_sess.DataRcvd(*ppSess, buf, iRcvd);
		if(localRet != RS_RET_OK && localRet != RS_RET_QUEUE_FULL) {
			/* in this case, something went awfully wrong.
			 * We are instructed to terminate the session.
			 */
			errmsg.LogError(0, localRet, "Tearing down TCP Session - see "
					    "previous messages for reason(s)\n");
			CHKiRet(closeSess(pThis, ppSess, pPoll));
		}
		break;
	default:
		errno = 0;
		errmsg.LogError(0, iRet, "netstream session %p will be closed due to error\n",
				(*ppSess)->pStrm);
		CHKiRet(closeSess(pThis, ppSess, pPoll));
		break;
	}

finalize_it:
	RETiRet;
}


/* This function is called to gather input.
 * This variant here is only used if we need to work with a netstream driver
 * that does not support epoll().
 */
#pragma GCC diagnostic ignored "-Wempty-body"
static inline rsRetVal
RunSelect(tcpsrv_t *pThis)
{
	DEFiRet;
	int nfds;
	int i;
	int iTCPSess;
	int bIsReady;
	tcps_sess_t *pNewSess;
	nssel_t *pSel = NULL;
<<<<<<< HEAD
=======
	ssize_t iRcvd;
>>>>>>> 6afbb39e

	ISOBJ_TYPE_assert(pThis, tcpsrv);

	/* this is an endless loop - it is terminated by the framework canelling
	 * this thread. Thus, we also need to instantiate a cancel cleanup handler
	 * to prevent us from leaking anything. -- rgerhards, 20080-04-24
	 */
	pthread_cleanup_push(RunCancelCleanup, (void*) &pSel);
	while(1) {
		CHKiRet(nssel.Construct(&pSel));
		// TODO: set driver
		CHKiRet(nssel.ConstructFinalize(pSel));

		/* Add the TCP listen sockets to the list of read descriptors. */
		for(i = 0 ; i < pThis->iLstnCurr ; ++i) {
			CHKiRet(nssel.Add(pSel, pThis->ppLstn[i], NSDSEL_RD));
		}

		/* do the sessions */
		iTCPSess = TCPSessGetNxtSess(pThis, -1);
		while(iTCPSess != -1) {
			/* TODO: access to pNsd is NOT really CLEAN, use method... */
			CHKiRet(nssel.Add(pSel, pThis->pSessions[iTCPSess]->pStrm, NSDSEL_RD));
			/* now get next... */
			iTCPSess = TCPSessGetNxtSess(pThis, iTCPSess);
		}

		/* wait for io to become ready */
		CHKiRet(nssel.Wait(pSel, &nfds));
		if(glbl.GetGlobalInputTermState() == 1)
			break; /* terminate input! */

		for(i = 0 ; i < pThis->iLstnCurr ; ++i) {
			if(glbl.GetGlobalInputTermState() == 1)
				ABORT_FINALIZE(RS_RET_FORCE_TERM);
			CHKiRet(nssel.IsReady(pSel, pThis->ppLstn[i], NSDSEL_RD, &bIsReady, &nfds));
			if(bIsReady) {
				DBGPRINTF("New connect on NSD %p.\n", pThis->ppLstn[i]);
				SessAccept(pThis, pThis->ppLstnPort[i], &pNewSess, pThis->ppLstn[i]);
				--nfds; /* indicate we have processed one */
			}
		}

		/* now check the sessions */
		iTCPSess = TCPSessGetNxtSess(pThis, -1);
		while(nfds && iTCPSess != -1) {
<<<<<<< HEAD
			if(glbl.GetGlobalInputTermState() == 1)
				ABORT_FINALIZE(RS_RET_FORCE_TERM);
			CHKiRet(nssel.IsReady(pSel, pThis->pSessions[iTCPSess]->pStrm, NSDSEL_RD, &bIsReady, &nfds));
			if(bIsReady) {
				doReceive(pThis, &pThis->pSessions[iTCPSess], NULL);
=======
			localRet = nssel.IsReady(pSel, pThis->pSessions[iTCPSess]->pStrm, NSDSEL_RD, &bIsReady, &nfds);
			if(bIsReady || localRet != RS_RET_OK) {
				char buf[128*1024]; /* reception buffer - may hold a partial or multiple messages */
				dbgprintf("netstream %p with new data\n", pThis->pSessions[iTCPSess]->pStrm);

				/* Receive message */
				iRet = pThis->pRcvData(pThis->pSessions[iTCPSess], buf, sizeof(buf), &iRcvd);
				switch(iRet) {
				case RS_RET_CLOSED:
					if(pThis->bEmitMsgOnClose) {
						uchar *pszPeer;
						int lenPeer;
						errno = 0;
						prop.GetString(pThis->pSessions[iTCPSess]->fromHostIP, &pszPeer, &lenPeer);
						errmsg.LogError(0, RS_RET_PEER_CLOSED_CONN, "Netstream session %p closed by remote peer %s.\n",
								pThis->pSessions[iTCPSess]->pStrm, pszPeer);
					}
					pThis->pOnRegularClose(pThis->pSessions[iTCPSess]);
					tcps_sess.Destruct(&pThis->pSessions[iTCPSess]);
					break;
				case RS_RET_RETRY:
					/* we simply ignore retry - this is not an error, but we also have not received anything */
					break;
				case RS_RET_OK:
					/* valid data received, process it! */
					localRet = tcps_sess.DataRcvd(pThis->pSessions[iTCPSess], buf, iRcvd);
					if(localRet != RS_RET_OK && localRet != RS_RET_QUEUE_FULL) {
						/* in this case, something went awfully wrong.
						 * We are instructed to terminate the session.
						 */
						errmsg.LogError(0, localRet, "Tearing down TCP Session %d - see "
							    "previous messages for reason(s)", iTCPSess);
						pThis->pOnErrClose(pThis->pSessions[iTCPSess]);
						tcps_sess.Destruct(&pThis->pSessions[iTCPSess]);
					}
					break;
				default:
					errno = 0;
					errmsg.LogError(0, iRet, "netstream session %p will be closed due to error\n",
							pThis->pSessions[iTCPSess]->pStrm);
					pThis->pOnErrClose(pThis->pSessions[iTCPSess]);
					tcps_sess.Destruct(&pThis->pSessions[iTCPSess]);
					break;
				}
>>>>>>> 6afbb39e
				--nfds; /* indicate we have processed one */
			}
			iTCPSess = TCPSessGetNxtSess(pThis, iTCPSess);
		}
		CHKiRet(nssel.Destruct(&pSel));
finalize_it: /* this is a very special case - this time only we do not exit the function,
	      * because that would not help us either. So we simply retry it. Let's see
	      * if that actually is a better idea. Exiting the loop wasn't we always
	      * crashed, which made sense (the rest of the engine was not prepared for
	      * that) -- rgerhards, 2008-05-19
	      */
		if(pSel != NULL) { /* cleanup missing? happens during err exit! */
			nssel.Destruct(&pSel);
		}
	}

	/* note that this point is usually not reached */
	pthread_cleanup_pop(1); /* remove cleanup handler */

	RETiRet;
}
#pragma GCC diagnostic warning "-Wempty-body"


/* This function is called to gather input. It tries doing that via the epoll()
 * interface. If the driver does not support that, it falls back to calling its
 * select() equivalent.
 * rgerhards, 2009-11-18
 */
static rsRetVal
Run(tcpsrv_t *pThis)
{
	DEFiRet;
	int i;
	tcps_sess_t *pNewSess;
	nspoll_t *pPoll = NULL;
	void *pUsr;
	rsRetVal localRet;

	ISOBJ_TYPE_assert(pThis, tcpsrv);

	/* this is an endless loop - it is terminated by the framework canelling
	 * this thread. Thus, we also need to instantiate a cancel cleanup handler
	 * to prevent us from leaking anything. -- rgerhards, 20080-04-24
	 */
	if((localRet = nspoll.Construct(&pPoll)) == RS_RET_OK) {
		// TODO: set driver
		localRet = nspoll.ConstructFinalize(pPoll);
	}
	if(localRet != RS_RET_OK) {
		/* fall back to select */
		dbgprintf("tcpsrv could not use epoll() interface, iRet=%d, using select()\n", localRet);
		iRet = RunSelect(pThis);
		FINALIZE;
	}

	dbgprintf("tcpsrv uses epoll() interface, nsdpol driver found\n");

	/* flag that we are in epoll mode */
	pThis->bUsingEPoll = TRUE;

	/* Add the TCP listen sockets to the list of sockets to monitor */
	for(i = 0 ; i < pThis->iLstnCurr ; ++i) {
		dbgprintf("Trying to add listener %d, pUsr=%p\n", i, pThis->ppLstn);
		CHKiRet(nspoll.Ctl(pPoll, pThis->ppLstn[i], i, pThis->ppLstn, NSDPOLL_IN, NSDPOLL_ADD));
		dbgprintf("Added listener %d\n", i);
	}

	while(1) {
		localRet = nspoll.Wait(pPoll, -1, &i, &pUsr);
		if(glbl.GetGlobalInputTermState() == 1)
			break; /* terminate input! */

		/* check if we need to ignore the i/o ready state. We do this if we got an invalid
		 * return state. Validly, this can happen for RS_RET_EINTR, for other cases it may
		 * not be the right thing, but what is the right thing is really hard at this point...
		 */
		if(localRet != RS_RET_OK)
			continue;

		dbgprintf("poll returned with i %d, pUsr %p\n", i, pUsr);

		if(pUsr == pThis->ppLstn) {
			DBGPRINTF("New connect on NSD %p.\n", pThis->ppLstn[i]);
			SessAccept(pThis, pThis->ppLstnPort[i], &pNewSess, pThis->ppLstn[i]);
			CHKiRet(nspoll.Ctl(pPoll, pNewSess->pStrm, 0, pNewSess, NSDPOLL_IN, NSDPOLL_ADD));
			DBGPRINTF("New session created with NSD %p.\n", pNewSess);
		} else {
			pNewSess = (tcps_sess_t*) pUsr;
			doReceive(pThis, &pNewSess, pPoll);
		}
	}

	/* remove the tcp listen sockets from the epoll set */
	for(i = 0 ; i < pThis->iLstnCurr ; ++i) {
		CHKiRet(nspoll.Ctl(pPoll, pThis->ppLstn[i], i, pThis->ppLstn, NSDPOLL_IN, NSDPOLL_DEL));
	}

finalize_it:
	if(pPoll != NULL)
		nspoll.Destruct(&pPoll);
	RETiRet;
}


/* Standard-Constructor */
BEGINobjConstruct(tcpsrv) /* be sure to specify the object type also in END macro! */
	pThis->iSessMax = TCPSESS_MAX_DEFAULT;
	pThis->iLstnMax = TCPLSTN_MAX_DEFAULT;
	pThis->addtlFrameDelim = TCPSRV_NO_ADDTL_DELIMITER;
	pThis->bDisableLFDelim = 0;
	pThis->OnMsgReceive = NULL;
	pThis->bUseFlowControl = 1;
ENDobjConstruct(tcpsrv)


/* ConstructionFinalizer */
static rsRetVal
tcpsrvConstructFinalize(tcpsrv_t *pThis)
{
	DEFiRet;
	ISOBJ_TYPE_assert(pThis, tcpsrv);

	/* prepare network stream subsystem */
	CHKiRet(netstrms.Construct(&pThis->pNS));
	CHKiRet(netstrms.SetDrvrMode(pThis->pNS, pThis->iDrvrMode));
	if(pThis->pszDrvrAuthMode != NULL)
		CHKiRet(netstrms.SetDrvrAuthMode(pThis->pNS, pThis->pszDrvrAuthMode));
	if(pThis->pPermPeers != NULL)
		CHKiRet(netstrms.SetDrvrPermPeers(pThis->pNS, pThis->pPermPeers));
	// TODO: set driver!
	CHKiRet(netstrms.ConstructFinalize(pThis->pNS));

	/* set up listeners */
	CHKmalloc(pThis->ppLstn = calloc(pThis->iLstnMax, sizeof(netstrm_t*)));
	CHKmalloc(pThis->ppLstnPort = calloc(pThis->iLstnMax, sizeof(tcpLstnPortList_t*)));
	iRet = pThis->OpenLstnSocks(pThis);

finalize_it:
	if(iRet != RS_RET_OK) {
		if(pThis->pNS != NULL)
			netstrms.Destruct(&pThis->pNS);
	}
	RETiRet;
}


/* destructor for the tcpsrv object */
BEGINobjDestruct(tcpsrv) /* be sure to specify the object type also in END and CODESTART macros! */
CODESTARTobjDestruct(tcpsrv)
	if(pThis->OnDestruct != NULL)
		pThis->OnDestruct(pThis->pUsr);

	deinit_tcp_listener(pThis);

	if(pThis->pNS != NULL)
		netstrms.Destruct(&pThis->pNS);
	free(pThis->pszDrvrAuthMode);
	free(pThis->ppLstn);
	free(pThis->ppLstnPort);
	free(pThis->pszInputName);
ENDobjDestruct(tcpsrv)


/* debugprint for the tcpsrv object */
BEGINobjDebugPrint(tcpsrv) /* be sure to specify the object type also in END and CODESTART macros! */
CODESTARTobjDebugPrint(tcpsrv)
ENDobjDebugPrint(tcpsrv)

/* set functions */
static rsRetVal
SetCBIsPermittedHost(tcpsrv_t *pThis, int (*pCB)(struct sockaddr *addr, char *fromHostFQDN, void*, void*))
{
	DEFiRet;
	pThis->pIsPermittedHost = pCB;
	RETiRet;
}

static rsRetVal
SetCBRcvData(tcpsrv_t *pThis, rsRetVal (*pRcvData)(tcps_sess_t*, char*, size_t, ssize_t*))
{
	DEFiRet;
	pThis->pRcvData = pRcvData;
	RETiRet;
}

static rsRetVal
SetCBOnListenDeinit(tcpsrv_t *pThis, int (*pCB)(void*))
{
	DEFiRet;
	pThis->pOnListenDeinit = pCB;
	RETiRet;
}

static rsRetVal
SetCBOnSessAccept(tcpsrv_t *pThis, rsRetVal (*pCB)(tcpsrv_t*, tcps_sess_t*))
{
	DEFiRet;
	pThis->pOnSessAccept = pCB;
	RETiRet;
}

static rsRetVal
SetCBOnDestruct(tcpsrv_t *pThis, rsRetVal (*pCB)(void*))
{
	DEFiRet;
	pThis->OnDestruct = pCB;
	RETiRet;
}

static rsRetVal
SetCBOnSessConstructFinalize(tcpsrv_t *pThis, rsRetVal (*pCB)(void*))
{
	DEFiRet;
	pThis->OnSessConstructFinalize = pCB;
	RETiRet;
}

static rsRetVal
SetCBOnSessDestruct(tcpsrv_t *pThis, rsRetVal (*pCB)(void*))
{
	DEFiRet;
	pThis->pOnSessDestruct = pCB;
	RETiRet;
}

static rsRetVal
SetCBOnRegularClose(tcpsrv_t *pThis, rsRetVal (*pCB)(tcps_sess_t*))
{
	DEFiRet;
	pThis->pOnRegularClose = pCB;
	RETiRet;
}

static rsRetVal
SetCBOnErrClose(tcpsrv_t *pThis, rsRetVal (*pCB)(tcps_sess_t*))
{
	DEFiRet;
	pThis->pOnErrClose = pCB;
	RETiRet;
}

static rsRetVal
SetCBOpenLstnSocks(tcpsrv_t *pThis, rsRetVal (*pCB)(tcpsrv_t*))
{
	DEFiRet;
	pThis->OpenLstnSocks = pCB;
	RETiRet;
}

static rsRetVal
SetUsrP(tcpsrv_t *pThis, void *pUsr)
{
	DEFiRet;
	pThis->pUsr = pUsr;
	RETiRet;
}

static rsRetVal
SetKeepAlive(tcpsrv_t *pThis, int iVal)
{
	DEFiRet;
	dbgprintf("tcpsrv: keep-alive set to %d\n", iVal);
	pThis->bUseKeepAlive = iVal;
	RETiRet;
}

static rsRetVal
SetOnMsgReceive(tcpsrv_t *pThis, rsRetVal (*OnMsgReceive)(tcps_sess_t*, uchar*, int))
{
	DEFiRet;
	assert(OnMsgReceive != NULL);
	pThis->OnMsgReceive = OnMsgReceive;
	RETiRet;
}


/* set enable/disable standard LF frame delimiter (use with care!)
 * -- rgerhards, 2010-01-03
 */
static rsRetVal
SetbDisableLFDelim(tcpsrv_t *pThis, int bVal)
{
	DEFiRet;
	ISOBJ_TYPE_assert(pThis, tcpsrv);
	pThis->bDisableLFDelim = bVal;
	RETiRet;
}


/* Set additional framing to use (if any) -- rgerhards, 2008-12-10 */
static rsRetVal
SetAddtlFrameDelim(tcpsrv_t *pThis, int iDelim)
{
	DEFiRet;
	ISOBJ_TYPE_assert(pThis, tcpsrv);
	pThis->addtlFrameDelim = iDelim;
	RETiRet;
}


/* Set the input name to use -- rgerhards, 2008-12-10 */
static rsRetVal
SetInputName(tcpsrv_t *pThis, uchar *name)
{
	uchar *pszName;
	DEFiRet;
	ISOBJ_TYPE_assert(pThis, tcpsrv);
	if(name == NULL)
		pszName = NULL;
	else
		CHKmalloc(pszName = ustrdup(name));
	free(pThis->pszInputName);
	pThis->pszInputName = pszName;
finalize_it:
	RETiRet;
}


/* Set the ruleset (ptr) to use */
static rsRetVal
SetRuleset(tcpsrv_t *pThis, ruleset_t *pRuleset)
{
	DEFiRet;
	pThis->pRuleset = pRuleset;
	RETiRet;
}


/* Set connection close notification */
static rsRetVal
SetNotificationOnRemoteClose(tcpsrv_t *pThis, int bNewVal)
{
	DEFiRet;
	pThis->bEmitMsgOnClose = bNewVal;
	RETiRet;
}


/* here follows a number of methods that shuffle authentication settings down
 * to the drivers. Drivers not supporting these settings may return an error
 * state.
 * -------------------------------------------------------------------------- */   

/* set the driver mode -- rgerhards, 2008-04-30 */
static rsRetVal
SetDrvrMode(tcpsrv_t *pThis, int iMode)
{
	DEFiRet;
	ISOBJ_TYPE_assert(pThis, tcpsrv);
	pThis->iDrvrMode = iMode;
	RETiRet;
}


/* set the driver authentication mode -- rgerhards, 2008-05-19 */
static rsRetVal
SetDrvrAuthMode(tcpsrv_t *pThis, uchar *mode)
{
	DEFiRet;
	ISOBJ_TYPE_assert(pThis, tcpsrv);
	CHKmalloc(pThis->pszDrvrAuthMode = ustrdup(mode));
finalize_it:
	RETiRet;
}


/* set the driver's permitted peers -- rgerhards, 2008-05-19 */
static rsRetVal
SetDrvrPermPeers(tcpsrv_t *pThis, permittedPeers_t *pPermPeers)
{
	DEFiRet;
	ISOBJ_TYPE_assert(pThis, tcpsrv);
	pThis->pPermPeers = pPermPeers;
	RETiRet;
}


/* End of methods to shuffle autentication settings to the driver.;

 * -------------------------------------------------------------------------- */


/* set max number of listeners
 * this must be called before ConstructFinalize, or it will have no effect!
 * rgerhards, 2009-08-17
 */
static rsRetVal
SetLstnMax(tcpsrv_t *pThis, int iMax)
{
	DEFiRet;
	ISOBJ_TYPE_assert(pThis, tcpsrv);
	pThis->iLstnMax = iMax;
	RETiRet;
}


/* set if flow control shall be supported
 */
static rsRetVal
SetUseFlowControl(tcpsrv_t *pThis, int bUseFlowControl)
{
	DEFiRet;
	ISOBJ_TYPE_assert(pThis, tcpsrv);
	pThis->bUseFlowControl = bUseFlowControl;
	RETiRet;
}


/* set max number of sessions
 * this must be called before ConstructFinalize, or it will have no effect!
 * rgerhards, 2009-04-09
 */
static rsRetVal
SetSessMax(tcpsrv_t *pThis, int iMax)
{
	DEFiRet;
	ISOBJ_TYPE_assert(pThis, tcpsrv);
	pThis->iSessMax = iMax;
	RETiRet;
}


/* queryInterface function
 * rgerhards, 2008-02-29
 */
BEGINobjQueryInterface(tcpsrv)
CODESTARTobjQueryInterface(tcpsrv)
	if(pIf->ifVersion != tcpsrvCURR_IF_VERSION) { /* check for current version, increment on each change */
		ABORT_FINALIZE(RS_RET_INTERFACE_NOT_SUPPORTED);
	}

	/* ok, we have the right interface, so let's fill it
	 * Please note that we may also do some backwards-compatibility
	 * work here (if we can support an older interface version - that,
	 * of course, also affects the "if" above).
	 */
	pIf->DebugPrint = tcpsrvDebugPrint;
	pIf->Construct = tcpsrvConstruct;
	pIf->ConstructFinalize = tcpsrvConstructFinalize;
	pIf->Destruct = tcpsrvDestruct;

	pIf->configureTCPListen = configureTCPListen;
	pIf->create_tcp_socket = create_tcp_socket;
	pIf->Run = Run;

	pIf->SetKeepAlive = SetKeepAlive;
	pIf->SetUsrP = SetUsrP;
	pIf->SetInputName = SetInputName;
	pIf->SetAddtlFrameDelim = SetAddtlFrameDelim;
	pIf->SetbDisableLFDelim = SetbDisableLFDelim;
	pIf->SetSessMax = SetSessMax;
	pIf->SetUseFlowControl = SetUseFlowControl;
	pIf->SetLstnMax = SetLstnMax;
	pIf->SetDrvrMode = SetDrvrMode;
	pIf->SetDrvrAuthMode = SetDrvrAuthMode;
	pIf->SetDrvrPermPeers = SetDrvrPermPeers;
	pIf->SetCBIsPermittedHost = SetCBIsPermittedHost;
	pIf->SetCBOpenLstnSocks = SetCBOpenLstnSocks;
	pIf->SetCBRcvData = SetCBRcvData;
	pIf->SetCBOnListenDeinit = SetCBOnListenDeinit;
	pIf->SetCBOnSessAccept = SetCBOnSessAccept;
	pIf->SetCBOnSessConstructFinalize = SetCBOnSessConstructFinalize;
	pIf->SetCBOnSessDestruct = SetCBOnSessDestruct;
	pIf->SetCBOnDestruct = SetCBOnDestruct;
	pIf->SetCBOnRegularClose = SetCBOnRegularClose;
	pIf->SetCBOnErrClose = SetCBOnErrClose;
	pIf->SetOnMsgReceive = SetOnMsgReceive;
	pIf->SetRuleset = SetRuleset;
	pIf->SetNotificationOnRemoteClose = SetNotificationOnRemoteClose;

finalize_it:
ENDobjQueryInterface(tcpsrv)


/* exit our class
 * rgerhards, 2008-03-10
 */
BEGINObjClassExit(tcpsrv, OBJ_IS_LOADABLE_MODULE) /* CHANGE class also in END MACRO! */
CODESTARTObjClassExit(tcpsrv)
	/* release objects we no longer need */
	objRelease(tcps_sess, DONT_LOAD_LIB);
	objRelease(conf, CORE_COMPONENT);
	objRelease(prop, CORE_COMPONENT);
	objRelease(ruleset, CORE_COMPONENT);
	objRelease(glbl, CORE_COMPONENT);
	objRelease(errmsg, CORE_COMPONENT);
	objRelease(netstrms, DONT_LOAD_LIB);
	objRelease(nssel, DONT_LOAD_LIB);
	objRelease(netstrm, LM_NETSTRMS_FILENAME);
	objRelease(net, LM_NET_FILENAME);
ENDObjClassExit(tcpsrv)


/* Initialize our class. Must be called as the very first method
 * before anything else is called inside this class.
 * rgerhards, 2008-02-29
 */
BEGINObjClassInit(tcpsrv, 1, OBJ_IS_LOADABLE_MODULE) /* class, version - CHANGE class also in END MACRO! */
	/* request objects we use */
	CHKiRet(objUse(errmsg, CORE_COMPONENT));
	CHKiRet(objUse(net, LM_NET_FILENAME));
	CHKiRet(objUse(netstrms, LM_NETSTRMS_FILENAME));
	CHKiRet(objUse(netstrm, DONT_LOAD_LIB));
	CHKiRet(objUse(nssel, DONT_LOAD_LIB));
	CHKiRet(objUse(nspoll, DONT_LOAD_LIB));
	CHKiRet(objUse(tcps_sess, DONT_LOAD_LIB));
	CHKiRet(objUse(conf, CORE_COMPONENT));
	CHKiRet(objUse(glbl, CORE_COMPONENT));
	CHKiRet(objUse(ruleset, CORE_COMPONENT));
	CHKiRet(objUse(prop, CORE_COMPONENT));

	/* set our own handlers */
	OBJSetMethodHandler(objMethod_DEBUGPRINT, tcpsrvDebugPrint);
	OBJSetMethodHandler(objMethod_CONSTRUCTION_FINALIZER, tcpsrvConstructFinalize);
ENDObjClassInit(tcpsrv)


/* --------------- here now comes the plumbing that makes as a library module --------------- */


BEGINmodExit
CODESTARTmodExit
	/* de-init in reverse order! */
	tcpsrvClassExit();
	tcps_sessClassExit();
ENDmodExit


BEGINqueryEtryPt
CODESTARTqueryEtryPt
CODEqueryEtryPt_STD_LIB_QUERIES
ENDqueryEtryPt


BEGINmodInit()
CODESTARTmodInit
	*ipIFVersProvided = CURR_MOD_IF_VERSION; /* we only support the current interface specification */

	/* Initialize all classes that are in our module - this includes ourselfs */
	CHKiRet(tcps_sessClassInit(pModInfo));
	CHKiRet(tcpsrvClassInit(pModInfo)); /* must be done after tcps_sess, as we use it */
ENDmodInit

/* vim:set ai:
 */<|MERGE_RESOLUTION|>--- conflicted
+++ resolved
@@ -560,10 +560,6 @@
 	int bIsReady;
 	tcps_sess_t *pNewSess;
 	nssel_t *pSel = NULL;
-<<<<<<< HEAD
-=======
-	ssize_t iRcvd;
->>>>>>> 6afbb39e
 
 	ISOBJ_TYPE_assert(pThis, tcpsrv);
 
@@ -610,58 +606,11 @@
 		/* now check the sessions */
 		iTCPSess = TCPSessGetNxtSess(pThis, -1);
 		while(nfds && iTCPSess != -1) {
-<<<<<<< HEAD
 			if(glbl.GetGlobalInputTermState() == 1)
 				ABORT_FINALIZE(RS_RET_FORCE_TERM);
 			CHKiRet(nssel.IsReady(pSel, pThis->pSessions[iTCPSess]->pStrm, NSDSEL_RD, &bIsReady, &nfds));
 			if(bIsReady) {
 				doReceive(pThis, &pThis->pSessions[iTCPSess], NULL);
-=======
-			localRet = nssel.IsReady(pSel, pThis->pSessions[iTCPSess]->pStrm, NSDSEL_RD, &bIsReady, &nfds);
-			if(bIsReady || localRet != RS_RET_OK) {
-				char buf[128*1024]; /* reception buffer - may hold a partial or multiple messages */
-				dbgprintf("netstream %p with new data\n", pThis->pSessions[iTCPSess]->pStrm);
-
-				/* Receive message */
-				iRet = pThis->pRcvData(pThis->pSessions[iTCPSess], buf, sizeof(buf), &iRcvd);
-				switch(iRet) {
-				case RS_RET_CLOSED:
-					if(pThis->bEmitMsgOnClose) {
-						uchar *pszPeer;
-						int lenPeer;
-						errno = 0;
-						prop.GetString(pThis->pSessions[iTCPSess]->fromHostIP, &pszPeer, &lenPeer);
-						errmsg.LogError(0, RS_RET_PEER_CLOSED_CONN, "Netstream session %p closed by remote peer %s.\n",
-								pThis->pSessions[iTCPSess]->pStrm, pszPeer);
-					}
-					pThis->pOnRegularClose(pThis->pSessions[iTCPSess]);
-					tcps_sess.Destruct(&pThis->pSessions[iTCPSess]);
-					break;
-				case RS_RET_RETRY:
-					/* we simply ignore retry - this is not an error, but we also have not received anything */
-					break;
-				case RS_RET_OK:
-					/* valid data received, process it! */
-					localRet = tcps_sess.DataRcvd(pThis->pSessions[iTCPSess], buf, iRcvd);
-					if(localRet != RS_RET_OK && localRet != RS_RET_QUEUE_FULL) {
-						/* in this case, something went awfully wrong.
-						 * We are instructed to terminate the session.
-						 */
-						errmsg.LogError(0, localRet, "Tearing down TCP Session %d - see "
-							    "previous messages for reason(s)", iTCPSess);
-						pThis->pOnErrClose(pThis->pSessions[iTCPSess]);
-						tcps_sess.Destruct(&pThis->pSessions[iTCPSess]);
-					}
-					break;
-				default:
-					errno = 0;
-					errmsg.LogError(0, iRet, "netstream session %p will be closed due to error\n",
-							pThis->pSessions[iTCPSess]->pStrm);
-					pThis->pOnErrClose(pThis->pSessions[iTCPSess]);
-					tcps_sess.Destruct(&pThis->pSessions[iTCPSess]);
-					break;
-				}
->>>>>>> 6afbb39e
 				--nfds; /* indicate we have processed one */
 			}
 			iTCPSess = TCPSessGetNxtSess(pThis, iTCPSess);
