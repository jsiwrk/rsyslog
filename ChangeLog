---------------------------------------------------------------------------
<<<<<<< HEAD
=======
Version 7.3.9  [devel] 2013-03-??
- bugfix: build problems on non-Linux platforms
---------------------------------------------------------------------------
>>>>>>> 8314c3f0
Version 7.3.8  [devel] 2013-03-18
- imrelp: now supports listening to IPv4/v6 only instead of always both
  build now requires librelp 1.0.2
  closes: http://bugzilla.adiscon.com/show_bug.cgi?id=378
- bugfix: mmanon did not build on some platforms (e.g. Ubuntu)
- bugfix: segfault in expression optimizer
  closes: http://bugzilla.adiscon.com/show_bug.cgi?id=423
- bugfix: imuxsock was missing SysSock.ParseTrusted module parameter
  To use that functionality, legacy rsyslog.conf syntax had to be used.
  Also, the doc was missing information on the "ParseTrusted" set of
  config directives.
- bugfix: include files got included in the wrong order
  closes: http://bugzilla.adiscon.com/show_bug.cgi?id=411
  This happens if an $IncludeConfig directive was done on multiple
  files (e.g. the distro default of $IncludeConfig /etc/rsyslog.d/*.conf).
  In that case, the order of include file processing is reversed, which
  could lead to all sorts of problems.
  Thanks to Nathan Stratton Treadway for his great analysis of the problem,
  which made bug fixing really easy.
---------------------------------------------------------------------------
Version 7.3.7  [devel] 2013-03-12
- add support for anonymizing IPv4 addresses
- add support for writing to the Linux Journal (omjournal)
- imuxsock: add capability to ignore messages from ourselfes
  This helps prevent message routing loops, and is vital to have
  if omjournal is used together with traditional syslog.
- field() function now supports a string as field delimiter
- added ability to configure debug system via rsyslog.conf
- bugfix: imuxsock segfault when system log socket was used
- bugfix: mmjsonparse segfault if new-style config was used
- bugfix: script == comparison did not work properly on JSON objects
- bugfix: field() function did never return "***FIELD NOT FOUND***"
  instead it returned "***ERROR in field() FUNCTION***" in that case
---------------------------------------------------------------------------
Version 7.3.6  [devel] 2013-01-28
- greatly improved speed of large-array  [N]EQ RainerScript comparisons
  Thanks to David Lang for a related discussion that inspired the idea
  to do this with a much simpler (yet sufficient) approach than orignally
  planned for.
- greatly improved speed of DNS cache for large cache sizes
- general performance improvements
- omfile: added stats counters for dynafile caches
- omfile: improved async writing, finally enabled full async write
  also fixed a couple of smaller issues along that way
- impstats: added ability to write stats records to local file
  and avoid going through the syslog log stream. syslog logging can now
  also be turned off (see doc for details).
- bugfix: imklog issued wrong facility in error messages
  ...what could lead to problems in other parts of the code
- fix compile problem in imklog
- added capability to output thread-id-to-function debug info
  This is a useful debug aid, but nothing of concern for regular users.
---------------------------------------------------------------------------
Version 7.3.5  [devel] 2012-12-19
- ommysql: addded batching/transaction support
- enhanced script optimizer to optimize common PRI-based comparisons
  These constructs are especially used in SUSE default config files,
  but also by many users (as they are more readable than the equivalent
  PRI-based filter).
- omudpspoof: add support for new config system
- omudpspoof: add support for packets larger than 1472 bytes
  On Ethernet, they need to be transmitted in multiple fragments. While
  it is known that fragmentation can cause issues, it is the best choice
  to be made in that case. Also improved debug output.
- bugfix: omudpspoof failed depending on the execution environment
  The v7 engine closes fds, and closed some of libnet's fds as well, what
  lead to problems (unfortunately, at least some libnet versions do not
  report a proper error state but still "success"...). The order of libnet
  calls has been adjusted to by in sync with what the core engine does.
- bugfix: segfault on imuxsock startup if system log socket is used
  and no ratelimiting supported. Happens only during initial config
  read phase, once this is over, everything works stable.
- bugfix: mmnormalize build problems
- bugfix: mmnormalize could abort rsyslog if config parameter was in error
- bugfix: no error message for invalid string template parameters
  rather a malformed template was generated, and error information emitted
  at runtime. However, this could be quite confusing. Note that with this
  "bugfix" user experience changes: formerly, rsyslog and the affected
  actions properly started up, but the actions did not produce proper
  data. Now, there are startup error messages and the actions are NOT
  executed (due to missing template due to template error).
- bugfix[minor]: invalid error code when mmnormalize could not access
  rulebase
- bugfix(kind of): script optimizer did not work for complex boolean
  expressions
- doc bugfix: corrections and improvements in mmnormalize html doc page
- bugfix: some message properties could be garbled due to race condition
  This happened only on very high volume systems, if the same message was
  being processed by two different actions. This was a regression caused
  by the new config processor, which did no longer properly enable msg
  locking in multithreaded cases. The bugfix is actually a refactoring of
  the msg locking code - we no longer do unlocked operations, as the use
  case for it has mostly gone away. It is potentially possible only at
  very low-end systems, and there the small additional overhead of doing
  the locking does not really hurt. Instead, the removal of that 
  capability can actually slightly improve performance in common cases,
  as the code path is smaller and requires slightly less memory writes.
  That probably outperforms the extra locking overhead (which in the 
  low-end case always happens in user space, without need for kernel
  support as we can always directly aquire the lock - there is no
  contention at all).
- build system cleanup (thanks to Michael Biebl for this!)
- bugfix: omelasticsearch did not properly compile on some platforms
  due to missing libmath. Thanks to Michael Biebl for the fix
---------------------------------------------------------------------------
Version 7.3.4  [devel] 2012-11-23
- further (and rather drastically) improved disk queue performance
  we now save one third of the IO calls
- imklog: added ParseKernelTimestamp parameter (import from 5.10.2)
  Thanks to Marius Tomaschewski for the patch.
- imklog: added KeepKernelTimestamp parameter (import from 5.10.2)
  Thanks to Marius Tomaschewski for the patch.
- bugfix: improper handling of backslash in string-type template()s
- bugfix: leading quote (") in string-type template() lead to thight loop
  on startup
- bugfix: no error msg on invalid field option in legacy/string template
- bugfix: imklog mistakenly took kernel timestamp subseconds as nanoseconds
  ... actually, they are microseconds. So the fractional part of the 
  timestamp was not properly formatted. (import from 5.10.2)
  Thanks to Marius Tomaschewski for the bug report and the patch idea.
---------------------------------------------------------------------------
Version 7.3.3  [devel] 2012-11-07
- improved disk queue performance
- bugfix: dynafile zip files could be corrupted
  This could happen if a dynafile was destructed before the first write.
  In practice, this could happen if few lines were written to a file and
  it then became evicted from the dynafile cache. This would probably
  look very random, because it depended on the timing in regard to 
  message volume and dynafile cache size.
---------------------------------------------------------------------------
Version 7.3.2  [devel] 2012-10-30
- mmnormalize: support for v6+ config interface added
- mmjsonparse: support for v6+ config interface added
---------------------------------------------------------------------------
Version 7.3.2  [devel] 2012-10-30
- totally reworked ratelimiting and "last message repeated n times"
  all over rsyslog code. Each of the supported inputs now supports 
  linux-like ratelimiting (formerly only imuxsock did). Also, the
  "last message repeated n times" is now processed at the input side
  and no longer at the output side of rsyslog processing. This 
  provides the basis for new future additions as well as usually more
  performance and a much simpler output part (which can be even further
  refactored).
- imtcp: support for Linux-Type ratelimiting added
- imptcp: support for Linux-Type ratelimiting added
- imudp enhancements:
  * support for input batching added (performance improvement)
  * support for Linux-Type ratelimiting added
- permited action-like statements (stop, call, ...) in action lists
- bugfix: segfault on startup when modules using MSG_PASSING mode are used
- omelasticsearch: support for writing data errors to local file added
- omelasticsearch: fix check for bulk processing status response
---------------------------------------------------------------------------
Version 7.3.1  [devel] 2012-10-19
- optimized template processing performance, especially for $NOW family
  of properties
- change lumberjack cookie to "@cee:" from "@cee: "
  CEE originally specified the cookie with SP, whereas other lumberjack
  tools used it without space. In order to keep interop with lumberjack,
  we now use the cookie without space as well. I hope this can be changed
  in CEE as well when it is released at a later time.
  Thanks to Miloslav Trmač for pointing this out and a similiar v7 patch.
- bugfix: imuxsock and imklog truncated head of received message
  This happened only under some circumstances. Thanks to Marius
  Tomaschewski, Florian Piekert and Milan Bartos for their help in
  solving this issue.
- bugfix: imuxsock did not properly honor $LocalHostIPIF
---------------------------------------------------------------------------
Version 7.3.0  [devel] 2012-10-09
- omlibdbi improvements, added
  * support for config load phases & module() parameters
  * support for default templates
  * driverdirectory is now cleanly a global parameter, but can no longer
    be specified as an action paramter. Note that in previous versions
    this parameter was ignored in all but the first action definition
- improved omfile zip writer to increase compression
  This was achieved by somewhat reducing the robustness of the zip archive.
  This is controlled by the new action parameter "VeryReliableZip".
----------------------------------------------------------------------------
Version 7.2.7  [v7-stable] 2013-03-??
- rsyslogd startup information is now properly conveyed back to init
  when privileges are beging dropped
  Actually, we have moved termination of the parent in front of the
  priv drop. So it shall work now in all cases. See code comments in
  commit for more details.
- If forking, the parent now waits for a maximum of 60 seconds for
  termination by the child
- improved debugging support in forked (auto-backgrounding) mode
  The rsyslog debug log file is now continued to be written across the
  fork.
<<<<<<< HEAD
- bugfix: using group resolution could lead to endless loop
  Thanks to Tomas Heinrich for the patch.
  closes: http://bugzilla.adiscon.com/show_bug.cgi?id=310
=======
- bugfix: $mmnormalizeuseramsg paramter was specified with wrong type
  Thank to Renzhong Zhang for alerting us of the problem.
  closes: http://bugzilla.adiscon.com/show_bug.cgi?id=420
>>>>>>> 8314c3f0
- bugfix: RainerScript getenv() function caused segfault when var was
  not found.
  Thanks to Philippe Muller for the patch.
- bugfix: several issues in imkmsg
  see bug tracker: http://bugzilla.adiscon.com/show_bug.cgi?id=421#c8
- bugfix: imuxsock was missing SysSock.ParseTrusted module parameter
  To use that functionality, legacy rsyslog.conf syntax had to be used.
  Also, the doc was missing information on the "ParseTrusted" set of
  config directives.
- doc bugfix: rsyslog.conf man page had invalid file format info
  closes: http://bugzilla.adiscon.com/show_bug.cgi?id=418
----------------------------------------------------------------------------
Version 7.2.6  [v7-stable] 2013-03-05
- slightly improved config parser error messages when invalid escapes happen
- bugfix: include files got included in the wrong order
  closes: http://bugzilla.adiscon.com/show_bug.cgi?id=411
  This happens if an $IncludeConfig directive was done on multiple
  files (e.g. the distro default of $IncludeConfig /etc/rsyslog.d/*.conf).
  In that case, the order of include file processing is reversed, which
  could lead to all sorts of problems.
  Thanks to Nathan Stratton Treadway for his great analysis of the problem,
  which made bug fixing really easy.
- bugfix: omelasticsearch failed when authentication data was provided
  ... at least in most cases it emitted an error message:
  "snprintf failed when trying to build auth string"
  Thanks to Joerg Heinemann for alerting us.
  closes: http://bugzilla.adiscon.com/show_bug.cgi?id=404
- bugfix: some property-based filter were incorrectly parsed
  This usually lead to a syntax error on startup and rsyslogd not actually
  starting up. The problem was the regex, which did not care for double
  quote characters to follow in the action part - unfortunately something
  that can frequently happen with v6+ format. An example:
  :programname, isequal, "as" {action(type="omfile" ...) }
  Here, the part 
  :programname, isequal, "as" {action(type="omfile"
  was treated as the property filter, and the rest as action part.
  Obviously, this did not work out. Unfortunately, such situations usually
  resulted in very hard to understand error messages.
----------------------------------------------------------------------------
Version 7.2.5  [v7-stable] 2013-01-08
- build system cleanup (thanks to Michael Biebl for this!)
- bugfix: omelasticsearch did not properly compile on some platforms
  due to missing libmath. Thanks to Michael Biebl for the fix
- bugfix: invalid DST handling under Solaris
  Thanks to Scott Severtson for the patch.
- bugfix: on termination, actions were incorrectly called
  The problem was that incomplete fiter evaluation was done *during the
  shutdown phase*. This affected only the LAST batches being processed. No
  problem existed during the regular run. Could usually only happen on
  very busy systems, which were still busy during shutdown.
- bugfix: very large memory consumption (and probably out of memory) when
  FromPos was specified in template, but ToPos not.
  Thanks to Radu Gheorghe for alerting us of this bug.
- bugfix: timeval2syslogTime cause problems on some platforms
  due to invalid assumption on structure data types.
  closes: http://bugzilla.adiscon.com/show_bug.cgi?id=394
  Thanks to David Hill for the patch [under ASL2.0 as per email conversation
  2013-01-03].
- bugfix: compile errors in im3195
  Thanks to Martin Körper for the patch
- bugfix: doGetFileCreateMode() had invalid validity check ;)
  Thanks to Chandler Latour for the patch.
- bugfix: mmjsonparse errornously returned action error when no CEE cookie
  was present.
----------------------------------------------------------------------------
Version 7.2.4  [v7-stable] 2012-12-07
- enhance: permit RFC3339 timestamp in local log socket messages
  Thanks to Sebastien Ponce for the patch.
- imklog: added ParseKernelTimestamp parameter (import from 5.10.2)
  Thanks to Marius Tomaschewski for the patch.
- fix missing functionality: ruleset(){} could not specify ruleset queue
  The "queue.xxx" parameter set was not supported, and legacy ruleset
  config statements did not work (by intention). The fix introduces the
  "queue.xxx" parameter set. It has some regression potential, but only
  for the new functionality. Note that using that interface it is possible
  to specify duplicate queue file names, which will cause trouble. This
  will be solved in v7.3, because there is a too-large regression
  potential for the v7.2 stable branch.
- imklog: added KeepKernelTimestamp parameter (import from 5.10.2)
  Thanks to Marius Tomaschewski for the patch.
- bugfix: imklog mistakenly took kernel timestamp subseconds as nanoseconds
  ... actually, they are microseconds. So the fractional part of the 
  timestamp was not properly formatted. (import from 5.10.2)
  Thanks to Marius Tomaschewski for the bug report and the patch idea.
- bugfix: supportoctetcountedframing parameter did not work in imptcp
- bugfix: modules not (yet) supporting new conf format were not properly
  registered. This lead to a "module not found" error message instead of
  the to-be-expected "module does not support new style" error message.
  That invalid error message could be quite misleading and actually stop
  people from addressing the real problem (aka "go nuts" ;))
- bugfix: template "type" parameter is mandatory (but was not)
- bugfix: some message properties could be garbled due to race condition
  This happened only on very high volume systems, if the same message was
  being processed by two different actions. This was a regression caused
  by the new config processor, which did no longer properly enable msg
  locking in multithreaded cases. The bugfix is actually a refactoring of
  the msg locking code - we no longer do unlocked operations, as the use
  case for it has mostly gone away. It is potentially possible only at
  very low-end systems, and there the small additional overhead of doing
  the locking does not really hurt. Instead, the removal of that 
  capability can actually slightly improve performance in common cases,
  as the code path is smaller and requires slightly less memory writes.
  That probably outperforms the extra locking overhead (which in the 
  low-end case always happens in user space, without need for kernel
  support as we can always directly aquire the lock - there is no
  contention at all).
----------------------------------------------------------------------------
Version 7.2.3  [v7-stable] 2012-10-21
- regression fix: rsyslogd terminated when wild-card $IncludeConfig did not
  find actual include files. For example, if this directive is present:
  $IncludeConfig /etc/rsyslog.d/*.conf
  and there are no *.conf files in /etc/rsyslog.d (but rsyslog.d exists),
  rsyslogd will emit an error message and terminate. Previous (and expected)
  behaviour is that an empty file set is no problem. HOWEVER, if the
  directory itself does not exist, this is flagged as an error and will
  load to termination (no startup).
  Unfortunately, this is often the case by default in many distros, so this
  actually prevents rsyslog startup.
----------------------------------------------------------------------------
Version 7.2.2  [v7-stable] 2012-10-16
- doc improvements
- enabled to build without libuuid, at loss of uuid functionality
  this enables smoother builds on older systems that do not support
  libuuid. Loss of functionality should usually not matter too much as
  uuid support has only recently been added and is very seldom used.
- bugfix: omfwd did not properly support "template" parameter
- bugfix: potential segfault when re_match() function was used
  Thanks to oxpa for the patch.
  closes: http://bugzilla.adiscon.com/show_bug.cgi?id=371
- bugfix: potential abort of imtcp on rsyslogd shutdown
- bugfix: imzmq3 segfault with PULL subscription
  Thanks to Martin Nilsson for the patch.
- bugfix: improper handling of backslash in string-type template()s
- bugfix: leading quote (") in string-type template() lead to thight loop
  on startup
- bugfix: no error msg on invalid field option in legacy/string template
- bugfix: potential segfault due to invalid param handling in comparisons
  This could happen in RainerScript comparisons (like contains); in some
  cases an unitialized variable was accessed, which could lead to an
  invalid free and in turn to a segfault.
  closes: http://bugzilla.adiscon.com/show_bug.cgi?id=372
  Thanks to Georgi Georgiev for reporting this bug and his great help
  in solving it.
- bugfix: no error msg on unreadable $IncludeConfig path
- bugfix: $IncludeConfig did not correctly process directories
  closes: http://bugzilla.adiscon.com/show_bug.cgi?id=376
  The testbench was also enhanced to check for these cases.
  Thanks to Georgi Georgiev for the bug report.
- bugfix: make rsyslog compile on kfreebsd again
  closes: http://bugzilla.adiscon.com/show_bug.cgi?id=380
  Thanks to Guillem Jover for the patch.
- bugfix: garbled message if field name was used with jsonf property option
  The length for the field name was invalidly computed, resulting in either
  truncated field names or including extra random data. If the random data
  contained NULs, the rest of the message became unreadable.
  closes: http://bugzilla.adiscon.com/show_bug.cgi?id=374
- bugfix: potential segfault at startup with property-based filter
  If the property name was followed by a space before the comma, rsyslogd
  aborted on startup. Note that no segfault could happen if the initial
  startup went well (this was a problem with the config parser).
  closes: http://bugzilla.adiscon.com/show_bug.cgi?id=381
- bugfix: imfile discarded some file parts
  File lines that were incomplete (LF missing) *at the time imfile polled
  the file* were partially discarded. That part of the line that was read 
  without the LF was discarded, and the rest of the line was submitted in
  the next polling cycle. This is now changed so that the partial content
  is saved until the complete line is read. Note that the patch affects
  only read mode 0.
  Thanks to Milan Bartos for providing the base idea for the solution.
----------------------------------------------------------------------------
Version 7.2.1  [v7-stable] 2012-10-29
- bugfix: ruleset()-object did only support a single statement
- added -D rsyslogd option to enable config parser debug mode
- improved syntax error messages by outputting the error token
- the rsyslog core now suspeneds actions after 10 failures in a row
  This was former the case after 1,000 failures and could cause rsyslog
  to be spammed/ressources misused. See the v6 compatibility doc for more
  details.
- ommongodb rate-limits error messages to prevent spamming the syslog
  closes (for v7.2): http://bugzilla.adiscon.com/show_bug.cgi?id=366
----------------------------------------------------------------------------
Version 7.2.0  [v7-stable] 2012-10-22
This starts a new stable branch based on 7.1.12 plus the following changes:
- bugfix: imuxsock did not properly honor $LocalHostIPIF
- omruleset/omdiscard do no longer issue "deprecated" warings, as 7.1
  grammar does not permit to use the replacements under all circumstances
----------------------------------------------------------------------------
Version 7.1.12  [beta] 2012-10-18
- minor updates to better support newer systemd developments
  Thanks to Michael Biebl for the patches.
- build system cleanup
  Thanks to Michael Biebl for the patch series.
- cleanup: removed remains of -c option (compatibility mode)
  both from code & doc and emitted warning message if still used
  closes: http://bugzilla.adiscon.com/show_bug.cgi?id=361
  Thanks to Michael Biebl for reporting & suggestions
- bugfix: imklog truncated head of received message
  This happened only under some circumstances. Thanks to Marius
  Tomaschewski and Florian Piekert for their help in solving this issue.
----------------------------------------------------------------------------
Version 7.1.11  [beta] 2012-10-16
- bugfix: imuxsock truncated head of received message
  This happened only under some circumstances. Thanks to Marius
  Tomaschewski, Florian Piekert and Milan Bartos for their help in
  solving this issue.
- bugfix: do not crash if set statement is used with date field
  Thanks to Miloslav Trmač for the patch.
- change lumberjack cookie to "@cee:" from "@cee: "
  CEE originally specified the cookie with SP, whereas other lumberjack
  tools used it without space. In order to keep interop with lumberjack,
  we now use the cookie without space as well. I hope this can be changed
  in CEE as well when it is released at a later time.
  Thanks to Miloslav Trmač for pointing this out and a similiar v7 patch.
- added deprecated note to omruleset (plus clue to use "call")
- added deprecated note to discard action (plus clue to use "stop")
---------------------------------------------------------------------------
Version 7.1.10  [beta] 2012-10-11
 - bugfix: m4 directory was not present in release tarball
 - bugfix: small memory leak with string-type templates
 - bugfix: small memory leak when template was specified in omfile
 - bugfix: some config processing warning messages were treated as errors
 - bugfix: small memory leak when processing action() statements
 - bugfix: unknown action() parameters were not reported
---------------------------------------------------------------------------
Version 7.1.9  [beta] 2012-10-09
- bugfix: comments inside objects (e.g. action()) were not properly handled
- bugfix: in (non)equal comparisons the position of arrays influenced result
  This behaviour is OK for "contains"-type of comparisons (which have quite
  different semantics), but not for == and <>, which shall be commutative.
  This has been fixed now, so there is no difference any longer if the
  constant string array is the left or right hand operand. We solved this
  via the optimizer, as it keeps the actual script execution code small.
---------------------------------------------------------------------------
Version 7.1.8  [beta] 2012-10-02
- bugfix: ruleset(){} directive errornously changed default ruleset
  much like the $ruleset legacy conf statement. This potentially lead
  to statements being assigned to the wrong ruleset.
- improved module doc
- added "parser" parameter to ruleset(), so that parser chain can be
  configured
- implemented "continue" RainerScript statement
---------------------------------------------------------------------------
Version 7.1.7  [devel] 2012-10-01
- implemented RainerScript "call" statement
- implemented RainerScript array-based string comparison operations
- implemented imtcp "permittedPeers" module-global parameter
- imudp: support for specifying multiple ports via array added
---------------------------------------------------------------------------
Version 7.1.6  [devel] 2012-09-28
- implemented RainerScript input() statement, including support for it
  in major input plugins
- implemented RainerScript ruleset() statement
---------------------------------------------------------------------------
Version 7.1.5  [devel] 2012-09-25
- implemented RainerScript prifield() function
- implemented RainerScript field() function
- added new module imkmsg to process structured kernel log
  Thanks to Milan Bartos for contributing this module
- implemented basic RainerScript optimizer, which will speed up script
  operations
- bugfix: invalid free if function re_match() was incorrectly used
  if the config file parser detected that param 2 was not constant, some
  data fields were not initialized. The destructor did not care about that.
  This bug happened only if rsyslog startup was unclean.
---------------------------------------------------------------------------
Version 7.1.4  [devel] 2012-09-19
- implemented ability for CEE-based properties to be stored in disk queues
- implemented string concatenation in expressions via &-operator
- implemented json subtree copy in variable assignment
- implemented full JSON support for variable manipulation
- introduced "subtree"-type templates
- bugfix: omfile action did not respect "template" parameter
  ... and used default template in all cases
- bugfix: MsgDup() did not copy CEE structure
  This function was called at various places, most importantly during
  "last messages repeated n times" processing and omruleset. If CEE(JSON)
  data was present, it was lost as part of the copy process.
- bugfix: debug output indicated improper queue type
---------------------------------------------------------------------------
Version 7.1.3  [devel] 2012-09-17
- introduced "set" and "unset" config statements
- bugfix: missing support for escape sequences in RainerScript
  only \' was supported. Now the usual set is supported. Note that v5
  used \x as escape where x was any character (e.g. "\n" meant "n" and NOT
  LF). This also means there is some incompatibility to v5 for well-know
  sequences. Better break it now than later.
- bugfix: invalid property name in property-filter could cause abort
  if action chaining (& operator) was used
  http://bugzilla.adiscon.com/show_bug.cgi?id=355
  Thanks to pilou@gmx.com for the bug report
---------------------------------------------------------------------------
Version 7.1.2  [devel] 2012-09-12
- bugfix: messages were duplicated, sometimes massively
  regression from new code in 7.1.1 and reason for early release
- bugfix: remove invalid socket option call from imuxsock
  Thanks to Cristian Ionescu-Idbohrn and Jonny Törnbom 
- bugfix: abort when invalid property name was configured
  in property-based filter
- bugfix: multiple rulesets did no longer work correctly (7.1.1 regression)
---------------------------------------------------------------------------
Version 7.1.1  [devel] 2012-09-11
- MAJOR NEW FEATURE: rulengine now fully supports nesting
  including if ... then ... else ... constructs. This is a big change
  and it obviously has a lot of bug potential.
- BSD-style (filter) blocks are no longer supported
  see http://www.rsyslog.com/g/BSD for details and solution
- imuxsock now stores trusted properties by default in the CEE root
  This was done in order to keep compatible with other implementations of
  the lumberjack schema
  Thanks to Miloslav Trmač for pointing to this.
- bugfix: string-generating templates caused abort if CEE field could not
  be found
---------------------------------------------------------------------------
Version 7.1.0  [devel] 2012-09-06
- added support for hierarchical properties (CEE/lumberjack)
- added pure JSON output plugin parameter passing mode
- ommongodb now supports templates
- bugfix: imtcp could abort on exit due to invalid free()
- imported bugfixes from 6.4.1
---------------------------------------------------------------------------
Version 6.6.1  [v6-stable] 2012-10-??
- bugfix: build problems on some platforms
- bugfix: misaddressing of $mmnormalizeuserawmsg parameter
  On many platforms, this has no effect at all. At some, it may cause
  a segfault. The problem occurs only during config phase, no segfault
  happens when rsyslog has fully started.
- fix API "glitch" in some plugins
  This did not affect users, but could have caused trouble in the future
  for developers.
- bugfix: no error msg on invalid field option in legacy/string template
- bugfix: no error msg on unreadable $IncludeConfig path
- bugfix: $IncludeConfig did not correctly process directories
  closes: http://bugzilla.adiscon.com/show_bug.cgi?id=376
  The testbench was also enhanced to check for these cases.
  Thanks to Georgi Georgiev for the bug report.
- bugfix: spurios error messages from imuxsock about (non-error) EAGAIN
  Thanks to Marius Tomaschewski for the patch.
- imklog: added $klogParseKernelTimestamp option
  When enabled, kernel message [timestamp] is converted for message time.
  Default is to use receive time as in 5.8.x and before, because the clock
  used to create the timestamp is not supposed to be as accurate as the
  monotonic clock (depends on hardware and kernel) resulting in differences
  between kernel and system messages which occurred at same time.
  Thanks to Marius Tomaschewski for the patch.
- imklog: added $klogKeepKernelTimestamp option
  When enabled, the kernel [timestamp] remains at begin of
  each message, even it is used for the message time too.
  Thanks to Marius Tomaschewski for the patch.
- bugfix: imklog mistakenly took kernel timestamp subseconds as nanoseconds
  ... actually, they are microseconds. So the fractional part of the 
  timestamp was not properly formatted.
  Thanks to Marius Tomaschewski for the bug report and the patch idea.
- bugfix: hostname set in rsyslog.conf was not picked up until HUP
  which could also mean "never" or "not for a very long time".
  Thanks to oxpa for providing analysis and a patch
- bugfix: some message properties could be garbled due to race condition
  This happened only on very high volume systems, if the same message was
  being processed by two different actions. This was a regression caused
  by the new config processor, which did no longer properly enable msg
  locking in multithreaded cases. The bugfix is actually a refactoring of
  the msg locking code - we no longer do unlocked operations, as the use
  case for it has mostly gone away. It is potentially possible only at
  very low-end systems, and there the small additional overhead of doing
  the locking does not really hurt. Instead, the removal of that 
  capability can actually slightly improve performance in common cases,
  as the code path is smaller and requires slightly less memory writes.
  That probably outperforms the extra locking overhead (which in the 
  low-end case always happens in user space, without need for kernel
  support as we can always directly aquire the lock - there is no
  contention at all).
- bugfix: invalid DST handling under Solaris
  Thanks to Scott Severtson for the patch.
---------------------------------------------------------------------------
Version 6.6.0  [v6-stable] 2012-10-22
This starts a new stable branch, based on the 6.5.x series, plus:
- bugfix: imuxsock did not properly honor $LocalHostIPIF
---------------------------------------------------------------------------
Version 6.5.1  [beta] 2012-10-11
- added tool "logctl" to handle lumberjack logs in MongoDB
- imfile ported to new v6 config interface
- imfile now supports config parameter for maximum number of submits
  which is a fine-tuning parameter in regard to input baching
- added pure JSON output plugin parameter passing mode
- ommongodb now supports templates
- bugfix: imtcp could abort on exit due to invalid free()
- bugfix: remove invalid socket option call from imuxsock
  Thanks to Cristian Ionescu-Idbohrn and Jonny Törnbom 
- added pure JSON output plugin parameter passing mode
- ommongodb now supports templates
- bugfix: imtcp could abort on exit due to invalid free()
- bugfix: missing support for escape sequences in RainerScript
  only \' was supported. Now the usual set is supported. Note that v5
  used \x as escape where x was any character (e.g. "\n" meant "n" and NOT
  LF). This also means there is some incompatibility to v5 for well-know
  sequences. Better break it now than later.
- bugfix: small memory leaks in template() statements
  these were one-time memory leaks during startup, so they did NOT grow
  during runtime
- bugfix: config validation run did not always return correct return state
- bugfix: config errors did not always cause statement to fail
  This could lead to startup with invalid parameters.
---------------------------------------------------------------------------
Version 6.5.0  [devel] 2012-08-28
- imrelp now supports non-cancel thread termination
  (but now requires at least librelp 1.0.1)
- implemented freeCnf() module interface
  This was actually not present in older versions, even though some modules
  already used it. The implementation was now done, and not in 6.3/6.4 
  because the resulting memory leak was ultra-slim and the new interface
  handling has some potential to seriously break things. Not the kind of
  thing you want to add in late beta state, if avoidable.
- added --enable-debugless configure option for very high demanding envs
  This actually at compile time disables a lot of debug code, resulting
  in some speedup (but serious loss of debugging capabilities)
- added new 0mq plugins (via czmq lib)
  Thanks to David Kelly for contributing these modules
- bugfix: omhdfs did no longer compile
- bugfix: SystemLogSocketAnnotate did not work correctly
  Thanks to Miloslav Trmač for the patch
- $SystemLogParseTrusted config file option
  Thanks to Milan Bartos for the patch
- added template config directive
- added new uuid message property
  Thanks to Jérôme Renard for the idea and patches.
  Note: patches were released under ASL 2.0, see
  http://bugzilla.adiscon.com/show_bug.cgi?id=353
---------------------------------------------------------------------------
Version 6.4.3  [V6-STABLE/NEVER RELEASED] 2012-??-??
This version was never released as 6.6.0 came quickly enough. Note that
all these patches here are present in 6.6.0.
- cleanup: removed remains of -c option (compatibility mode)
  both from code & doc and emitted warning message if still used
  closes: http://bugzilla.adiscon.com/show_bug.cgi?id=361
  Thanks to Michael Biebl for reporting & suggestions
- bugfix: imuxsock and imklog truncated head of received message
  This happened only under some circumstances. Thanks to Marius
  Tomaschewski, Florian Piekert and Milan Bartos for their help in
  solving this issue.
- change lumberjack cookie to "@cee:" from "@cee: "
  CEE originally specified the cookie with SP, whereas other lumberjack
  tools used it without space. In order to keep interop with lumberjack,
  we now use the cookie without space as well. I hope this can be changed
  in CEE as well when it is released at a later time.
  Thanks to Miloslav Trmač for pointing this out and a similiar v7 patch.
- bugfix: comments inside objects (e.g. action()) were not properly handled
- bugfix: sysklogd-emulating standard template was no longer present in v6
  This was obviously lost during the transition to the new config format.
  Thanks to Milan Bartos for alerting us and a patch!
- bugfix: some valid legacy PRI filters were flagged as errornous
  closes: http://bugzilla.adiscon.com/show_bug.cgi?id=358
  This happend to filters of the style "local0,local1.*", where the 
  multiple facilities were comma-separated.
- bugfix: imuxsock did not properly honor $LocalHostIPIF
---------------------------------------------------------------------------
Version 6.4.2  [V6-STABLE] 2012-09-20
- bugfix: potential abort, if action queue could not be properly started
  This most importantly could happen due to configuration errors.
- bugfix: remove invalid socket option call from imuxsock
  Thanks to Cristian Ionescu-Idbohrn and Jonny Törnbom 
- bugfix: missing support for escape sequences in RainerScript
  only \' was supported. Now the usual set is supported. Note that v5
  used \x as escape where x was any character (e.g. "\n" meant "n" and NOT
  LF). This also means there is some incompatibility to v5 for well-know
  sequences. Better break it now than later.
- bugfix: config validation run did not always return correct return state
---------------------------------------------------------------------------
Version 6.4.1  [V6-STABLE] 2012-09-06
- bugfix: multiple main queues with same queue file name were not detected
  This lead to queue file corruption. While the root cause is a config
  error, it is a bug that this important and hard to find config error
  was not detected by rsyslog.
- bugfix: "jsonf" property replacer option did generate invalid JSON
  in JSON, we have "fieldname":"value", but the option emitted 
  "fieldname"="value". Interestingly, this was accepted by a couple
  of sinks, most importantly elasticsearch. Now the correct format is
  emitted, which causes a remote chance that some things that relied on
  the wrong format will break.
  Thanks to Miloslav Trmač for the patch
- change $!all-json did emit an empty (thus non-JSON) string if no libee
  data was present. It now emits {} and thus valid JSON. There is a
  small risk that this may break some things that relied on the previous
  inconsistency.
  Thanks to Miloslav Trmač for the patch
- bugfix: omusrsmsg incorrect return state & config warning handling
  During config file processing, Omusrmsg often incorrectly returned a
  warning status, even when no warning was present (caused by
  uninitialized variable). Also, the core handled warning messages
  incorrectly, and treated them as errors. As a result, omusrmsg
  (most often) could not properly be loaded. Note that this only
  occurs with legacy config action syntax. This was a regression
  caused by an incorrect merge in to the 6.3.x codebase.
  Thanks to Stefano Mason for alerting us of this bug.
- bugfix: Fixed TCP CheckConnection handling in omfwd.c. Interface needed 
  to be changed in lower stream classes. Syslog TCP Sending is now resumed
  properly. Unfixed, that lead to non-detection of downstate of remote
  hosts.
---------------------------------------------------------------------------
Version 6.4.0  [V6-STABLE] 2012-08-20
- THIS IS THE FIRST VERSION OF THE 6.4.x STABLE BRANCH
  It includes all enhancements made in 6.3.x plus what is written in the
  ChangeLog below. 
- omelasticsearch: support for parameters parent & dynparent added
- bugfix: imtcp aborted when more than 2 connections were used.
  Incremented pthread stack size to 4MB for imtcp, imptcp and imttcp
  closes: http://bugzilla.adiscon.com/show_bug.cgi?id=342
- bugfix: imptcp aborted when $InputPTCPServerBindRuleset was used
- bugfix: problem with cutting first 16 characters from message with
  bAnnotate
  Thanks to Milan Bartos for the patch.
---------------------------------------------------------------------------
Version 6.3.12  [BETA] 2012-07-02
- support for elasticsearch via omelasticsearch added
  Note that this module has been tested quite well by a number of folks,
  and this is why we merge in new functionality in a late beta stage.
  Even if problems would exist, only users of omelasticsearch would
  experience them, making it a pretty safe addition.
- bugfix: $ActionName was not properly honored
  Thanks to Abby Edwards for alerting us
---------------------------------------------------------------------------
Version 6.3.11  [BETA] 2012-06-18
- bugfix: expression-based filters with AND/OR could segfault
  due to a problem with boolean shortcut operations. From the user's
  perspective, the segfault is almost non-deterministic (it occurs when
  a shortcut is used).
  Thanks to Lars Peterson for providing the initial bug report and his
  support in solving it.
- bugfix: "last message repeated n times" message was missing hostname
  Thanks to Zdenek Salvet for finding this bug and to Bodik for reporting
---------------------------------------------------------------------------
Version 6.3.10  [BETA] 2012-06-04
- bugfix: delayble source could block action queue, even if there was
  a disk queue associated with it. The root cause of this problem was
  that it makes no sense to delay messages once they arrive in the 
  action queue - the "input" that is being held in that case is the main
  queue worker, what makes no sense.
  Thanks to Marcin for alerting us on this problem and providing 
  instructions to reproduce it.
- bugfix: invalid free in imptcp could lead to abort during startup
- bugfix: if debug message could end up in log file when forking
  if rsyslog was set to auto-background (thus fork, the default) and debug
  mode to stdout was enabled, debug messages ended up in the first log file
  opened. Currently, stdout logging is completely disabled in forking mode
  (but writing to the debug log file is still possible). This is a change 
  in behaviour, which is under review. If it causes problems to you,
  please let us know.
  Thanks to Tomas Heinrich for the patch.
- bugfix: --enable-smcustbindcdr configure directive did not work
  closes: http://bugzilla.adiscon.com/show_bug.cgi?id=330
  Thanks to Ultrabug for the patch.
- bugfix: made rsyslog compile when libestr ist not installed in /usr
  Thanks to Miloslav Trmač for providing patches and suggestions
---------------------------------------------------------------------------
Version 6.3.9  [BETA] 2012-05-22
- bugfix: imtcp could cause hang during reception
  this also applied to other users of core file tcpsrv.c, but imtcp was
  by far the most prominent and widely-used, the rest rather exotic
  (like imdiag)
- added capability to specify substrings for field extraction mode
- added the "jsonf" property replacer option (and fieldname)
- bugfix: omudpspoof did not work correctly if no spoof hostname was
  configured
- bugfix: property replacer option "json" could lead to content loss
  message was truncated if escaping was necessary
- bugfix: assigned ruleset was lost when using disk queues
  This looked quite hard to diagnose for disk-assisted queues, as the
  pure memory part worked well, but ruleset info was lost for messages
  stored inside the disk queue.
- bugfix/imuxsock: solving abort if hostname was not set; configured
  hostname was not used (both merge regressions)
 -bugfix/omfile: template action parameter was not accepted
  (and template name set to "??" if the parameter was used)
  Thanks to Brian Knox for alerting us on this bug.
- bugfix: ommysql did not properly init/exit the mysql runtime library
  this could lead to segfaults. Triggering condition: multiple action
  instances using ommysql.  Thanks to Tomas Heinrich for reporting this
  problem and providing an initial patch (which my solution is based on,
  I need to add more code to clean the mess up).
- bugfix: rsyslog did not terminate when delayable inputs were blocked
  due to unvailable sources. Fixes:
  http://bugzilla.adiscon.com/show_bug.cgi?id=299
  Thanks to Marcin M for bringing up this problem and Andre Lorbach
  for helping to reproduce and fix it.
- added capability to specify substrings for field extraction mode
- bugfix: disk queue was not persisted on shutdown, regression of fix to
  http://bugzilla.adiscon.com/show_bug.cgi?id=299
  The new code also handles the case of shutdown of blocking light and 
  full delayable sources somewhat smarter and permits, assuming sufficient
  timouts, to persist message up to the max queue capacity. Also some nits
  in debug instrumentation have been fixed.
---------------------------------------------------------------------------
Version 6.3.8  [DEVEL] 2012-04-16
- added $PStatJSON directive to permit stats records in JSON format
- added "date-unixtimestamp" property replacer option to format as a
  unix timestamp (seconds since epoch)
- added "json" property replacer option to support JSON encoding on a
  per-property basis
- added omhiredis (contributed module)
- added mmjsonparse to support recognizing and parsing JSON enhanced syslog
  messages
- upgraded more plugins to support the new v6 config format:
  - ommysql
  - omlibdbi
  - omsnmp
- added configuration directives to customize queue light delay marks
  $MainMsgQueueLightDelayMark, $ActionQueueLightDelayMark; both
  specify number of messages starting at which a delay happens.
- added message property parsesuccess to indicate if the last run
  higher-level parser could successfully parse the message or not
  (see property replacer html doc for details)
- bugfix: abort during startup when rsyslog.conf v6+ format was used in
  a certain way
- bugfix: property $!all-json made rsyslog abort if no normalized data
  was available
- bugfix: memory leak in array passing output module mode
- added configuration directives to customize queue light delay marks
- permit size modifiers (k,m,g,...) in integer config parameters
  Thanks to Jo Rhett for the suggestion.
- bugfix: hostname was not requeried on HUP
  Thanks to Per Jessen for reporting this bug and Marius Tomaschewski for
  his help in testing the fix.
- bugfix: imklog invalidly computed facility and severity
  closes: http://bugzilla.adiscon.com/show_bug.cgi?id=313
- added configuration directive to disable octet-counted framing
  for imtcp, directive is $InputTCPServerSupportOctetCountedFraming 
  for imptcp, directive is $InputPTCPServerSupportOctetCountedFraming 
- added capability to use a local interface IP address as fromhost-ip for
  locally originating messages. New directive $LocalHostIPIF
---------------------------------------------------------------------------
Version 6.3.7  [DEVEL] 2012-02-02
- imported refactored v5.9.6 imklog linux driver, now combined with BSD
  driver
- removed imtemplate/omtemplate template modules, as this was waste of time
  The actual input/output modules are better copy templates. Instead, the
  now-removed modules cost time for maintenance AND often caused confusion
  on what their role was.
- added a couple of new stats objects
- improved support for new v6 config system. The build-in output modules
  now all support the new config language
- bugfix: facility local<x> was not correctly interpreted in legacy filters
  Was only accepted if it was the first PRI in a multi-filter PRI.
  Thanks to forum user Mark for bringing this to our attention.
- bugfix: potential abort after reading invalid X.509 certificate
  closes: http://bugzilla.adiscon.com/show_bug.cgi?id=290
  Thanks to Tomas Heinrich for the patch
- bufgix: legacy parsing of some filters did not work correctly
- bugfix: rsyslog aborted during startup if there is an error in loading
  an action and legacy configuration mode is used
- bugfix: bsd klog driver did no longer compile
- relicensed larger parts of the code under Apache (ASL) 2.0
---------------------------------------------------------------------------
Version 6.3.6  [DEVEL] 2011-09-19
- added $InputRELPServerBindRuleset directive to specify rulesets for RELP
- bugfix: config parser did not support properties with dashes in them
  inside property-based filters. Thanks to Gerrit Seré for reporting this.
---------------------------------------------------------------------------
Version 6.3.5  [DEVEL] (rgerhards/al), 2011-09-01
- bugfix/security: off-by-two bug in legacy syslog parser, CVE-2011-3200
- bugfix: mark message processing did not work correctly
- imudp&imtcp now report error if no listener at all was defined
  Thanks to Marcin for suggesting this error message.
- bugfix: potential misadressing in property replacer
---------------------------------------------------------------------------
Version 6.3.4  [DEVEL] (rgerhards), 2011-08-02
- added support for action() config object
  * in rsyslog core engine
  * in omfile
  * in omusrmsg
- bugfix: omusrmsg format usr1,usr2 was no longer supported
- bugfix: misaddressing in config handler
  In theory, can cause segfault, in practice this is extremely unlikely
  Thanks to Marcin for alertig me.
---------------------------------------------------------------------------
Version 6.3.3  [DEVEL] (rgerhards), 2011-07-13
- rsyslog.conf format: now parsed by RainerScript parser
  this provides the necessary base for future enhancements as well as some
  minor immediate ones. For details see:
  http://blog.gerhards.net/2011/07/rsyslog-633-config-format-improvements.html
- performance of script-based filters notably increased
- removed compatibility mode as we expect people have adjusted their
  confs by now
- added support for the ":omfile:" syntax for actions
---------------------------------------------------------------------------
Version 6.3.2  [DEVEL] (rgerhards), 2011-07-06
- added support for the ":omusrmsg:" syntax in configuring user messages
- systemd support: set stdout/stderr to null - thx to Lennart for the patch
- added support for obtaining timestamp for kernel message from message
  If the kernel time-stamps messages, time is now take from that
  timestamp instead of the system time when the message was read. This
  provides much better accuracy. Thanks to Lennart Poettering for
  suggesting this feature and his help during implementation.
- added support for obtaining timestamp from system for imuxsock
  This permits to read the time a message was submitted to the system
  log socket. Most importantly, this is provided in microsecond resolution.
  So we are able to obtain high precision timestampis even for messages
  that were - as is usual - not formatted with them. This also simplifies
  things in regard to local time calculation in chroot environments.
  Many thanks to Lennart Poettering for suggesting this feature,
  providing some guidance on implementing it and coordinating getting the
  necessary support into the Linux kernel.
- bugfix: timestamp was incorrectly calculated for timezones with minute
  offset
  closes: http://bugzilla.adiscon.com/show_bug.cgi?id=271
- bugfix: memory leak in imtcp & subsystems under some circumstances
  This leak is tied to error conditions which lead to incorrect cleanup
  of some data structures.
---------------------------------------------------------------------------
Version 6.3.1  [DEVEL] (rgerhards), 2011-06-07
- added a first implementation of a DNS name cache
  this still has a couple of weaknesses, like no expiration of entries,
  suboptimal algorithms -- but it should perform much better than
  what we had previously. Implementation will be improved based on
  feedback during the next couple of releases
---------------------------------------------------------------------------
Version 6.3.0  [DEVEL] (rgerhards), 2011-06-01
- introduced new config system
  http://blog.gerhards.net/2011/06/new-rsyslog-config-system-materializes.html
---------------------------------------------------------------------------
Version 6.2.2  [v6-stable], 2012-06-13
- build system improvements and spec file templates
  Thanks to Abby Edwards for providing these enhancements
- bugfix: disk queue was not persisted on shutdown, regression of fix to
  http://bugzilla.adiscon.com/show_bug.cgi?id=299
  The new code also handles the case of shutdown of blocking light and 
  full delayable sources somewhat smarter and permits, assuming sufficient
  timouts, to persist message up to the max queue capacity. Also some nits
  in debug instrumentation have been fixed.
- bugfix: --enable-smcustbindcdr configure directive did not work
  closes: http://bugzilla.adiscon.com/show_bug.cgi?id=330
  Thanks to Ultrabug for the patch.
- add small delay (50ms) after sending shutdown message
  There seem to be cases where the shutdown message is otherwise not
  processed, not even on an idle system. Thanks to Marcin for
  bringing this problem up.
- support for resolving huge groups
  closes: http://bugzilla.adiscon.com/show_bug.cgi?id=310
  Thanks to Alec Warner for the patch
- bugfix: potential hang due to mutex deadlock
  closes: http://bugzilla.adiscon.com/show_bug.cgi?id=316
  Thanks to Andreas Piesk for reporting&analyzing this bug as well as
  providing patches and other help in resolving it.
- bugfix: property PROCID empty instead of proper nilvalue if not present
  If it is not present, it must have the nilvalue "-" as of RFC5424
  closes: http://bugzilla.adiscon.com/show_bug.cgi?id=332
  Thanks to John N for reporting this issue.
- bugfix: did not compile under solaris due to $uptime property code
  For the time being, $uptime is not supported on Solaris
- bugfix: "last message repeated n times" message was missing hostname
  Thanks to Zdenek Salvet for finding this bug and to Bodik for reporting
---------------------------------------------------------------------------
Version 6.2.1  [v6-stable], 2012-05-10
- change plugin config interface to be compatible with pre-v6.2 system
  The functionality was already removed (because it is superseeded by the
  v6.3+ config language), but code was still present. I have now removed
  those parts that affect interface. Full removal will happen in v6.3, in
  order to limit potential regressions. However, it was considered useful
  enough to do the interface change in v6-stable; this also eases merging
  branches!
- re-licensed larger parts of the codebase under the Apache license 2.0
- bugfix: omprog made rsyslog abort on startup if not binary to
  execute was configured
- bugfix: imklog invalidly computed facility and severity
  closes: http://bugzilla.adiscon.com/show_bug.cgi?id=313
- bugfix: stopped DA queue was never processed after a restart due to a
  regression from statistics module
- bugfix: memory leak in array passing output module mode
- bugfix: ommysql did not properly init/exit the mysql runtime library
  this could lead to segfaults. Triggering condition: multiple action
  instances using ommysql.  Thanks to Tomas Heinrich for reporting this
  problem and providing an initial patch (which my solution is based on,
  I need to add more code to clean the mess up).
- bugfix: rsyslog did not terminate when delayable inputs were blocked
  due to unvailable sources. Fixes:
  http://bugzilla.adiscon.com/show_bug.cgi?id=299
  Thanks to Marcin M for bringing up this problem and Andre Lorbach
  for helping to reproduce and fix it.
- bugfix/tcpflood: sending small test files did not work correctly
---------------------------------------------------------------------------
Version 6.2.0  [v6-stable], 2012-01-09
- bugfix (kind of): removed numerical part from pri-text
  see v6 compatibility document for reasons
- bugfix: race condition when extracting program name, APPNAME, structured
  data and PROCID (RFC5424 fields) could lead to invalid characters e.g.
  in dynamic file names or during forwarding (general malfunction of these
  fields in templates, mostly under heavy load)
- bugfix: imuxsock did no longer ignore message-provided timestamp, if
  so configured (the *default*). Lead to no longer sub-second timestamps.
  closes: http://bugzilla.adiscon.com/show_bug.cgi?id=281
- bugfix: omfile returns fatal error code for things that go really wrong
  previously, RS_RET_RESUME was returned, which lead to a loop inside the
  rule engine as omfile could not really recover.
- bugfix: rsyslogd -v always said 64 atomics were not present
  thanks to mono_matsuko for the patch
- bugfix: potential abort after reading invalid X.509 certificate
  closes: http://bugzilla.adiscon.com/show_bug.cgi?id=290
  Thanks to Tomas Heinrich for the patch
- enhanced module loader to not rely on PATH_MAX
- imuxsock: added capability to "annotate" messages with "trusted
  information", which contains some properties obtained from the system
  and as such sure to not be faked. This is inspired by the similiar idea
  introduced in systemd.
---------------------------------------------------------------------------
Version 6.1.12  [BETA], 2011-09-01
- bugfix/security: off-by-two bug in legacy syslog parser, CVE-2011-3200
- bugfix: mark message processing did not work correctly
- bugfix: potential misadressing in property replacer
- bugfix: memcpy overflow can occur in allowed sender checkig
  if a name is resolved to IPv4-mapped-on-IPv6 address
  Found by Ismail Dönmez at suse
- bugfix: The NUL-Byte for the syslogtag was not copied in MsgDup (msg.c)
- bugfix: fixed incorrect state handling for Discard Action (transactions)
  Note: This caused all messages in a batch to be set to COMMITTED, 
  even if they were discarded. 
---------------------------------------------------------------------------
Version 6.1.11  [BETA] (rgerhards), 2011-07-11
- systemd support: set stdout/stderr to null - thx to Lennart for the patch
- added support for the ":omusrmsg:" syntax in configuring user messages
- added support for the ":omfile:" syntax in configuring user messages
---------------------------------------------------------------------------
Version 6.1.10  [BETA] (rgerhards), 2011-06-22
- bugfix: problems in failover action handling
  closes: http://bugzilla.adiscon.com/show_bug.cgi?id=270
  closes: http://bugzilla.adiscon.com/show_bug.cgi?id=254
- bugfix: mutex was invalidly left unlocked during action processing
  At least one case where this can occur is during thread shutdown, which
  may be initiated by lower activity. In most cases, this is quite
  unlikely to happen. However, if it does, data structures may be 
  corrupted which could lead to fatal failure and segfault. I detected
  this via a testbench test, not a user report. But I assume that some
  users may have had unreproducable aborts that were cause by this bug.
---------------------------------------------------------------------------
Version 6.1.9  [BETA] (rgerhards), 2011-06-14
- bugfix: problems in failover action handling
  closes: http://bugzilla.adiscon.com/show_bug.cgi?id=270
  closes: http://bugzilla.adiscon.com/show_bug.cgi?id=254
- bugfix: mutex was invalidly left unlocked during action processing
  At least one case where this can occur is during thread shutdown, which
  may be initiated by lower activity. In most cases, this is quite
  unlikely to happen. However, if it does, data structures may be 
  corrupted which could lead to fatal failure and segfault. I detected
  this via a testbench test, not a user report. But I assume that some
  users may have had unreproducable aborts that were cause by this bug.
- bugfix/improvement:$WorkDirectory now gracefully handles trailing slashes
- bugfix: memory leak in imtcp & subsystems under some circumstances
  This leak is tied to error conditions which lead to incorrect cleanup
  of some data structures. [backport from v6.3]
- bugfix: $ActionFileDefaultTemplate did not work
  closes: http://bugzilla.adiscon.com/show_bug.cgi?id=262
---------------------------------------------------------------------------
Version 6.1.8  [BETA] (rgerhards), 2011-05-20
- official new beta version (note that in a sense 6.1.7 was already beta,
  so we may release the first stable v6 earlier than usual)
- new module mmsnmptrapd, a sample message modification module
- import of minor bug fixes from v4 & v5
---------------------------------------------------------------------------
Version 6.1.7  [DEVEL] (rgerhards), 2011-04-15
- added log classification capabilities (via mmnormalize & tags)
- speeded up tcp forwarding by reducing number of API calls
  this especially speeds up TLS processing
- somewhat improved documentation index
- bugfix: enhanced imudp config processing code disabled due to wrong
  merge (affected UDP realtime capabilities)
- bugfix (kind of): memory leak with tcp reception epoll handler
  This was an extremely unlikely leak and, if it happend, quite small.
  Still it is better to handle this border case.
- bugfix: IPv6-address could not be specified in omrelp
  this was due to improper parsing of ":"
  closes: http://bugzilla.adiscon.com/show_bug.cgi?id=250
- bugfix: do not open files with full privileges, if privs will be dropped
  This make the privilege drop code more bulletproof, but breaks Ubuntu's
  work-around for log files created by external programs with the wrong
  user and/or group. Note that it was long said that this "functionality"
  would break once we go for serious privilege drop code, so hopefully
  nobody still depends on it (and, if so, they lost...).
- bugfix: pipes not opened in full priv mode when privs are to be dropped
---------------------------------------------------------------------------
Version 6.1.6  [DEVEL] (rgerhards), 2011-03-14
- enhanced omhdfs to support batching mode. This permits to increase
  performance, as we now call the HDFS API with much larger message
  sizes and far more infrequently
- improved testbench
  among others, life tests for ommysql (against a test database) have
  been added, valgrind-based testing enhanced, ...
- bugfix: minor memory leak in omlibdbi (< 1k per instance and run)
- bugfix: (regression) omhdfs did no longer compile
- bugfix: omlibdbi did not use password from rsyslog.con
  closes: http://bugzilla.adiscon.com/show_bug.cgi?id=203
- systemd support somewhat improved (can now take over existing log sockt)
- bugfix: discard action did not work under some circumstances
  fixes: http://bugzilla.adiscon.com/show_bug.cgi?id=217
- bugfix: file descriptor leak in gnutls netstream driver
  fixes: http://bugzilla.adiscon.com/show_bug.cgi?id=222
- fixed compile problem in imtemplate
  fixes: http://bugzilla.adiscon.com/show_bug.cgi?id=235
---------------------------------------------------------------------------
Version 6.1.5  [DEVEL] (rgerhards), 2011-03-04
- improved testbench
- enhanced imtcp to use a pool of worker threads to process incoming
  messages. This enables higher processing rates, especially in the TLS
  case (where more CPU is needed for the crypto functions)
- added support for TLS (in anon mode) to tcpflood
- improved TLS error reporting
- improved TLS startup (Diffie-Hellman bits do not need to be generated,
  as we do not support full anon key exchange -- we always need certs)
- bugfix: fixed a memory leak and potential abort condition
  this could happen if multiple rulesets were used and some output batches
  contained messages belonging to more than one ruleset.
  fixes: http://bugzilla.adiscon.com/show_bug.cgi?id=226
  fixes: http://bugzilla.adiscon.com/show_bug.cgi?id=218
- bugfix: memory leak when $RepeatedMsgReduction on was used
  bug tracker: http://bugzilla.adiscon.com/show_bug.cgi?id=225
- bugfix: potential abort condition when $RepeatedMsgReduction set to on
  as well as potentially in a number of other places where MsgDup() was
  used. This only happened when the imudp input module was used and it
  depended on name resolution not yet had taken place. In other words,
  this was a strange problem that could lead to hard to diagnose 
  instability. So if you experience instability, chances are good that
  this fix will help.
---------------------------------------------------------------------------
Version 6.1.4  [DEVEL] (rgerhards), 2011-02-18
- bugfix/omhdfs: directive $OMHDFSFileName rendered unusable 
  due to a search and replace-induced bug ;)
- bugfix: minor race condition in action.c - considered cosmetic
  This is considered cosmetic as multiple threads tried to write exactly
  the same value into the same memory location without sync. The method
  has been changed so this can no longer happen.
- added pmsnare parser module (written by David Lang)
- enhanced imfile to support non-cancel input termination
- improved systemd socket activation thanks to Marius Tomaschewski
- improved error reporting for $WorkDirectory
  non-existance and other detectable problems are now reported,
  and the work directory is NOT set in this case
- bugfix: pmsnare causded abort under some conditions
- bugfix: abort if imfile reads file line of more than 64KiB
  Thanks to Peter Eisentraut for reporting and analysing this problem.
  bug tracker: http://bugzilla.adiscon.com/show_bug.cgi?id=221
- bugfix: queue engine did not properly slow down inputs in FULL_DELAY mode
  when in disk-assisted mode. This especially affected imfile, which
  created unnecessarily queue files if a large set of input file data was
  to process.
- bugfix: very long running actions could prevent shutdown under some
  circumstances. This has now been solved, at least for common
  situations.
- bugfix: fixed compile problem due to empty structs
  this occured only on some platforms/compilers. thanks to Dražen Kačar 
  for the fix
---------------------------------------------------------------------------
Version 6.1.3  [DEVEL] (rgerhards), 2011-02-01
- experimental support for monogodb added
- added $IMUDPSchedulingPolicy and $IMUDPSchedulingPriority config settings
- added $LocalHostName config directive
- improved tcpsrv performance by enabling multiple-entry epoll
  so far, we always pulled a single event from the epoll interface. 
  Now 128, what should result in performance improvement (less API
  calls) on busy systems. Most importantly affects imtcp.
- imptcp now supports non-cancel termination mode, a plus in stability
- imptcp speedup: multiple worker threads can now be used to read data
- new directive $InputIMPTcpHelperThreads added
- bugfix: fixed build problems on some platforms
  namely those that have 32bit atomic operations but not 64 bit ones
- bugfix: local hostname was pulled too-early, so that some config 
  directives (namely FQDN settings) did not have any effect
- enhanced tcpflood to support multiple sender threads
  this is required for some high-throughput scenarios (and necessary to
  run some performance tests, because otherwise the sender is too slow).
- added some new custom parsers (snare, aix, some Cisco "specialities")
  thanks to David Lang
---------------------------------------------------------------------------
Version 6.1.2  [DEVEL] (rgerhards), 2010-12-16
- added experimental support for log normalizaton (via liblognorm)
  support for normalizing log messages has been added in the form of
  mmnormalize. The core engine (property replacer, filter engine) has
  been enhanced to support properties from normalized events.
  Note: this is EXPERIMENTAL code. It is currently know that
  there are issues if the functionality is used with
  - disk-based queues
  - asynchronous action queues
  You can not use the new functionality together with these features.
  This limitation will be removed in later releases. However, we 
  preferred to release early, so that one can experiment with the new
  feature set and accepted the price that this means the full set of
  functionality is not yet available. If not used together with
  these features, log normalizing should be pretty stable.
- enhanced testing tool tcpflood
  now supports sending via UDP and the capability to run multiple
  iterations and generate statistics data records
- bugfix: potential abort when output modules with different parameter
  passing modes were used in configured output modules
---------------------------------------------------------------------------
Version 6.1.1  [DEVEL] (rgerhards), 2010-11-30
- bugfix(important): problem in TLS handling could cause rsyslog to loop
  in a tight loop, effectively disabling functionality and bearing the
  risk of unresponsiveness of the whole system.
  Bug tracker: http://bugzilla.adiscon.com/show_bug.cgi?id=194
- support for omhdfs officially added (import from 5.7.1)
- merged imuxsock improvements from 5.7.1 (see there)
- support for systemd officially added (import from 5.7.0)
- bugfix: a couple of problems that imfile had on some platforms, namely
  Ubuntu (not their fault, but occured there)
- bugfix: imfile utilizes 32 bit to track offset. Most importantly,
  this problem can not experienced on Fedora 64 bit OS (which has
  64 bit long's!)
- a number of other bugfixes from older versions imported
---------------------------------------------------------------------------
Version 6.1.0  [DEVEL] (rgerhards), 2010-08-12

*********************************** NOTE **********************************
The v6 versions of rsyslog feature a greatly redesigned config system 
which, among others, supports scoping. However, the initial version does
not contain the whole new system. Rather it will evolve. So it is
expected that interfaces, even new ones, break during the initial
6.x.y releases.
*********************************** NOTE **********************************

- added $Begin, $End and $ScriptScoping config scope statments
  (at this time for actions only).
- added imptcp, a simplified, Linux-specific and potentielly fast
  syslog plain tcp input plugin (NOT supporting TLS!)
  [ported from v4]
---------------------------------------------------------------------------
Version 5.10.2  [V5-STABLE], 201?-??-??
- bugfix: spurios error messages from imuxsock about (non-error) EAGAIN
  Thanks to Marius Tomaschewski for the patch.
- imklog: added $klogParseKernelTimestamp option
  When enabled, kernel message [timestamp] is converted for message time.
  Default is to use receive time as in 5.8.x and before, because the clock
  used to create the timestamp is not supposed to be as accurate as the
  monotonic clock (depends on hardware and kernel) resulting in differences
  between kernel and system messages which occurred at same time.
  Thanks to Marius Tomaschewski for the patch.
- imklog: added $klogKeepKernelTimestamp option
  When enabled, the kernel [timestamp] remains at begin of
  each message, even it is used for the message time too.
  Thanks to Marius Tomaschewski for the patch.
- bugfix: imklog mistakenly took kernel timestamp subseconds as nanoseconds
  ... actually, they are microseconds. So the fractional part of the 
  timestamp was not properly formatted.
  Thanks to Marius Tomaschewski for the bug report and the patch idea.
- imklog: added $klogKeepKernelTimestamp option
  When enabled, the kernel [timestamp] remains at begin of
  each message, even it is used for the message time too.
  Thanks to Marius Tomaschewski for the patch.
- bugfix: imklog mistakenly took kernel timestamp subseconds as nanoseconds
  ... actually, they are microseconds. So the fractional part of the 
  timestamp was not properly formatted.
  Thanks to Marius Tomaschewski for the bug report and the patch idea.
- bugfix: invalid DST handling under Solaris
  Thanks to Scott Severtson for the patch.
- bugfix: invalid decrement in pm5424 could lead to log truncation
  Thanks to Tomas Heinrich for the patch.
- bugfix[kind of]: omudpspoof discarded messages >1472 bytes (MTU size)
  it now truncates these message, but ensures they are sent. Note that
  7.3.5+ will switch to fragmented UDP messages instead (up to 64K)
---------------------------------------------------------------------------
Version 5.10.1  [V5-STABLE], 2012-10-17
- bugfix: imuxsock and imklog truncated head of received message
  This happened only under some circumstances. Thanks to Marius
  Tomaschewski, Florian Piekert and Milan Bartos for their help in
  solving this issue.
- enable DNS resolution in imrelp
  Thanks to Apollon Oikonomopoulos for the patch
- bugfix: invalid property name in property-filter could cause abort
  if action chaining (& operator) was used
  http://bugzilla.adiscon.com/show_bug.cgi?id=355
  Thanks to pilou@gmx.com for the bug report
- bugfix: remove invalid socket option call from imuxsock
  Thanks to Cristian Ionescu-Idbohrn and Jonny Törnbom 
- bugfix: fixed wrong bufferlength for snprintf in tcpflood.c when using 
  the -f (dynafiles) option. 
- fixed issues in build system (namely related to cust1 dummy plugin)
---------------------------------------------------------------------------
Version 5.10.0  [V5-STABLE], 2012-08-23

NOTE: this is the new rsyslog v5-stable, incorporating all changes from the
      5.9.x series. In addition to that, it contains the fixes and
      enhancements listed below in this entry.

- bugfix: delayble source could block action queue, even if there was
  a disk queue associated with it. The root cause of this problem was
  that it makes no sense to delay messages once they arrive in the 
  action queue - the "input" that is being held in that case is the main
  queue worker, what makes no sense.
  Thanks to Marcin for alerting us on this problem and providing 
  instructions to reproduce it.
- bugfix: disk queue was not persisted on shutdown, regression of fix to
  http://bugzilla.adiscon.com/show_bug.cgi?id=299
  The new code also handles the case of shutdown of blocking light and 
  full delayable sources somewhat smarter and permits, assuming sufficient
  timouts, to persist message up to the max queue capacity. Also some nits
  in debug instrumentation have been fixed.
- add small delay (50ms) after sending shutdown message
  There seem to be cases where the shutdown message is otherwise not
  processed, not even on an idle system. Thanks to Marcin for
  bringing this problem up.
- support for resolving huge groups
  closes: http://bugzilla.adiscon.com/show_bug.cgi?id=310
  Thanks to Alec Warner for the patch
- bugfix: potential hang due to mutex deadlock
  closes: http://bugzilla.adiscon.com/show_bug.cgi?id=316
  Thanks to Andreas Piesk for reporting&analyzing this bug as well as
  providing patches and other help in resolving it.
- bugfix: property PROCID empty instead of proper nilvalue if not present
  If it is not present, it must have the nilvalue "-" as of RFC5424
  closes: http://bugzilla.adiscon.com/show_bug.cgi?id=332
  Thanks to John N for reporting this issue.
- bugfix: "last message repeated n times" message was missing hostname
  Thanks to Zdenek Salvet for finding this bug and to Bodik for reporting
- bugfix: multiple main queues with same queue file name was not detected
  This lead to queue file corruption. While the root cause is a config
  error, it is a bug that this important and hard to find config error
  was not detected by rsyslog.
---------------------------------------------------------------------------
Version 5.9.7  [V5-BETA], 2012-05-10
- added capability to specify substrings for field extraction mode
- bugfix: ommysql did not properly init/exit the mysql runtime library
  this could lead to segfaults. Triggering condition: multiple action
  instances using ommysql.  Thanks to Tomas Heinrich for reporting this
  problem and providing an initial patch (which my solution is based on,
  I need to add more code to clean the mess up).
- bugfix: rsyslog did not terminate when delayable inputs were blocked
  due to unvailable sources. Fixes:
  http://bugzilla.adiscon.com/show_bug.cgi?id=299
  Thanks to Marcin M for bringing up this problem and Andre Lorbach
  for helping to reproduce and fix it.
- bugfix/tcpflood: sending small test files did not work correctly
---------------------------------------------------------------------------
Version 5.9.6  [V5-BETA], 2012-04-12
- added configuration directives to customize queue light delay marks
- permit size modifiers (k,m,g,...) in integer config parameters
  Thanks to Jo Rhett for the suggestion.
- bugfix: hostname was not requeried on HUP
  Thanks to Per Jessen for reporting this bug and Marius Tomaschewski for
  his help in testing the fix.
- bugfix: imklog invalidly computed facility and severity
  closes: http://bugzilla.adiscon.com/show_bug.cgi?id=313
- bugfix: imptcp input name could not be set
  config directive was accepted, but had no effect
- added configuration directive to disable octet-counted framing
  for imtcp, directive is $InputTCPServerSupportOctetCountedFraming 
  for imptcp, directive is $InputPTCPServerSupportOctetCountedFraming 
- added capability to use a local interface IP address as fromhost-ip for
  locally originating messages. New directive $LocalHostIPIF
- added configuration directives to customize queue light delay marks
  $MainMsgQueueLightDelayMark, $ActionQueueLightDelayMark; both
  specify number of messages starting at which a delay happens.
---------------------------------------------------------------------------
Version 5.9.5  [V5-DEVEL], 2012-01-27
- improved impstats subsystem, added many new counters
- enhanced module loader to not rely on PATH_MAX
- refactored imklog linux driver, now combined with BSD driver
  The Linux driver no longer supports outdated kernel symbol resolution,
  which was disabled by default for very long. Also overall cleanup,
  resulting in much smaller code. Linux and BSD are now covered by a
  single small driver.
- $IMUXSockRateLimitInterval DEFAULT CHANGED, was 5, now 0
  The new default turns off rate limiting. This was chosen as people
  experienced problems with rate-limiting activated by default. Now it
  needs an explicit opt-in by setting this parameter.
  Thanks to Chris Gaffney for suggesting to make it opt-in; thanks to
  many unnamed others who already had complained at the time Chris made
  the suggestion ;-)
---------------------------------------------------------------------------
Version 5.9.4  [V5-DEVEL], 2011-11-29
- imuxsock: added capability to "annotate" messages with "trusted
  information", which contains some properties obtained from the system
  and as such sure to not be faked. This is inspired by the similiar idea
  introduced in systemd.
- removed dependency on gcrypt for recently-enough GnuTLS
  see: http://bugzilla.adiscon.com/show_bug.cgi?id=289
- bugfix: imuxsock did no longer ignore message-provided timestamp, if
  so configured (the *default*). Lead to no longer sub-second timestamps.
  closes: http://bugzilla.adiscon.com/show_bug.cgi?id=281
- bugfix: omfile returns fatal error code for things that go really wrong
  previously, RS_RET_RESUME was returned, which lead to a loop inside the
  rule engine as omfile could not really recover.
- bugfix: rsyslogd -v always said 64 atomics were not present
  thanks to mono_matsuko for the patch
---------------------------------------------------------------------------
Version 5.9.3  [V5-DEVEL], 2011-09-01
- bugfix/security: off-by-two bug in legacy syslog parser, CVE-2011-3200
- bugfix: mark message processing did not work correctly
- added capability to emit config error location info for warnings 
  otherwise, omusrmsg's warning about new config format was not
  accompanied by problem location.
- bugfix: potential misadressing in property replacer
- bugfix: MSGID corruption in RFC5424 parser under some circumstances
  closes: http://bugzilla.adiscon.com/show_bug.cgi?id=275
- bugfix: The NUL-Byte for the syslogtag was not copied in MsgDup (msg.c)
---------------------------------------------------------------------------
Version 5.9.2  [V5-DEVEL] (rgerhards), 2011-07-11
- systemd support: set stdout/stderr to null - thx to Lennart for the patch
- added support for the ":omusrmsg:" syntax in configuring user messages
- added support for the ":omfile:" syntax for actions
---------------------------------------------------------------------------
Version 5.9.1  [V5-DEVEL] (rgerhards), 2011-06-30
- added support for obtaining timestamp for kernel message from message
  If the kernel time-stamps messages, time is now take from that
  timestamp instead of the system time when the message was read. This
  provides much better accuracy. Thanks to Lennart Poettering for
  suggesting this feature and his help during implementation.
- added support for obtaining timestamp from system for imuxsock
  This permits to read the time a message was submitted to the system
  log socket. Most importantly, this is provided in microsecond resolution.
  So we are able to obtain high precision timestampis even for messages
  that were - as is usual - not formatted with them. This also simplifies
  things in regard to local time calculation in chroot environments.
  Many thanks to Lennart Poettering for suggesting this feature,
  providing some guidance on implementing it and coordinating getting the
  necessary support into the Linux kernel.
- bugfix: timestamp was incorrectly calculated for timezones with minute
  offset
  closes: http://bugzilla.adiscon.com/show_bug.cgi?id=271
- bugfix: problems in failover action handling
  closes: http://bugzilla.adiscon.com/show_bug.cgi?id=270
  closes: http://bugzilla.adiscon.com/show_bug.cgi?id=254
- bugfix: mutex was invalidly left unlocked during action processing
  At least one case where this can occur is during thread shutdown, which
  may be initiated by lower activity. In most cases, this is quite
  unlikely to happen. However, if it does, data structures may be 
  corrupted which could lead to fatal failure and segfault. I detected
  this via a testbench test, not a user report. But I assume that some
  users may have had unreproducable aborts that were cause by this bug.
- bugfix: memory leak in imtcp & subsystems under some circumstances
  This leak is tied to error conditions which lead to incorrect cleanup
  of some data structures. [backport from v6]
- bugfix/improvement:$WorkDirectory now gracefully handles trailing slashes
---------------------------------------------------------------------------
Version 5.9.0  [V5-DEVEL] (rgerhards), 2011-06-08
- imfile: added $InputFileMaxLinesAtOnce directive
- enhanced imfile to support input batching
- added capability for imtcp and imptcp to activate keep-alive packets
  at the socket layer. This has not been added to imttcp, as the latter is
  only an experimental module, and one which did not prove to be useful.
  reference: http://kb.monitorware.com/post20791.html
- added support to control KEEPALIVE settings in imptcp
  this has not yet been added to imtcp, but could be done on request.
- $ActionName is now also used for naming of queues in impstats
  as well as in the debug output
- bugfix: do not open files with full privileges, if privs will be dropped
  This make the privilege drop code more bulletproof, but breaks Ubuntu's
  work-around for log files created by external programs with the wrong
  user and/or group. Note that it was long said that this "functionality"
  would break once we go for serious privilege drop code, so hopefully
  nobody still depends on it (and, if so, they lost...).
- bugfix: pipes not opened in full priv mode when privs are to be dropped
- this begins a new devel branch for v5
- better handling of queue i/o errors in disk queues. This is kind of a
  bugfix, but a very intrusive one, this it goes into the devel version
  first. Right now, "file not found" is handled and leads to the new
  emergency mode, in which disk action is stopped and the queue run
  in direct mode. An error message is emited if this happens.
- added support for user-level PRI provided via systemd
- added new config directive $InputTCPFlowControl to select if tcp
  received messages shall be flagged as light delayable or not.
- enhanced omhdfs to support batching mode. This permits to increase
  performance, as we now call the HDFS API with much larger message
  sizes and far more infrequently
- bugfix: failover did not work correctly if repeated msg reduction was on
  affected directive was: $ActionExecOnlyWhenPreviousIsSuspended on
  closes: http://bugzilla.adiscon.com/show_bug.cgi?id=236
---------------------------------------------------------------------------
Version 5.8.13  [V5-stable] 2012-08-22
- bugfix: DA queue could cause abort
- bugfix: "last message repeated n times" message was missing hostname
  Thanks to Zdenek Salvet for finding this bug and to Bodik for reporting
- bugfix "$PreserveFQDN on" was not honored in some modules
  Thanks to bodik for reporting this bug.
- bugfix: randomized IP option header in omudpspoof caused problems
  closes: http://bugzilla.adiscon.com/show_bug.cgi?id=327
  Thanks to Rick Brown for helping to test out the patch.
- bugfix: potential abort if output plugin logged message during shutdown
  note that none of the rsyslog-provided plugins does this
  Thanks to bodik and Rohit Prasad for alerting us on this bug and
  analyzing it.
  fixes: http://bugzilla.adiscon.com/show_bug.cgi?id=347
- bugfix: multiple main queues with same queue file name was not detected
  This lead to queue file corruption. While the root cause is a config
  error, it is a bug that this important and hard to find config error
  was not detected by rsyslog.
---------------------------------------------------------------------------
Version 5.8.12  [V5-stable] 2012-06-06
- add small delay (50ms) after sending shutdown message
  There seem to be cases where the shutdown message is otherwise not
  processed, not even on an idle system. Thanks to Marcin for
  bringing this problem up.
- support for resolving huge groups
  closes: http://bugzilla.adiscon.com/show_bug.cgi?id=310
  Thanks to Alec Warner for the patch
- bugfix: delayble source could block action queue, even if there was
  a disk queue associated with it. The root cause of this problem was
  that it makes no sense to delay messages once they arrive in the 
  action queue - the "input" that is being held in that case is the main
  queue worker, what makes no sense.
  Thanks to Marcin for alerting us on this problem and providing 
  instructions to reproduce it.
- bugfix: disk queue was not persisted on shutdown, regression of fix to
  http://bugzilla.adiscon.com/show_bug.cgi?id=299
  The new code also handles the case of shutdown of blocking light and 
  full delayable sources somewhat smarter and permits, assuming sufficient
  timouts, to persist message up to the max queue capacity. Also some nits
  in debug instrumentation have been fixed.
- bugfix/omudpspoof: problems, including abort, happend when run on
  multiple threads. Root cause is that libnet is not thread-safe. 
  omudpspoof now guards libnet calls with their own mutex.
- bugfix: if debug message could end up in log file when forking
  if rsyslog was set to auto-background (thus fork, the default) and debug
  mode to stdout was enabled, debug messages ended up in the first log file
  opened. Currently, stdout logging is completely disabled in forking mode
  (but writing to the debug log file is still possible). This is a change 
  in behaviour, which is under review. If it causes problems to you,
  please let us know.
  Thanks to Tomas Heinrich for the patch.
- bugfix/tcpflood: sending small test files did not work correctly
- bugfix: potential hang due to mutex deadlock
  closes: http://bugzilla.adiscon.com/show_bug.cgi?id=316
  Thanks to Andreas Piesk for reporting&analyzing this bug as well as
  providing patches and other help in resolving it.
- bugfix: property PROCID empty instead of proper nilvalue if not present
  If it is not present, it must have the nilvalue "-" as of RFC5424
  closes: http://bugzilla.adiscon.com/show_bug.cgi?id=332
  Thanks to John N for reporting this issue.
---------------------------------------------------------------------------
Version 5.8.11  [V5-stable] 2012-05-03
- bugfix: ommysql did not properly init/exit the mysql runtime library
  this could lead to segfaults. Triggering condition: multiple action
  instances using ommysql.  Thanks to Tomas Heinrich for reporting this
  problem and providing an initial patch (which my solution is based on,
  I need to add more code to clean the mess up).
- bugfix: rsyslog did not terminate when delayable inputs were blocked
  due to unvailable sources. Fixes:
  http://bugzilla.adiscon.com/show_bug.cgi?id=299
  Thanks to Marcin M for bringing up this problem and Andre Lorbach
  for helping to reproduce and fix it.
- bugfix: active input in "light delay state" could block rsyslog
  termination, at least for prolonged period of time
- bugfix: imptcp input name could not be set
  config directive was accepted, but had no effect
- bugfix: assigned ruleset was lost when using disk queues
  This looked quite hard to diagnose for disk-assisted queues, as the
  pure memory part worked well, but ruleset info was lost for messages
  stored inside the disk queue.
- bugfix: hostname was not requeried on HUP
  Thanks to Per Jessen for reporting this bug and Marius Tomaschewski for
  his help in testing the fix.
- bugfix: inside queue.c, some thread cancel states were not correctly
  reset. While this is a bug, we assume it did have no practical effect
  because the reset as it was done was set to the state the code actually
  had at this point. But better fix this...
---------------------------------------------------------------------------
Version 5.8.10  [V5-stable] 2012-04-05
- bugfix: segfault on startup if $actionqueuefilename was missing for disk
  queue config
  Thanks to Tomas Heinrich for the patch.
- bugfix: segfault if disk-queue was started up with old queue file
  Thanks to Tomas Heinrich for the patch.
- bugfix: memory leak in array passing output module mode
---------------------------------------------------------------------------
Version 5.8.9  [V5-stable] 2012-03-15
- added tool to recover disk queue if .qi file is missing (recover_qi.pl)
  Thanks to Kaiwang Chen for contributing this tool
- bugfix: stopped DA queue was never processed after a restart due to a
  regression from statistics module
- added better doc for statsobj interface
  Thanks to Kaiwang Chen for his suggestions and analysis in regard to the
  stats subsystem.
---------------------------------------------------------------------------
Version 5.8.8  [V5-stable] 2012-03-05
- added capability to use a local interface IP address as fromhost-ip for
  imuxsock imklog
  new config directives: $IMUXSockLocalIPIF, $klogLocalIPIF
- added configuration directives to customize queue light delay marks
  $MainMsgQueueLightDelayMark, $ActionQueueLightDelayMark; both
  specify number of messages starting at which a delay happens.
- bugfix: omprog made rsyslog abort on startup if not binary to
  execute was configured
- bugfix: imklog invalidly computed facility and severity
  closes: http://bugzilla.adiscon.com/show_bug.cgi?id=313
---------------------------------------------------------------------------
Version 5.8.7  [V5-stable] 2012-01-17
- bugfix: instabilities when using RFC5424 header fields
  Thanks to Kaiwang Chen for the patch
- bugfix: imuxsock did truncate part of received message if it did not
  contain a proper date. The truncation occured because we removed that
  part of the messages that was expected to be the date.
  closes: http://bugzilla.adiscon.com/show_bug.cgi?id=295
- bugfix: potential abort after reading invalid X.509 certificate
  closes: http://bugzilla.adiscon.com/show_bug.cgi?id=290
  Thanks to Tomas Heinrich for the patch
- bugfix: stats counter were not properly initialized on creation
- FQDN hostname for multihomed host was not always set to the correct name
  if multiple aliases existed. Thanks to Tomas Heinreich for the patch.
- re-licensed larger parts of the codebase under the Apache license 2.0
---------------------------------------------------------------------------
Version 5.8.6  [V5-stable] 2011-10-21
- bugfix: missing whitespace after property-based filter was not detected
- bugfix: $OMFileFlushInterval period was doubled - now using correct value
- bugfix: ActionQueue could malfunction due to index error
  Thanks to Vlad Grigorescu for the patch
- bugfix: $ActionExecOnlyOnce interval did not work properly
  Thanks to Tomas Heinrich for the patch
- bugfix: race condition when extracting program name, APPNAME, structured
  data and PROCID (RFC5424 fields) could lead to invalid characters e.g.
  in dynamic file names or during forwarding (general malfunction of these
  fields in templates, mostly under heavy load)
- bugfix: imuxsock did no longer ignore message-provided timestamp, if
  so configured (the *default*). Lead to no longer sub-second timestamps.
  closes: http://bugzilla.adiscon.com/show_bug.cgi?id=281
- bugfix: omfile returns fatal error code for things that go really wrong
  previously, RS_RET_RESUME was returned, which lead to a loop inside the
  rule engine as omfile could not really recover.
- bugfix: imfile did invalid system call under some circumstances
  when a file that was to be monitored did not exist BUT the state file
  actually existed. Mostly a cosmetic issue. Root cause was incomplete
  error checking in stream.c; so patch may affect other code areas.
- bugfix: rsyslogd -v always said 64 atomics were not present
  thanks to mono_matsuko for the patch
---------------------------------------------------------------------------
Version 5.8.5  [V5-stable] (rgerhards/al), 2011-09-01
- bugfix/security: off-by-two bug in legacy syslog parser, CVE-2011-3200
- bugfix: mark message processing did not work correctly
- bugfix: potential hang condition during tag emulation
- bugfix: too-early string termination during tag emulation
- bugfix: The NUL-Byte for the syslogtag was not copied in MsgDup (msg.c)
- bugfix: fixed incorrect state handling for Discard Action (transactions)
  Note: This caused all messages in a batch to be set to COMMITTED, 
  even if they were discarded. 
---------------------------------------------------------------------------
Version 5.8.4  [V5-stable] (al), 2011-08-10
- bugfix: potential misadressing in property replacer
- bugfix: memcpy overflow can occur in allowed sender checkig
  if a name is resolved to IPv4-mapped-on-IPv6 address
  Found by Ismail Dönmez at suse
- bugfix: potential misadressing in property replacer
- bugfix: MSGID corruption in RFC5424 parser under some circumstances
  closes: http://bugzilla.adiscon.com/show_bug.cgi?id=275
---------------------------------------------------------------------------
Version 5.8.3  [V5-stable] (rgerhards), 2011-07-11
- systemd support: set stdout/stderr to null - thx to Lennart for the patch
- added support for the ":omusrmsg:" syntax in configuring user messages
- added support for the ":omfile:" syntax for actions
  Note: previous outchannel syntax will generate a warning message. This
  may be surprising to some users, but it is quite urgent to alert them
  of the new syntax as v6 can no longer support the previous one.
---------------------------------------------------------------------------
Version 5.8.2  [V5-stable] (rgerhards), 2011-06-21
- bugfix: problems in failover action handling
  closes: http://bugzilla.adiscon.com/show_bug.cgi?id=270
  closes: http://bugzilla.adiscon.com/show_bug.cgi?id=254
- bugfix: mutex was invalidly left unlocked during action processing
  At least one case where this can occur is during thread shutdown, which
  may be initiated by lower activity. In most cases, this is quite
  unlikely to happen. However, if it does, data structures may be 
  corrupted which could lead to fatal failure and segfault. I detected
  this via a testbench test, not a user report. But I assume that some
  users may have had unreproducable aborts that were cause by this bug.
- bugfix: memory leak in imtcp & subsystems under some circumstances
  This leak is tied to error conditions which lead to incorrect cleanup
  of some data structures. [backport from v6]
- bugfix/improvement:$WorkDirectory now gracefully handles trailing slashes
---------------------------------------------------------------------------
Version 5.8.1  [V5-stable] (rgerhards), 2011-05-19
- bugfix: invalid processing in QUEUE_FULL condition
  If the the multi-submit interface was used and a QUEUE_FULL condition
  occured, the failed message was properly destructed. However, the
  rest of the input batch, if it existed, was not processed. So this
  lead to potential loss of messages and a memory leak. The potential
  loss of messages was IMHO minor, because they would have been dropped
  in most cases due to the queue remaining full, but very few lucky ones
  from the batch may have made it. Anyhow, this has now been changed so
  that the rest of the batch is properly tried to be enqueued and, if
  not possible, destructed.
- new module mmsnmptrapd, a sample message modification module
  This can be useful to reformat snmptrapd messages and also serves as
  a sample for how to write message modification modules using the
  output module interface. Note that we introduced this new 
  functionality directly into the stable release, as it does not 
  modify the core and as such cannot have any side-effects if it is
  not used (and thus the risk is solely on users requiring that
  functionality).
- bugfix: rate-limiting inside imuxsock did not work 100% correct
  reason was that a global config variable was invalidly accessed where a
  listener variable should have been used.
  Also performance-improved the case when rate limiting is turned off (this
  is a very unintrusive change, thus done directly to the stable version).
- bugfix: $myhostname not available in RainerScript (and no error message)
  closes: http://bugzilla.adiscon.com/show_bug.cgi?id=233
- bugfix: memory and file descriptor leak in stream processing
  Leaks could occur under some circumstances if the file stream handler
  errored out during the open call. Among others, this could cause very
  big memory leaks if there were a problem with unreadable disk queue
  files. In regard to the memory leak, this
  closes: http://bugzilla.adiscon.com/show_bug.cgi?id=256
- bugfix: doc for impstats had wrong config statements
  also, config statements were named a bit inconsistent, resolved that
  problem by introducing an alias and only documenting the consistent
  statements
  Thanks to Marcin for bringing up this problem.
- bugfix: IPv6-address could not be specified in omrelp
  this was due to improper parsing of ":"
  closes: http://bugzilla.adiscon.com/show_bug.cgi?id=250
- bugfix: TCP connection invalidly aborted when messages needed to be
  discarded (due to QUEUE_FULL or similar problem)
- bugfix: $LocalHostName was not honored under all circumstances
  closes: http://bugzilla.adiscon.com/show_bug.cgi?id=258
- bugfix(minor): improper template function call in syslogd.c
---------------------------------------------------------------------------
Version 5.8.0  [V5-stable] (rgerhards), 2011-04-12

This is the new v5-stable branch, importing all feature from the 5.7.x
versions. To see what has changed in regard to the previous v5-stable,
check the Changelog for 5.7.x below.

- bugfix: race condition in deferred name resolution
  closes: http://bugzilla.adiscon.com/show_bug.cgi?id=238
  Special thanks to Marcin for his persistence in helping to solve this
  bug.
- bugfix: DA queue was never shutdown once it was started
  closes: http://bugzilla.adiscon.com/show_bug.cgi?id=241
---------------------------------------------------------------------------
Version 5.7.10  [V5-BETA] (rgerhards), 2011-03-29
- bugfix: ompgsql did not work properly with ANSI SQL strings
  closes: http://bugzilla.adiscon.com/show_bug.cgi?id=229
- bugfix: rsyslog did not build with --disable-regexp configure option
  closes: http://bugzilla.adiscon.com/show_bug.cgi?id=243
- bugfix: PRI was invalid on Solaris for message from local log socket
- enhance: added $BOM system property to ease writing byte order masks
- bugfix: RFC5424 parser confused by empty structured data
  closes: http://bugzilla.adiscon.com/show_bug.cgi?id=237
- bugfix: error return from strgen caused abort, now causes action to be
  ignored (just like a failed filter)
- new sample plugin for a strgen to generate sql statement consumable
  by a database plugin
- bugfix: strgen could not be used together with database outputs
  because the sql/stdsql option could not be specified. This has been
  solved by permitting the strgen to include the opton inside its name.
  closes: http://bugzilla.adiscon.com/show_bug.cgi?id=195
---------------------------------------------------------------------------
Version 5.7.9  [V5-BETA] (rgerhards), 2011-03-16
- improved testbench
  among others, life tests for ommysql (against a test database) have
  been added, valgrind-based testing enhanced, ...
- enhance: fallback *at runtime* to epoll_create if epoll_create1 is not
  available. Thanks to Michael Biebl for analysis and patch!
- bugfix: failover did not work correctly if repeated msg reduction was on
  closes: http://bugzilla.adiscon.com/show_bug.cgi?id=236
  affected directive was: $ActionExecOnlyWhenPreviousIsSuspended on
- bugfix: minor memory leak in omlibdbi (< 1k per instance and run)
- bugfix: (regression) omhdfs did no longer compile
- bugfix: omlibdbi did not use password from rsyslog.conf
  closes: http://bugzilla.adiscon.com/show_bug.cgi?id=203
---------------------------------------------------------------------------
Version 5.7.8  [V5-BETA] (rgerhards), 2011-03-09
- systemd support somewhat improved (can now take over existing log sockt)
- bugfix: discard action did not work under some circumstances
  fixes: http://bugzilla.adiscon.com/show_bug.cgi?id=217
- bugfix: file descriptor leak in gnutls netstream driver
  fixes: http://bugzilla.adiscon.com/show_bug.cgi?id=222
---------------------------------------------------------------------------
Version 5.7.7  [V5-BETA] (rgerhards), 2011-03-02
- bugfix: potential abort condition when $RepeatedMsgReduction set to on
  as well as potentially in a number of other places where MsgDup() was
  used. This only happened when the imudp input module was used and it
  depended on name resolution not yet had taken place. In other words,
  this was a strange problem that could lead to hard to diagnose 
  instability. So if you experience instability, chances are good that
  this fix will help.
---------------------------------------------------------------------------
Version 5.7.6  [V5-BETA] (rgerhards), 2011-02-25
- bugfix: fixed a memory leak and potential abort condition
  this could happen if multiple rulesets were used and some output batches
  contained messages belonging to more than one ruleset.
  fixes: http://bugzilla.adiscon.com/show_bug.cgi?id=226
  fixes: http://bugzilla.adiscon.com/show_bug.cgi?id=218
- bugfix: memory leak when $RepeatedMsgReduction on was used
  bug tracker: http://bugzilla.adiscon.com/show_bug.cgi?id=225
---------------------------------------------------------------------------
Version 5.7.5  [V5-BETA] (rgerhards), 2011-02-23
- enhance: imfile did not yet support multiple rulesets, now added
  we do this directly in the beta because a) it does not affect existing
  functionality and b) one may argue that this missing functionality is
  close to a bug.
- improved testbench, added tests for imuxsock
- bugfix: imuxsock did no longer sanitize received messages
  This was a regression from the imuxsock partial rewrite. Happened
  because the message is no longer run through the standard parsers. 
  bug tracker: http://bugzilla.adiscon.com/show_bug.cgi?id=224
- bugfix: minor race condition in action.c - considered cosmetic
  This is considered cosmetic as multiple threads tried to write exactly
  the same value into the same memory location without sync. The method
  has been changed so this can no longer happen.
---------------------------------------------------------------------------
Version 5.7.4  [V5-BETA] (rgerhards), 2011-02-17
- added pmsnare parser module (written by David Lang)
- enhanced imfile to support non-cancel input termination
- improved systemd socket activation thanks to Marius Tomaschewski
- improved error reporting for $WorkDirectory
  non-existance and other detectable problems are now reported,
  and the work directory is NOT set in this case
- bugfix: pmsnare causded abort under some conditions
- bugfix: abort if imfile reads file line of more than 64KiB
  Thanks to Peter Eisentraut for reporting and analysing this problem.
  bug tracker: http://bugzilla.adiscon.com/show_bug.cgi?id=221
- bugfix: queue engine did not properly slow down inputs in FULL_DELAY mode
  when in disk-assisted mode. This especially affected imfile, which
  created unnecessarily queue files if a large set of input file data was
  to process.
- bugfix: very long running actions could prevent shutdown under some
  circumstances. This has now been solved, at least for common
  situations.
- bugfix: fixed compile problem due to empty structs
  this occured only on some platforms/compilers. thanks to Dražen Kačar 
  for the fix
---------------------------------------------------------------------------
Version 5.7.3  [V5-BETA] (rgerhards), 2011-02-07
- added support for processing multi-line messages in imfile
- added $IMUDPSchedulingPolicy and $IMUDPSchedulingPriority config settings
- added $LocalHostName config directive
- bugfix: fixed build problems on some platforms
  namely those that have 32bit atomic operations but not 64 bit ones
- bugfix: local hostname was pulled too-early, so that some config 
  directives (namely FQDN settings) did not have any effect
- bugfix: imfile did duplicate messages under some circumstances
- added $OMMySQLConfigFile config directive
- added $OMMySQLConfigSection config directive
---------------------------------------------------------------------------
Version 5.7.2  [V5-DEVEL] (rgerhards), 2010-11-26
- bugfix(important): problem in TLS handling could cause rsyslog to loop
  in a tight loop, effectively disabling functionality and bearing the
  risk of unresponsiveness of the whole system.
  Bug tracker: http://bugzilla.adiscon.com/show_bug.cgi?id=194
- bugfix: imfile state file was not written when relative file name
  for it was specified
- bugfix: compile failed on systems without epoll_create1()
  Thanks to David Hill for providing a fix.
- bugfix: atomic increment for msg object may not work correct on all
  platforms. Thanks to Chris Metcalf for the patch
- bugfix: replacements for atomic operations for non-int sized types had
  problems. At least one instance of that problem could potentially lead
  to abort (inside omfile).
---------------------------------------------------------------------------
Version 5.7.1  [V5-DEVEL] (rgerhards), 2010-10-05
- support for Hadoop's HDFS added (via omhdfs)
- imuxsock now optionally use SCM_CREDENTIALS to pull the pid from the log
  socket itself
  (thanks to Lennart Poettering for the suggesting this feature)
- imuxsock now optionally uses per-process input rate limiting, guarding the
  user against processes spamming the system log
  (thanks to Lennart Poettering for suggesting this feature)
- added new config statements
  * $InputUnixListenSocketUsePIDFromSystem 
  * $SystemLogUsePIDFromSystem 
  * $SystemLogRateLimitInterval
  * $SystemLogRateLimitBurst
  * $SystemLogRateLimitSeverity
  * $IMUxSockRateLimitInterval
  * $IMUxSockRateLimitBurst
  * $IMUxSockRateLimitSeverity
- imuxsock now supports up to 50 different sockets for input
- some code cleanup in imuxsock (consider this a release a major
  modification, especially if problems show up)
- bugfix: /dev/log was unlinked even when passed in from systemd
  in which case it should be preserved as systemd owns it
---------------------------------------------------------------------------
Version 5.7.0  [V5-DEVEL] (rgerhards), 2010-09-16
- added module impstat to emit periodic statistics on rsyslog counters
- support for systemd officially added
  * acquire /dev/log socket optionally from systemd
    thanks to Lennart Poettering for this patch
  * sd-systemd API added as part of rsyslog runtime library
---------------------------------------------------------------------------
Version 5.6.5  [V5-STABLE] (rgerhards), 2011-03-22
- bugfix: failover did not work correctly if repeated msg reduction was on
  affected directive was: $ActionExecOnlyWhenPreviousIsSuspended on
  closes: http://bugzilla.adiscon.com/show_bug.cgi?id=236
- bugfix: omlibdbi did not use password from rsyslog.con
  closes: http://bugzilla.adiscon.com/show_bug.cgi?id=203
- bugfix(kind of): tell users that config graph can currently not be
  generated
  closes: http://bugzilla.adiscon.com/show_bug.cgi?id=232
- bugfix: discard action did not work under some circumstances
  fixes: http://bugzilla.adiscon.com/show_bug.cgi?id=217
  (backport from 5.7.8)
---------------------------------------------------------------------------
Version 5.6.4  [V5-STABLE] (rgerhards), 2011-03-03
- bugfix: potential abort condition when $RepeatedMsgReduction set to on
  as well as potentially in a number of other places where MsgDup() was
  used. This only happened when the imudp input module was used and it
  depended on name resolution not yet had taken place. In other words,
  this was a strange problem that could lead to hard to diagnose 
  instability. So if you experience instability, chances are good that
  this fix will help.
- bugfix: fixed a memory leak and potential abort condition
  this could happen if multiple rulesets were used and some output batches
  contained messages belonging to more than one ruleset.
  fixes: http://bugzilla.adiscon.com/show_bug.cgi?id=226
  fixes: http://bugzilla.adiscon.com/show_bug.cgi?id=218
- bugfix: memory leak when $RepeatedMsgReduction on was used
  bug tracker: http://bugzilla.adiscon.com/show_bug.cgi?id=225
---------------------------------------------------------------------------
Version 5.6.3  [V5-STABLE] (rgerhards), 2011-01-26
- bugfix: action processor released memory too early, resulting in
  potential issue in retry cases (but very unlikely due to another
  bug, which I also fixed -- only after the fix this problem here
  became actually visible).
- bugfix: batch processing flagged invalid message as "bad" under some
  circumstances
- bugfix: unitialized variable could cause issues under extreme conditions
  plus some minor nits. This was found after a clang static code analyzer
  analysis (great tool, and special thanks to Marcin for telling me about
  it!)
- bugfix: batches which had actions in error were not properly retried in
  all cases
- bugfix: imfile did duplicate messages under some circumstances
- bugfix: testbench was not activated if no Java was present on system
  ... what actually was a left-over. Java is no longer required.
---------------------------------------------------------------------------
Version 5.6.2  [V5-STABLE] (rgerhards), 2010-11-30
- bugfix: compile failed on systems without epoll_create1()
  Thanks to David Hill for providing a fix.
- bugfix: atomic increment for msg object may not work correct on all
  platforms. Thanks to Chris Metcalf for the patch
- bugfix: replacements for atomic operations for non-int sized types had
  problems. At least one instance of that problem could potentially lead
  to abort (inside omfile).
- added the $InputFilePersistStateInterval config directive to imfile
- changed imfile so that the state file is never deleted (makes imfile
  more robust in regard to fatal failures)
- bugfix: a slightly more informative error message when a TCP
  connections is aborted
---------------------------------------------------------------------------
Version 5.6.1  [V5-STABLE] (rgerhards), 2010-11-24
- bugfix(important): problem in TLS handling could cause rsyslog to loop
  in a tight loop, effectively disabling functionality and bearing the
  risk of unresponsiveness of the whole system.
  Bug tracker: http://bugzilla.adiscon.com/show_bug.cgi?id=194
- permitted imptcp to work on systems which support epoll(), but not
  epoll_create().
  Bug: http://bugzilla.adiscon.com/show_bug.cgi?id=204
  Thanks to Nicholas Brink for reporting this problem.
- bugfix: testbench failed if imptcp was not enabled
- bugfix: segfault when an *empty* template was used
  Bug: http://bugzilla.adiscon.com/show_bug.cgi?id=206
  Thanks to David Hill for alerting us.
- bugfix: compile failed with --enable-unlimited-select
  thanks varmojfekoj for the patch
---------------------------------------------------------------------------
Version 5.6.0  [V5-STABLE] (rgerhards), 2010-10-19

This release brings all changes and enhancements of the 5.5.x series
to the v5-stable branch.

- bugfix: a couple of problems that imfile had on some platforms, namely
  Ubuntu (not their fault, but occured there)
- bugfix: imfile utilizes 32 bit to track offset. Most importantly,
  this problem can not experienced on Fedora 64 bit OS (which has
  64 bit long's!)
---------------------------------------------------------------------------
Version 5.5.7  [V5-BETA] (rgerhards), 2010-08-09
- changed omudpspoof default spoof address to simplify typical use case
  thanks to David Lang for suggesting this
- doc bugfix: pmlastmsg doc samples had errors
- bugfix[minor]: pmrfc3164sd had invalid name (resided in rsyslog name 
  space, what should not be the case for a contributed module)
- added omuxsock, which permits to write message to local Unix sockets
  this is the counterpart to imuxsock, enabling fast local forwarding
---------------------------------------------------------------------------
Version 5.5.6  [DEVEL] (rgerhards), 2010-07-21
- added parser modules
  * pmlastmsg, which supports the notoriously malformed "last message
    repeated n times" messages from some syslogd's (namely sysklogd)
  * pmrfc3164sd (contributed), supports RFC5424 structured data in 
    RFC3164 messages [untested]
- added new module type "string generator", used to speed up output
  processing. Expected speedup for (typical) rsyslog processing is
  roughly 5 to 6 percent compared to using string-based templates.
  They may also be used to do more complex formatting with custom
  C code, what provided greater flexibility and probably far higher
  speed, for example if using multiple regular expressions within a 
  template.
- added 4 string generators for
  * RSYSLOG_FileFormat
  * RSYSLOG_TraditionalFileFormat
  * RSYSLOG_ForwardFormat
  * RSYSLOG_TraditionalForwardFormat
- bugfix: mutexes used to simulate atomic instructions were not destructed
- bugfix: regression caused more locking action in msg.c than necessary
- bugfix: "$ActionExecOnlyWhenPreviousIsSuspended on" was broken
- bugfix: segfault on HUP when "HUPIsRestart" was set to "on"
  thanks varmojfekoj for the patch
- bugfix: default for $OMFileFlushOnTXEnd was wrong ("off").
  This, in default mode, caused buffered writing to be used, what
  means that it looked like no output were written or partial
  lines. Thanks to Michael Biebl for pointing out this bug.
- bugfix: programname filter in ! configuration can not be reset
  Thanks to Kiss Gabor for the patch.
---------------------------------------------------------------------------
Version 5.5.5  [DEVEL] (rgerhards), 2010-05-20
- added new cancel-reduced action thread termination method
  We now manage to cancel threads that block inside a retry loop to
  terminate without the need to cancel the thread. Avoiding cancellation
  helps keep the system complexity minimal and thus provides for better
  stability. This also solves some issues with improper shutdown when
  inside an action retry loop.
---------------------------------------------------------------------------
Version 5.5.4  [DEVEL] (rgerhards), 2010-05-03
- This version offers full support for Solaris on Intel and Sparc
- bugfix: problems with atomic operations emulation
  replaced atomic operation emulation with new code. The previous code
  seemed to have some issue and also limited concurrency severely. The
  whole atomic operation emulation has been rewritten.
- bugfix: netstream ptcp support class was not correctly build on systems
  without epoll() support
- bugfix: segfault on Solaris/Sparc
---------------------------------------------------------------------------
Version 5.5.3  [DEVEL] (rgerhards), 2010-04-09
- added basic but functional support for Solaris
- imported many bugfixes from 3.6.2/4.6.1 (see ChangeLog below!)
- added new property replacer option "date-rfc3164-buggyday" primarily
  to ease migration from syslog-ng. See property replacer doc for
  details.
- added capability to turn off standard LF delimiter in TCP server
  via new directive "$InputTCPServerDisableLFDelimiter on"
- bugfix: failed to compile on systems without epoll support
- bugfix: comment char ('#') in literal terminated script parsing
  and thus could not be used.
  but tracker: http://bugzilla.adiscon.com/show_bug.cgi?id=119
  [merged in from v3.22.2]
- imported patches from 4.6.0:
  * improved testbench to contain samples for totally malformed messages
    which miss parts of the message content
  * bugfix: some malformed messages could lead to a missing LF inside files
    or some other missing parts of the template content.
  * bugfix: if a message ended immediately with a hostname, the hostname
    was mistakenly interpreted as TAG, and localhost be used as hostname
---------------------------------------------------------------------------
Version 5.5.2  [DEVEL] (rgerhards), 2010-02-05
- applied patches that make rsyslog compile under Apple OS X.
  Thanks to trey for providing these.
- replaced data type "bool" by "sbool" because this created some
  portability issues.
- added $Escape8BitCharactersOnReceive directive
  Thanks to David Lang for suggesting it.
- worked around an issue where omfile failed to compile on 32 bit platforms
  under some circumstances (this smells like a gcc problem, but a simple
  solution was available). Thanks to Kenneth Marshall for some advice.
- extended testbench
---------------------------------------------------------------------------
Version 5.5.1  [DEVEL] (rgerhards), 2009-11-27
- introduced the ablity for netstream drivers to utilize an epoll interface
  This offers increased performance and removes the select() FDSET size
  limit from imtcp. Note that we fall back to select() if there is no
  epoll netstream drivers. So far, an epoll driver has only been
  implemented for plain tcp syslog, the rest will follow once the code
  proves well in practice AND there is demand.
- re-implemented $EscapeControlCharacterTab config directive
  Based on Jonathan Bond-Caron's patch for v4. This now also includes some
  automatted tests.
- bugfix: enabling GSSServer crashes rsyslog startup
  Thanks to Tomas Kubina for the patch [imgssapi]
- bugfix (kind of): check if TCP connection is still alive if using TLS
  Thanks to Jonathan Bond-Caron for the patch.
---------------------------------------------------------------------------
Version 5.5.0  [DEVEL] (rgerhards), 2009-11-18
- moved DNS resolution code out of imudp and into the backend processing
  Most importantly, DNS resolution now never happens if the resolved name
  is not required. Note that this applies to imudp - for the other inputs,
  DNS resolution almost comes for free, so we do not do it there. However,
  the new method has been implemented in a generic way and as such may 
  also be used by other modules in the future.
- added option to use unlimited-size select() calls
  Thanks to varmjofekoj for the patch
  This is not done in imudp, as it natively supports epoll().
- doc: improved description of what loadable modules can do
---------------------------------------------------------------------------
Version 5.4.2  [v5-stable] (rgerhards), 2010-03-??
- bugfix(kind of): output plugin retry behaviour could cause engine to loop
  The rsyslog engine did not guard itself against output modules that do
  not properly convey back the tryResume() behaviour. This then leads to
  what looks like an endless loop. I consider this to be a bug of the 
  engine not only because it should be hardened against plugin misbehaviour,
  but also because plugins may not be totally able to avoid this situation
  (depending on the type of and processing done by the plugin).
- bugfix: testbench failed when not executed in UTC+1 timezone
  accidently, the time zone information was kept inside some
  to-be-checked-for responses
- temporary bugfix replaced by permanent one for
  message-induced off-by-one error (potential segfault) (see 4.6.2)
  The analysis has been completed and a better fix been crafted and 
  integrated.
- bugfix(minor): status variable was uninitialized
  However, this would have caused harm only if NO parser modules at
  all were loaded, which would lead to a defunctional configuration
  at all. And, even more important, this is impossible as two parser
  modules are built-in and thus can not be "not loaded", so we always
  have a minimum of two.
---------------------------------------------------------------------------
Version 5.4.1  [v5-stable] (rgerhards), 2010-03-??
- added new property replacer option "date-rfc3164-buggyday" primarily
  to ease migration from syslog-ng. See property replacer doc for
  details. [backport from 5.5.3 because urgently needed by some]
- imported all bugfixes vom 4.6.2 (see below)
---------------------------------------------------------------------------
Version 5.4.0  [v5-stable] (rgerhards), 2010-03-08
***************************************************************************
* This is a new stable v5 version. It contains all fixes and enhancements *
* made during the 5.3.x phase as well as those listed below.              *
* Note that the 5.2.x series was quite buggy and as such all users are    *
* strongly advised to upgrade to 5.4.0.                                   *
***************************************************************************
- bugfix: omruleset failed to work in many cases
  bug tracker: http://bugzilla.adiscon.com/show_bug.cgi?id=179
  Thanks to Ryan B. Lynch for reporting this issue.
- bugfix: comment char ('#') in literal terminated script parsing
  and thus could not be used.
  but tracker: http://bugzilla.adiscon.com/show_bug.cgi?id=119
  [merged in from v3.22.2]
---------------------------------------------------------------------------
Version 5.3.7  [BETA] (rgerhards), 2010-01-27
- bugfix: queues in direct mode could case a segfault, especially if an
  action failed for action queues. The issue was an invalid increment of
  a stack-based pointer which lead to destruction of the stack frame and
  thus a segfault on function return.
  Thanks to Michael Biebl for alerting us on this problem.
- bugfix: hostname accidently set to IP address for some message sources,
  for example imudp. Thanks to Anton for reporting this bug. [imported v4]
- bugfix: ompgsql had problems with transaction support, what actually 
  rendered it unsuable. Thanks to forum user "horhe" for alerting me
  on this bug and helping to debug/fix it! [imported from 5.3.6]
- bugfix: $CreateDirs variable not properly initialized, default thus
  was random (but most often "on") [imported from v3]
- bugfix: potential segfaults during queue shutdown
  (bugs require certain non-standard settings to appear)
  Thanks to varmojfekoj for the patch [imported from 4.5.8]
  [backport from 5.5.2]
- bugfix: wrong memory assignment for a config variable (probably
  without causing any harm) [backport from 5.2.2]
- bugfix: rsyslog hangs when writing to a named pipe which nobody was
  reading. Thanks to Michael Biebl for reporting this bug.
  Bugzilla entry: http://bugzilla.adiscon.com/show_bug.cgi?id=169
  [imported from 4.5.8]
---------------------------------------------------------------------------
Version 5.3.6  [BETA] (rgerhards), 2010-01-13
- bugfix: ompgsql did not properly check the server connection in
  tryResume(), which could lead to rsyslog running in a thight loop
- bugfix: suspension during beginTransaction() was not properly handled
  by rsyslog core
- bugfix: omfile output was only written when buffer was full, not at
  end of transaction
- bugfix: commit transaction was not properly conveyed to message layer,
  potentially resulting in non-message destruction and thus hangs
- bugfix: enabling GSSServer crashes rsyslog startup
  Thanks to Tomas Kubina for the patch [imgssapi]
- bugfix (kind of): check if TCP connection is still alive if using TLS
  Thanks to Jonathan Bond-Caron for the patch.
- bugfix: $CreateDirs variable not properly initialized, default thus
  was random (but most often "on") [imported from v3]
- bugfix: ompgsql had problems with transaction support, what actually 
  rendered it unsuable. Thanks to forum user "horhe" for alerting me
  on this bug and helping to debug/fix it!
- bugfix: memory leak when sending messages in zip-compressed format
  Thanks to Naoya Nakazawa for analyzing this issue and providing a patch.
- worked around an issue where omfile failed to compile on 32 bit platforms
  under some circumstances (this smells like a gcc problem, but a simple
  solution was available). Thanks to Kenneth Marshall for some advice.
  [backported from 5.5.x branch]
---------------------------------------------------------------------------
Version 5.3.5  [BETA] (rgerhards), 2009-11-13
- some light performance enhancement by replacing time() call with much
  faster (at least under linux) gettimeofday() calls.
- some improvement of omfile performance with dynafiles
  saved costly time() calls by employing a logical clock, which is 
  sufficient for the use case
- bugfix: omudpspoof miscalculated source and destination ports
  while this was probably not noticed for source ports, it resulted in
  almost all destination ports being wrong, except for the default port
  of 514, which by virtue of its binary representation was calculated 
  correct (and probably thus the bug not earlier detected).
- bugfixes imported from earlier releases
  * bugfix: named pipes did no longer work (they always got an open error)
    this was a regression from the omfile rewrite in 4.5.0
  * bugfix(testbench): sequence check was not always performed correctly,
    that could result in tests reporting success when they actually failed
- improved testbench: added tests for UDP forwarding and omudpspoof
- doc bugfix: omudpspoof had wrong config command names ("om" missing)
- bugfix [imported from 4.4.3]: $ActionExecOnlyOnceEveryInterval did
  not work.
- [inport v4] improved testbench, contains now tcp and gzip test cases
- [import v4] added a so-called "On Demand Debug" mode, in which debug
  output can be generated only after the process has started, but not right
  from the beginning. This is assumed to be useful for hard-to-find bugs.
  Also improved the doc on the debug system.
- bugfix: segfault on startup when -q or -Q option was given
  [imported from v3-stable]
---------------------------------------------------------------------------
Version 5.3.4  [DEVEL] (rgerhards), 2009-11-04
- added the ability to create custom message parsers
- added $RulesetParser config directive that permits to bind specific
  parsers to specific rulesets
- added omruleset output module, which provides great flexibility in 
  action processing. THIS IS A VERY IMPORTANT ADDITION, see its doc
  for why.
- added the capability to have ruleset-specific main message queues
  This offers considerable additional flexibility AND superior performance
  (in cases where multiple inputs now can avoid lock contention)
- bugfix: correct default for escape ('#') character restored
  This was accidently changed to '\\', thanks to David Lang for reporting
- bugfix(testbench): testcase did not properly wait for rsyslogd shutdown
  thus some unpredictable behavior and a false negative test result
  could occur.
---------------------------------------------------------------------------
Version 5.3.3  [DEVEL] (rgerhards), 2009-10-27
- simplified and thus speeded up the queue engine, also fixed some
  potential race conditions (in very unusual shutdown conditions)
  along the way. The threading model has seriously changes, so there may
  be some regressions.
- enhanced test environment (inlcuding testbench): support for enhancing
  probability of memory addressing failure by using non-NULL default
  value for malloced memory (optional, only if requested by configure
  option). This helps to track down some otherwise undetected issues
  within the testbench.
- bugfix: potential abort if inputname property was not set 
  primarily a problem of imdiag
- bugfix: message processing states were not set correctly in all cases
  however, this had no negative effect, as the message processing state
  was not evaluated when a batch was deleted, and that was the only case
  where the state could be wrong.
---------------------------------------------------------------------------
Version 5.3.2  [DEVEL] (rgerhards), 2009-10-21
- enhanced omfile to support transactional interface. This will increase
  performance in many cases.
- added multi-ruleset support to imudp
- re-enabled input thread termination handling that does avoid thread
  cancellation where possible. This provides a more reliable mode of
  rsyslogd termination (canceling threads my result in not properly
  freed resouces and potential later hangs, even though we perform
  proper cancel handling in our code). This is part of an effort to
  reduce thread cancellation as much as possible in rsyslog.
  NOTE: the code previously written code for this functionality had a
  subtle race condition. The new code solves that.
- enhanced immark to support non-cancel input module termination
- improved imudp so that epoll can be used in more environments,
  fixed potential compile time problem if EPOLL_CLOEXEC is not available.
- some cleanup/slight improvement:
  * changed imuxsock to no longer use deprecated submitAndParseMsg() IF
  * changed submitAndParseMsg() interface to be a wrapper around the new
    way of message creation/submission. This enables older plugins to be
    used together with the new interface. The removal also enables us to
    drop a lot of duplicate code, reducing complexity and increasing
    maintainability.
- bugfix: segfault when starting up with an invalid .qi file for a disk queue
  Failed for both pure disk as well as DA queues. Now, we emit an error
  message and disable disk queueing facility.
- bugfix: potential segfault on messages with empty MSG part. This was a
  recently introduced regression.
- bugfix: debug string larger than 1K were improperly displayed. Max size
  is now 32K, and if a string is even longer it is meaningfully truncated.
---------------------------------------------------------------------------
Version 5.3.1  [DEVEL] (rgerhards), 2009-10-05
- added $AbortOnUncleanConfig directive - permits to prevent startup when
  there are problems with the configuration file. See it's doc for
  details.
- included some important fixes from v4-stable:
  * bugfix: invalid handling of zero-sized messages
  * bugfix: zero-sized UDP messages are no longer processed
  * bugfix: random data could be appended to message
  * bugfix: reverse lookup reduction logic in imudp do DNS queries too often
- bugfixes imported from 4.5.4:
  * bugfix: potential segfault in stream writer on destruction
  * bugfix: potential race in object loader (obj.c) during use/release
  * bugfixes: potential problems in out file zip writer
---------------------------------------------------------------------------
Version 5.3.0  [DEVEL] (rgerhards), 2009-09-14
- begun to add simple GUI programs to gain insight into running rsyslogd
  instances and help setup and troubleshooting (active via the
  --enable-gui ./configure switch)
- changed imudp to utilize epoll(), where available. This shall provide
  slightly better performance (just slightly because we called select()
  rather infrequently on a busy system)
---------------------------------------------------------------------------
Version 5.2.2  [v5-stable] (rgerhards), 2009-11-??
- bugfix: enabling GSSServer crashes rsyslog startup
  Thanks to Tomas Kubina for the patch [imgssapi]
---------------------------------------------------------------------------
Version 5.2.1  [v5-stable] (rgerhards), 2009-11-02
- bugfix [imported from 4.4.3]: $ActionExecOnlyOnceEveryInterval did
  not work.
- bugfix: segfault on startup when -q or -Q option was given
  [imported from v3-stable]
---------------------------------------------------------------------------
Version 5.2.0  [v5-stable] (rgerhards), 2009-11-02
This is a re-release of version 5.1.6 as stable after we did not get any bug 
reports during the whole beta phase. Still, this first v5-stable may not be 
as stable as one hopes for, I am not sure if we did not get bug reports
just because nobody tried it. Anyhow, we need to go forward and so we
have the initial v5-stable.
---------------------------------------------------------------------------
Version 5.1.6  [v5-beta] (rgerhards), 2009-10-15
- feature imports from v4.5.6
- bugfix: potential race condition when queue worker threads were
  terminated
- bugfix: solved potential (temporary) stall of messages when the queue was
  almost empty and few new data added (caused testbench to sometimes hang!)
- fixed some race condition in testbench
- added more elaborate diagnostics to parts of the testbench
- bugfixes imported from 4.5.4:
  * bugfix: potential segfault in stream writer on destruction
  * bugfix: potential race in object loader (obj.c) during use/release
  * bugfixes: potential problems in out file zip writer
- included some important fixes from 4.4.2:
  * bugfix: invalid handling of zero-sized messages
  * bugfix: zero-sized UDP messages are no longer processed
  * bugfix: random data could be appended to message
  * bugfix: reverse lookup reduction logic in imudp do DNS queries too often
---------------------------------------------------------------------------
Version 5.1.5  [v5-beta] (rgerhards), 2009-09-11
- added new config option $ActionWriteAllMarkMessages
  this option permites to process mark messages under all circumstances,
  even if an action was recently called. This can be useful to use mark
  messages as a kind of heartbeat.
- added new config option $InputUnixListenSocketCreatePath
  to permit the auto-creation of pathes to additional log sockets. This
  turns out to be useful if they reside on temporary file systems and
  rsyslogd starts up before the daemons that create these sockets
  (rsyslogd always creates the socket itself if it does not exist).
- added $LogRSyslogStatusMessages configuration directive
  permitting to turn off rsyslog start/stop/HUP messages. See Debian
  ticket http://bugs.debian.org/cgi-bin/bugreport.cgi?bug=463793
- bugfix: hostnames with dashes in them were incorrectly treated as
  malformed, thus causing them to be treated as TAG (this was a regression
  introduced from the "rfc3164 strict" change in 4.5.0). Testbench has been
  updated to include a smaple message with a hostname containing a dash.
- bugfix: strings improperly reused, resulting in some message properties
  be populated with strings from previous messages. This was caused by
  an improper predicate check.
- added new config directive $omfileForceChown [import from 4.7.0]
---------------------------------------------------------------------------
Version 5.1.4  [DEVEL] (rgerhards), 2009-08-20
- legacy syslog parser changed so that it now accepts date stamps in
  wrong case. Some devices seem to create them and I do not see any harm
  in supporting that.
- added $InputTCPMaxListeners directive - permits to specify how many 
  TCP servers shall be possible (default is 20).
- bugfix: memory leak with some input modules. Those inputs that
  use parseAndSubmitMsg() leak two small memory blocks with every message.
  Typically, those process only relatively few messages, so the issue 
  does most probably not have any effect in practice.
- bugfix: if tcp listen port could not be created, no error message was
  emitted
- bugfix: discard action did not work (did not discard messages)
- bugfix: discard action caused segfault
- bugfix: potential segfault in output file writer (omfile)
  In async write mode, we use modular arithmetic to index the output
  buffer array. However, the counter variables accidently were signed,
  thus resulting in negative indizes after integer overflow. That in turn
  could lead to segfaults, but was depending on the memory layout of 
  the instance in question (which in turn depended on a number of
  variables, like compile settings but also configuration). The counters
  are now unsigned (as they always should have been) and so the dangling
  mis-indexing does no longer happen. This bug potentially affected all
  installations, even if only some may actually have seen a segfault.
---------------------------------------------------------------------------
Version 5.1.3  [DEVEL] (rgerhards), 2009-07-28
- architecture change: queue now always has at least one worker thread
  if not running in direct mode. Previous versions could run without 
  any active workers. This simplifies the code at a very small expense.
  See v5 compatibility note document for more in-depth discussion.
- enhance: UDP spoofing supported via new output module omudpspoof
  See the omudpspoof documentation for details and samples
- bugfix: message could be truncated after TAG, often when forwarding
  This was a result of an internal processing error if maximum field
  sizes had been specified in the property replacer.
- bugfix: minor static memory leak while reading configuration
  did NOT leak based on message volume
- internal: added ability to terminate input modules not via pthread_cancel
  but an alternate approach via pthread_kill. This is somewhat safer as we
  do not need to think about the cancel-safeness of all libraries we use.
  However, not all inputs can easily supported, so this now is a feature
  that can be requested by the input module (the most important ones
  request it).
---------------------------------------------------------------------------
Version 5.1.2  [DEVEL] (rgerhards), 2009-07-08
- bugfix: properties inputname, fromhost, fromhost-ip, msg were lost when
  working with disk queues
- some performance enhancements
- bugfix: abort condition when RecvFrom was not set and message reduction
  was on. Happend e.g. with imuxsock.
- added $klogConsoleLogLevel directive which permits to set a new
  console log level while rsyslog is active
- some internal code cleanup
---------------------------------------------------------------------------
Version 5.1.1  [DEVEL] (rgerhards), 2009-07-03
- bugfix: huge memory leak in queue engine (made rsyslogd unusable in
  production). Occured if at least one queue was in direct mode 
  (the default for action queues)
- imported many performance optimizations from v4-devel (4.5.0)
- bugfix: subtle (and usually irrelevant) issue in timout processing
  timeout could be one second too early if nanoseconds wrapped
- set a more sensible timeout for shutdow, now 1.5 seconds to complete
  processing (this also removes those cases where the shutdown message
  was not written because the termination happened before it)
---------------------------------------------------------------------------
Version 5.1.0  [DEVEL] (rgerhards), 2009-05-29

*********************************** NOTE **********************************
The v5 versions of rsyslog feature a greatly redesigned queue engine. The
major theme for the v5 release is twofold:

a) greatly improved performance
b) enable audit-grade processing

Here, audit-grade processing means that rsyslog, if used together with
audit-grade transports and configured correctly, will never lose messages
that already have been acknowledged, not even in fatal failure cases like
sudden loss of power.

Note that large parts of rsyslog's important core components have been
restructured to support these design goals. As such, early versions of
the engine will probably be less stable than the v3/v4 engine.

Also note that the initial versions do not cover all and everything. As
usual, the code will evolve toward the final goal as version numbers
increase.
*********************************** NOTE **********************************

- redesigned queue engine so that it supports ultra-reliable operations
  This resulted in a rewrite of large parts. The new capability can be
  used to build audit-grade systems on the basis of rsyslog.
- added $MainMsgQueueDequeueBatchSize and $ActionQueueDequeueBatchSize 
  configuration directives
- implemented a new transactional output module interface which provides
  superior performance (for databases potentially far superior performance)
- increased ompgsql performance by adapting to new transactional
  output module interface
---------------------------------------------------------------------------
Version 4.8.1  [v4-stable], 2011-09-??
- increased max config file line size to 64k
  We now also emit an error message if even 64k is not enough (not
  doing so previously may rightfully be considered as a bug)
- bugfix: omprog made rsyslog abort on startup if not binary to
  execute was configured
- bugfix: $ActionExecOnlyOnce interval did not work properly
  Thanks to Tomas Heinrich for the patch
- bugfix: potential abort if ultra-large file io buffers are used and
  dynafile cache exhausts address space (primarily a problem on 32 bit
  platforms)
- bugfix: potential abort after reading invalid X.509 certificate
  closes: http://bugzilla.adiscon.com/show_bug.cgi?id=290
  Thanks to Tomas Heinrich for the patch.
- bugfix: potential fatal abort in omgssapi
  Thanks to Tomas Heinrich for the patch.
- added doc for omprog
- FQDN hostname for multihomed host was not always set to the correct name
  if multiple aliases existed. Thanks to Tomas Heinreich for the patch.
- re-licensed larger parts of the codebase under the Apache license 2.0
---------------------------------------------------------------------------
Version 4.8.0  [v4-stable] (rgerhards), 2011-09-07
***************************************************************************
* This is a new stable v4 version. It contains all fixes and enhancements *
* made during the 4.7.x phase as well as those listed below.              *
* Note: major new development to v4 is concluded  and will only be done   *
*       for custom projects.                                              *
***************************************************************************
There are no changes compared to 4.7.5, just a re-release with the new
version number as new v4-stable. The most important new feature is Solaris
support.
---------------------------------------------------------------------------
Version 4.7.5  [v4-beta], 2011-09-01
- bugfix/security: off-by-two bug in legacy syslog parser, CVE-2011-3200
- bugfix: potential misadressing in property replacer
- bugfix: The NUL-Byte for the syslogtag was not copied in MsgDup (msg.c)
---------------------------------------------------------------------------
Version 4.7.4  [v4-beta] (rgerhards), 2011-07-11
- added support for the ":omusrmsg:" syntax in configuring user messages
- added support for the ":omfile:" syntax in configuring user messages
- added $LocalHostName config directive
- bugfix: PRI was invalid on Solaris for message from local log socket
Version 4.7.3  [v4-devel] (rgerhards), 2010-11-25
- added omuxsock, which permits to write message to local Unix sockets
  this is the counterpart to imuxsock, enabling fast local forwarding
- added imptcp, a simplified, Linux-specific and potentielly fast
  syslog plain tcp input plugin (NOT supporting TLS!)
- bugfix: a couple of problems that imfile had on some platforms, namely
  Ubuntu (not their fault, but occured there)
- bugfix: imfile utilizes 32 bit to track offset. Most importantly,
  this problem can not experienced on Fedora 64 bit OS (which has
  64 bit long's!)
- added the $InputFilePersistStateInterval config directive to imfile
- changed imfile so that the state file is never deleted (makes imfile
  more robust in regard to fatal failures)
---------------------------------------------------------------------------
Version 4.7.2  [v4-devel] (rgerhards), 2010-05-03
- bugfix: problems with atomic operations emulaton
  replaced atomic operation emulation with new code. The previous code
  seemed to have some issue and also limited concurrency severely. The
  whole atomic operation emulation has been rewritten.
- added new $Sleep directive to hold processing for a couple of seconds
  during startup
- bugfix: programname filter in ! configuration can not be reset
  Thanks to Kiss Gabor for the patch.
---------------------------------------------------------------------------
Version 4.7.1  [v4-devel] (rgerhards), 2010-04-22
- Solaris support much improved -- was not truely usable in 4.7.0
  Solaris is no longer supported in imklog, but rather there is a new
  plugin imsolaris, which is used to pull local log sources on a Solaris
  machine.
- testbench improvement: Java is no longer needed for testing tool creation
---------------------------------------------------------------------------
Version 4.7.0  [v4-devel] (rgerhards), 2010-04-14
- new: support for Solaris added (but not yet the Solaris door API)
- added function getenv() to RainerScript
- added new config option $InputUnixListenSocketCreatePath
  to permit the auto-creation of pathes to additional log sockets. This
  turns out to be useful if they reside on temporary file systems and
  rsyslogd starts up before the daemons that create these sockets
  (rsyslogd always creates the socket itself if it does not exist).
- added $LogRSyslogStatusMessages configuration directive
  permitting to turn off rsyslog start/stop/HUP messages. See Debian
  ticket http://bugs.debian.org/cgi-bin/bugreport.cgi?bug=463793
- added new config directive $omfileForceChown to (try to) fix some broken
  system configs.
  See ticket for details: http://bugzilla.adiscon.com/show_bug.cgi?id=150
- added $EscapeControlCharacterTab config directive
  Thanks to Jonathan Bond-Caron for the patch.
- added option to use unlimited-size select() calls
  Thanks to varmjofekoj for the patch
- debugondemand mode caused backgrounding to fail - close to a bug, but I'd
  consider the ability to background in this mode a new feature...
- bugfix (kind of): check if TCP connection is still alive if using TLS
  Thanks to Jonathan Bond-Caron for the patch.
- imported changes from 4.5.7 and below
- bugfix: potential segfault when -p command line option was used
  Thanks for varmojfekoj for pointing me at this bug.
- imported changes from 4.5.6 and below
---------------------------------------------------------------------------
Version 4.6.8  [v4-stable] (rgerhards), 2011-09-01
- bugfix/security: off-by-two bug in legacy syslog parser, CVE-2011-3200
- bugfix: potential misadressing in property replacer
- bugfix: memcpy overflow can occur in allowed sender checking
  if a name is resolved to IPv4-mapped-on-IPv6 address
  Found by Ismail Dönmez at suse
- bugfix: The NUL-Byte for the syslogtag was not copied in MsgDup (msg.c)
---------------------------------------------------------------------------
Version 4.6.7  [v4-stable] (rgerhards), 2011-07-11
- added support for the ":omusrmsg:" syntax in configuring user messages
- added support for the ":omfile:" syntax for actions
---------------------------------------------------------------------------
Version 4.6.6  [v4-stable] (rgerhards), 2011-06-24
- bugfix: memory leak in imtcp & subsystems under some circumstances
  This leak is tied to error conditions which lead to incorrect cleanup
  of some data structures. [backport from v6, limited testing under v4]
- bugfix: invalid processing in QUEUE_FULL condition
  If the the multi-submit interface was used and a QUEUE_FULL condition
  occured, the failed message was properly destructed. However, the
  rest of the input batch, if it existed, was not processed. So this
  lead to potential loss of messages and a memory leak. The potential
  loss of messages was IMHO minor, because they would have been dropped
  in most cases due to the queue remaining full, but very few lucky ones
  from the batch may have made it. Anyhow, this has now been changed so
  that the rest of the batch is properly tried to be enqueued and, if
  not possible, destructed.
- bugfix: invalid storage type for config variables
- bugfix: stream driver mode was not correctly set on tcp ouput on big
  endian systems.
  thanks varmojfekoj for the patch
- bugfix: IPv6-address could not be specified in omrelp
  this was due to improper parsing of ":"
  closes: http://bugzilla.adiscon.com/show_bug.cgi?id=250
- bugfix: memory and file descriptor leak in stream processing
  Leaks could occur under some circumstances if the file stream handler
  errored out during the open call. Among others, this could cause very
  big memory leaks if there were a problem with unreadable disk queue
  files. In regard to the memory leak, this
  closes: http://bugzilla.adiscon.com/show_bug.cgi?id=256
- bugfix: imfile potentially duplicates lines
  This can happen when 0 bytes are read from the input file, and some
  writer appends data to the file BEFORE we check if a rollover happens.
  The check for rollover uses the inode and size as a criterion. So far,
  we checked for equality of sizes, which is not given in this scenario,
  but that does not indicate a rollover. From the source code comments:
     Note that when we check the size, we MUST NOT check for equality.
     The reason is that the file may have been written right after we
     did try to read (so the file size has increased). That is NOT in
     indicator of a rollover (this is an actual bug scenario we 
     experienced). So we need to check if the new size is smaller than
     what we already have seen!
  Also, under some circumstances an invalid truncation was detected. This
  code has now been removed, a file change (and thus resent) is only
  detected if the inode number changes.
- bugfix: a couple of problems that imfile had on some platforms, namely
  Ubuntu (not their fault, but occured there)
- bugfix: imfile utilizes 32 bit to track offset. Most importantly,
  this problem can not experienced on Fedora 64 bit OS (which has
  64 bit long's!)
- bugfix: abort if imfile reads file line of more than 64KiB
  Thanks to Peter Eisentraut for reporting and analysing this problem.
  bug tracker: http://bugzilla.adiscon.com/show_bug.cgi?id=221
- bugfix: omlibdbi did not use password from rsyslog.con
  closes: http://bugzilla.adiscon.com/show_bug.cgi?id=203
- bugfix: TCP connection invalidly aborted when messages needed to be
  discarded (due to QUEUE_FULL or similar problem)
- bugfix: a slightly more informative error message when a TCP
  connections is aborted
- bugfix: timestamp was incorrectly calculated for timezones with minute
  offset
  closes: http://bugzilla.adiscon.com/show_bug.cgi?id=271
- some improvements thanks to clang's static code analyzer
  o overall cleanup (mostly unnecessary writes and otherwise unused stuff)
  o bugfix: fixed a very remote problem in msg.c which could occur when
    running under extremely low memory conditions
---------------------------------------------------------------------------
Version 4.6.5  [v4-stable] (rgerhards), 2010-11-24
- bugfix(important): problem in TLS handling could cause rsyslog to loop
  in a tight loop, effectively disabling functionality and bearing the
  risk of unresponsiveness of the whole system.
  Bug tracker: http://bugzilla.adiscon.com/show_bug.cgi?id=194
---------------------------------------------------------------------------
Version 4.6.4  [v4-stable] (rgerhards), 2010-08-05
- bugfix: zero-sized (empty) messages were processed by imtcp
  they are now dropped as they always should have been
- bugfix: programname filter in ! configuration can not be reset
  Thanks to Kiss Gabor for the patch.
---------------------------------------------------------------------------
Version 4.6.3  [v4-stable] (rgerhards), 2010-07-07
- improvded testbench
  - added test with truly random data received via syslog to test
    robustness
  - added new configure option that permits to disable and enable an
    extended testbench
- bugfix: segfault on HUP when "HUPIsRestart" was set to "on"
  thanks varmojfekoj for the patch
- bugfix: default for $OMFileFlushOnTXEnd was wrong ("off").
  This, in default mode, caused buffered writing to be used, what
  means that it looked like no output were written or partial
  lines. Thanks to Michael Biebl for pointing out this bug.
- bugfix: testbench failed when not executed in UTC+1 timezone
  accidently, the time zone information was kept inside some
  to-be-checked-for responses
- temporary bugfix replaced by permanent one for
  message-induced off-by-one error (potential segfault) (see 4.6.2)
  The analysis has been completed and a better fix been crafted and 
  integrated.
- bugfix: the T/P/E config size specifiers did not work properly under
  all 32-bit platforms
- bugfix: local unix system log socket was deleted even when it was
  not configured
- some doc fixes; incorrect config samples could cause confusion
  thanks to Anthony Edwards for pointing the problems out
---------------------------------------------------------------------------
Version 4.6.2  [v4-stable] (rgerhards), 2010-03-26
- new feature: "." action type added to support writing files to relative
  pathes (this is primarily meant as a debug aid)
- added replacements for atomic instructions on systems that do not
  support them. [backport of Stefen Sledz' patch for v5)
- new feature: $OMFileAsyncWriting directive added
  it permits to specifiy if asynchronous writing should be done or not
- bugfix(temporary): message-induced off-by-one error (potential segfault)
  Some types of malformed messages could trigger an off-by-one error
  (for example, \0 or \n as the last character, and generally control
  character escaption is questionable). This is due to not strictly
  following a the \0 or string counted string paradigm (during the last
  optimization on the cstring class). As a temporary fix, we have 
  introduced a proper recalculation of the size. However, a final
  patch is expected in the future. See bug tracker for further details
  and when the final patch will be available:
  http://bugzilla.adiscon.com/show_bug.cgi?id=184
  Note that the current patch is considered sufficient to solve the
  situation, but it requires a bit more runtime than desirable.
- bugfix: potential segfault in dynafile cache
  This bug was triggered by an open failure. The the cache was full and
  a new entry needed to be placed inside it, a victim for eviction was
  selected. That victim was freed, then the open of the new file tried. If
  the open failed, the victim entry was still freed, and the function
  exited. However, on next invocation and cache search, the victim entry
  was used as if it were populated, most probably resulting in a segfault.
- bugfix: race condition during directory creation
  If multiple files try to create a directory at (almost) the same time,
  some of them may fail. This is a data race and also exists with other
  processes that may create the same directory. We do now check for this
  condition and gracefully handle it.
- bugfix: potential re-use of free()ed file stream object in omfile
  when dynaCache is enabled, the cache is full, a new entry needs to
  be allocated, thus the LRU discarded, then a new entry is opend and that
  fails. In that case, it looks like the discarded stream may be reused
  improperly (based on code analysis, test case and confirmation pending)
- added new property replacer option "date-rfc3164-buggyday" primarily
  to ease migration from syslog-ng. See property replacer doc for
  details. [backport from 5.5.3 because urgently needed by some]
- improved testbench
- bugfix: invalid buffer write in (file) stream class
  currently being accessed buffer could be overwritten with new data.
  While this probably did not cause access violations, it could case loss
  and/or duplication of some data (definitely a race with no deterministic
  outcome)
- bugfix: potential hang condition during filestream close
  predicate was not properly checked when waiting for the background file
  writer
- bugfix: improper synchronization when "$OMFileFlushOnTXEnd on" was used
  Internal data structures were not properly protected due to missing
  mutex calls.
- bugfix: potential data loss during file stream shutdown
- bugfix: potential problems during file stream shutdown
  The shutdown/close sequence was not clean, what potentially (but
  unlikely) could lead to some issues. We have not been able to describe
  any fatal cases, but there was some bug potential. Sequence has now
  been straighted out.
- bugfix: potential problem (loop, abort) when file write error occured
  When a write error occured in stream.c, variable iWritten had the error
  code but this was handled as if it were the actual number of bytes
  written. That was used in pointer arithmetic later on, and thus could
  lead to all sorts of problems. However, this could only happen if the
  error was EINTR or the file in question was a tty. All other cases were
  handled properly. Now, iWritten is reset to zero in such cases, resulting
  in proper retries.
- bugfix: $omfileFlushOnTXEnd was turned on when set to off and vice
  versa due to an invalid check
- bugfix: recent patch to fix small memory leak could cause invalid free.
  This could only happen during config file parsing.
- bugfix(minor): handling of extremely large strings in dbgprintf() fixed
  Previously, it could lead to garbagge output and, in extreme cases, also
  to segfaults. Note: this was a problem only when debug output was 
  actually enabled, so it caused no problem in production use.
- bugfix(minor): BSD_SO_COMPAT query function had some global vars not
  properly initialized. However, in practice the loader initializes them 
  with zero, the desired value, so there were no actual issue in almost 
  all cases.
---------------------------------------------------------------------------
Version 4.6.1  [v4-stable] (rgerhards), 2010-03-04
- re-enabled old pipe output (using new module ompipe, built-in) after
  some problems with pipes (and especially in regard to xconsole) were
  discovered. Thanks to Michael Biebl for reporting the issues.
- bugfix: potential problems with large file support could cause segfault
  ... and other weird problems. This seemed to affect 32bit-platforms
  only, but I can not totally outrule there were issues on other
  platforms as well. The previous code could cause system data types
  to be defined inconsistently, and that could lead to various 
  troubles. Special thanks go to the Mandriva team for identifying
  an initial problem, help discussing it and ultimately a fix they
  contributed.
- bugfix: fixed problem that caused compilation on FreeBSD 9.0 to fail.
  bugtracker: http://bugzilla.adiscon.com/show_bug.cgi?id=181
  Thanks to Christiano for reporting.
- bugfix: potential segfault in omfile when a dynafile open failed
  In that case, a partial cache entry was written, and some internal
  pointers (iCurrElt) not correctly updated. In the next iteration, that
  could lead to a segfault, especially if iCurrElt then points to the
  then-partial record. Not very likely, but could happen in practice.
- bugfix (theoretical): potential segfault in omfile under low memory
  condition. This is only a theoretical bug, because it would only 
  happen when strdup() fails to allocate memory - which is highly 
  unlikely and will probably lead to all other sorts of errors.
- bugfix: comment char ('#') in literal terminated script parsing
  and thus could not be used.
  but tracker: http://bugzilla.adiscon.com/show_bug.cgi?id=119
  [merged in from v3.22.2]
---------------------------------------------------------------------------
Version 4.6.0  [v4-stable] (rgerhards), 2010-02-24
***************************************************************************
* This is a new stable v4 version. It contains all fixes and enhancements *
* made during the 4.5.x phase as well as those listed below.              *
* Note: this version is scheduled to conclude the v4 development process. *
*       Do not expect any more new developments in v4. The focus is now   *
*       on v5 (what also means we have a single devel branch again).      *
*       ("development" means new feature development, bug fixes are of    *
*       course provided for v4-stable)                                    *
***************************************************************************
- improved testbench to contain samples for totally malformed messages
  which miss parts of the message content
- bugfix: some malformed messages could lead to a missing LF inside files
  or some other missing parts of the template content.
- bugfix: if a message ended immediately with a hostname, the hostname
  was mistakenly interpreted as TAG, and localhost be used as hostname
- bugfix: message without MSG part could case a segfault
  [backported from v5 commit 98d1ed504ec001728955a5bcd7916f64cd85f39f]
  This actually was a "recent" regression, but I did not realize that it
  was introduced by the performance optimization in v4-devel. Shame on
  me for having two devel versions at the same time...
---------------------------------------------------------------------------
Version 4.5.8  [v4-beta] (rgerhards), 2010-02-10
- enhanced doc for using PostgreSQL
  Thanks to Marc Schiffbauer for the new/updated doc
- bugfix: property replacer returned invalid parameters under some (unusual)
  conditions. In extreme cases, this could lead to garbled logs and/or
  a system failure.
- bugfix: invalid length returned (often) when using regular expressions
  inside the property replacer
- bugfix: submatch regex in property replacer did not honor "return 0 on
  no match" config case
- bugfix: imuxsock incorrectly stated inputname "imudp"
  Thanks to Ryan Lynch for reporting this.
- (slightly) enhanced support for FreeBSD by setting _PATH_MODDIR to
  the correct value on FreeBSD.
  Thanks to Cristiano for the patch.
- bugfix: -d did not enable display of debug messages
  regression from introduction of "debug on demand" mode
  Thanks to Michael Biebl for reporting this bug
- bugfix: blanks inside file names did not terminate file name parsing.
  This could reslult in the whole rest of a line (including comments)
  to be treated as file name in "write to file" actions.
  Thanks to Jack for reporting this issue.
- bugfix: rsyslog hang when writing to a named pipe which nobody was
  reading. Thanks to Michael Biebl for reporting this bug.
  Bugzilla entry: http://bugzilla.adiscon.com/show_bug.cgi?id=169
- bugfix: potential segfaults during queue shutdown
  (bugs require certain non-standard settings to appear)
  Thanks to varmojfekoj for the patch
---------------------------------------------------------------------------
Version 4.5.7  [v4-beta] (rgerhards), 2009-11-18
- added a so-called "On Demand Debug" mode, in which debug output can
  be generated only after the process has started, but not right from
  the beginning. This is assumed to be useful for hard-to-find bugs.
  Also improved the doc on the debug system.
- bugfix (kind of): check if TCP connection is still alive if using TLS
  Thanks to Jonathan Bond-Caron for the patch.
- bugfix: hostname accidently set to IP address for some message sources,
  for example imudp. Thanks to Anton for reporting this bug.
- bugfix [imported from 4.4.3]: $ActionExecOnlyOnceEveryInterval did
  not work.
---------------------------------------------------------------------------
Version 4.5.6  [v4-beta] (rgerhards), 2009-11-05
- bugfix: named pipes did no longer work (they always got an open error)
  this was a regression from the omfile rewrite in 4.5.0
- bugfix(minor): diag function returned wrong queue memeber count
  for the main queue if an active DA queue existed. This had no relevance
  to real deployments (assuming they are not running the debug/diagnostic
  module...), but sometimes caused grief and false alerts in the 
  testbench.
- included some important fixes from v4-stable:
  * bugfix: invalid handling of zero-sized messages
  * bugfix: zero-sized UDP messages are no longer processed
  * bugfix: random data could be appended to message
  * bugfix: reverse lookup reduction logic in imudp do DNS queries too often
- bugfix(testbench): testcase did not properly wait for rsyslod shutdown
  thus some unpredictable behavior and a false negative test result
  could occur. [BACKPORTED from v5]
- bugfix(testbench): sequence check was not always performed correctly,
  that could result in tests reporting success when they actually failed
---------------------------------------------------------------------------
Version 4.5.5  [v4-beta] (rgerhards), 2009-10-21
- added $InputTCPServerNotifyOnConnectionClose config directive
  see doc for details
- bugfix: debug string larger than 1K were improperly displayed. Max size
  is now 32K
- bugfix: invalid storage class selected for some size config parameters.
  This resulted in wrong values. The most prominent victim was the
  directory creation mode, which was set to zero in some cases. For 
  details, see related blog post:
  http://blog.gerhards.net/2009/10/another-note-on-hard-to-find-bugs.html
---------------------------------------------------------------------------
Version 4.5.4  [v4-beta] (rgerhards), 2009-09-29
- bugfix: potential segfault in stream writer on destruction
  Most severely affected omfile. The problem was that some buffers were
  freed before the asynchronous writer thread was shut down. So the
  writer thread accessed invalid data, which may even already be
  overwritten. Symptoms (with omfile) were segfaults, grabled data
  and files with random names placed around the file system (most
  prominently into the root directory). Special thanks to Aaron for
  helping to track this down.
- bugfix: potential race in object loader (obj.c) during use/release
  of object interface
- bugfixes: potential problems in out file zip writer. Problems could
  lead to abort and/or memory leak. The module is now hardened in a very
  conservative way, which is sub-optimal from a performance point of view.
  This should be improved if it has proven reliable in practice.
---------------------------------------------------------------------------
Version 4.5.3  [v4-beta] (rgerhards), 2009-09-17
- bugfix: repeated messages were incorrectly processed
  this could lead to loss of the repeated message content. As a side-
  effect, it could probably also be possible that some segfault occurs
  (quite unlikely). The root cause was that some counters introduced
  during the malloc optimizations were not properly duplicated in
  MsgDup(). Note that repeated message processing is not enabled
  by default.
- bugfix: message sanitation had some issues:
  - control character DEL was not properly escaped
  - NUL and LF characters were not properly stripped if no control
    character replacement was to be done
  - NUL characters in the message body were silently dropped (this was
    a regeression introduced by some of the recent optimizations)
- bugfix: strings improperly reused, resulting in some message properties
  be populated with strings from previous messages. This was caused by
  an improper predicate check. [backported from v5]
- fixed some minor portability issues
- bugfix: reverse lookup reduction logic in imudp do DNS queries too often
  [imported from 4.4.2]
---------------------------------------------------------------------------
Version 4.5.2  [v4-beta] (rgerhards), 2009-08-21
- legacy syslog parser changed so that it now accepts date stamps in
  wrong case. Some devices seem to create them and I do not see any harm
  in supporting that.
- added $InputTCPMaxListeners directive - permits to specify how many 
  TCP servers shall be possible (default is 20).
- bugfix: memory leak with some input modules. Those inputs that
  use parseAndSubmitMsg() leak two small memory blocks with every message.
  Typically, those process only relatively few messages, so the issue 
  does most probably not have any effect in practice.
- bugfix: if tcp listen port could not be created, no error message was
  emitted
- bugfix: potential segfault in output file writer (omfile)
  In async write mode, we use modular arithmetic to index the output
  buffer array. However, the counter variables accidently were signed,
  thus resulting in negative indizes after integer overflow. That in turn
  could lead to segfaults, but was depending on the memory layout of 
  the instance in question (which in turn depended on a number of
  variables, like compile settings but also configuration). The counters
  are now unsigned (as they always should have been) and so the dangling
  mis-indexing does no longer happen. This bug potentially affected all
  installations, even if only some may actually have seen a segfault.
- bugfix: hostnames with dashes in them were incorrectly treated as
  malformed, thus causing them to be treated as TAG (this was a regression
  introduced from the "rfc3164 strict" change in 4.5.0).
---------------------------------------------------------------------------
Version 4.5.1  [DEVEL] (rgerhards), 2009-07-15
- CONFIG CHANGE: $HUPisRestart default is now "off". We are doing this
  to support removal of restart-type HUP in v5.
- bugfix: fromhost-ip was sometimes truncated
- bugfix: potential segfault when zip-compressed syslog records were
  received (double free)
- bugfix: properties inputname, fromhost, fromhost-ip, msg were lost when
  working with disk queues
- performance enhancement: much faster, up to twice as fast (depending
  on configuration)
- bugfix: abort condition when RecvFrom was not set and message reduction
  was on. Happend e.g. with imuxsock.
- added $klogConsoleLogLevel directive which permits to set a new
  console log level while rsyslog is active
- bugfix: message could be truncated after TAG, often when forwarding
  This was a result of an internal processing error if maximum field
  sizes had been specified in the property replacer.
- added ability for the TCP output action to "rebind" its send socket after
  sending n messages (actually, it re-opens the connection, the name is 
  used because this is a concept very similiar to $ActionUDPRebindInterval).
  New config directive $ActionSendTCPRebindInterval added for the purpose.
  By default, rebinding is disabled. This is considered useful for load
  balancers.
- testbench improvements
---------------------------------------------------------------------------
Version 4.5.0  [DEVEL] (rgerhards), 2009-07-02
- activation order of inputs changed, they are now activated only after
  privileges are dropped. Thanks to Michael Terry for the patch.
- greatly improved performance
- greatly reduced memory requirements of msg object
  to around half of the previous demand. This means that more messages can
  be stored in core! Due to fewer cache misses, this also means some
  performance improvement.
- improved config error messages: now contain a copy of the config line
  that (most likely) caused the error
- reduced max value for $DynaFileCacheSize to 1,000 (the former maximum
  of 10,000 really made no sense, even 1,000 is very high, but we like
  to keep the user in control ;)).
- added capability to fsync() queue disk files for enhanced reliability
  (also add's speed, because you do no longer need to run the whole file
  system in sync mode)
- more strict parsing of the hostname in rfc3164 mode, hopefully
  removes false positives (but may cause some trouble with hostname
  parsing). For details, see this bug tracker:
  http://bugzilla.adiscon.com/show_bug.cgi?id=126
- omfile rewrite to natively support zip files (includes large extension
  of the stream class)
- added configuration commands (see doc for explanations)
  * $OMFileZipLevel
  * $OMFileIOBufferSize
  * $OMFileFlushOnTXEnd
  * $MainMsgQueueSyncQueueFiles
  * $ActionQueueSyncQueueFiles
- done some memory accesses explicitely atomic
- bugfix: subtle (and usually irrelevant) issue in timout processing
  timeout could be one second too early if nanoseconds wrapped
- set a more sensible timeout for shutdow, now 1.5 seconds to complete
  processing (this also removes those cases where the shutdown message
  was not written because the termination happened before it)
- internal bugfix: object pointer was only reset to NULL when an object
  was actually destructed. This most likely had no effect to existing code,
  but it may also have caused trouble in remote cases. Similarly, the fix
  may also cause trouble...
- bugfix: missing initialization during timestamp creation
  This could lead to timestamps written in the wrong format, but not to
  an abort
---------------------------------------------------------------------------
Version 4.4.3  [v4-stable] (rgerhards), 2009-10-??
- bugfix: several smaller bugs resolved after flexelint review
  Thanks to varmojfekoj for the patch.
- bugfix: $ActionExecOnlyOnceEveryInterval did not work.
  This was a regression from the time() optimizations done in v4.
  Bug tracker: http://bugzilla.adiscon.com/show_bug.cgi?id=143
  Thanks to Klaus Tachtler for reporting this bug.
- bugfix: potential segfault on queue shutdown
  Thanks to varmojfekoj for the patch.
- bugfix: potential hang condition on queue shutdown
  [imported from v3-stable]
- bugfix: segfault on startup when -q or -Q option was given
  [imported from v3-stable]
---------------------------------------------------------------------------
Version 4.4.2  [v4-stable] (rgerhards), 2009-10-09
- bugfix: invalid handling of zero-sized messages, could lead to mis-
  addressing and potential memory corruption/segfault
- bugfix: zero-sized UDP messages are no longer processed
  until now, they were forwarded to processing, but this makes no sense
  Also, it looks like the system seems to provide a zero return code
  on a UDP recvfrom() from time to time for some internal reasons. These
  "receives" are now silently ignored.
- bugfix: random data could be appended to message, possibly causing
  segfaults
- bugfix: reverse lookup reduction logic in imudp do DNS queries too often
  A comparison was done between the current and the former source address.
  However, this was done on the full sockaddr_storage structure and not
  on the host address only. This has now been changed for IPv4 and IPv6.
  The end result of this bug could be a higher UDP message loss rate than
  necessary (note that UDP message loss can not totally be avoided due
  to the UDP spec)
---------------------------------------------------------------------------
Version 4.4.1  [v4-stable] (rgerhards), 2009-09-02
- features requiring Java are automatically disabled if Java is not
  present (thanks to Michael Biebl for his help!)
- bugfix: invalid double-quoted PRI, among others in outgoing messages
  This causes grief with all receivers.
  Bug tracker: http://bugzilla.adiscon.com/show_bug.cgi?id=147
- bugfix: Java testing tools were required, even if testbench was disabled
  This resulted in build errors if no Java was present on the build system,
  even though none of the selected option actually required Java.
  (I forgot to backport a similar fix to newer releases).
- bugfix (backport): omfwd segfault
  Note that the orginal (higher version) patch states this happens only
  when debugging mode is turned on. That statement is wrong: if debug
  mode is turned off, the message is not being emitted, but the division
  by zero in the actual parameters still happens.
---------------------------------------------------------------------------
Version 4.4.0  [v4-stable] (rgerhards), 2009-08-21
- bugfix: stderr/stdout were not closed to be able to emit error messages,
  but this caused ssh sessions to hang. Now we close them after the 
  initial initialization. See forum thread:
  http://kb.monitorware.com/controlling-terminal-issues-t9875.html
- bugfix: sending syslog messages with zip compression did not work
---------------------------------------------------------------------------
Version 4.3.2  [v4-beta] (rgerhards), 2009-06-24
- removed long-obsoleted property UxTradMsg
- added a generic network stream server (in addition to rather specific
  syslog tcp server)
- added ability for the UDP output action to rebind its send socket after
  sending n messages. New config directive $ActionSendUDPRebindInterval
  added for the purpose. By default, rebinding is disabled. This is 
  considered useful for load balancers.
- bugfix: imdiag/imtcp had a race condition
- improved testbench (now much better code design and reuse)
- added config switch --enable-testbench=no to turn off testbench
---------------------------------------------------------------------------
Version 4.3.1  [DEVEL] (rgerhards), 2009-05-25
- added capability to run multiple tcp listeners (on different ports)
- performance enhancement: imtcp calls parser no longer on input thread
  but rather inside on of the potentially many main msg queue worker
  threads (an enhancement scheduled for all input plugins where this is
  possible)
- added $GenerateConfigGraph configuration command which can be used
  to generate nice-looking (and very informative) rsyslog configuration
  graphs.
- added $ActionName configuration directive (currently only used for
  graph generation, but may find other uses)
- improved doc
  * added (hopefully) easier to grasp queue explanation
- improved testbench
  * added tests for queue disk-only mode (checks disk queue logic)
- bugfix: light and full delay watermarks had invalid values, badly
  affecting performance for delayable inputs
- build system improvements - thanks to Michael Biebl
- added new testing module imdiag, which enables to talk to the 
  rsyslog core at runtime. The current implementation is only a 
  beginning, but can be expanded over time
---------------------------------------------------------------------------
Version 4.3.0  [DEVEL] (rgerhards), 2009-04-17
- new feature: new output plugin omprog, which permits to start program
  and feed it (via its stdin) with syslog messages. If the program
  terminates, it is restarted.
- improved internal handling of RainerScript functions, building the
  necessary plumbing to support more functions with decent runtime
  performance. This is also necessary towards the long-term goal
  of loadable library modules.
- added new RainerScript function "tolower"
- improved testbench
  * added tests for tcp-based reception
  * added tcp-load test (1000 connections, 20,000 messages)
- added $MaxOpenFiles configuration directive
- bugfix: solved potential memory leak in msg processing, could manifest
  itself in imtcp
- bugfix: ompgsql did not detect problems in sql command execution
  this could cause loss of messages. The handling was correct if the
  connection broke, but not if there was a problem with statement
  execution. The most probable case for such a case would be invalid
  sql inside the template, and this is now much easier to diagnose.
---------------------------------------------------------------------------
Version 4.2.0  [v4-stable] (rgerhards), 2009-06-23
- bugfix: light and full delay watermarks had invalid values, badly
  affecting performance for delayable inputs
- imported all patches from 3.22.1 as of today (see below)
- bugfix: compile problems in im3195
---------------------------------------------------------------------------
Version 4.1.7  [BETA] (rgerhards), 2009-04-22
- bugfix: $InputTCPMaxSessions config directive was accepted, but not
  honored. This resulted in a fixed upper limit of 200 connections.
- bugfix: the default for $DirCreateMode was 0644, and as such wrong.
  It has now been changed to 0700. For some background, please see
  http://lists.adiscon.net/pipermail/rsyslog/2009-April/001986.html
- bugfix: ompgsql did not detect problems in sql command execution
  this could cause loss of messages. The handling was correct if the
  connection broke, but not if there was a problem with statement
  execution. The most probable case for such a case would be invalid
  sql inside the template, and this is now much easier to diagnose.
---------------------------------------------------------------------------
Version 4.1.6  [DEVEL] (rgerhards), 2009-04-07
- added new "csv" property replacer options to enable simple creation
  of CSV-formatted outputs (format from RFC4180 is used)
- implemented function support in RainerScript. That means the engine
  parses and compile functions, as well as executes a few build-in
  ones. Dynamic loading and registration of functions is not yet
  supported - but we now have a good foundation to do that later on.
- implemented the strlen() RainerScript function
- added a template output module
- added -T rsyslogd command line option, enables to specify a directory
  where to chroot() into on startup. This is NOT a security feature but
  introduced to support testing. Thus, -T does not make sure chroot()
  is used in a secure way. (may be removed later)
- added omstdout module for testing purposes. Spits out all messages to
  stdout - no config option, no other features
- added a parser testing suite (still needs to be extended, but a good
  start)
- modified $ModLoad statement so that for modules whom's name starts with
  a dot, no path is prepended (this enables relative-pathes and should
  not break any valid current config)
- fixed a bug that caused action retries not to work correctly
  situation was only cleared by a restart
- bugfix: closed dynafile was potentially never written until another
  dynafile name was generated - potential loss of messages
- improved omfile so that it properly suspends itself if there is an
  i/o or file name generation error. This enables it to be used with
  the full high availability features of rsyslog's engine
- bugfix: fixed some segaults on Solaris, where vsprintf() does not
  check for NULL pointers
- improved performance of regexp-based filters
  Thanks to Arnaud Cornet for providing the idea and initial patch.
- added a new way how output plugins may be passed parameters. This is
  more effcient for some outputs. They new can receive fields not only
  as a single string but rather in an array where each string is seperated.
- added (some) developer documentation for output plugin interface
- bugfix: potential abort with DA queue after high watermark is reached
  There exists a race condition that can lead to a segfault. Thanks
  go to vbernetr, who performed the analysis and provided patch, which
  I only tweaked a very little bit.
- bugfix: imtcp did incorrectly parse hostname/tag
  Thanks to Luis Fernando Muñoz Mejías for the patch.
---------------------------------------------------------------------------
Version 4.1.5  [DEVEL] (rgerhards), 2009-03-11
- bugfix: parser did not correctly parse fields in UDP-received messages
- added ERE support in filter conditions
  new comparison operation "ereregex"
- added new config directive $RepeatedMsgContainsOriginalMsg so that the
  "last message repeated n times" messages, if generated, may
  have an alternate format that contains the message that is being repeated
---------------------------------------------------------------------------
Version 4.1.4  [DEVEL] (rgerhards), 2009-01-29
- bugfix: inconsistent use of mutex/atomic operations could cause segfault
  details are too many, for full analysis see blog post at:
  http://blog.gerhards.net/2009/01/rsyslog-data-race-analysis.html
- bugfix: unitialized mutex was used in msg.c:getPRI
  This was subtle, because getPRI is called as part of the debugging code
  (always executed) in syslogd.c:logmsg.
- bufgix: $PreserveFQDN was not properly handled for locally emitted
  messages
---------------------------------------------------------------------------
Version 4.1.3  [DEVEL] (rgerhards), 2008-12-17
- added $InputTCPServerAddtlFrameDelimiter config directive, which
  enables to specify an additional, non-standard message delimiter
  for processing plain tcp syslog. This is primarily a fix for the invalid
  framing used in Juniper's NetScreen products. Credit to forum user
  Arv for suggesting this solution.
- added $InputTCPServerInputName property, which enables a name to be
  specified that will be available during message processing in the
  inputname property. This is considered useful for logic that treats
  messages differently depending on which input received them.
- added $PreserveFQDN config file directive
  Enables to use FQDNs in sender names where the legacy default
  would have stripped the domain part.
  Thanks to BlinkMind, Inc. http://www.blinkmind.com for sponsoring this
  development.
- bugfix: imudp went into an endless loop under some circumstances
  (but could also leave it under some other circumstances...)
  Thanks to David Lang and speedfox for reporting this issue.
---------------------------------------------------------------------------
Version 4.1.2  [DEVEL] (rgerhards), 2008-12-04
- bugfix: code did not compile without zlib
- security bugfix: $AllowedSender was not honored, all senders were
  permitted instead (see http://www.rsyslog.com/Article322.phtml)
- security fix: imudp emitted a message when a non-permitted sender
  tried to send a message to it. This behaviour is operator-configurable.
  If enabled, a message was emitted each time. That way an attacker could
  effectively fill the disk via this facility. The message is now
  emitted only once in a minute (this currently is a hard-coded limit,
  if someone comes up with a good reason to make it configurable, we
  will probably do that).
- doc bugfix: typo in v3 compatibility document directive syntax
  thanks to Andrej for reporting
- imported other changes from 3.21.8 and 3.20.1 (see there)
---------------------------------------------------------------------------
Version 4.1.1  [DEVEL] (rgerhards), 2008-11-26
- added $PrivDropToGroup, $PrivDropToUser, $PrivDropToGroupID,
  $PrivDropToUserID config directives to enable dropping privileges.
  This is an effort to provide a security enhancement. For the limits of this
  approach, see http://wiki.rsyslog.com/index.php/Security
- re-enabled imklog to compile on FreeBSD (brought in from beta)
---------------------------------------------------------------------------
Version 4.1.0  [DEVEL] (rgerhards), 2008-11-18

********************************* WARNING *********************************
This version has a slightly different on-disk format for message entries.
As a consequence, old queue files being read by this version may have
an invalid output timestamp, which could result to some malfunction inside
the output driver. It is recommended to drain queues with the previous
version before switching to this one.
********************************* WARNING *********************************

- greatly enhanced performance when compared to v3.
- added configuration directive "HUPisRestart" which enables to configure
  HUP to be either a full restart or "just" a leightweight way to
  close open files.
- enhanced legacy syslog parser to detect year if part of the timestamp
  the format is based on what Cisco devices seem to emit.
- added a setting "$OptimizeForUniprocessor" to enable users to turn off
  pthread_yield calls which are counter-productive on multiprocessor 
  machines (but have been shown to be useful on uniprocessors)
- reordered imudp processing. Message parsing is now done as part of main
  message queue worker processing (was part of the input thread)
  This should also improve performance, as potentially more work is
  done in parallel.
- bugfix: compressed syslog messages could be slightly mis-uncompressed
  if the last byte of the compressed record was a NUL
- added $UDPServerTimeRequery option which enables to work with
  less acurate timestamps in favor of performance. This enables querying
  of the time only every n-th time if imudp is running in the tight
  receive loop (aka receiving messsages at a high rate)
- doc bugfix: queue doc had wrong parameter name for setting controlling
  worker thread shutdown period
- restructured rsyslog.conf documentation
- bugfix: memory leak in ompgsql
  Thanks to Ken for providing the patch
---------------------------------------------------------------------------
Version 3.22.4 [v3-stable] (rgerhards), 2010-??-??
- bugfix: action resume interval incorrectly handled, thus took longer to
  resume
- bugfix: cosmetic: proper constant used instead of number in open call
- bugfix: timestamp was incorrectly calculated for timezones with minute
  offset
  closes: http://bugzilla.adiscon.com/show_bug.cgi?id=271
- improved some code based on clang static analyzer results
- bugfix: potential misadressing in property replacer
---------------------------------------------------------------------------
Version 3.22.3 [v3-stable] (rgerhards), 2010-11-24
- bugfix(important): problem in TLS handling could cause rsyslog to loop
  in a tight loop, effectively disabling functionality and bearing the
  risk of unresponsiveness of the whole system.
  Bug tracker: http://bugzilla.adiscon.com/show_bug.cgi?id=194
---------------------------------------------------------------------------
Version 3.22.2 [v3-stable] (rgerhards), 2010-08-05
- bugfix: comment char ('#') in literal terminated script parsing
  and thus could not be used.
  but tracker: http://bugzilla.adiscon.com/show_bug.cgi?id=119
- enhance: imrelp now also provides remote peer's IP address 
  [if librelp != 1.0.0 is used]
- bugfix: sending syslog messages with zip compression did not work
- bugfix: potential hang condition on queue shutdown
- bugfix: segfault on startup when -q or -Q option was given
  bug tracker: http://bugzilla.adiscon.com/show_bug.cgi?id=157
  Thanks to Jonas Nogueira for reporting this bug.
- clarified use of $ActionsSendStreamDriver[AuthMode/PermittedPeers]
  in doc set (require TLS drivers)
- bugfix: $CreateDirs variable not properly initialized, default thus
  was random (but most often "on")
- bugfix: potential segfault when -p command line option was used
  thanks to varmojfekoj for pointing me at this bug
- bugfix: programname filter in ! configuration can not be reset
  Thanks to Kiss Gabor for the patch.
---------------------------------------------------------------------------
Version 3.22.1 [v3-stable] (rgerhards), 2009-07-02
- bugfix: invalid error message issued if $inlcudeConfig was on an empty
  set of files (e.g. *.conf, where none such files existed)
  thanks to Michael Biebl for reporting this bug
- bugfix: when run in foreground (but not in debug mode), a 
  debug message ("DoDie called") was emitted at shutdown. Removed.
  thanks to Michael Biebl for reporting this bug
- bugfix: some garbagge was emitted to stderr on shutdown. This
  garbage consisted of file names, which were written during 
  startup (key point: not a pointer error)
  thanks to Michael Biebl for reporting this bug
- bugfix: startup and shutdown message were emitted to stdout
  thanks to Michael Biebl for reporting this bug
- bugfix: error messages were not emitted to stderr in forked mode
  (stderr and stdo are now kept open across forks)
- bugfix: internal messages were emitted to whatever file had fd2 when
  rsyslogd ran in forked mode (as usual!)
  Thanks to varmojfekoj for the patch
- small enhancement: config validation run now exits with code 1 if an
  error is detected. This change is considered important but small enough
  to apply it directly to the stable version. [But it is a border case,
  the change requires more code than I had hoped. Thus I have NOT tried
  to actually catch all cases, this is left for the current devel
  releases, if necessary]
- bugfix: light and full delay watermarks had invalid values, badly
  affecting performance for delayable inputs
- bugfix: potential segfault issue when multiple $UDPServerRun directives
  are specified. Thanks to Michael Biebl for helping to debug this one.
- relaxed GnuTLS version requirement to 1.4.0 after confirmation from the
  field that this version is sufficient
- bugfix: parser did not properly handle empty structured data
- bugfix: invalid mutex release in msg.c (detected under thread debugger,
  seems not to have any impact on actual deployments)
---------------------------------------------------------------------------
Version 3.22.0 [v3-stable] (rgerhards), 2009-04-21
This is the first stable release that includes the full functionality
of the 3.21.x version tree.
- bugfix: $InputTCPMaxSessions config directive was accepted, but not
  honored. This resulted in a fixed upper limit of 200 connections.
- bugfix: the default for $DirCreateMode was 0644, and as such wrong.
  It has now been changed to 0700. For some background, please see
  http://lists.adiscon.net/pipermail/rsyslog/2009-April/001986.html
- bugfix: ompgsql did not detect problems in sql command execution
  this could cause loss of messages. The handling was correct if the
  connection broke, but not if there was a problem with statement
  execution. The most probable case for such a case would be invalid
  sql inside the template, and this is now much easier to diagnose.
---------------------------------------------------------------------------
Version 3.21.11 [BETA] (rgerhards), 2009-04-03
- build system improvements contributed by Michael Biebl - thx!
- all patches from 3.20.5 incorporated (see it's ChangeLog entry)
---------------------------------------------------------------------------
Version 3.21.10 [BETA] (rgerhards), 2009-02-02
- bugfix: inconsistent use of mutex/atomic operations could cause segfault
  details are too many, for full analysis see blog post at:
  http://blog.gerhards.net/2009/01/rsyslog-data-race-analysis.html
- the string "Do Die" was accidently emited upon exit in non-debug mode
  This has now been corrected. Thanks to varmojfekoj for the patch.
- some legacy options were not correctly processed.
  Thanks to varmojfekoj for the patch.
- doc bugfix: v3-compatiblity document had typo in config directive
  thanks to Andrej for reporting this
---------------------------------------------------------------------------
Version 3.21.9 [BETA] (rgerhards), 2008-12-04
- re-release of 3.21.8 with an additional fix, that could also lead
  to DoS; 3.21.8 has been removed from the official download archives
- security fix: imudp emitted a message when a non-permitted sender
  tried to send a message to it. This behaviour is operator-configurable.
  If enabled, a message was emitted each time. That way an attacker could
  effectively fill the disk via this facility. The message is now
  emitted only once in a minute (this currently is a hard-coded limit,
  if someone comes up with a good reason to make it configurable, we
  will probably do that).
---------------------------------------------------------------------------
Version 3.21.8  [BETA] (rgerhards), 2008-12-04
- bugfix: imklog did not compile on FreeBSD
- security bugfix: $AllowedSender was not honored, all senders were
  permitted instead (see http://www.rsyslog.com/Article322.phtml)
- merged in all other changes from 3.20.1 (see there)
---------------------------------------------------------------------------
Version 3.21.7  [BETA] (rgerhards), 2008-11-11
- this is the new beta branch, based on the former 3.21.6 devel
- new functionality: ZERO property replacer nomatch option (from v3-stable)
---------------------------------------------------------------------------
Version 3.21.6  [DEVEL] (rgerhards), 2008-10-22
- consolidated time calls during msg object creation, improves performance
  and consistency
- bugfix: solved a segfault condition
- bugfix: subsecond time properties generated by imfile, imklog and
  internal messages could be slightly inconsistent
- bugfix: (potentially big) memory leak on HUP if queues could not be
  drained before timeout - thanks to David Lang for pointing this out
- added capability to support multiple module search pathes. Thank
  to Marius Tomaschewski for providing the patch.
- bugfix: im3195 did no longer compile
- improved "make distcheck" by ensuring everything relevant is recompiled
---------------------------------------------------------------------------
Version 3.21.5  [DEVEL] (rgerhards), 2008-09-30
- performance optimization: unnecessary time() calls during message
  parsing removed - thanks to David Lang for his excellent performance
  analysis
- added new capability to property replacer: multiple immediately
  successive field delimiters are treated as a single one.
  Thanks to Zhuang Yuyao for the patch.
- added message property "inputname", which contains the name of the
  input (module) that generated it. Presence is depending on suport in
  each input module (else it is blank).
- added system property "$myhostname", which contains the name of the
  local host as it knows itself.
- imported a number of fixes and enhancements from the stable and
  devel branches, including a fix to a potential segfault on HUP
  when using UDP listners
- re-enabled gcc builtin atomic operations and added a proper
  ./configure check
- bugfix: potential race condition when adding messages to queue
  There was a wrong order of mutex lock operations. It is hard to
  believe that really caused problems, but in theory it could and with
  threading we often see that theory becomes practice if something is only
  used long enough on a fast enough machine with enough CPUs ;)
- cleaned up internal debug system code and made it behave better
  in regard to multi-threading
---------------------------------------------------------------------------
Version 3.21.4  [DEVEL] (rgerhards), 2008-09-04
- removed compile time fixed message size limit (was 2K), limit can now
  be set via $MaxMessageSize global config directive (finally gotten rid
  of MAXLINE ;))
- enhanced doc for $ActionExecOnlyEveryNthTimeTimeout
- integrated a number of patches from 3.18.4, namely
  - bugfix: order-of magnitude issue with base-10 size definitions
    in config file parser. Could lead to invalid sizes, constraints
    etc for e.g. queue files and any other object whose size was specified
    in base-10 entities. Did not apply to binary entities. Thanks to
    RB for finding this bug and providing a patch.
  - bugfix: action was not called when system time was set backwards
    (until the previous time was reached again). There are still some
    side-effects when time is rolled back (A time rollback is really a bad
    thing to do, ideally the OS should issue pseudo time (like NetWare did)
    when the user tries to roll back time). Thanks to varmojfekoj for this
    patch.
  - doc bugfix: rsyslog.conf man page improved and minor nit fixed
    thanks to Lukas Kuklinek for the patch.
---------------------------------------------------------------------------
Version 3.21.3  [DEVEL] (rgerhards), 2008-08-13
- added ability to specify flow control mode for imuxsock
- added ability to execute actions only after the n-th call of the action
  This also lead to the addition of two new config directives:
  $ActionExecOnlyEveryNthTime and $ActionExecOnlyEveryNthTimeTimeout
  This feature is useful, for example, for alerting: it permits you to
  send an alert only after at least n occurences of a specific message
  have been seen by rsyslogd. This protectes against false positives
  due to waiting for additional confirmation.
- bugfix: IPv6 addresses could not be specified in forwarding actions
  New syntax @[addr]:port introduced to enable that. Root problem was IPv6
  addresses contain colons.
- somewhat enhanced debugging messages
- imported from 3.18.3:
  - enhanced ommysql to support custom port to connect to server
    Port can be set via new $ActionOmmysqlServerPort config directive
    Note: this was a very minor change and thus deemed appropriate to be
    done in the stable release.
  - bugfix: misspelled config directive, previously was
    $MainMsgQueueWorkeTimeoutrThreadShutdown, is now
    $MainMsgQueueWorkerTimeoutThreadShutdown. Note that the misspelled
    directive is not preserved - if the misspelled directive was used
    (which I consider highly unlikely), the config file must be changed.
    Thanks to lperr for reporting the bug.
---------------------------------------------------------------------------
Version 3.21.2  [DEVEL] (rgerhards), 2008-08-04
- added $InputUnixListenSocketHostName config directive, which permits to
  override the hostname being used on a local unix socket. This is useful
  for differentiating "hosts" running in several jails. Feature was
  suggested by David Darville, thanks for the suggestion.
- enhanced ommail to support multiple email recipients. This is done by
  specifying $ActionMailTo multiple times. Note that this introduces a
  small incompatibility to previous config file syntax: the recipient
  list is now reset for each action (we honestly believe that will
  not cause any problem - apologies if it does).
- enhanced troubleshooting documentation
---------------------------------------------------------------------------
Version 3.21.1  [DEVEL] (rgerhards), 2008-07-30
- bugfix: no error was reported if the target of a $IncludeConfig
  could not be accessed.
- added testbed for common config errors
- added doc for -u option to rsyslogd man page
- enhanced config file checking - no active actions are detected
- added -N rsyslogd command line option for a config validation run
  (which does not execute actual syslogd code and does not interfere
  with a running instance)
- somewhat improved emergency configuration. It is now also selected
  if the config contains no active actions
- rsyslogd error messages are now reported to stderr by default. can be
  turned off by the new "$ErrorMessagesToStderr off" directive
 Thanks to HKS for suggesting the new features.
---------------------------------------------------------------------------
Version 3.21.0  [DEVEL] (rgerhards), 2008-07-18
- starts a new devel branch
- added a generic test driver for RainerScript plus some test cases
  to the testbench
- added a small diagnostic tool to obtain result of gethostname() API
- imported all changes from 3.18.1 until today (some quite important,
  see below)
---------------------------------------------------------------------------
Version 3.20.6 [v3-stable] (rgerhards), 2009-04-16
- this is the last v3-stable for the 3.20.x series
- bugfix: $InputTCPMaxSessions config directive was accepted, but not
  honored. This resulted in a fixed upper limit of 200 connections.
- bugfix: the default for $DirCreateMode was 0644, and as such wrong.
  It has now been changed to 0700. For some background, please see
  http://lists.adiscon.net/pipermail/rsyslog/2009-April/001986.html
---------------------------------------------------------------------------
Version 3.20.5 [v3-stable] (rgerhards), 2009-04-02
- bugfix: potential abort with DA queue after high watermark is reached
  There exists a race condition that can lead to a segfault. Thanks
  go to vbernetr, who performed the analysis and provided patch, which
  I only tweaked a very little bit.
- fixed bugs in RainerScript:
  o when converting a number and a string to a common type, both were 
    actually converted to the other variable's type.
  o the value of rsCStrConvertToNumber() was miscalculated.
  Thanks to varmojfekoj for the patch
- fixed a bug in configure.ac which resulted in problems with
  environment detection - thanks to Michael Biebl for the patch
- fixed a potential segfault problem in gssapi code
  thanks to varmojfekoj for the patch
- doc enhance: provide standard template for MySQL module and instructions
  on how to modify schema
---------------------------------------------------------------------------
Version 3.20.4 [v3-stable] (rgerhards), 2009-02-09
- bugfix: inconsistent use of mutex/atomic operations could cause segfault
  details are too many, for full analysis see blog post at:
  http://blog.gerhards.net/2009/01/rsyslog-data-race-analysis.html
- bugfix: invalid ./configure settings for RFC3195
  thanks to Michael Biebl for the patch
- bugfix: invalid mutex access in msg.c
- doc bugfix: dist tarball missed 2 files, had one extra file that no
  longer belongs into it. Thanks to Michael Biebl for pointing this out.
---------------------------------------------------------------------------
Version 3.20.3 [v3-stable] (rgerhards), 2009-01-19
- doc bugfix: v3-compatiblity document had typo in config directive
  thanks to Andrej for reporting this
- fixed a potential segfault condition with $AllowedSender directive
  On HUP, the root pointers were not properly cleaned up. Thanks to
  Michael Biebel, olgoat, and Juha Koho for reporting and analyzing
  the bug.
---------------------------------------------------------------------------
Version 3.20.2 [v3-stable] (rgerhards), 2008-12-04
- re-release of 3.20.1 with an additional fix, that could also lead
  to DoS; 3.20.1 has been removed from the official download archives
- security fix: imudp emitted a message when a non-permitted sender
  tried to send a message to it. This behaviour is operator-configurable.
  If enabled, a message was emitted each time. That way an attacker could
  effectively fill the disk via this facility. The message is now
  emitted only once in a minute (this currently is a hard-coded limit,
  if someone comes up with a good reason to make it configurable, we
  will probably do that).
---------------------------------------------------------------------------
Version 3.20.1 [v3-stable] (rgerhards), 2008-12-04
- security bugfix: $AllowedSender was not honored, all senders were
  permitted instead
- enhance: regex nomatch option "ZERO" has been added
  This allows to return the string 0 if a regular expression is
  not found. This is probably useful for storing numerical values into
  database columns.
- bugfix: memory leak in gtls netstream driver fixed
  memory was lost each time a TLS session was torn down. This could 
  result in a considerable memory leak if it happened quite frequently
  (potential system crash condition)
- doc update: documented how to specify multiple property replacer
  options + link to new online regex generator tool added
- minor bufgfix: very small memory leak in gtls netstream driver
  around a handful of bytes (< 20) for each HUP
- improved debug output for regular expressions inside property replacer
  RE's seem to be a big trouble spot and I would like to have more
  information inside the debug log. So I decided to add some additional
  debug strings permanently.
---------------------------------------------------------------------------
Version 3.20.0 [v3-stable] (rgerhards), 2008-11-05
- this is the inital release of the 3.19.x branch as a stable release
- bugfix: double-free in pctp netstream driver. Thank to varmojfeko
  for the patch
---------------------------------------------------------------------------
Version 3.19.12 [BETA] (rgerhards), 2008-10-16
- bugfix: subseconds where not correctly extracted from a timestamp
  if that timestamp did not contain any subsecond information (the
  resulting string was garbagge but should have been "0", what it
  now is).
- increased maximum size of a configuration statement to 4K (was 1K)
- imported all fixes from the stable branch (quite a lot)
- bugfix: (potentially big) memory leak on HUP if queues could not be
  drained before timeout - thanks to David Lang for pointing this out
---------------------------------------------------------------------------
Version 3.19.11 [BETA] (rgerhards), 2008-08-25
This is a refresh of the beta. No beta-specific fixes have been added.
- included fixes from v3-stable (most importantly 3.18.3)
---------------------------------------------------------------------------
Version 3.19.10 [BETA] (rgerhards), 2008-07-15
- start of a new beta branch based on former 3.19 devel branch
- bugfix: bad memory leak in disk-based queue modes
- bugfix: UDP syslog forwarding did not work on all platforms
  the ai_socktype was incorrectly set to 1. On some platforms, this
  lead to failing name resolution (e.g. FreeBSD 7). Thanks to HKS for
  reporting the bug.
- bugfix: priority was incorrectly calculated on FreeBSD 7,
  because the LOG_MAKEPRI() C macro has a different meaning there (it
  is just a simple addition of faciltity and severity). I have changed
  this to use own, consistent, code for PRI calculation. Thank to HKS
  for reporting this bug.
- bugfix (cosmetical): authorization was not checked when gtls handshake
  completed immediately. While this sounds scary, the situation can not
  happen in practice. We use non-blocking IO only for server-based gtls
  session setup. As TLS requires the exchange of multiple frames before
  the handshake completes, it simply is impossible to do this in one
  step. However, it is useful to have the code path correct even for 
  this case - otherwise, we may run into problems if the code is changed
  some time later (e.g. to use blocking sockets). Thanks to varmojfekoj
  for providing the patch.
- important queue bugfix from 3.18.1 imported (see below)
- cleanup of some debug messages
---------------------------------------------------------------------------
Version 3.19.9 (rgerhards), 2008-07-07
- added tutorial for creating a TLS-secured syslog infrastructure
- rewritten omusrmsg to no longer fork() a new process for sending messages
  this caused some problems with the threading model, e.g. zombies. Also,
  it was far less optimal than it is now.
- bugfix: machine certificate was required for client even in TLS anon mode
  Reference: http://bugzilla.adiscon.com/show_bug.cgi?id=85
  The fix also slightly improves performance by not storing certificates in
  client sessions when there is no need to do so.
- bugfix: RainerScript syntax error was not always detected
---------------------------------------------------------------------------
Version 3.19.8 (rgerhards), 2008-07-01
- bugfix: gtls module did not correctly handle EGAIN (and similar) recv()
  states. This has been fixed by introducing a new abstraction layer inside
  gtls.
- added (internal) error codes to error messages; added redirector to
  web description of error codes
  closes bug http://bugzilla.adiscon.com/show_bug.cgi?id=20
- disabled compile warnings caused by third-party libraries
- reduced number of compile warnings in gcc's -pedantic mode
- some minor documentation improvements
- included all fixes from beta 3.17.5
---------------------------------------------------------------------------
Version 3.19.7 (rgerhards), 2008-06-11
- added new property replacer option "date-subseconds" that enables
  to query just the subsecond part of a high-precision timestamp
- somewhat improved plain tcp syslog reliability by doing a connection
  check before sending. Credits to Martin Schuette for providing the
  idea. Details are available at
  http://blog.gerhards.net/2008/06/reliable-plain-tcp-syslog-once-again.html
- made rsyslog tickless in the (usual and default) case that repeated
  message reduction is turned off. More info:
  http://blog.gerhards.net/2008/06/coding-to-save-environment.html
- some build system cleanup, thanks to Michael Biebl
- bugfix: compile under (Free)BSD failed due to some invalid library
  definitions - this is fixed now. Thanks to Michael Biebl for the patch.
---------------------------------------------------------------------------
Version 3.19.6 (rgerhards), 2008-06-06
- enhanced property replacer to support multiple regex matches
- bugfix: part of permittedPeer structure was not correctly initialized
  thanks to varmojfekoj for spotting this
- bugfix: off-by-one bug during certificate check
- bugfix: removed some memory leaks in TLS code
---------------------------------------------------------------------------
Version 3.19.5 (rgerhards), 2008-05-30
- enabled Posix ERE expressions inside the property replacer
  (previously BRE was permitted only)
- provided ability to specify that a regular expression submatch shall
  be used inside the property replacer
- implemented in property replacer: if a regular expression does not match,
  it can now either return "**NO MATCH** (default, as before), a blank
  property or the full original property text
- enhanced property replacer to support multiple regex matches
---------------------------------------------------------------------------
Version 3.19.4 (rgerhards), 2008-05-27
- implemented x509/certvalid gtls auth mode
- implemented x509/name gtls auth mode (including wildcards)
- changed fingerprint gtls auth mode to new format fingerprint
- protected gtls error string function by a mutex. Without it, we
  could have a race condition in extreme cases. This was very remote,
  but now can no longer happen.
- changed config directive name to reflect different use
  $ActionSendStreamDriverCertFingerprint is now
  $ActionSendStreamDriverPermittedPeer and can be used both for
  fingerprint and name authentication (similar to the input side)
- bugfix: sender information (fromhost et al) was missing in imudp
  thanks to sandiso for reporting this bug
- this release fully inplements IETF's syslog-transport-tls-12 plus
  the latest text changes Joe Salowey provided via email. Not included
  is ipAddress subjectAltName authentication, which I think will be
  dropped from the draft. I don't think there is any real need for it.
This release also includes all bug fix up to today from the beta
and stable branches. Most importantly, this means the bugfix for
100% CPU utilization by imklog.
---------------------------------------------------------------------------
Version 3.19.3 (rgerhards), 2008-05-21
- added ability to authenticate the server against its certificate
  fingerprint
- added ability for client to provide its fingerprint
- added ability for server to obtain client cert's fingerprint
- bugfix: small mem leak in omfwd on exit (strmdriver name was not freed)
- bugfix: $ActionSendStreamDriver had no effect
- bugfix: default syslog port was no longer used if none was
  configured. Thanks to varmojfekoj for the patch
- bugfix: missing linker options caused build to fail on some
  systems. Thanks to Tiziano Mueller for the patch.
---------------------------------------------------------------------------
Version 3.19.2 (rgerhards), 2008-05-16
- bugfix: TCP input modules did incorrectly set fromhost property
  (always blank)
- bugfix: imklog did not set fromhost property
- added "fromhost-ip" property
  Note that adding this property changes the on-disk format for messages.
  However, that should not have any bad effect on existing spool files.
  But you will run into trouble if you create a spool file with this
  version and then try to process it with an older one (after a downgrade).
  Don't do that ;)
- added "RSYSLOG_DebugFormat" canned template
- bugfix: hostname and fromhost were swapped when a persisted message
  (in queued mode) was read in
- bugfix: lmtcpclt, lmtcpsrv and lmgssutil did all link to the static
  runtime library, resulting in a large size increase (and potential
  "interesting" effects). Thanks to Michael Biebel for reporting the size
  issue.
- bugfix: TLS server went into an endless loop in some situations.
  Thanks to Michael Biebl for reporting the problem.
- fixed potential segfault due to invalid call to cfsysline
  thanks to varmojfekoj for the patch
---------------------------------------------------------------------------
Version 3.19.1 (rgerhards), 2008-05-07
- configure help for --enable-gnutls wrong - said default is "yes" but
  default actually is "no" - thanks to darix for pointing this out
- file dirty.h was missing - thanks to darix for pointing this out
- bugfix: man files were not properly distributed - thanks to
  darix for reporting and to Michael Biebl for help with the fix
- some minor cleanup
---------------------------------------------------------------------------
Version 3.19.0 (rgerhards), 2008-05-06
- begins new devel branch version
- implemented TLS for plain tcp syslog (this is also the world's first
  implementation of IETF's upcoming syslog-transport-tls draft)
- partly rewritten and improved omfwd among others, now loads TCP
  code only if this is actually necessary
- split of a "runtime library" for rsyslog - this is not yet a clean
  model, because some modularization is still outstanding. In theory,
  this shall enable other utilities but rsyslogd to use the same
  runtime
- implemented im3195, the RFC3195 input as a plugin
- changed directory structure, files are now better organized
- a lot of cleanup in regard to modularization
- -c option no longer must be the first option - thanks to varmjofekoj
  for the patch
---------------------------------------------------------------------------
Version 3.18.7 (rgerhards), 2008-12-??
- bugfix: the default for $DirCreateMode was 0644, and as such wrong.
  It has now been changed to 0700. For some background, please see
  http://lists.adiscon.net/pipermail/rsyslog/2009-April/001986.html
- fixed a potential segfault condition with $AllowedSender directive
  On HUP, the root pointers were not properly cleaned up. Thanks to
  Michael Biebel, olgoat, and Juha Koho for reporting and analyzing
  the bug.
- some legacy options were not correctly processed.
  Thanks to varmojfekoj for the patch.
- doc bugfix: some spelling errors in man pages corrected. Thanks to
  Geoff Simmons for the patch.
---------------------------------------------------------------------------
Version 3.18.6 (rgerhards), 2008-12-08
- security bugfix: $AllowedSender was not honored, all senders were
  permitted instead (see http://www.rsyslog.com/Article322.phtml)
  (backport from v3-stable, v3.20.9)
- minor bugfix: dual close() call on tcp session closure
---------------------------------------------------------------------------
Version 3.18.5 (rgerhards), 2008-10-09
- bugfix: imudp input module could cause segfault on HUP
  It did not properly de-init a variable acting as a linked list head.
  That resulted in trying to access freed memory blocks after the HUP.
- bugfix:  rsyslogd could hang on HUP
  because getnameinfo() is not cancel-safe, but was not guarded against
  being cancelled. pthread_cancel() is routinely being called during
  HUP processing.
- bugfix[minor]: if queue size reached light_delay mark, enqueuing
  could potentially be blocked for a longer period of time, which
  was not the behaviour desired.
- doc bugfix: $ActionExecOnlyWhenPreviousIsSuspended was still misspelled
  as $...OnlyIfPrev... in some parts of the documentation. Thanks to 
  Lorenzo M. Catucci for reporting this bug.
- added doc on malformed messages, cause and how to work-around, to the
  doc set
- added doc on how to build from source repository
---------------------------------------------------------------------------
Version 3.18.4 (rgerhards), 2008-09-18
- bugfix: order-of magnitude issue with base-10 size definitions
  in config file parser. Could lead to invalid sizes, constraints
  etc for e.g. queue files and any other object whose size was specified
  in base-10 entities. Did not apply to binary entities. Thanks to
  RB for finding this bug and providing a patch.
- bugfix: action was not called when system time was set backwards
  (until the previous time was reached again). There are still some
  side-effects when time is rolled back (A time rollback is really a bad
  thing to do, ideally the OS should issue pseudo time (like NetWare did)
  when the user tries to roll back time). Thanks to varmojfekoj for this
  patch.
- doc bugfix: rsyslog.conf man page improved and minor nit fixed
  thanks to Lukas Kuklinek for the patch.
- bugfix: error code -2025 was used for two different errors. queue full
  is now -2074 and -2025 is unique again. (did cause no real problem
  except for troubleshooting)
- bugfix: default discard severity was incorrectly set to 4, which lead
  to discard-on-queue-full to be enabled by default. That could cause
  message loss where non was expected.  The default has now been changed
  to the correct value of 8, which disables the functionality. This
  problem applied both to the main message queue and the action queues.
  Thanks to Raoul Bhatia for pointing out this problem.
- bugfix: option value for legacy -a option could not be specified,
  resulting in strange operations. Thanks to Marius Tomaschewski
  for the patch.
- bugfix: colon after date should be ignored, but was not. This has
  now been corrected. Required change to the internal ParseTIMESTAMP3164()
  interface.
---------------------------------------------------------------------------
Version 3.18.3 (rgerhards), 2008-08-18
- bugfix: imfile could cause a segfault upon rsyslogd HUP and termination
  Thanks to lperr for an excellent bug report that helped detect this
  problem.
- enhanced ommysql to support custom port to connect to server
  Port can be set via new $ActionOmmysqlServerPort config directive
  Note: this was a very minor change and thus deemed appropriate to be
  done in the stable release.
- bugfix: misspelled config directive, previously was
  $MainMsgQueueWorkeTimeoutrThreadShutdown, is now
  $MainMsgQueueWorkerTimeoutThreadShutdown. Note that the misspelled
  directive is not preserved - if the misspelled directive was used
  (which I consider highly unlikely), the config file must be changed.
  Thanks to lperr for reporting the bug.
- disabled flow control for imuxsock, as it could cause system hangs
  under some circumstances. The devel (3.21.3 and above) will
  re-enable it and provide enhanced configurability to overcome the
  problems if they occur.
---------------------------------------------------------------------------
Version 3.18.2 (rgerhards), 2008-08-08
- merged in IPv6 forwarding address bugfix from v2-stable
---------------------------------------------------------------------------
Version 3.18.1 (rgerhards), 2008-07-21
- bugfix: potential segfault in creating message mutex in non-direct queue
  mode. rsyslogd segfaults on freeeBSD 7.0 (an potentially other platforms)
  if an action queue is running in any other mode than non-direct. The
  same problem can potentially be triggered by some main message queue
  settings. In any case, it will manifest during rsylog's startup. It is
  unlikely to happen after a successful startup (the only window of
  exposure may be a relatively seldom executed action running in queued
  mode). This has been corrected. Thank to HKS for point out the problem.
- bugfix: priority was incorrectly calculated on FreeBSD 7,
  because the LOG_MAKEPRI() C macro has a different meaning there (it
  is just a simple addition of faciltity and severity). I have changed
  this to use own, consistent, code for PRI calculation. [Backport from
  3.19.10]
- bugfix: remove PRI part from kernel message if it is present
  Thanks to Michael Biebl for reporting this bug
- bugfix: mark messages were not correctly written to text log files
  the markmessageinterval was not correctly propagated to all places
  where it was needed. This resulted in rsyslog using the default
  (20 minutes) in some code pathes, what looked to the user like mark
  messages were never written.
- added a new property replacer option "sp-if-no-1st-sp" to cover
  a problem with RFC 3164 based interpreation of tag separation. While
  it is a generic approach, it fixes a format problem introduced in
  3.18.0, where kernel messages no longer had a space after the tag.
  This is done by a modifcation of the default templates.
  Please note that this may affect some messages where there intentionally
  is no space between the tag and the first character of the message
  content. If so, this needs to be worked around via a specific
  template. However, we consider this scenario to be quite remote and,
  even if it exists, it is not expected that it will actually cause
  problems with log parsers (instead, we assume the new default template
  behaviour may fix previous problems with log parsers due to the 
  missing space).
- bugfix: imklog module was not correctly compiled for GNU/kFreeBSD.
  Thanks to Petr Salinger for the patch
- doc bugfix: property replacer options secpath-replace and
  secpath-drop were not documented
- doc bugfix: fixed some typos in rsyslog.conf man page
- fixed typo in source comment  - thanks to Rio Fujita
- some general cleanup (thanks to Michael Biebl)
---------------------------------------------------------------------------
Version 3.18.0 (rgerhards), 2008-07-11
- begun a new v3-stable based on former 3.17.4 beta plus patches to
  previous v3-stable
- bugfix in RainerScript: syntax error was not always detected
---------------------------------------------------------------------------
Version 3.17.5 (rgerhards), 2008-06-27
- added doc: howto set up a reliable connection to remote server via
  queued mode (and plain tcp protocol)
- bugfix: comments after actions were not properly treated. For some
  actions (e.g. forwarding), this could also lead to invalid configuration
---------------------------------------------------------------------------
Version 3.17.4 (rgerhards), 2008-06-16
- changed default for $KlogSymbolLookup to "off". The directive is
  also scheduled for removal in a later version. This was necessary
  because on kernels >= 2.6, the kernel does the symbol lookup itself. The
  imklog lookup logic then breaks the log message and makes it unusable.
---------------------------------------------------------------------------
Version 3.17.3 (rgerhards), 2008-05-28
- bugfix: imklog went into an endless loop if a PRI value was inside
  a kernel log message (unusual case under Linux, frequent under BSD)
---------------------------------------------------------------------------
Version 3.17.2 (rgerhards), 2008-05-04
- this version is the new beta, based on 3.17.1 devel feature set
- merged in imklog bug fix from v3-stable (3.16.1)
---------------------------------------------------------------------------
Version 3.17.1 (rgerhards), 2008-04-15
- removed dependency on MAXHOSTNAMELEN as much as it made sense.
  GNU/Hurd does not define it (because it has no limit), and we have taken
  care for cases where it is undefined now. However, some very few places
  remain where IMHO it currently is not worth fixing the code. If it is
  not defined, we have used a generous value of 1K, which is above IETF
  RFC's on hostname length at all. The memory consumption is no issue, as
  there are only a handful of this buffers allocated *per run* -- that's
  also the main reason why we consider it not worth to be fixed any further.
- enhanced legacy syslog parser to handle slightly malformed messages
  (with a space in front of the timestamp) - at least HP procurve is
  known to do that and I won't outrule that others also do it. The 
  change looks quite unintrusive and so we added it to the parser.
- implemented klogd functionality for BSD
- implemented high precision timestamps for the kernel log. Thanks to
  Michael Biebl for pointing out that the kernel log did not have them.
- provided ability to discard non-kernel messages if they are present
  in the kernel log (seems to happen on BSD)
- implemented $KLogInternalMsgFacility config directive
- implemented $KLogPermitNonKernelFacility config directive
Plus a number of bugfixes that were applied to v3-stable and beta
branches (not mentioned here in detail).
---------------------------------------------------------------------------
Version 3.17.0 (rgerhards), 2008-04-08
- added native ability to send mail messages
- removed no longer needed file relptuil.c/.h
- added $ActionExecOnlyOnceEveryInterval config directive
- bugfix: memory leaks in script engine
- bugfix: zero-length strings were not supported in object
  deserializer
- properties are now case-insensitive everywhere (script, filters,
  templates)
- added the capability to specify a processing (actually dequeue)
  timeframe with queues - so things can be configured to be done
  at off-peak hours
- We have removed the 32 character size limit (from RFC3164) on the
  tag. This had bad effects on existing envrionments, as sysklogd didn't
  obey it either (probably another bug in RFC3164...). We now receive
  the full size, but will modify the outputs so that only 32 characters
  max are used by default. If you need large tags in the output, you need
  to provide custom templates.
- changed command line processing. -v, -M, -c options are now parsed
  and processed before all other options. Inter-option dependencies
  have been relieved. Among others, permits to specify intial module
  load path via -M only (not the environment) which makes it much
  easier to work with non-standard module library locations. Thanks
  to varmojfekoj for suggesting this change. Matches bugzilla bug 55.
- bugfix: some messages were emited without hostname
Plus a number of bugfixes that were applied to v3-stable and beta
branches (not mentioned here in detail).
---------------------------------------------------------------------------
Version 3.16.3 (rgerhards), 2008-07-11
- updated information on rsyslog packages
- bugfix: memory leak in disk-based queue modes
---------------------------------------------------------------------------
Version 3.16.2 (rgerhards), 2008-06-25
- fixed potential segfault due to invalid call to cfsysline
  thanks to varmojfekoj for the patch
- bugfix: some whitespaces where incorrectly not ignored when parsing
  the config file. This is now corrected. Thanks to Michael Biebl for
  pointing out the problem.
---------------------------------------------------------------------------
Version 3.16.1 (rgerhards), 2008-05-02
- fixed a bug in imklog which lead to startup problems (including
  segfault) on some platforms under some circumsances. Thanks to
  Vieri for reporting this bug and helping to troubleshoot it.
---------------------------------------------------------------------------
Version 3.16.0 (rgerhards), 2008-04-24
- new v3-stable (3.16.x) based on beta 3.15.x (RELP support)
- bugfix: omsnmp had a too-small sized buffer for hostname+port. This
  could not lead to a segfault, as snprintf() was used, but could cause
  some trouble with extensively long hostnames.
- applied patch from Tiziano Müller to remove some compiler warnings
- added gssapi overview/howto thanks to Peter Vrabec
- changed some files to grant LGPLv3 extended persmissions on top of GPLv3
  this also is the first sign of something that will evolve into a
  well-defined "rsyslog runtime library"
---------------------------------------------------------------------------
Version 3.15.1 (rgerhards), 2008-04-11
- bugfix: some messages were emited without hostname
- disabled atomic operations for the time being because they introduce some
  cross-platform trouble - need to see how to fix this in the best 
  possible way
- bugfix: zero-length strings were not supported in object
  deserializer
- added librelp check via PKG_CHECK thanks to Michael Biebl's patch
- file relputil.c deleted, is not actually needed
- added more meaningful error messages to rsyslogd (when some errors
  happens during startup)
- bugfix: memory leaks in script engine
- bugfix: $hostname and $fromhost in RainerScript did not work
This release also includes all changes applied to the stable versions
up to today.
---------------------------------------------------------------------------
Version 3.15.0 (rgerhards), 2008-04-01
- major new feature: imrelp/omrelp support reliable delivery of syslog
  messages via the RELP protocol and librelp (http://www.librelp.com).
  Plain tcp syslog, so far the best reliability solution, can lose
  messages when something goes wrong or a peer goes down. With RELP,
  this can no longer happen. See imrelp.html for more details.
- bugfix: rsyslogd was no longer build by default; man pages are 
  only installed if corresponding option is selected. Thanks to
  Michael Biebl for pointing these problems out.
---------------------------------------------------------------------------
Version 3.14.2 (rgerhards), 2008-04-09
- bugfix: segfault with expression-based filters
- bugfix: omsnmp did not deref errmsg object on exit (no bad effects caused)
- some cleanup
- bugfix: imklog did not work well with kernel 2.6+. Thanks to Peter
  Vrabec for patching it based on the development in sysklogd - and thanks
  to the sysklogd project for upgrading klogd to support the new
  functionality
- some cleanup in imklog
- bugfix: potential segfault in imklog when kernel is compiled without
  /proc/kallsyms and the file System.map is missing. Thanks to
  Andrea Morandi for pointing it out and suggesting a fix.
- bugfixes, credits to varmojfekoj:
  * reset errno before printing a warning message
  * misspelled directive name in code processing legacy options
- bugfix: some legacy options not correctly interpreted - thanks to
  varmojfekoj for the patch
- improved detection of modules being loaded more than once
  thanks to varmojfekoj for the patch
---------------------------------------------------------------------------
Version 3.14.1 (rgerhards), 2008-04-04
- bugfix: some messages were emited without hostname
- bugfix: rsyslogd was no longer build by default; man pages are 
  only installed if corresponding option is selected. Thanks to
  Michael Biebl for pointing these problems out.
- bugfix: zero-length strings were not supported in object
  deserializer
- disabled atomic operations for this stable build as it caused
  platform problems
- bugfix: memory leaks in script engine
- bugfix: $hostname and $fromhost in RainerScript did not work
- bugfix: some memory leak when queue is runing in disk mode
- man pages improved thanks to varmofekoj and Peter Vrabec
- We have removed the 32 character size limit (from RFC3164) on the
  tag. This had bad effects on existing envrionments, as sysklogd didn't
  obey it either (probably another bug in RFC3164...). We now receive
  the full size, but will modify the outputs so that only 32 characters
  max are used by default. If you need large tags in the output, you need
  to provide custom templates.
- bugfix: some memory leak when queue is runing in disk mode
---------------------------------------------------------------------------
Version 3.14.0 (rgerhards), 2008-04-02
An interim version was accidently released to the web. It was named 3.14.0.
To avoid confusion, we have not assigned this version number to any
official release. If you happen to use 3.14.0, please update to 3.14.1.
---------------------------------------------------------------------------
Version 3.13.0-dev0 (rgerhards), 2008-03-31
- bugfix: accidently set debug option in 3.12.5 reset to production
  This option prevented dlclose() to be called. It had no real bad effects,
  as the modules were otherwise correctly deinitialized and dlopen()
  supports multiple opens of the same module without any memory footprint.
- removed --enable-mudflap, added --enable-valgrind ./configure setting
- bugfix: tcp receiver could segfault due to uninitialized variable
- docfix: queue doc had a wrong directive name that prevented max worker
  threads to be correctly set
- worked a bit on atomic memory operations to support problem-free
  threading (only at non-intrusive places)
- added a --enable/disable-rsyslogd configure option so that
  source-based packaging systems can build plugins without the need
  to compile rsyslogd
- some cleanup
- test of potential new version number scheme
---------------------------------------------------------------------------
Version 3.12.5 (rgerhards), 2008-03-28
- changed default for "last message repeated n times", which is now
  off by default
- implemented backward compatibility commandline option parsing
- automatically generated compatibility config lines are now also
  logged so that a user can diagnose problems with them
- added compatibility mode for -a, -o and -p options
- compatibility mode processing finished
- changed default file output format to include high-precision timestamps
- added a buid-in template for previous syslogd file format
- added new $ActionFileDefaultTemplate directive
- added support for high-precision timestamps when receiving legacy
  syslog messages
- added new $ActionForwardDefaultTemplate directive
- added new $ActionGSSForwardDefaultTemplate directive
- added build-in templates for easier configuration
- bugfix: fixed small memory leak in tcpclt.c
- bugfix: fixed small memory leak in template regular expressions
- bugfix: regular expressions inside property replacer did not work
  properly
- bugfix: QHOUR and HHOUR properties were wrongly calculated
- bugfix: fixed memory leaks in stream class and imfile
- bugfix: $ModDir did invalid bounds checking, potential overlow in
  dbgprintf() - thanks to varmojfekoj for the patch
- bugfix: -t and -g legacy options max number of sessions had a wrong
  and much too high value
---------------------------------------------------------------------------
Version 3.12.4 (rgerhards), 2008-03-25
- Greatly enhanced rsyslogd's file write performance by disabling
  file syncing capability of output modules by default. This
  feature is usually not required, not useful and an extreme performance
  hit (both to rsyslogd as well as the system at large). Unfortunately,
  most users enable it by default, because it was most intuitive to enable
  it in plain old sysklogd syslog.conf format. There is now the
  $ActionFileEnableSync config setting which must be enabled in order to
  support syncing. By default it is off. So even if the old-format config
  lines request syncing, it is not done unless explicitely enabled. I am
  sure this is a very useful change and not a risk at all. I need to think
  if I undo it under compatibility mode, but currently this does not
  happen (I fear a lot of lazy users will run rsyslogd in compatibility
  mode, again bringing up this performance problem...).
- added flow control options to other input sources
- added $HHOUR and $QHOUR system properties - can be used for half- and
  quarter-hour logfile rotation
- changed queue's discard severities default value to 8 (do not discard)
  to prevent unintentional message loss
- removed a no-longer needed callback from the output module 
  interface. Results in reduced code complexity.
- bugfix/doc: removed no longer supported -h option from man page
- bugfix: imklog leaked several hundered KB on each HUP. Thanks to
  varmojfekoj for the patch
- bugfix: potential segfault on module unload. Thanks to varmojfekoj for
  the patch
- bugfix: fixed some minor memory leaks
- bugfix: fixed some slightly invalid memory accesses
- bugfix: internally generated messages had "FROMHOST" property not set
---------------------------------------------------------------------------
Version 3.12.3 (rgerhards), 2008-03-18
- added advanced flow control for congestion cases (mode depending on message
  source and its capablity to be delayed without bad side effects)
- bugfix: $ModDir should not be reset on $ResetConfig - this can cause a lot
  of confusion and there is no real good reason to do so. Also conflicts with
  the new -M option and environment setting.
- bugfix: TCP and GSSAPI framing mode variable was uninitialized, leading to
  wrong framing (caused, among others, interop problems)
- bugfix: TCP (and GSSAPI) octet-counted frame did not work correctly in all
  situations. If the header was split across two packet reads, it was invalidly
  processed, causing loss or modification of messages.
- bugfix: memory leak in imfile
- bugfix: duplicate public symbol in omfwd and omgssapi could lead to
  segfault. thanks to varmojfekoj for the patch.
- bugfix: rsyslogd aborted on sigup - thanks to varmojfekoj for the patch
- some more internal cleanup ;)
- begun relp modules, but these are not functional yet
- Greatly enhanced rsyslogd's file write performance by disabling
  file syncing capability of output modules by default. This
  feature is usually not required, not useful and an extreme performance
  hit (both to rsyslogd as well as the system at large). Unfortunately,
  most users enable it by default, because it was most intuitive to enable
  it in plain old sysklogd syslog.conf format. There is now a new config
  setting which must be enabled in order to support syncing. By default it
  is off. So even if the old-format config lines request syncing, it is
  not done unless explicitely enabled. I am sure this is a very useful
  change and not a risk at all. I need to think if I undo it under
  compatibility mode, but currently this does not happen (I fear a lot of
  lazy users will run rsyslogd in compatibility mode, again bringing up
  this performance problem...).
---------------------------------------------------------------------------
Version 3.12.2 (rgerhards), 2008-03-13
- added RSYSLOGD_MODDIR environment variable
- added -M rsyslogd option (allows to specify module directory location)
- converted net.c into a loadable library plugin
- bugfix: debug module now survives unload of loadable module when
  printing out function call data
- bugfix: not properly initialized data could cause several segfaults if
  there were errors in the config file - thanks to varmojfekoj for the patch
- bugfix: rsyslogd segfaulted when imfile read an empty line - thanks
  to Johnny Tan for an excellent bug report
- implemented dynamic module unload capability (not visible to end user)
- some more internal cleanup
- bugfix: imgssapi segfaulted under some conditions; this fix is actually
  not just a fix but a change in the object model. Thanks to varmojfekoj
  for providing the bug report, an initial fix and lots of good discussion
  that lead to where we finally ended up.
- improved session recovery when outbound tcp connection breaks, reduces
  probability of message loss at the price of a highly unlikely potential
  (single) message duplication
---------------------------------------------------------------------------
Version 3.12.1 (rgerhards), 2008-03-06
- added library plugins, which can be automatically loaded
- bugfix: actions were not correctly retried; caused message loss
- changed module loader to automatically add ".so" suffix if not
  specified (over time, this shall also ease portability of config
  files)
- improved debugging support; debug runtime options can now be set via
  an environment variable
- bugfix: removed debugging code that I forgot to remove before releasing
  3.12.0 (does not cause harm and happened only during startup)
- added support for the MonitorWare syslog MIB to omsnmp
- internal code improvements (more code converted into classes)
- internal code reworking of the imtcp/imgssapi module
- added capability to ignore client-provided timestamp on unix sockets and
  made this mode the default; this was needed, as some programs (e.g. sshd)
  log with inconsistent timezone information, what messes up the local
  logs (which by default don't even contain time zone information). This
  seems to be consistent with what sysklogd did for the past four years.
  Alternate behaviour may be desirable if gateway-like processes send
  messages via the local log slot - in this case, it can be enabled
  via the $InputUnixListenSocketIgnoreMsgTimestamp and
  $SystemLogSocketIgnoreMsgTimestamp config directives
- added ability to compile on HP UX; verified that imudp worked on HP UX;
  however, we are still in need of people trying out rsyslogd on HP UX,
  so it can not yet be assumed it runs there
- improved session recovery when outbound tcp connection breaks, reduces
  probability of message loss at the price of a highly unlikely potential
  (single) message duplication
---------------------------------------------------------------------------
Version 3.12.0 (rgerhards), 2008-02-28
- added full expression support for filters; filters can now contain
  arbitrary complex boolean, string and arithmetic expressions
---------------------------------------------------------------------------
Version 3.11.6 (rgerhards), 2008-02-27
- bugfix: gssapi libraries were still linked to rsyslog core, what should
  no longer be necessary. Applied fix by Michael Biebl to solve this.
- enabled imgssapi to be loaded side-by-side with imtcp
- added InputGSSServerPermitPlainTCP config directive
- split imgssapi source code somewhat from imtcp
- bugfix: queue cancel cleanup handler could be called with
  invalid pointer if dequeue failed
- bugfix: rsyslogd segfaulted on second SIGHUP
  tracker: http://bugzilla.adiscon.com/show_bug.cgi?id=38
- improved stability of queue engine
- bugfix: queue disk file were not properly persisted when 
  immediately after closing an output file rsyslog was stopped
  or huped (the new output file open must NOT have happend at
  that point) - this lead to a sparse and invalid queue file
  which could cause several problems to the engine (unpredictable
  results). This situation should have happened only in very
  rare cases. tracker: http://bugzilla.adiscon.com/show_bug.cgi?id=40
- bugfix: during queue shutdown, an assert invalidly triggered when
  the primary queue's DA worker was terminated while the DA queue's
  regular worker was still executing. This could result in a segfault
  during shutdown.
  tracker: http://bugzilla.adiscon.com/show_bug.cgi?id=41
- bugfix: queue properties sizeOnDisk, bytesRead were persisted to 
  disk with wrong data type (long instead of int64) - could cause
  problems on 32 bit machines
- bugfix: queue aborted when it was shut down, DA-enabled, DA mode
  was just initiated but not fully initialized (a race condition)
- bugfix: imfile could abort under extreme stress conditions
  (when it was terminated before it could open all of its
  to be monitored files)
- applied patch from varmojfekoj to fix an issue with compatibility 
  mode and default module directories (many thanks!):
  I've also noticed a bug in the compatibility code; the problem is that 
  options are parsed before configuration file so options which need a 
  module to be loaded will currently ignore any $moddir directive. This 
  can be fixed by moving legacyOptsHook() after config file parsing. 
  (see the attached patch) This goes against the logical order of 
  processing, but the legacy options are only few and it doesn't seem to 
  be a problem.
- bugfix: object property deserializer did not handle negative numbers
---------------------------------------------------------------------------
Version 3.11.5 (rgerhards), 2008-02-25
- new imgssapi module, changed imtcp module - this enables to load/package
  GSSAPI support separately - thanks to varmojfekoj for the patch
- compatibility mode (the -c option series) is now at least partly
  completed - thanks to varmojfekoj for the patch
- documentation for imgssapi and imtcp added
- duplicate $ModLoad's for the same module are now detected and
  rejected -- thanks to varmojfekoj for the patch
---------------------------------------------------------------------------
Version 3.11.4 (rgerhards), 2008-02-21
- bugfix: debug.html was missing from release tarball - thanks to Michael
  Biebl for bringing this to my attention
- some internal cleanup on the stringbuf object calling interface
- general code cleanup and further modularization
- $MainMessageQueueDiscardSeverity can now also handle textual severities
  (previously only integers)
- bugfix: message object was not properly synchronized when the 
  main queue had a single thread and non-direct action queues were used
- some documentation improvements
---------------------------------------------------------------------------
Version 3.11.3 (rgerhards), 2008-02-18
- fixed a bug in imklog which lead to duplicate message content in
  kernel logs
- added support for better plugin handling in libdbi (we contributed
  a patch to do that, we just now need to wait for the next libdbi
  version)
- bugfix: fixed abort when invalid template was provided to an action
  bug http://bugzilla.adiscon.com/show_bug.cgi?id=4
- re-instantiated SIGUSR1 function; added SIGUSR2 to generate debug
  status output
- added some documentation on runtime-debug settings
- slightly improved man pages for novice users
---------------------------------------------------------------------------
Version 3.11.2 (rgerhards), 2008-02-15
- added the capability to monitor text files and process their content
  as syslog messages (including forwarding)
- added support for libdbi, a database abstraction layer. rsyslog now
  also supports the following databases via dbi drivers:
  * Firebird/Interbase
  * FreeTDS (access to MS SQL Server and Sybase)
  * SQLite/SQLite3
  * Ingres (experimental)
  * mSQL (experimental)
  * Oracle (experimental)
  Additional drivers may be provided by the libdbi-drivers project, which
  can be used by rsyslog as soon as they become available.
- removed some left-over unnecessary dbgprintf's (cluttered screen,
  cosmetic)
- doc bugfix: html documentation for omsnmp was missing
---------------------------------------------------------------------------
Version 3.11.1 (rgerhards), 2008-02-12
- SNMP trap sender added thanks to Andre Lorbach (omsnmp)
- added input-plugin interface specification in form of a (copy) template
  input module
- applied documentation fix by Michael Biebl -- many thanks!
- bugfix: immark did not have MARK flags set...
- added x-info field to rsyslogd startup/shutdown message. Hopefully
  points users to right location for further info (many don't even know
  they run rsyslog ;))
- bugfix: trailing ":" of tag was lost while parsing legacy syslog messages
  without timestamp - thanks to Anders Blomdell for providing a patch!
- fixed a bug in stringbuf.c related to STRINGBUF_TRIM_ALLOCSIZE, which
  wasn't supposed to be used with rsyslog. Put a warning message up that
  tells this feature is not tested and probably not worth the effort.
  Thanks to Anders Blomdell fro bringing this to our attention
- somewhat improved performance of string buffers
- fixed bug that caused invalid treatment of tabs (HT) in rsyslog.conf
- bugfix: setting for $EscapeCopntrolCharactersOnReceive was not 
  properly initialized
- clarified usage of space-cc property replacer option
- improved abort diagnostic handler
- some initial effort for malloc/free runtime debugging support
- bugfix: using dynafile actions caused rsyslogd abort
- fixed minor man errors thanks to Michael Biebl
---------------------------------------------------------------------------
Version 3.11.0 (rgerhards), 2008-01-31
- implemented queued actions
- implemented simple rate limiting for actions
- implemented deliberate discarding of lower priority messages over higher
  priority ones when a queue runs out of space
- implemented disk quotas for disk queues
- implemented the $ActionResumeRetryCount config directive
- added $ActionQueueFilename config directive
- added $ActionQueueSize config directive
- added $ActionQueueHighWaterMark config directive
- added $ActionQueueLowWaterMark config directive
- added $ActionQueueDiscardMark config directive
- added $ActionQueueDiscardSeverity config directive
- added $ActionQueueCheckpointInterval config directive
- added $ActionQueueType config directive
- added $ActionQueueWorkerThreads config directive
- added $ActionQueueTimeoutshutdown config directive
- added $ActionQueueTimeoutActionCompletion config directive
- added $ActionQueueTimeoutenQueue config directive
- added $ActionQueueTimeoutworkerThreadShutdown config directive
- added $ActionQueueWorkerThreadMinimumMessages config directive
- added $ActionQueueMaxFileSize config directive
- added $ActionQueueSaveonShutdown config directive
- addded $ActionQueueDequeueSlowdown config directive
- addded $MainMsgQueueDequeueSlowdown config directive
- bugfix: added forgotten docs to package
- improved debugging support
- fixed a bug that caused $MainMsgQueueCheckpointInterval to work incorrectly
- when a long-running action needs to be cancelled on shutdown, the message
  that was processed by it is now preserved. This finishes support for
  guaranteed delivery of messages (if the output supports it, of course)
- fixed bug in output module interface, see
  http://sourceforge.net/tracker/index.php?func=detail&aid=1881008&group_id=123448&atid=696552
- changed the ommysql output plugin so that the (lengthy) connection
  initialization now takes place in message processing. This works much
  better with the new queued action mode (fast startup)
- fixed a bug that caused a potential hang in file and fwd output module
  varmojfekoj provided the patch - many thanks!
- bugfixed stream class offset handling on 32bit platforms
---------------------------------------------------------------------------
Version 3.10.3 (rgerhards), 2008-01-28
- fixed a bug with standard template definitions (not a big deal) - thanks
  to varmojfekoj for spotting it
- run-time instrumentation added
- implemented disk-assisted queue mode, which enables on-demand disk
  spooling if the queue's in-memory queue is exhausted
- implemented a dynamic worker thread pool for processing incoming
  messages; workers are started and shut down as need arises
- implemented a run-time instrumentation debug package
- implemented the $MainMsgQueueSaveOnShutdown config directive
- implemented the $MainMsgQueueWorkerThreadMinimumMessages config directive
- implemented the $MainMsgQueueTimeoutWorkerThreadShutdown config directive
---------------------------------------------------------------------------
Version 3.10.2 (rgerhards), 2008-01-14
- added the ability to keep stop rsyslogd without the need to drain
  the main message queue. In disk queue mode, rsyslog continues to
  run from the point where it stopped. In case of a system failure, it
  continues to process messages from the last checkpoint.
- fixed a bug that caused a segfault on startup when no $WorkDir directive
  was specified in rsyslog.conf
- provided more fine-grain control over shutdown timeouts and added a
  way to specify the enqueue timeout when the main message queue is full
- implemented $MainMsgQueueCheckpointInterval config directive
- implemented $MainMsgQueueTimeoutActionCompletion config directive
- implemented $MainMsgQueueTimeoutEnqueue config directive
- implemented $MainMsgQueueTimeoutShutdown config directive
---------------------------------------------------------------------------
Version 3.10.1 (rgerhards), 2008-01-10
- implemented the "disk" queue mode. However, it currently is of very
  limited use, because it does not support persistence over rsyslogd
  runs. So when rsyslogd is stopped, the queue is drained just as with
  the in-memory queue modes. Persistent queues will be a feature of
  the next release.
- performance-optimized string class, should bring an overall improvement
- fixed a memory leak in imudp -- thanks to varmojfekoj for the patch
- fixed a race condition that could lead to a rsyslogd hang when during
  HUP or termination
- done some doc updates
- added $WorkDirectory config directive
- added $MainMsgQueueFileName config directive
- added $MainMsgQueueMaxFileSize config directive
---------------------------------------------------------------------------
Version 3.10.0 (rgerhards), 2008-01-07
- implemented input module interface and initial input modules
- enhanced threading for input modules (each on its own thread now)
- ability to bind UDP listeners to specific local interfaces/ports and
  ability to run multiple of them concurrently
- added ability to specify listen IP address for UDP syslog server
- license changed to GPLv3
- mark messages are now provided by loadble module immark
- rklogd is no longer provided. Its functionality has now been taken over
  by imklog, a loadable input module. This offers a much better integration
  into rsyslogd and makes sure that the kernel logger process is brought
  up and down at the appropriate times
- enhanced $IncludeConfig directive to support wildcard characters
  (thanks to Michael Biebl)
- all inputs are now implemented as loadable plugins
- enhanced threading model: each input module now runs on its own thread
- enhanced message queue which now supports different queueing methods
  (among others, this can be used for performance fine-tuning)
- added a large number of new configuration directives for the new
  input modules
- enhanced multi-threading utilizing a worker thread pool for the
  main message queue
- compilation without pthreads is no longer supported
- much cleaner code due to new objects and removal of single-threading
  mode
---------------------------------------------------------------------------
Version 2.0.8 V2-STABLE (rgerhards), 2008-??-??
- bugfix: ompgsql did not detect problems in sql command execution
  this could cause loss of messages. The handling was correct if the
  connection broke, but not if there was a problem with statement
  execution. The most probable case for such a case would be invalid
  sql inside the template, and this is now much easier to diagnose.
- doc bugfix: default for $DirCreateMode incorrectly stated
---------------------------------------------------------------------------
Version 2.0.7 V2-STABLE (rgerhards), 2008-04-14
- bugfix: the default for $DirCreateMode was 0644, and as such wrong.
  It has now been changed to 0700. For some background, please see
  http://lists.adiscon.net/pipermail/rsyslog/2009-April/001986.html
- bugfix: "$CreateDirs off" also disabled file creation
  Thanks to William Tisater for analyzing this bug and providing a patch.
  The actual code change is heavily based on William's patch.
- bugfix: memory leak in ompgsql
  Thanks to Ken for providing the patch
- bugfix: potential memory leak in msg.c
  This one did not surface yet and the issue was actually found due to
  a problem in v4 - but better fix it here, too
---------------------------------------------------------------------------
Version 2.0.6 V2-STABLE (rgerhards), 2008-08-07
- bugfix: memory leaks in rsyslogd, primarily in singlethread mode
  Thanks to Frederico Nunez for providing the fix
- bugfix: copy&paste error lead to dangling if - this caused a very minor
  issue with re-formatting a RFC3164 date when the message was invalidly
  formatted and had a colon immediately after the date. This was in the
  code for some years (even v1 had it) and I think it never had any
  effect at all in practice. Though, it should be fixed - but definitely
  nothing to worry about.
---------------------------------------------------------------------------
Version 2.0.6 V2-STABLE (rgerhards), 2008-08-07
- bugfix: IPv6 addresses could not be specified in forwarding actions
  New syntax @[addr]:port introduced to enable that. Root problem was IPv6
  addresses contain colons. (backport from 3.21.3)
---------------------------------------------------------------------------
Version 2.0.5 STABLE (rgerhards), 2008-05-15
- bugfix: regular expressions inside property replacer did not work
  properly
- adapted to liblogging 0.7.1+
---------------------------------------------------------------------------
Version 2.0.4 STABLE (rgerhards), 2008-03-27
- bugfix: internally generated messages had "FROMHOST" property not set
- bugfix: continue parsing if tag is oversize (discard oversize part) - thanks
  to mclaughlin77@gmail.com for the patch
- added $HHOUR and $QHOUR system properties - can be used for half- and
  quarter-hour logfile rotation
---------------------------------------------------------------------------
Version 2.0.3 STABLE (rgerhards), 2008-03-12
- bugfix: setting for $EscapeCopntrolCharactersOnReceive was not 
  properly initialized
- bugfix: resolved potential segfault condition on HUP (extremely
  unlikely to happen in practice), for details see tracker:
  http://bugzilla.adiscon.com/show_bug.cgi?id=38
- improved the man pages a bit - thanks to Michael Biebl for the patch
- bugfix: not properly initialized data could cause several segfaults if
  there were errors in the config file - thanks to varmojfekoj for the patch
---------------------------------------------------------------------------
Version 2.0.2 STABLE (rgerhards), 2008-02-12
- fixed a bug that could cause invalid string handling via strerror_r
  varmojfekoj provided the patch - many thanks!
- added x-info field to rsyslogd startup/shutdown message. Hopefully
  points users to right location for further info (many don't even know
  they run rsyslog ;))
- bugfix: suspended actions were not always properly resumed
  varmojfekoj provided the patch - many thanks!
- bugfix: errno could be changed during mark processing, leading to
  invalid error messages when processing inputs. Thank to varmojfekoj for
  pointing out this problem.
- bugfix: trailing ":" of tag was lost while parsing legacy syslog messages
  without timestamp - thanks to Anders Blomdell for providing a patch!
- bugfix (doc): misspelled config directive, invalid signal info
- applied some doc fixes from Michel Biebl and cleaned up some no longer
  needed files suggested by him
- cleaned up stringbuf.c to fix an annoyance reported by Anders Blomdell
- fixed bug that caused invalid treatment of tabs (HT) in rsyslog.conf
---------------------------------------------------------------------------
Version 2.0.1 STABLE (rgerhards), 2008-01-24
- fixed a bug in integer conversion - but this function was never called,
  so it is not really a useful bug fix ;)
- fixed a bug with standard template definitions (not a big deal) - thanks
  to varmojfekoj for spotting it
- fixed a bug that caused a potential hang in file and fwd output module
  varmojfekoj provided the patch - many thanks!
---------------------------------------------------------------------------
Version 2.0.0 STABLE (rgerhards), 2008-01-02
- re-release of 1.21.2 as STABLE with no modifications except some
  doc updates
---------------------------------------------------------------------------
Version 1.21.2 (rgerhards), 2007-12-28
- created a gss-api output module. This keeps GSS-API code and
  TCP/UDP code separated. It is also important for forward-
  compatibility with v3. Please note that this change breaks compatibility
  with config files created for 1.21.0 and 1.21.1 - this was considered
  acceptable.
- fixed an error in forwarding retry code (could lead to message corruption
  but surfaced very seldom)
- increased portability for older platforms (AI_NUMERICSERV moved)
- removed socket leak in omfwd.c
- cross-platform patch for GSS-API compile problem on some platforms
  thanks to darix for the patch!
---------------------------------------------------------------------------
Version 1.21.1 (rgerhards), 2007-12-23
- small doc fix for $IncludeConfig
- fixed a bug in llDestroy()
- bugfix: fixing memory leak when message queue is full and during
  parsing. Thanks to varmojfekoj for the patch.
- bugfix: when compiled without network support, unix sockets were
  not properply closed
- bugfix: memory leak in cfsysline.c/doGetWord() fixed
---------------------------------------------------------------------------
Version 1.21.0 (rgerhards), 2007-12-19
- GSS-API support for syslog/TCP connections was added. Thanks to
  varmojfekoj for providing the patch with this functionality
- code cleanup
- enhanced $IncludeConfig directive to support wildcard filenames
- changed some multithreading synchronization
---------------------------------------------------------------------------
Version 1.20.1 (rgerhards), 2007-12-12
- corrected a debug setting that survived release. Caused TCP connections
  to be retried unnecessarily often.
- When a hostname ACL was provided and DNS resolution for that name failed,
  ACL processing was stopped at that point. Thanks to mildew for the patch.
  Fedora Bugzilla: http://bugzilla.redhat.com/show_bug.cgi?id=395911
- fixed a potential race condition, see link for details:
  http://rgerhards.blogspot.com/2007/12/rsyslog-race-condition.html
  Note that the probability of problems from this bug was very remote
- fixed a memory leak that happend when PostgreSQL date formats were
  used
---------------------------------------------------------------------------
Version 1.20.0 (rgerhards), 2007-12-07
- an output module for postgres databases has been added. Thanks to
  sur5r for contributing this code
- unloading dynamic modules has been cleaned up, we now have a
  real implementation and not just a dummy "good enough for the time
  being".
- enhanced platform independence - thanks to Bartosz Kuzma and Michael
  Biebl for their very useful contributions
- some general code cleanup (including warnings on 64 platforms, only)
---------------------------------------------------------------------------
Version 1.19.12 (rgerhards), 2007-12-03
- cleaned up the build system (thanks to Michael Biebl for the patch)
- fixed a bug where ommysql was still not compiled with -pthread option
---------------------------------------------------------------------------
Version 1.19.11 (rgerhards), 2007-11-29
- applied -pthread option to build when building for multi-threading mode
  hopefully solves an issue with segfaulting
---------------------------------------------------------------------------
Version 1.19.10 (rgerhards), 2007-10-19
- introdcued the new ":modulename:" syntax for calling module actions
  in selector lines; modified ommysql to support it. This is primarily
  an aid for further modules and a prequisite to actually allow third
  party modules to be created.
- minor fix in slackware startup script, "-r 0" is now "-r0"
- updated rsyslogd doc set man page; now in html format
- undid creation of a separate thread for the main loop -- this did not
  turn out to be needed or useful, so reduce complexity once again.
- added doc fixes provided by Michael Biebl - thanks
---------------------------------------------------------------------------
Version 1.19.9 (rgerhards), 2007-10-12
- now packaging system which again contains all components in a single
  tarball
- modularized main() a bit more, resulting in less complex code
- experimentally added an additional thread - will see if that affects
  the segfault bug we experience on some platforms. Note that this change
  is scheduled to be removed again later.
---------------------------------------------------------------------------
Version 1.19.8 (rgerhards), 2007-09-27
- improved repeated message processing
- applied patch provided by varmojfekoj to support building ommysql
  in its own way (now also resides in a plugin subdirectory);
  ommysql is now a separate package
- fixed a bug in cvthname() that lead to message loss if part
  of the source hostname would have been dropped
- created some support for distributing ommysql together with the
  main rsyslog package. I need to re-think it in the future, but
  for the time being the current mode is best. I now simply include
  one additional tarball for ommysql inside the main distribution.
  I look forward to user feedback on how this should be done best. In the
  long term, a separate project should be spawend for ommysql, but I'd
  like to do that only after the plugin interface is fully stable (what
  it is not yet).
---------------------------------------------------------------------------
Version 1.19.7 (rgerhards), 2007-09-25
- added code to handle situations where senders send us messages ending with
  a NUL character. It is now simply removed. This also caused trailing LF
  reduction to fail, when it was followed by such a NUL. This is now also
  handled.
- replaced some non-thread-safe function calls by their thread-safe
  counterparts
- fixed a minor memory leak that occured when the %APPNAME% property was
  used (I think nobody used that in practice)
- fixed a bug that caused signal handlers in cvthname() not to be restored when
  a malicious pointer record was detected and processing of the message been
  stopped for that reason (this should be really rare and can not be related
  to the segfault bug we are hunting).
- fixed a bug in cvthname that lead to passing a wrong parameter - in
  practice, this had no impact.
- general code cleanup (e.g. compiler warnings, comments)
---------------------------------------------------------------------------
Version 1.19.6 (rgerhards), 2007-09-11
- applied patch by varmojfekoj to change signal handling to the new
  sigaction API set (replacing the depreciated signal() calls and its
  friends.
- fixed a bug that in --enable-debug mode caused an assertion when the
  discard action was used
- cleaned up compiler warnings
- applied patch by varmojfekoj to FIX a bug that could cause 
  segfaults if empty properties were processed using modifying
  options (e.g. space-cc, drop-cc)
- fixed man bug: rsyslogd supports -l option
---------------------------------------------------------------------------
Version 1.19.5 (rgerhards), 2007-09-07
- changed part of the CStr interface so that better error tracking
  is provided and the calling sequence is more intuitive (there were
  invalid calls based on a too-weired interface)
- (hopefully) fixed some remaining bugs rooted in wrong use of 
  the CStr class. These could lead to program abort.
- applied patch by varmojfekoj two fix two potential segfault situations
- added $ModDir config directive
- modified $ModLoad so that an absolute path may be specified as
  module name (e.g. /rsyslog/ommysql.so)
---------------------------------------------------------------------------
Version 1.19.4 (rgerhards/varmojfekoj), 2007-09-04
- fixed a number of small memory leaks - thanks varmojfekoj for patching
- fixed an issue with CString class that could lead to rsyslog abort
  in tplToString() - thanks varmojfekoj for patching
- added a man-version of the config file documenation - thanks to Michel
  Samia for providing the man file
- fixed bug: a template like this causes an infinite loop:
  $template opts,"%programname:::a,b%"
  thanks varmojfekoj for the patch
- fixed bug: case changing options crash freeing the string pointer
  because they modify it: $template opts2,"%programname::1:lowercase%"
  thanks varmojfekoj for the patch
---------------------------------------------------------------------------
Version 1.19.3 (mmeckelein/varmojfekoj), 2007-08-31
- small mem leak fixed (after calling parseSelectorAct) - Thx varmojkekoj
- documentation section "Regular File" und "Blocks" updated
- solved an issue with dynamic file generation - Once again many thanks
  to varmojfekoj
- the negative selector for program name filter (Blocks) does not work as
  expected - Thanks varmojfekoj for patching
- added forwarding information to sysklogd (requires special template)
  to config doc
---------------------------------------------------------------------------
Version 1.19.2 (mmeckelein/varmojfekoj), 2007-08-28
- a specifically formed message caused a segfault - Many thanks varmojfekoj
  for providing a patch
- a typo and a weird condition are fixed in msg.c - Thanks again
  varmojfekoj 
- on file creation the file was always owned by root:root. This is fixed
  now - Thanks ypsa for solving this issue
---------------------------------------------------------------------------
Version 1.19.1 (mmeckelein), 2007-08-22
- a bug that caused a high load when a TCP/UDP connection was closed is 
  fixed now - Thanks mildew for solving this issue
- fixed a bug which caused a segfault on reinit - Thx varmojfekoj for the
  patch
- changed the hardcoded module path "/lib/rsyslog" to $(pkglibdir) in order
  to avoid trouble e.g. on 64 bit platforms (/lib64) - many thanks Peter
  Vrabec and darix, both provided a patch for solving this issue
- enhanced the unloading of modules - thanks again varmojfekoj
- applied a patch from varmojfekoj which fixes various little things in
  MySQL output module
---------------------------------------------------------------------------
Version 1.19.0 (varmojfekoj/rgerhards), 2007-08-16
- integrated patch from varmojfekoj to make the mysql module a loadable one
  many thanks for the patch, MUCH appreciated
---------------------------------------------------------------------------
Version 1.18.2 (rgerhards), 2007-08-13
- fixed a bug in outchannel code that caused templates to be incorrectly
  parsed
- fixed a bug in ommysql that caused a wrong ";template" missing message
- added some code for unloading modules; not yet fully complete (and we do
  not yet have loadable modules, so this is no problem)
- removed debian subdirectory by request of a debian packager (this is a special
  subdir for debian and there is also no point in maintaining it when there
  is a debian package available - so I gladly did this) in some cases
- improved overall doc quality (some pages were quite old) and linked to
  more of the online resources.
- improved /contrib/delete_mysql script by adding a host option and some
  other minor modifications
---------------------------------------------------------------------------
Version 1.18.1 (rgerhards), 2007-08-08
- applied a patch from varmojfekoj which solved a potential segfault
  of rsyslogd on HUP
- applied patch from Michel Samia to fix compilation when the pthreads
  feature is disabled
- some code cleanup (moved action object to its own file set)
- add config directive $MainMsgQueueSize, which now allows to configure the
  queue size dynamically
- all compile-time settings are now shown in rsyslogd -v, not just the
  active ones
- enhanced performance a little bit more
- added config file directive $ActionResumeInterval
- fixed a bug that prevented compilation under debian sid
- added a contrib directory for user-contributed useful things
---------------------------------------------------------------------------
Version 1.18.0 (rgerhards), 2007-08-03
- rsyslog now supports fallback actions when an action did not work. This
  is a great feature e.g. for backup database servers or backup syslog
  servers
- modified rklogd to only change the console log level if -c is specified
- added feature to use multiple actions inside a single selector
- implemented $ActionExecOnlyWhenPreviousIsSuspended config directive
- error messages during startup are now spit out to the configured log
  destinations
---------------------------------------------------------------------------
Version 1.17.6 (rgerhards), 2007-08-01
- continued to work on output module modularization - basic stage of
  this work is now FINISHED
- fixed bug in OMSRcreate() - always returned SR_RET_OK
- fixed a bug that caused ommysql to always complain about missing
  templates
- fixed a mem leak in OMSRdestruct - freeing the object itself was
  forgotten - thanks to varmojfekoj for the patch
- fixed a memory leak in syslogd/init() that happend when the config
  file could not be read - thanks to varmojfekoj for the patch
- fixed insufficient memory allocation in addAction() and its helpers.
  The initial fix and idea was developed by mildew, I fine-tuned
  it a bit. Thanks a lot for the fix, I'd probably had pulled out my
  hair to find the bug...
- added output of config file line number when a parsing error occured
- fixed bug in objomsr.c that caused program to abort in debug mode with
  an invalid assertion (in some cases)
- fixed a typo that caused the default template for MySQL to be wrong.
  thanks to mildew for catching this.
- added configuration file command $DebugPrintModuleList and
  $DebugPrintCfSysLineHandlerList
- fixed an invalid value for the MARK timer - unfortunately, there was
  a testing aid left in place. This resulted in quite frequent MARK messages
- added $IncludeConfig config directive
- applied a patch from mildew to prevent rsyslogd from freezing under heavy
  load. This could happen when the queue was full. Now, we drop messages
  but rsyslogd remains active.
---------------------------------------------------------------------------
Version 1.17.5 (rgerhards), 2007-07-30
- continued to work on output module modularization
- fixed a missing file bug - thanks to Andrea Montanari for reporting
  this problem
- fixed a problem with shutting down the worker thread and freeing the
  selector_t list - this caused messages to be lost, because the
  message queue was not properly drained before the selectors got
  destroyed.
---------------------------------------------------------------------------
Version 1.17.4 (rgerhards), 2007-07-27
- continued to work on output module modularization
- fixed a situation where rsyslogd could create zombie processes
  thanks to mildew for the patch
- applied patch from Michel Samia to fix compilation when NOT
  compiled for pthreads
---------------------------------------------------------------------------
Version 1.17.3 (rgerhards), 2007-07-25
- continued working on output module modularization
- fixed a bug that caused rsyslogd to segfault on exit (and
  probably also on HUP), when there was an unsent message in a selector
  that required forwarding and the dns lookup failed for that selector
  (yes, it was pretty unlikely to happen;))
  thanks to varmojfekoj <varmojfekoj@gmail.com> for the patch
- fixed a memory leak in config file parsing and die()
  thanks to varmojfekoj <varmojfekoj@gmail.com> for the patch
- rsyslogd now checks on startup if it is capable to performa any work
  at all. If it cant, it complains and terminates
  thanks to Michel Samia for providing the patch!
- fixed a small memory leak when HUPing syslogd. The allowed sender
  list now gets freed. thanks to mildew for the patch.
- changed the way error messages in early startup are logged. They
  now do no longer use the syslogd code directly but are rather
  send to stderr.
---------------------------------------------------------------------------
Version 1.17.2 (rgerhards), 2007-07-23
- made the port part of the -r option optional. Needed for backward
  compatibility with sysklogd
- replaced system() calls with something more reasonable. Please note that
  this might break compatibility with some existing configuration files.
  We accept this in favour of the gained security.
- removed a memory leak that could occur if timegenerated was used in
  RFC 3164 format in templates
- did some preparation in msg.c for advanced multithreading - placed the
  hooks, but not yet any active code
- worked further on modularization
- added $ModLoad MySQL (dummy) config directive
- added DropTrailingLFOnReception config directive
---------------------------------------------------------------------------
Version 1.17.1 (rgerhards), 2007-07-20
- fixed a bug that caused make install to install rsyslogd and rklogd under
  the wrong names
- fixed bug that caused $AllowedSenders to handle IPv6 scopes incorrectly;
  also fixed but that could grabble $AllowedSender wildcards. Thanks to
  mildew@gmail.com for the patch
- minor code cleanup - thanks to Peter Vrabec for the patch
- fixed minimal memory leak on HUP (caused by templates)
  thanks to varmojfekoj <varmojfekoj@gmail.com> for the patch
- fixed another memory leak on HUPing and on exiting rsyslogd
  again thanks to varmojfekoj <varmojfekoj@gmail.com> for the patch
- code cleanup (removed compiler warnings)
- fixed portability bug in configure.ac - thanks to Bartosz Kuźma for patch
- moved msg object into its own file set
- added the capability to continue trying to write log files when the
  file system is full. Functionality based on patch by Martin Schulze
  to sysklogd package.
---------------------------------------------------------------------------
Version 1.17.0 (RGer), 2007-07-17
- added $RepeatedLineReduction config parameter
- added $EscapeControlCharactersOnReceive config parameter
- added $ControlCharacterEscapePrefix config parameter
- added $DirCreateMode config parameter
- added $CreateDirs config parameter
- added $DebugPrintTemplateList config parameter
- added $ResetConfigVariables config parameter
- added $FileOwner config parameter
- added $FileGroup config parameter
- added $DirOwner config parameter
- added $DirGroup config parameter
- added $FailOnChownFailure config parameter
- added regular expression support to the filter engine
  thanks to Michel Samia for providing the patch!
- enhanced $AllowedSender functionality. Credits to mildew@gmail.com for
  the patch doing that
  - added IPv6 support
  - allowed DNS hostnames
  - allowed DNS wildcard names
- added new option $DropMsgsWithMaliciousDnsPTRRecords
- added autoconf so that rfc3195d, rsyslogd and klogd are stored to /sbin
- added capability to auto-create directories with dynaFiles
---------------------------------------------------------------------------
Version 1.16.0 (RGer/Peter Vrabec), 2007-07-13 - The Friday, 13th Release ;)
- build system switched to autotools
- removed SYSV preprocessor macro use, replaced with autotools equivalents
- fixed a bug that caused rsyslogd to segfault when TCP listening was
  disabled and it terminated
- added new properties "syslogfacility-text" and "syslogseverity-text"
  thanks to varmojfekoj <varmojfekoj@gmail.com> for the patch
- added the -x option to disable hostname dns reslution
  thanks to varmojfekoj <varmojfekoj@gmail.com> for the patch
- begun to better modularize syslogd.c - this is an ongoing project; moved
  type definitions to a separate file
- removed some now-unused fields from struct filed
- move file size limit fields in struct field to the "right spot" (the file
  writing part of the union - f_un.f_file)
- subdirectories linux and solaris are no longer part of the distribution
  package. This is not because we cease support for them, but there are no
  longer any files in them after the move to autotools
---------------------------------------------------------------------------
Version 1.15.1 (RGer), 2007-07-10
- fixed a bug that caused a dynaFile selector to stall when there was
  an open error with one file 
- improved template processing for dynaFiles; templates are now only
  looked up during initialization - speeds up processing
- optimized memory layout in struct filed when compiled with MySQL
  support
- fixed a bug that caused compilation without SYSLOG_INET to fail
- re-enabled the "last message repeated n times" feature. This
  feature was not taken care of while rsyslogd evolved from sysklogd
  and it was more or less defunct. Now it is fully functional again.
- added system properties: $NOW, $YEAR, $MONTH, $DAY, $HOUR, $MINUTE
- fixed a bug in iovAsString() that caused a memory leak under stress
  conditions (most probably memory shortage). This was unlikely to
  ever happen, but it doesn't hurt doing it right
- cosmetic: defined type "uchar", change all unsigned chars to uchar
---------------------------------------------------------------------------
Version 1.15.0 (RGer), 2007-07-05
- added ability to dynamically generate file names based on templates
  and thus properties. This was a much-requested feature. It makes
  life easy when it e.g. comes to splitting files based on the sender
  address.
- added $umask and $FileCreateMode config file directives
- applied a patch from Bartosz Kuzma to compile cleanly under NetBSD
- checks for extra (unexpected) characters in system config file lines
  have been added
- added IPv6 documentation - was accidently missing from CVS
- begun to change char to unsigned char
---------------------------------------------------------------------------
Version 1.14.2 (RGer), 2007-07-03
** this release fixes all known nits with IPv6 **
- restored capability to do /etc/service lookup for "syslog"
  service when -r 0 was given
- documented IPv6 handling of syslog messages
- integrate patch from Bartosz Kuźma to make rsyslog compile under
  Solaris again (the patch replaced a strndup() call, which is not
  available under Solaris
- improved debug logging when waiting on select
- updated rsyslogd man page with new options (-46A)
---------------------------------------------------------------------------
Version 1.14.1 (RGer/Peter Vrabec), 2007-06-29
- added Peter Vrabec's patch for IPv6 TCP
- prefixed all messages send to stderr in rsyslogd with "rsyslogd: "
---------------------------------------------------------------------------
Version 1.14.0 (RGer/Peter Vrabec), 2007-06-28
- Peter Vrabec provided IPv6 for rsyslog, so we are now IPv6 enabled
  IPv6 Support is currently for UDP only, TCP is to come soon.
  AllowedSender configuration does not yet work for IPv6.
- fixed code in iovCreate() that broke C's strict aliasing rules 
- fixed some char/unsigned char differences that forced the compiler
  to spit out warning messages
- updated the Red Hat init script to fix a known issue (thanks to
  Peter Vrabec)
---------------------------------------------------------------------------
Version 1.13.5 (RGer), 2007-06-22
- made the TCP session limit configurable via command line switch
  now -t <port>,<max sessions>
- added man page for rklogd(8) (basically a copy from klogd, but now
  there is one...)
- fixed a bug that caused internal messages (e.g. rsyslogd startup) to
  appear without a tag.
- removed a minor memory leak that occurred when TAG processing requalified
  a HOSTNAME to be a TAG (and a TAG already was set).
- removed potential small memory leaks in MsgSet***() functions. There
  would be a leak if a property was re-set, something that happened
  extremely seldom.
---------------------------------------------------------------------------
Version 1.13.4 (RGer), 2007-06-18
- added a new property "PRI-text", which holds the PRI field in
  textual form (e.g. "syslog.info")
- added alias "syslogseverity" for "syslogpriority", which is a
  misleading property name that needs to stay for historical
  reasons (and backward-compatility)
- added doc on how to record PRI value in log file
- enhanced signal handling in klogd, including removal of an unsafe
  call to the logging system during signal handling
---------------------------------------------------------------------------
Version 1.13.3 (RGer), 2007-06-15
- create a version of syslog.c from scratch. This is now
  - highly optimized for rsyslog
  - removes an incompatible license problem as the original
    version had a BSD license with advertising clause
  - fixed in the regard that rklogd will continue to work when
    rsysogd has been restarted (the original version, as well
    as sysklogd, will remain silent then)
  - solved an issue with an extra NUL char at message end that the
    original version had
- applied some changes to klogd to care for the new interface
- fixed a bug in syslogd.c which prevented compiling under debian
---------------------------------------------------------------------------
Version 1.13.2 (RGer), 2007-06-13
- lib order in makefile patched to facilitate static linking - thanks
  to Bennett Todd for providing the patch
- Integrated a patch from Peter Vrabec (pvrabec@redheat.com):
  - added klogd under the name of rklogd (remove dependency on
    original sysklogd package
  - createDB.sql now in UTF
  - added additional config files for use on Red Hat
---------------------------------------------------------------------------
Version 1.13.1 (RGer), 2007-02-05
- changed the listen backlog limit to a more reasonable value based on
  the maximum number of TCP connections configurd (10% + 5) - thanks to Guy
  Standen for the hint (actually, the limit was 5 and that was a 
  left-over from early testing).
- fixed a bug in makefile which caused DB-support to be disabled when
  NETZIP support was enabled
- added the -e option to allow transmission of every message to remote
  hosts (effectively turns off duplicate message suppression)
- (somewhat) improved memory consumption when compiled with MySQL support
- looks like we fixed an incompatibility with MySQL 5.x and above software
  At least in one case, the remote server name was destroyed, leading to 
  a connection failure. The new, improved code does not have this issue and
  so we see this as solved (the new code is generally somewhat better, so
  there is a good chance we fixed this incompatibility).
---------------------------------------------------------------------------
Version 1.13.0 (RGer), 2006-12-19
- added '$' as ToPos proptery replacer specifier - means "up to the
  end of the string"
- property replacer option "escape-cc", "drop-cc" and "space-cc"  added
- changed the handling of \0 characters inside syslog messages. We now
  consistently escape them to "#000". This is somewhat recommended in
  the draft-ietf-syslog-protocol-19 draft. While the real recomendation
  is to not escape any characters at all, we can not do this without
  considerable modification of the code. So we escape it to "#000", which
  is consistent with a sample found in the Internet-draft.
- removed message glue logic (see printchopped() comment for details)
  Also caused removal of parts table and thus some improvements in
  memory usage.
- changed the default MAXLINE to 2048 to take care of recent syslog
  standardization efforts (can easily be changed in syslogd.c)
- added support for byte-counted TCP syslog messages (much like
  syslog-transport-tls-05 Internet Draft). This was necessary to
  support compression over TCP.
- added support for receiving compressed syslog messages
- added support for sending compressed syslog messages
- fixed a bug where the last message in a syslog/tcp stream was
  lost if it was not properly terminated by a LF character
---------------------------------------------------------------------------
Version 1.12.3 (RGer), 2006-10-04
- implemented some changes to support Solaris (but support is not
  yet complete)
- commented out (via #if 0) some methods that are currently not being use
  but should be kept for further us
- added (interim) -u 1 option to turn off hostname and tag parsing
- done some modifications to better support Fedora
- made the field delimiter inside property replace configurable via
  template
- fixed a bug in property replacer: if fields were used, the delimitor
  became part of the field. Up until now, this was barely noticable as 
  the delimiter as TAB only and thus invisible to a human. With other
  delimiters available now, it quickly showed up. This bug fix might cause
  some grief to existing installations if they used the extra TAB for
  whatever reasons - sorry folks... Anyhow, a solution is easy: just add
  a TAB character contstant into your template. Thus, there has no attempt
  been made to do this in a backwards-compatible way.
---------------------------------------------------------------------------
Version 1.12.2 (RGer), 2006-02-15
- fixed a bug in the RFC 3339 date formatter. An extra space was added
  after the actual timestamp
- added support for providing high-precision RFC3339 timestamps for
  (rsyslogd-)internally-generated messages
- very (!) experimental support for syslog-protocol internet draft
  added (the draft is experimental, the code is solid ;))
- added support for field-extracting in the property replacer
- enhanced the legacy-syslog parser so that it can interpret messages
  that do not contain a TIMESTAMP
- fixed a bug that caused the default socket (usually /dev/log) to be
  opened even when -o command line option was given
- fixed a bug in the Debian sample startup script - it caused rsyslogd
  to listen to remote requests, which it shouldn't by default
---------------------------------------------------------------------------
Version 1.12.1 (RGer), 2005-11-23
- made multithreading work with BSD. Some signal-handling needed to be
  restructured. Also, there might be a slight delay of up to 10 seconds
  when huping and terminating rsyslogd under BSD
- fixed a bug where a NULL-pointer was passed to printf() in logmsg().
- fixed a bug during "make install" where rc3195d was not installed
  Thanks to Bennett Todd for spotting this.
- fixed a bug where rsyslogd dumped core when no TAG was found in the
  received message
- enhanced message parser so that it can deal with missing hostnames
  in many cases (may not be totally fail-safe)
- fixed a bug where internally-generated messages did not have the correct
  TAG
---------------------------------------------------------------------------
Version 1.12.0 (RGer), 2005-10-26
- moved to a multi-threaded design. single-threading is still optionally
  available. Multi-threading is experimental!
- fixed a potential race condition. In the original code, marking was done
  by an alarm handler, which could lead to all sorts of bad things. This
  has been changed now. See comments in syslogd.c/domark() for details.
- improved debug output for property-based filters
- not a code change, but: I have checked all exit()s to make sure that
  none occurs once rsyslogd has started up. Even in unusual conditions
  (like low-memory conditions) rsyslogd somehow remains active. Of course,
  it might loose a message or two, but at least it does not abort and it
  can also recover when the condition no longer persists.
- fixed a bug that could cause loss of the last message received
  immediately before rsyslogd was terminated.
- added comments on thread-safety of global variables in syslogd.c
- fixed a small bug: spurios printf() when TCP syslog was used
- fixed a bug that causes rsyslogd to dump core on termination when one
  of the selector lines did not receive a message during the run (very
  unlikely)
- fixed an one-too-low memory allocation in the TCP sender. Could result
  in rsyslogd dumping core.
- fixed a bug with regular expression support (thanks to Andres Riancho)
- a little bit of code restructuring (especially main(), which was
  horribly large)
---------------------------------------------------------------------------
Version 1.11.1 (RGer), 2005-10-19
- support for BSD-style program name and host blocks
- added a new property "programname" that can be used in templates
- added ability to specify listen port for rfc3195d
- fixed a bug that rendered the "startswith" comparison operation
  unusable.
- changed more functions to "static" storage class to help compiler
  optimize (should have been static in the first place...)
- fixed a potential memory leak in the string buffer class destructor.
  As the destructur was previously never called, the leak did not actually
  appear.
- some internal restructuring in anticipation/preparation of minimal
  multi-threading support
- rsyslogd still shares some code with the sysklogd project. Some patches
  for this shared code have been brought over from the sysklogd CVS.
---------------------------------------------------------------------------
Version 1.11.0 (RGer), 2005-10-12
- support for receiving messages via RFC 3195; added rfc3195d for that
  purpose
- added an additional guard to prevent rsyslogd from aborting when the
  2gb file size limit is hit. While a user can configure rsyslogd to
  handle such situations, it would abort if that was not done AND large
  file support was not enabled (ok, this is hopefully an unlikely scenario)
- fixed a bug that caused additional Unix domain sockets to be incorrectly
  processed - could lead to message loss in extreme cases
---------------------------------------------------------------------------
Version 1.10.2 (RGer), 2005-09-27
- added comparison operations in property-based filters:
  * isequal
  * startswith
- added ability to negate all property-based filter comparison operations
  by adding a !-sign right in front of the operation name
- added the ability to specify remote senders for UDP and TCP
  received messages. Allows to block all but well-known hosts
- changed the $-config line directives to be case-INsensitive
- new command line option -w added: "do not display warnings if messages
  from disallowed senders are received"
- fixed a bug that caused rsyslogd to dump core when the compare value
  was not quoted in property-based filters
- fixed a bug in the new CStr compare function which lead to invalid
  results (fortunately, this function was not yet used widely)
- added better support for "debugging" rsyslog.conf property filters
  (only if -d switch is given)
- changed some function definitions to static, which eventually enables
  some compiler optimizations
- fixed a bug in MySQL code; when a SQL error occured, rsyslogd could
  run in a tight loop. This was due to invalid sequence of error reporting
  and is now fixed.
---------------------------------------------------------------------------
Version 1.10.1 (RGer), 2005-09-23
- added the ability to execute a shell script as an action.
  Thanks to Bjoern Kalkbrenner for providing the code!
- fixed a bug in the MySQL code; due to the bug the automatic one-time
  retry after an error did not happen - this lead to error message in
  cases where none should be seen (e.g. after a MySQL restart)
- fixed a security issue with SQL-escaping in conjunction with
  non-(SQL-)standard MySQL features.
---------------------------------------------------------------------------
Version 1.10.0 (RGer), 2005-09-20
  REMINDER: 1.10 is the first unstable version if the 1.x series!
- added the capability to filter on any property in selector lines
  (not just facility and priority)
- changed stringbuf into a new counted string class
- added support for a "discard" action. If a selector line with
  discard (~ character) is found, no selector lines *after* that
  line will be processed.
- thanks to Andres Riancho, regular expression support has been
  added to the template engine
- added the FROMHOST property in the template processor, which could
  previously not be obtained. Thanks to Cristian Testa for pointing
  this out and even providing a fix.
- added display of compile-time options to -v output
- performance improvement for production build - made some checks
  to happen only during debug mode
- fixed a problem with compiling on SUSE and - while doing so - removed
  the socket call to set SO_BSDCOMPAT in cases where it is obsolete.
---------------------------------------------------------------------------
Version 1.0.4 (RGer), 2006-02-01
- a small but important fix: the tcp receiver had two forgotten printf's
  in it that caused a lot of unnecessary output to stdout. This was
  important enough to justify a new release
---------------------------------------------------------------------------
Version 1.0.3 (RGer), 2005-11-14
- added an additional guard to prevent rsyslogd from aborting when the
  2gb file size limit is hit. While a user can configure rsyslogd to
  handle such situations, it would abort if that was not done AND large
  file support was not enabled (ok, this is hopefully an unlikely scenario)
- fixed a bug that caused additional Unix domain sockets to be incorrectly
  processed - could lead to message loss in extreme cases
- applied some patches available from the sysklogd project to code
  shared from there
- fixed a bug that causes rsyslogd to dump core on termination when one
  of the selector lines did not receive a message during the run (very
  unlikely)
- fixed an one-too-low memory allocation in the TCP sender. Could result
  in rsyslogd dumping core.
- fixed a bug in the TCP sender that caused the retry logic to fail
  after an error or receiver overrun
- fixed a bug in init() that could lead to dumping core
- fixed a bug that could lead to dumping core when no HOSTNAME or no TAG
  was present in the syslog message
---------------------------------------------------------------------------
Version 1.0.2 (RGer), 2005-10-05
- fixed an issue with MySQL error reporting. When an error occured,
  the MySQL driver went into an endless loop (at least in most cases).
---------------------------------------------------------------------------
Version 1.0.1 (RGer), 2005-09-23
- fixed a security issue with SQL-escaping in conjunction with
  non-(SQL-)standard MySQL features.
---------------------------------------------------------------------------
Version 1.0.0 (RGer), 2005-09-12
- changed install doc to cover daily cron scripts - a trouble source
- added rc script for slackware (provided by Chris Elvidge - thanks!) 
- fixed a really minor bug in usage() - the -r option was still
  reported as without the port parameter
---------------------------------------------------------------------------
Version 0.9.8 (RGer), 2005-09-05
- made startup and shutdown message more consistent and included the
  pid, so that they can be easier correlated. Used syslog-protocol
  structured data format for this purpose.
- improved config info in startup message, now tells not only
  if it is listening remote on udp, but also for tcp. Also includes
  the port numbers. The previous startup message was misleading, because
  it did not say "remote reception" if rsyslogd was only listening via
  tcp (but not via udp).
- added a "how can you help" document to the doc set
---------------------------------------------------------------------------
Version 0.9.7 (RGer), 2005-08-15
- some of the previous doc files (like INSTALL) did not properly
  reflect the changes to the build process and the new doc. Fixed
  that.
- changed syslogd.c so that when compiled without database support,
  an error message is displayed when a database action is detected
  in the config file (previously this was used as an user rule ;))
- fixed a bug in the os-specific Makefiles which caused MySQL
  support to not be compiled, even if selected
---------------------------------------------------------------------------
Version 0.9.6 (RGer), 2005-08-09
- greatly enhanced documentation. Now available in html format in
  the "doc" folder and FreeBSD. Finally includes an install howto.
- improved MySQL error messages a little - they now show up as log
  messages, too (formerly only in debug mode)
- added the ability to specify the listen port for udp syslog.
  WARNING: This introduces an incompatibility. Formerly, udp
  syslog was enabled by the -r command line option. Now, it is
  "-r [port]", which is consistent with the tcp listener. However,
  just -r will now return an error message.
- added sample startup scripts for Debian and FreeBSD
- added support for easy feature selection in the makefile. Un-
  fortunately, this also means I needed to spilt the make file
  for different OS and distros. There are some really bad syntax
  differences between FreeBSD and Linux make.
---------------------------------------------------------------------------
Version 0.9.5 (RGer), 2005-08-01
- the "semicolon bug" was actually not (fully) solved in 0.9.4. One
  part of the bug was solved, but another still existed. This one
  is fixed now, too.
- the "semicolon bug" actually turned out to be a more generic bug.
  It appeared whenever an invalid template name was given. With some
  selector actions, rsyslogd dumped core, with other it "just" had
  a small ressource leak with others all worked well. These anomalies
  are now fixed. Note that they only appeared during system initaliziation
  once the system was running, nothing bad happened.
- improved error reporting for template errors on startup. They are now
  shown on the console and the start-up tty. Formerly, they were only
  visible in debug mode.
- support for multiple instances of rsyslogd on a single machine added
- added new option "-o" --> omit local unix domain socket. This option
  enables rsyslogd NOT to listen to the local socket. This is most
  helpful when multiple instances of rsyslogd (or rsyslogd and another
  syslogd) shall run on a single system.
- added new option "-i <pidfile>" which allows to specify the pidfile.
  This is needed when multiple instances of rsyslogd are to be run.
- the new project home page is now online at www.rsyslog.com
---------------------------------------------------------------------------
Version 0.9.4 (RGer), 2005-07-25
- finally added the TCP sender. It now supports non-blocking mode, no
  longer disabling message reception during connect. As it is now, it
  is usable in production. The code could be more sophisticated, but
  I've kept it short in anticipation of the move to liblogging, which
  will lead to the removal of the code just written ;)
- the "exiting on signal..." message still had the "syslogd" name in 
  it. Changed this to "rsyslogd", as we do not have a large user base
  yet, this should pose no problem.
- fixed "the semiconlon" bug. rsyslogd dumped core if a write-db action
  was specified but no semicolon was given after the password (an empty
  template was ok, but the semicolon needed to be present).
- changed a default for traditional output format. During testing, it
  was seen that the timestamp written to file in default format was
  the time of message reception, not the time specified in the TIMESTAMP
  field of the message itself. Traditionally, the message TIMESTAMP is
  used and this has been changed now.
---------------------------------------------------------------------------
Version 0.9.3 (RGer), 2005-07-19
- fixed a bug in the message parser. In June, the RFC 3164 timestamp
  was not correctly parsed (yes, only in June and some other months,
  see the code comment to learn why...)
- added the ability to specify the destination port when forwarding
  syslog messages (both for TCP and UDP)
- added an very experimental TCP sender (activated by
  @@machine:port in config). This is not yet for production use. If
  the receiver is not alive, rsyslogd will wait quite some time until
  the connection request times out, which most probably leads to
  loss of incoming messages.

---------------------------------------------------------------------------
Version 0.9.2 (RGer), around 2005-07-06
- I intended to change the maxsupported message size to 32k to
  support IHE - but given the memory inefficiency in the usual use
  cases, I have not done this. I have, however, included very
  specific instructions on how to do this in the source code. I have
  also done some testing with 32k messages, so you can change the
  max size without taking too much risk.
- added a syslog/tcp receiver; we now can receive messages via
  plain tcp, but we can still send only via UDP. The syslog/tcp
  receiver is the primary enhancement of this release.
- slightly changed some error messages that contained a spurios \n at
  the end of the line (which gives empty lines in your log...)

---------------------------------------------------------------------------
Version 0.9.1 (RGer)
- fixed code so that it compiles without errors under FreeBSD
- removed now unused function "allocate_log()" from syslogd.c
- changed the make file so that it contains more defines for
  different environments (in the long term, we need a better
  system for disabling/enabling features...)
- changed some printf's printing off_t types to %lld and
  explicit (long long) casts. I tried to figure out the exact type,
  but did not succeed in this. In the worst case, ultra-large peta-
  byte files will now display funny informational messages on rollover,
  something I think we can live with for the neersion 3.11.2 (rgerhards), 2008-02-??
---------------------------------------------------------------------------
Version 3.11.1 (rgerhards), 2008-02-12
- SNMP trap sender added thanks to Andre Lorbach (omsnmp)
- added input-plugin interface specification in form of a (copy) template
  input module
- applied documentation fix by Michael Biebl -- many thanks!
- bugfix: immark did not have MARK flags set...
- added x-info field to rsyslogd startup/shutdown message. Hopefully
  points users to right location for further info (many don't even know
  they run rsyslog ;))
- bugfix: trailing ":" of tag was lost while parsing legacy syslog messages
  without timestamp - thanks to Anders Blomdell for providing a patch!
- fixed a bug in stringbuf.c related to STRINGBUF_TRIM_ALLOCSIZE, which
  wasn't supposed to be used with rsyslog. Put a warning message up that
  tells this feature is not tested and probably not worth the effort.
  Thanks to Anders Blomdell fro bringing this to our attention
- somewhat improved performance of string buffers
- fixed bug that caused invalid treatment of tabs (HT) in rsyslog.conf
- bugfix: setting for $EscapeCopntrolCharactersOnReceive was not 
  properly initialized
- clarified usage of space-cc property replacer option
- improved abort diagnostic handler
- some initial effort for malloc/free runtime debugging support
- bugfix: using dynafile actions caused rsyslogd abort
- fixed minor man errors thanks to Michael Biebl
---------------------------------------------------------------------------
Version 3.11.0 (rgerhards), 2008-01-31
- implemented queued actions
- implemented simple rate limiting for actions
- implemented deliberate discarding of lower priority messages over higher
  priority ones when a queue runs out of space
- implemented disk quotas for disk queues
- implemented the $ActionResumeRetryCount config directive
- added $ActionQueueFilename config directive
- added $ActionQueueSize config directive
- added $ActionQueueHighWaterMark config directive
- added $ActionQueueLowWaterMark config directive
- added $ActionQueueDiscardMark config directive
- added $ActionQueueDiscardSeverity config directive
- added $ActionQueueCheckpointInterval config directive
- added $ActionQueueType config directive
- added $ActionQueueWorkerThreads config directive
- added $ActionQueueTimeoutshutdown config directive
- added $ActionQueueTimeoutActionCompletion config directive
- added $ActionQueueTimeoutenQueue config directive
- added $ActionQueueTimeoutworkerThreadShutdown config directive
- added $ActionQueueWorkerThreadMinimumMessages config directive
- added $ActionQueueMaxFileSize config directive
- added $ActionQueueSaveonShutdown config directive
- addded $ActionQueueDequeueSlowdown config directive
- addded $MainMsgQueueDequeueSlowdown config directive
- bugfix: added forgotten docs to package
- improved debugging support
- fixed a bug that caused $MainMsgQueueCheckpointInterval to work incorrectly
- when a long-running action needs to be cancelled on shutdown, the message
  that was processed by it is now preserved. This finishes support for
  guaranteed delivery of messages (if the output supports it, of course)
- fixed bug in output module interface, see
  http://sourceforge.net/tracker/index.php?func=detail&aid=1881008&group_id=123448&atid=696552
- changed the ommysql output plugin so that the (lengthy) connection
  initialization now takes place in message processing. This works much
  better with the new queued action mode (fast startup)
- fixed a bug that caused a potential hang in file and fwd output module
  varmojfekoj provided the patch - many thanks!
- bugfixed stream class offset handling on 32bit platforms
---------------------------------------------------------------------------
Version 3.10.3 (rgerhards), 2008-01-28
- fixed a bug with standard template definitions (not a big deal) - thanks
  to varmojfekoj for spotting it
- run-time instrumentation added
- implemented disk-assisted queue mode, which enables on-demand disk
  spooling if the queue's in-memory queue is exhausted
- implemented a dynamic worker thread pool for processing incoming
  messages; workers are started and shut down as need arises
- implemented a run-time instrumentation debug package
- implemented the $MainMsgQueueSaveOnShutdown config directive
- implemented the $MainMsgQueueWorkerThreadMinimumMessages config directive
- implemented the $MainMsgQueueTimeoutWorkerThreadShutdown config directive
---------------------------------------------------------------------------
Version 3.10.2 (rgerhards), 2008-01-14
- added the ability to keep stop rsyslogd without the need to drain
  the main message queue. In disk queue mode, rsyslog continues to
  run from the point where it stopped. In case of a system failure, it
  continues to process messages from the last checkpoint.
- fixed a bug that caused a segfault on startup when no $WorkDir directive
  was specified in rsyslog.conf
- provided more fine-grain control over shutdown timeouts and added a
  way to specify the enqueue timeout when the main message queue is full
- implemented $MainMsgQueueCheckpointInterval config directive
- implemented $MainMsgQueueTimeoutActionCompletion config directive
- implemented $MainMsgQueueTimeoutEnqueue config directive
- implemented $MainMsgQueueTimeoutShutdown config directive
---------------------------------------------------------------------------
Version 3.10.1 (rgerhards), 2008-01-10
- implemented the "disk" queue mode. However, it currently is of very
  limited use, because it does not support persistence over rsyslogd
  runs. So when rsyslogd is stopped, the queue is drained just as with
  the in-memory queue modes. Persistent queues will be a feature of
  the next release.
- performance-optimized string class, should bring an overall improvement
- fixed a memory leak in imudp -- thanks to varmojfekoj for the patch
- fixed a race condition that could lead to a rsyslogd hang when during
  HUP or termination
- done some doc updates
- added $WorkDirectory config directive
- added $MainMsgQueueFileName config directive
- added $MainMsgQueueMaxFileSize config directive
---------------------------------------------------------------------------
Version 3.10.0 (rgerhards), 2008-01-07
- implemented input module interface and initial input modules
- enhanced threading for input modules (each on its own thread now)
- ability to bind UDP listeners to specific local interfaces/ports and
  ability to run multiple of them concurrently
- added ability to specify listen IP address for UDP syslog server
- license changed to GPLv3
- mark messages are now provided by loadble module immark
- rklogd is no longer provided. Its functionality has now been taken over
  by imklog, a loadable input module. This offers a much better integration
  into rsyslogd and makes sure that the kernel logger process is brought
  up and down at the appropriate times
- enhanced $IncludeConfig directive to support wildcard characters
  (thanks to Michael Biebl)
- all inputs are now implemented as loadable plugins
- enhanced threading model: each input module now runs on its own thread
- enhanced message queue which now supports different queueing methods
  (among others, this can be used for performance fine-tuning)
- added a large number of new configuration directives for the new
  input modules
- enhanced multi-threading utilizing a worker thread pool for the
  main message queue
- compilation without pthreads is no longer supported
- much cleaner code due to new objects and removal of single-threading
  mode
---------------------------------------------------------------------------
Version 2.0.1 STABLE (rgerhards), 2008-01-24
- fixed a bug in integer conversion - but this function was never called,
  so it is not really a useful bug fix ;)
- fixed a bug with standard template definitions (not a big deal) - thanks
  to varmojfekoj for spotting it
- fixed a bug that caused a potential hang in file and fwd output module
  varmojfekoj provided the patch - many thanks!
---------------------------------------------------------------------------
Version 2.0.0 STABLE (rgerhards), 2008-01-02
- re-release of 1.21.2 as STABLE with no modifications except some
  doc updates
---------------------------------------------------------------------------
Version 1.21.2 (rgerhards), 2007-12-28
- created a gss-api output module. This keeps GSS-API code and
  TCP/UDP code separated. It is also important for forward-
  compatibility with v3. Please note that this change breaks compatibility
  with config files created for 1.21.0 and 1.21.1 - this was considered
  acceptable.
- fixed an error in forwarding retry code (could lead to message corruption
  but surfaced very seldom)
- increased portability for older platforms (AI_NUMERICSERV moved)
- removed socket leak in omfwd.c
- cross-platform patch for GSS-API compile problem on some platforms
  thanks to darix for the patch!
---------------------------------------------------------------------------
Version 1.21.1 (rgerhards), 2007-12-23
- small doc fix for $IncludeConfig
- fixed a bug in llDestroy()
- bugfix: fixing memory leak when message queue is full and during
  parsing. Thanks to varmojfekoj for the patch.
- bugfix: when compiled without network support, unix sockets were
  not properply closed
- bugfix: memory leak in cfsysline.c/doGetWord() fixed
---------------------------------------------------------------------------
Version 1.21.0 (rgerhards), 2007-12-19
- GSS-API support for syslog/TCP connections was added. Thanks to
  varmojfekoj for providing the patch with this functionality
- code cleanup
- enhanced $IncludeConfig directive to support wildcard filenames
- changed some multithreading synchronization
---------------------------------------------------------------------------
Version 1.20.1 (rgerhards), 2007-12-12
- corrected a debug setting that survived release. Caused TCP connections
  to be retried unnecessarily often.
- When a hostname ACL was provided and DNS resolution for that name failed,
  ACL processing was stopped at that point. Thanks to mildew for the patch.
  Fedora Bugzilla: http://bugzilla.redhat.com/show_bug.cgi?id=395911
- fixed a potential race condition, see link for details:
  http://rgerhards.blogspot.com/2007/12/rsyslog-race-condition.html
  Note that the probability of problems from this bug was very remote
- fixed a memory leak that happend when PostgreSQL date formats were
  used
---------------------------------------------------------------------------
Version 1.20.0 (rgerhards), 2007-12-07
- an output module for postgres databases has been added. Thanks to
  sur5r for contributing this code
- unloading dynamic modules has been cleaned up, we now have a
  real implementation and not just a dummy "good enough for the time
  being".
- enhanced platform independence - thanks to Bartosz Kuzma and Michael
  Biebl for their very useful contributions
- some general code cleanup (including warnings on 64 platforms, only)
---------------------------------------------------------------------------
Version 1.19.12 (rgerhards), 2007-12-03
- cleaned up the build system (thanks to Michael Biebl for the patch)
- fixed a bug where ommysql was still not compiled with -pthread option
---------------------------------------------------------------------------
Version 1.19.11 (rgerhards), 2007-11-29
- applied -pthread option to build when building for multi-threading mode
  hopefully solves an issue with segfaulting
---------------------------------------------------------------------------
Version 1.19.10 (rgerhards), 2007-10-19
- introdcued the new ":modulename:" syntax for calling module actions
  in selector lines; modified ommysql to support it. This is primarily
  an aid for further modules and a prequisite to actually allow third
  party modules to be created.
- minor fix in slackware startup script, "-r 0" is now "-r0"
- updated rsyslogd doc set man page; now in html format
- undid creation of a separate thread for the main loop -- this did not
  turn out to be needed or useful, so reduce complexity once again.
- added doc fixes provided by Michael Biebl - thanks
---------------------------------------------------------------------------
Version 1.19.9 (rgerhards), 2007-10-12
- now packaging system which again contains all components in a single
  tarball
- modularized main() a bit more, resulting in less complex code
- experimentally added an additional thread - will see if that affects
  the segfault bug we experience on some platforms. Note that this change
  is scheduled to be removed again later.
---------------------------------------------------------------------------
Version 1.19.8 (rgerhards), 2007-09-27
- improved repeated message processing
- applied patch provided by varmojfekoj to support building ommysql
  in its own way (now also resides in a plugin subdirectory);
  ommysql is now a separate package
- fixed a bug in cvthname() that lead to message loss if part
  of the source hostname would have been dropped
- created some support for distributing ommysql together with the
  main rsyslog package. I need to re-think it in the future, but
  for the time being the current mode is best. I now simply include
  one additional tarball for ommysql inside the main distribution.
  I look forward to user feedback on how this should be done best. In the
  long term, a separate project should be spawend for ommysql, but I'd
  like to do that only after the plugin interface is fully stable (what
  it is not yet).
---------------------------------------------------------------------------
Version 1.19.7 (rgerhards), 2007-09-25
- added code to handle situations where senders send us messages ending with
  a NUL character. It is now simply removed. This also caused trailing LF
  reduction to fail, when it was followed by such a NUL. This is now also
  handled.
- replaced some non-thread-safe function calls by their thread-safe
  counterparts
- fixed a minor memory leak that occured when the %APPNAME% property was
  used (I think nobody used that in practice)
- fixed a bug that caused signal handlers in cvthname() not to be restored when
  a malicious pointer record was detected and processing of the message been
  stopped for that reason (this should be really rare and can not be related
  to the segfault bug we are hunting).
- fixed a bug in cvthname that lead to passing a wrong parameter - in
  practice, this had no impact.
- general code cleanup (e.g. compiler warnings, comments)
---------------------------------------------------------------------------
Version 1.19.6 (rgerhards), 2007-09-11
- applied patch by varmojfekoj to change signal handling to the new
  sigaction API set (replacing the depreciated signal() calls and its
  friends.
- fixed a bug that in --enable-debug mode caused an assertion when the
  discard action was used
- cleaned up compiler warnings
- applied patch by varmojfekoj to FIX a bug that could cause 
  segfaults if empty properties were processed using modifying
  options (e.g. space-cc, drop-cc)
- fixed man bug: rsyslogd supports -l option
---------------------------------------------------------------------------
Version 1.19.5 (rgerhards), 2007-09-07
- changed part of the CStr interface so that better error tracking
  is provided and the calling sequence is more intuitive (there were
  invalid calls based on a too-weired interface)
- (hopefully) fixed some remaining bugs rooted in wrong use of 
  the CStr class. These could lead to program abort.
- applied patch by varmojfekoj two fix two potential segfault situations
- added $ModDir config directive
- modified $ModLoad so that an absolute path may be specified as
  module name (e.g. /rsyslog/ommysql.so)
---------------------------------------------------------------------------
Version 1.19.4 (rgerhards/varmojfekoj), 2007-09-04
- fixed a number of small memory leaks - thanks varmojfekoj for patching
- fixed an issue with CString class that could lead to rsyslog abort
  in tplToString() - thanks varmojfekoj for patching
- added a man-version of the config file documenation - thanks to Michel
  Samia for providing the man file
- fixed bug: a template like this causes an infinite loop:
  $template opts,"%programname:::a,b%"
  thanks varmojfekoj for the patch
- fixed bug: case changing options crash freeing the string pointer
  because they modify it: $template opts2,"%programname::1:lowercase%"
  thanks varmojfekoj for the patch
---------------------------------------------------------------------------
Version 1.19.3 (mmeckelein/varmojfekoj), 2007-08-31
- small mem leak fixed (after calling parseSelectorAct) - Thx varmojkekoj
- documentation section "Regular File" und "Blocks" updated
- solved an issue with dynamic file generation - Once again many thanks
  to varmojfekoj
- the negative selector for program name filter (Blocks) does not work as
  expected - Thanks varmojfekoj for patching
- added forwarding information to sysklogd (requires special template)
  to config doc
---------------------------------------------------------------------------
Version 1.19.2 (mmeckelein/varmojfekoj), 2007-08-28
- a specifically formed message caused a segfault - Many thanks varmojfekoj
  for providing a patch
- a typo and a weird condition are fixed in msg.c - Thanks again
  varmojfekoj 
- on file creation the file was always owned by root:root. This is fixed
  now - Thanks ypsa for solving this issue
---------------------------------------------------------------------------
Version 1.19.1 (mmeckelein), 2007-08-22
- a bug that caused a high load when a TCP/UDP connection was closed is 
  fixed now - Thanks mildew for solving this issue
- fixed a bug which caused a segfault on reinit - Thx varmojfekoj for the
  patch
- changed the hardcoded module path "/lib/rsyslog" to $(pkglibdir) in order
  to avoid trouble e.g. on 64 bit platforms (/lib64) - many thanks Peter
  Vrabec and darix, both provided a patch for solving this issue
- enhanced the unloading of modules - thanks again varmojfekoj
- applied a patch from varmojfekoj which fixes various little things in
  MySQL output module
---------------------------------------------------------------------------
Version 1.19.0 (varmojfekoj/rgerhards), 2007-08-16
- integrated patch from varmojfekoj to make the mysql module a loadable one
  many thanks for the patch, MUCH appreciated
---------------------------------------------------------------------------
Version 1.18.2 (rgerhards), 2007-08-13
- fixed a bug in outchannel code that caused templates to be incorrectly
  parsed
- fixed a bug in ommysql that caused a wrong ";template" missing message
- added some code for unloading modules; not yet fully complete (and we do
  not yet have loadable modules, so this is no problem)
- removed debian subdirectory by request of a debian packager (this is a special
  subdir for debian and there is also no point in maintaining it when there
  is a debian package available - so I gladly did this) in some cases
- improved overall doc quality (some pages were quite old) and linked to
  more of the online resources.
- improved /contrib/delete_mysql script by adding a host option and some
  other minor modifications
---------------------------------------------------------------------------
Version 1.18.1 (rgerhards), 2007-08-08
- applied a patch from varmojfekoj which solved a potential segfault
  of rsyslogd on HUP
- applied patch from Michel Samia to fix compilation when the pthreads
  feature is disabled
- some code cleanup (moved action object to its own file set)
- add config directive $MainMsgQueueSize, which now allows to configure the
  queue size dynamically
- all compile-time settings are now shown in rsyslogd -v, not just the
  active ones
- enhanced performance a little bit more
- added config file directive $ActionResumeInterval
- fixed a bug that prevented compilation under debian sid
- added a contrib directory for user-contributed useful things
---------------------------------------------------------------------------
Version 1.18.0 (rgerhards), 2007-08-03
- rsyslog now supports fallback actions when an action did not work. This
  is a great feature e.g. for backup database servers or backup syslog
  servers
- modified rklogd to only change the console log level if -c is specified
- added feature to use multiple actions inside a single selector
- implemented $ActionExecOnlyWhenPreviousIsSuspended config directive
- error messages during startup are now spit out to the configured log
  destinations
---------------------------------------------------------------------------
Version 1.17.6 (rgerhards), 2007-08-01
- continued to work on output module modularization - basic stage of
  this work is now FINISHED
- fixed bug in OMSRcreate() - always returned SR_RET_OK
- fixed a bug that caused ommysql to always complain about missing
  templates
- fixed a mem leak in OMSRdestruct - freeing the object itself was
  forgotten - thanks to varmojfekoj for the patch
- fixed a memory leak in syslogd/init() that happend when the config
  file could not be read - thanks to varmojfekoj for the patch
- fixed insufficient memory allocation in addAction() and its helpers.
  The initial fix and idea was developed by mildew, I fine-tuned
  it a bit. Thanks a lot for the fix, I'd probably had pulled out my
  hair to find the bug...
- added output of config file line number when a parsing error occured
- fixed bug in objomsr.c that caused program to abort in debug mode with
  an invalid assertion (in some cases)
- fixed a typo that caused the default template for MySQL to be wrong.
  thanks to mildew for catching this.
- added configuration file command $DebugPrintModuleList and
  $DebugPrintCfSysLineHandlerList
- fixed an invalid value for the MARK timer - unfortunately, there was
  a testing aid left in place. This resulted in quite frequent MARK messages
- added $IncludeConfig config directive
- applied a patch from mildew to prevent rsyslogd from freezing under heavy
  load. This could happen when the queue was full. Now, we drop messages
  but rsyslogd remains active.
---------------------------------------------------------------------------
Version 1.17.5 (rgerhards), 2007-07-30
- continued to work on output module modularization
- fixed a missing file bug - thanks to Andrea Montanari for reporting
  this problem
- fixed a problem with shutting down the worker thread and freeing the
  selector_t list - this caused messages to be lost, because the
  message queue was not properly drained before the selectors got
  destroyed.
---------------------------------------------------------------------------
Version 1.17.4 (rgerhards), 2007-07-27
- continued to work on output module modularization
- fixed a situation where rsyslogd could create zombie processes
  thanks to mildew for the patch
- applied patch from Michel Samia to fix compilation when NOT
  compiled for pthreads
---------------------------------------------------------------------------
Version 1.17.3 (rgerhards), 2007-07-25
- continued working on output module modularization
- fixed a bug that caused rsyslogd to segfault on exit (and
  probably also on HUP), when there was an unsent message in a selector
  that required forwarding and the dns lookup failed for that selector
  (yes, it was pretty unlikely to happen;))
  thanks to varmojfekoj <varmojfekoj@gmail.com> for the patch
- fixed a memory leak in config file parsing and die()
  thanks to varmojfekoj <varmojfekoj@gmail.com> for the patch
- rsyslogd now checks on startup if it is capable to performa any work
  at all. If it cant, it complains and terminates
  thanks to Michel Samia for providing the patch!
- fixed a small memory leak when HUPing syslogd. The allowed sender
  list now gets freed. thanks to mildew for the patch.
- changed the way error messages in early startup are logged. They
  now do no longer use the syslogd code directly but are rather
  send to stderr.
---------------------------------------------------------------------------
Version 1.17.2 (rgerhards), 2007-07-23
- made the port part of the -r option optional. Needed for backward
  compatibility with sysklogd
- replaced system() calls with something more reasonable. Please note that
  this might break compatibility with some existing configuration files.
  We accept this in favour of the gained security.
- removed a memory leak that could occur if timegenerated was used in
  RFC 3164 format in templates
- did some preparation in msg.c for advanced multithreading - placed the
  hooks, but not yet any active code
- worked further on modularization
- added $ModLoad MySQL (dummy) config directive
- added DropTrailingLFOnReception config directive
---------------------------------------------------------------------------
Version 1.17.1 (rgerhards), 2007-07-20
- fixed a bug that caused make install to install rsyslogd and rklogd under
  the wrong names
- fixed bug that caused $AllowedSenders to handle IPv6 scopes incorrectly;
  also fixed but that could grabble $AllowedSender wildcards. Thanks to
  mildew@gmail.com for the patch
- minor code cleanup - thanks to Peter Vrabec for the patch
- fixed minimal memory leak on HUP (caused by templates)
  thanks to varmojfekoj <varmojfekoj@gmail.com> for the patch
- fixed another memory leak on HUPing and on exiting rsyslogd
  again thanks to varmojfekoj <varmojfekoj@gmail.com> for the patch
- code cleanup (removed compiler warnings)
- fixed portability bug in configure.ac - thanks to Bartosz Kuźma for patch
- moved msg object into its own file set
- added the capability to continue trying to write log files when the
  file system is full. Functionality based on patch by Martin Schulze
  to sysklogd package.
---------------------------------------------------------------------------
Version 1.17.0 (RGer), 2007-07-17
- added $RepeatedLineReduction config parameter
- added $EscapeControlCharactersOnReceive config parameter
- added $ControlCharacterEscapePrefix config parameter
- added $DirCreateMode config parameter
- added $CreateDirs config parameter
- added $DebugPrintTemplateList config parameter
- added $ResetConfigVariables config parameter
- added $FileOwner config parameter
- added $FileGroup config parameter
- added $DirOwner config parameter
- added $DirGroup config parameter
- added $FailOnChownFailure config parameter
- added regular expression support to the filter engine
  thanks to Michel Samia for providing the patch!
- enhanced $AllowedSender functionality. Credits to mildew@gmail.com for
  the patch doing that
  - added IPv6 support
  - allowed DNS hostnames
  - allowed DNS wildcard names
- added new option $DropMsgsWithMaliciousDnsPTRRecords
- added autoconf so that rfc3195d, rsyslogd and klogd are stored to /sbin
- added capability to auto-create directories with dynaFiles
---------------------------------------------------------------------------
Version 1.16.0 (RGer/Peter Vrabec), 2007-07-13 - The Friday, 13th Release ;)
- build system switched to autotools
- removed SYSV preprocessor macro use, replaced with autotools equivalents
- fixed a bug that caused rsyslogd to segfault when TCP listening was
  disabled and it terminated
- added new properties "syslogfacility-text" and "syslogseverity-text"
  thanks to varmojfekoj <varmojfekoj@gmail.com> for the patch
- added the -x option to disable hostname dns reslution
  thanks to varmojfekoj <varmojfekoj@gmail.com> for the patch
- begun to better modularize syslogd.c - this is an ongoing project; moved
  type definitions to a separate file
- removed some now-unused fields from struct filed
- move file size limit fields in struct field to the "right spot" (the file
  writing part of the union - f_un.f_file)
- subdirectories linux and solaris are no longer part of the distribution
  package. This is not because we cease support for them, but there are no
  longer any files in them after the move to autotools
---------------------------------------------------------------------------
Version 1.15.1 (RGer), 2007-07-10
- fixed a bug that caused a dynaFile selector to stall when there was
  an open error with one file 
- improved template processing for dynaFiles; templates are now only
  looked up during initialization - speeds up processing
- optimized memory layout in struct filed when compiled with MySQL
  support
- fixed a bug that caused compilation without SYSLOG_INET to fail
- re-enabled the "last message repeated n times" feature. This
  feature was not taken care of while rsyslogd evolved from sysklogd
  and it was more or less defunct. Now it is fully functional again.
- added system properties: $NOW, $YEAR, $MONTH, $DAY, $HOUR, $MINUTE
- fixed a bug in iovAsString() that caused a memory leak under stress
  conditions (most probably memory shortage). This was unlikely to
  ever happen, but it doesn't hurt doing it right
- cosmetic: defined type "uchar", change all unsigned chars to uchar
---------------------------------------------------------------------------
Version 1.15.0 (RGer), 2007-07-05
- added ability to dynamically generate file names based on templates
  and thus properties. This was a much-requested feature. It makes
  life easy when it e.g. comes to splitting files based on the sender
  address.
- added $umask and $FileCreateMode config file directives
- applied a patch from Bartosz Kuzma to compile cleanly under NetBSD
- checks for extra (unexpected) characters in system config file lines
  have been added
- added IPv6 documentation - was accidently missing from CVS
- begun to change char to unsigned char
---------------------------------------------------------------------------
Version 1.14.2 (RGer), 2007-07-03
** this release fixes all known nits with IPv6 **
- restored capability to do /etc/service lookup for "syslog"
  service when -r 0 was given
- documented IPv6 handling of syslog messages
- integrate patch from Bartosz Kuźma to make rsyslog compile under
  Solaris again (the patch replaced a strndup() call, which is not
  available under Solaris
- improved debug logging when waiting on select
- updated rsyslogd man page with new options (-46A)
---------------------------------------------------------------------------
Version 1.14.1 (RGer/Peter Vrabec), 2007-06-29
- added Peter Vrabec's patch for IPv6 TCP
- prefixed all messages send to stderr in rsyslogd with "rsyslogd: "
---------------------------------------------------------------------------
Version 1.14.0 (RGer/Peter Vrabec), 2007-06-28
- Peter Vrabec provided IPv6 for rsyslog, so we are now IPv6 enabled
  IPv6 Support is currently for UDP only, TCP is to come soon.
  AllowedSender configuration does not yet work for IPv6.
- fixed code in iovCreate() that broke C's strict aliasing rules 
- fixed some char/unsigned char differences that forced the compiler
  to spit out warning messages
- updated the Red Hat init script to fix a known issue (thanks to
  Peter Vrabec)
---------------------------------------------------------------------------
Version 1.13.5 (RGer), 2007-06-22
- made the TCP session limit configurable via command line switch
  now -t <port>,<max sessions>
- added man page for rklogd(8) (basically a copy from klogd, but now
  there is one...)
- fixed a bug that caused internal messages (e.g. rsyslogd startup) to
  appear without a tag.
- removed a minor memory leak that occurred when TAG processing requalified
  a HOSTNAME to be a TAG (and a TAG already was set).
- removed potential small memory leaks in MsgSet***() functions. There
  would be a leak if a property was re-set, something that happened
  extremely seldom.
---------------------------------------------------------------------------
Version 1.13.4 (RGer), 2007-06-18
- added a new property "PRI-text", which holds the PRI field in
  textual form (e.g. "syslog.info")
- added alias "syslogseverity" for "syslogpriority", which is a
  misleading property name that needs to stay for historical
  reasons (and backward-compatility)
- added doc on how to record PRI value in log file
- enhanced signal handling in klogd, including removal of an unsafe
  call to the logging system during signal handling
---------------------------------------------------------------------------
Version 1.13.3 (RGer), 2007-06-15
- create a version of syslog.c from scratch. This is now
  - highly optimized for rsyslog
  - removes an incompatible license problem as the original
    version had a BSD license with advertising clause
  - fixed in the regard that rklogd will continue to work when
    rsysogd has been restarted (the original version, as well
    as sysklogd, will remain silent then)
  - solved an issue with an extra NUL char at message end that the
    original version had
- applied some changes to klogd to care for the new interface
- fixed a bug in syslogd.c which prevented compiling under debian
---------------------------------------------------------------------------
Version 1.13.2 (RGer), 2007-06-13
- lib order in makefile patched to facilitate static linking - thanks
  to Bennett Todd for providing the patch
- Integrated a patch from Peter Vrabec (pvrabec@redheat.com):
  - added klogd under the name of rklogd (remove dependency on
    original sysklogd package
  - createDB.sql now in UTF
  - added additional config files for use on Red Hat
---------------------------------------------------------------------------
Version 1.13.1 (RGer), 2007-02-05
- changed the listen backlog limit to a more reasonable value based on
  the maximum number of TCP connections configurd (10% + 5) - thanks to Guy
  Standen for the hint (actually, the limit was 5 and that was a 
  left-over from early testing).
- fixed a bug in makefile which caused DB-support to be disabled when
  NETZIP support was enabled
- added the -e option to allow transmission of every message to remote
  hosts (effectively turns off duplicate message suppression)
- (somewhat) improved memory consumption when compiled with MySQL support
- looks like we fixed an incompatibility with MySQL 5.x and above software
  At least in one case, the remote server name was destroyed, leading to 
  a connection failure. The new, improved code does not have this issue and
  so we see this as solved (the new code is generally somewhat better, so
  there is a good chance we fixed this incompatibility).
---------------------------------------------------------------------------
Version 1.13.0 (RGer), 2006-12-19
- added '$' as ToPos proptery replacer specifier - means "up to the
  end of the string"
- property replacer option "escape-cc", "drop-cc" and "space-cc"  added
- changed the handling of \0 characters inside syslog messages. We now
  consistently escape them to "#000". This is somewhat recommended in
  the draft-ietf-syslog-protocol-19 draft. While the real recomendation
  is to not escape any characters at all, we can not do this without
  considerable modification of the code. So we escape it to "#000", which
  is consistent with a sample found in the Internet-draft.
- removed message glue logic (see printchopped() comment for details)
  Also caused removal of parts table and thus some improvements in
  memory usage.
- changed the default MAXLINE to 2048 to take care of recent syslog
  standardization efforts (can easily be changed in syslogd.c)
- added support for byte-counted TCP syslog messages (much like
  syslog-transport-tls-05 Internet Draft). This was necessary to
  support compression over TCP.
- added support for receiving compressed syslog messages
- added support for sending compressed syslog messages
- fixed a bug where the last message in a syslog/tcp stream was
  lost if it was not properly terminated by a LF character
---------------------------------------------------------------------------
Version 1.12.3 (RGer), 2006-10-04
- implemented some changes to support Solaris (but support is not
  yet complete)
- commented out (via #if 0) some methods that are currently not being use
  but should be kept for further us
- added (interim) -u 1 option to turn off hostname and tag parsing
- done some modifications to better support Fedora
- made the field delimiter inside property replace configurable via
  template
- fixed a bug in property replacer: if fields were used, the delimitor
  became part of the field. Up until now, this was barely noticable as 
  the delimiter as TAB only and thus invisible to a human. With other
  delimiters available now, it quickly showed up. This bug fix might cause
  some grief to existing installations if they used the extra TAB for
  whatever reasons - sorry folks... Anyhow, a solution is easy: just add
  a TAB character contstant into your template. Thus, there has no attempt
  been made to do this in a backwards-compatible way.
---------------------------------------------------------------------------
Version 1.12.2 (RGer), 2006-02-15
- fixed a bug in the RFC 3339 date formatter. An extra space was added
  after the actual timestamp
- added support for providing high-precision RFC3339 timestamps for
  (rsyslogd-)internally-generated messages
- very (!) experimental support for syslog-protocol internet draft
  added (the draft is experimental, the code is solid ;))
- added support for field-extracting in the property replacer
- enhanced the legacy-syslog parser so that it can interpret messages
  that do not contain a TIMESTAMP
- fixed a bug that caused the default socket (usually /dev/log) to be
  opened even when -o command line option was given
- fixed a bug in the Debian sample startup script - it caused rsyslogd
  to listen to remote requests, which it shouldn't by default
---------------------------------------------------------------------------
Version 1.12.1 (RGer), 2005-11-23
- made multithreading work with BSD. Some signal-handling needed to be
  restructured. Also, there might be a slight delay of up to 10 seconds
  when huping and terminating rsyslogd under BSD
- fixed a bug where a NULL-pointer was passed to printf() in logmsg().
- fixed a bug during "make install" where rc3195d was not installed
  Thanks to Bennett Todd for spotting this.
- fixed a bug where rsyslogd dumped core when no TAG was found in the
  received message
- enhanced message parser so that it can deal with missing hostnames
  in many cases (may not be totally fail-safe)
- fixed a bug where internally-generated messages did not have the correct
  TAG
---------------------------------------------------------------------------
Version 1.12.0 (RGer), 2005-10-26
- moved to a multi-threaded design. single-threading is still optionally
  available. Multi-threading is experimental!
- fixed a potential race condition. In the original code, marking was done
  by an alarm handler, which could lead to all sorts of bad things. This
  has been changed now. See comments in syslogd.c/domark() for details.
- improved debug output for property-based filters
- not a code change, but: I have checked all exit()s to make sure that
  none occurs once rsyslogd has started up. Even in unusual conditions
  (like low-memory conditions) rsyslogd somehow remains active. Of course,
  it might loose a message or two, but at least it does not abort and it
  can also recover when the condition no longer persists.
- fixed a bug that could cause loss of the last message received
  immediately before rsyslogd was terminated.
- added comments on thread-safety of global variables in syslogd.c
- fixed a small bug: spurios printf() when TCP syslog was used
- fixed a bug that causes rsyslogd to dump core on termination when one
  of the selector lines did not receive a message during the run (very
  unlikely)
- fixed an one-too-low memory allocation in the TCP sender. Could result
  in rsyslogd dumping core.
- fixed a bug with regular expression support (thanks to Andres Riancho)
- a little bit of code restructuring (especially main(), which was
  horribly large)
---------------------------------------------------------------------------
Version 1.11.1 (RGer), 2005-10-19
- support for BSD-style program name and host blocks
- added a new property "programname" that can be used in templates
- added ability to specify listen port for rfc3195d
- fixed a bug that rendered the "startswith" comparison operation
  unusable.
- changed more functions to "static" storage class to help compiler
  optimize (should have been static in the first place...)
- fixed a potential memory leak in the string buffer class destructor.
  As the destructur was previously never called, the leak did not actually
  appear.
- some internal restructuring in anticipation/preparation of minimal
  multi-threading support
- rsyslogd still shares some code with the sysklogd project. Some patches
  for this shared code have been brought over from the sysklogd CVS.
---------------------------------------------------------------------------
Version 1.11.0 (RGer), 2005-10-12
- support for receiving messages via RFC 3195; added rfc3195d for that
  purpose
- added an additional guard to prevent rsyslogd from aborting when the
  2gb file size limit is hit. While a user can configure rsyslogd to
  handle such situations, it would abort if that was not done AND large
  file support was not enabled (ok, this is hopefully an unlikely scenario)
- fixed a bug that caused additional Unix domain sockets to be incorrectly
  processed - could lead to message loss in extreme cases
---------------------------------------------------------------------------
Version 1.10.2 (RGer), 2005-09-27
- added comparison operations in property-based filters:
  * isequal
  * startswith
- added ability to negate all property-based filter comparison operations
  by adding a !-sign right in front of the operation name
- added the ability to specify remote senders for UDP and TCP
  received messages. Allows to block all but well-known hosts
- changed the $-config line directives to be case-INsensitive
- new command line option -w added: "do not display warnings if messages
  from disallowed senders are received"
- fixed a bug that caused rsyslogd to dump core when the compare value
  was not quoted in property-based filters
- fixed a bug in the new CStr compare function which lead to invalid
  results (fortunately, this function was not yet used widely)
- added better support for "debugging" rsyslog.conf property filters
  (only if -d switch is given)
- changed some function definitions to static, which eventually enables
  some compiler optimizations
- fixed a bug in MySQL code; when a SQL error occured, rsyslogd could
  run in a tight loop. This was due to invalid sequence of error reporting
  and is now fixed.
---------------------------------------------------------------------------
Version 1.10.1 (RGer), 2005-09-23
- added the ability to execute a shell script as an action.
  Thanks to Bjoern Kalkbrenner for providing the code!
- fixed a bug in the MySQL code; due to the bug the automatic one-time
  retry after an error did not happen - this lead to error message in
  cases where none should be seen (e.g. after a MySQL restart)
- fixed a security issue with SQL-escaping in conjunction with
  non-(SQL-)standard MySQL features.
---------------------------------------------------------------------------
Version 1.10.0 (RGer), 2005-09-20
  REMINDER: 1.10 is the first unstable version if the 1.x series!
- added the capability to filter on any property in selector lines
  (not just facility and priority)
- changed stringbuf into a new counted string class
- added support for a "discard" action. If a selector line with
  discard (~ character) is found, no selector lines *after* that
  line will be processed.
- thanks to Andres Riancho, regular expression support has been
  added to the template engine
- added the FROMHOST property in the template processor, which could
  previously not be obtained. Thanks to Cristian Testa for pointing
  this out and even providing a fix.
- added display of compile-time options to -v output
- performance improvement for production build - made some checks
  to happen only during debug mode
- fixed a problem with compiling on SUSE and - while doing so - removed
  the socket call to set SO_BSDCOMPAT in cases where it is obsolete.
---------------------------------------------------------------------------
Version 1.0.4 (RGer), 2006-02-01
- a small but important fix: the tcp receiver had two forgotten printf's
  in it that caused a lot of unnecessary output to stdout. This was
  important enough to justify a new release
---------------------------------------------------------------------------
Version 1.0.3 (RGer), 2005-11-14
- added an additional guard to prevent rsyslogd from aborting when the
  2gb file size limit is hit. While a user can configure rsyslogd to
  handle such situations, it would abort if that was not done AND large
  file support was not enabled (ok, this is hopefully an unlikely scenario)
- fixed a bug that caused additional Unix domain sockets to be incorrectly
  processed - could lead to message loss in extreme cases
- applied some patches available from the sysklogd project to code
  shared from there
- fixed a bug that causes rsyslogd to dump core on termination when one
  of the selector lines did not receive a message during the run (very
  unlikely)
- fixed an one-too-low memory allocation in the TCP sender. Could result
  in rsyslogd dumping core.
- fixed a bug in the TCP sender that caused the retry logic to fail
  after an error or receiver overrun
- fixed a bug in init() that could lead to dumping core
- fixed a bug that could lead to dumping core when no HOSTNAME or no TAG
  was present in the syslog message
---------------------------------------------------------------------------
Version 1.0.2 (RGer), 2005-10-05
- fixed an issue with MySQL error reporting. When an error occured,
  the MySQL driver went into an endless loop (at least in most cases).
---------------------------------------------------------------------------
Version 1.0.1 (RGer), 2005-09-23
- fixed a security issue with SQL-escaping in conjunction with
  non-(SQL-)standard MySQL features.
---------------------------------------------------------------------------
Version 1.0.0 (RGer), 2005-09-12
- changed install doc to cover daily cron scripts - a trouble source
- added rc script for slackware (provided by Chris Elvidge - thanks!) 
- fixed a really minor bug in usage() - the -r option was still
  reported as without the port parameter
---------------------------------------------------------------------------
Version 0.9.8 (RGer), 2005-09-05
- made startup and shutdown message more consistent and included the
  pid, so that they can be easier correlated. Used syslog-protocol
  structured data format for this purpose.
- improved config info in startup message, now tells not only
  if it is listening remote on udp, but also for tcp. Also includes
  the port numbers. The previous startup message was misleading, because
  it did not say "remote reception" if rsyslogd was only listening via
  tcp (but not via udp).
- added a "how can you help" document to the doc set
---------------------------------------------------------------------------
Version 0.9.7 (RGer), 2005-08-15
- some of the previous doc files (like INSTALL) did not properly
  reflect the changes to the build process and the new doc. Fixed
  that.
- changed syslogd.c so that when compiled without database support,
  an error message is displayed when a database action is detected
  in the config file (previously this was used as an user rule ;))
- fixed a bug in the os-specific Makefiles which caused MySQL
  support to not be compiled, even if selected
---------------------------------------------------------------------------
Version 0.9.6 (RGer), 2005-08-09
- greatly enhanced documentation. Now available in html format in
  the "doc" folder and FreeBSD. Finally includes an install howto.
- improved MySQL error messages a little - they now show up as log
  messages, too (formerly only in debug mode)
- added the ability to specify the listen port for udp syslog.
  WARNING: This introduces an incompatibility. Formerly, udp
  syslog was enabled by the -r command line option. Now, it is
  "-r [port]", which is consistent with the tcp listener. However,
  just -r will now return an error message.
- added sample startup scripts for Debian and FreeBSD
- added support for easy feature selection in the makefile. Un-
  fortunately, this also means I needed to spilt the make file
  for different OS and distros. There are some really bad syntax
  differences between FreeBSD and Linux make.
---------------------------------------------------------------------------
Version 0.9.5 (RGer), 2005-08-01
- the "semicolon bug" was actually not (fully) solved in 0.9.4. One
  part of the bug was solved, but another still existed. This one
  is fixed now, too.
- the "semicolon bug" actually turned out to be a more generic bug.
  It appeared whenever an invalid template name was given. With some
  selector actions, rsyslogd dumped core, with other it "just" had
  a small ressource leak with others all worked well. These anomalies
  are now fixed. Note that they only appeared during system initaliziation
  once the system was running, nothing bad happened.
- improved error reporting for template errors on startup. They are now
  shown on the console and the start-up tty. Formerly, they were only
  visible in debug mode.
- support for multiple instances of rsyslogd on a single machine added
- added new option "-o" --> omit local unix domain socket. This option
  enables rsyslogd NOT to listen to the local socket. This is most
  helpful when multiple instances of rsyslogd (or rsyslogd and another
  syslogd) shall run on a single system.
- added new option "-i <pidfile>" which allows to specify the pidfile.
  This is needed when multiple instances of rsyslogd are to be run.
- the new project home page is now online at www.rsyslog.com
---------------------------------------------------------------------------
Version 0.9.4 (RGer), 2005-07-25
- finally added the TCP sender. It now supports non-blocking mode, no
  longer disabling message reception during connect. As it is now, it
  is usable in production. The code could be more sophisticated, but
  I've kept it short in anticipation of the move to liblogging, which
  will lead to the removal of the code just written ;)
- the "exiting on signal..." message still had the "syslogd" name in 
  it. Changed this to "rsyslogd", as we do not have a large user base
  yet, this should pose no problem.
- fixed "the semiconlon" bug. rsyslogd dumped core if a write-db action
  was specified but no semicolon was given after the password (an empty
  template was ok, but the semicolon needed to be present).
- changed a default for traditional output format. During testing, it
  was seen that the timestamp written to file in default format was
  the time of message reception, not the time specified in the TIMESTAMP
  field of the message itself. Traditionally, the message TIMESTAMP is
  used and this has been changed now.
---------------------------------------------------------------------------
Version 0.9.3 (RGer), 2005-07-19
- fixed a bug in the message parser. In June, the RFC 3164 timestamp
  was not correctly parsed (yes, only in June and some other months,
  see the code comment to learn why...)
- added the ability to specify the destination port when forwarding
  syslog messages (both for TCP and UDP)
- added an very experimental TCP sender (activated by
  @@machine:port in config). This is not yet for production use. If
  the receiver is not alive, rsyslogd will wait quite some time until
  the connection request times out, which most probably leads to
  loss of incoming messages.

---------------------------------------------------------------------------
Version 0.9.2 (RGer), around 2005-07-06
- I intended to change the maxsupported message size to 32k to
  support IHE - but given the memory inefficiency in the usual use
  cases, I have not done this. I have, however, included very
  specific instructions on how to do this in the source code. I have
  also done some testing with 32k messages, so you can change the
  max size without taking too much risk.
- added a syslog/tcp receiver; we now can receive messages via
  plain tcp, but we can still send only via UDP. The syslog/tcp
  receiver is the primary enhancement of this release.
- slightly changed some error messages that contained a spurios \n at
  the end of the line (which gives empty lines in your log...)

---------------------------------------------------------------------------
Version 0.9.1 (RGer)
- fixed code so that it compiles without errors under FreeBSD
- removed now unused function "allocate_log()" from syslogd.c
- changed the make file so that it contains more defines for
  different environments (in the long term, we need a better
  system for disabling/enabling features...)
- changed some printf's printing off_t types to %lld and
  explicit (long long) casts. I tried to figure out the exact type,
  but did not succeed in this. In the worst case, ultra-large peta-
  byte files will now display funny informational messages on rollover,
  something I think we can live with for the neersion 3.11.2 (rgerhards), 2008-02-??
---------------------------------------------------------------------------
Version 3.11.1 (rgerhards), 2008-02-12
- SNMP trap sender added thanks to Andre Lorbach (omsnmp)
- added input-plugin interface specification in form of a (copy) template
  input module
- applied documentation fix by Michael Biebl -- many thanks!
- bugfix: immark did not have MARK flags set...
- added x-info field to rsyslogd startup/shutdown message. Hopefully
  points users to right location for further info (many don't even know
  they run rsyslog ;))
- bugfix: trailing ":" of tag was lost while parsing legacy syslog messages
  without timestamp - thanks to Anders Blomdell for providing a patch!
- fixed a bug in stringbuf.c related to STRINGBUF_TRIM_ALLOCSIZE, which
  wasn't supposed to be used with rsyslog. Put a warning message up that
  tells this feature is not tested and probably not worth the effort.
  Thanks to Anders Blomdell fro bringing this to our attention
- somewhat improved performance of string buffers
- fixed bug that caused invalid treatment of tabs (HT) in rsyslog.conf
- bugfix: setting for $EscapeCopntrolCharactersOnReceive was not 
  properly initialized
- clarified usage of space-cc property replacer option
- improved abort diagnostic handler
- some initial effort for malloc/free runtime debugging support
- bugfix: using dynafile actions caused rsyslogd abort
- fixed minor man errors thanks to Michael Biebl
---------------------------------------------------------------------------
Version 3.11.0 (rgerhards), 2008-01-31
- implemented queued actions
- implemented simple rate limiting for actions
- implemented deliberate discarding of lower priority messages over higher
  priority ones when a queue runs out of space
- implemented disk quotas for disk queues
- implemented the $ActionResumeRetryCount config directive
- added $ActionQueueFilename config directive
- added $ActionQueueSize config directive
- added $ActionQueueHighWaterMark config directive
- added $ActionQueueLowWaterMark config directive
- added $ActionQueueDiscardMark config directive
- added $ActionQueueDiscardSeverity config directive
- added $ActionQueueCheckpointInterval config directive
- added $ActionQueueType config directive
- added $ActionQueueWorkerThreads config directive
- added $ActionQueueTimeoutshutdown config directive
- added $ActionQueueTimeoutActionCompletion config directive
- added $ActionQueueTimeoutenQueue config directive
- added $ActionQueueTimeoutworkerThreadShutdown config directive
- added $ActionQueueWorkerThreadMinimumMessages config directive
- added $ActionQueueMaxFileSize config directive
- added $ActionQueueSaveonShutdown config directive
- addded $ActionQueueDequeueSlowdown config directive
- addded $MainMsgQueueDequeueSlowdown config directive
- bugfix: added forgotten docs to package
- improved debugging support
- fixed a bug that caused $MainMsgQueueCheckpointInterval to work incorrectly
- when a long-running action needs to be cancelled on shutdown, the message
  that was processed by it is now preserved. This finishes support for
  guaranteed delivery of messages (if the output supports it, of course)
- fixed bug in output module interface, see
  http://sourceforge.net/tracker/index.php?func=detail&aid=1881008&group_id=123448&atid=696552
- changed the ommysql output plugin so that the (lengthy) connection
  initialization now takes place in message processing. This works much
  better with the new queued action mode (fast startup)
- fixed a bug that caused a potential hang in file and fwd output module
  varmojfekoj provided the patch - many thanks!
- bugfixed stream class offset handling on 32bit platforms
---------------------------------------------------------------------------
Version 3.10.3 (rgerhards), 2008-01-28
- fixed a bug with standard template definitions (not a big deal) - thanks
  to varmojfekoj for spotting it
- run-time instrumentation added
- implemented disk-assisted queue mode, which enables on-demand disk
  spooling if the queue's in-memory queue is exhausted
- implemented a dynamic worker thread pool for processing incoming
  messages; workers are started and shut down as need arises
- implemented a run-time instrumentation debug package
- implemented the $MainMsgQueueSaveOnShutdown config directive
- implemented the $MainMsgQueueWorkerThreadMinimumMessages config directive
- implemented the $MainMsgQueueTimeoutWorkerThreadShutdown config directive
---------------------------------------------------------------------------
Version 3.10.2 (rgerhards), 2008-01-14
- added the ability to keep stop rsyslogd without the need to drain
  the main message queue. In disk queue mode, rsyslog continues to
  run from the point where it stopped. In case of a system failure, it
  continues to process messages from the last checkpoint.
- fixed a bug that caused a segfault on startup when no $WorkDir directive
  was specified in rsyslog.conf
- provided more fine-grain control over shutdown timeouts and added a
  way to specify the enqueue timeout when the main message queue is full
- implemented $MainMsgQueueCheckpointInterval config directive
- implemented $MainMsgQueueTimeoutActionCompletion config directive
- implemented $MainMsgQueueTimeoutEnqueue config directive
- implemented $MainMsgQueueTimeoutShutdown config directive
---------------------------------------------------------------------------
Version 3.10.1 (rgerhards), 2008-01-10
- implemented the "disk" queue mode. However, it currently is of very
  limited use, because it does not support persistence over rsyslogd
  runs. So when rsyslogd is stopped, the queue is drained just as with
  the in-memory queue modes. Persistent queues will be a feature of
  the next release.
- performance-optimized string class, should bring an overall improvement
- fixed a memory leak in imudp -- thanks to varmojfekoj for the patch
- fixed a race condition that could lead to a rsyslogd hang when during
  HUP or termination
- done some doc updates
- added $WorkDirectory config directive
- added $MainMsgQueueFileName config directive
- added $MainMsgQueueMaxFileSize config directive
---------------------------------------------------------------------------
Version 3.10.0 (rgerhards), 2008-01-07
- implemented input module interface and initial input modules
- enhanced threading for input modules (each on its own thread now)
- ability to bind UDP listeners to specific local interfaces/ports and
  ability to run multiple of them concurrently
- added ability to specify listen IP address for UDP syslog server
- license changed to GPLv3
- mark messages are now provided by loadble module immark
- rklogd is no longer provided. Its functionality has now been taken over
  by imklog, a loadable input module. This offers a much better integration
  into rsyslogd and makes sure that the kernel logger process is brought
  up and down at the appropriate times
- enhanced $IncludeConfig directive to support wildcard characters
  (thanks to Michael Biebl)
- all inputs are now implemented as loadable plugins
- enhanced threading model: each input module now runs on its own thread
- enhanced message queue which now supports different queueing methods
  (among others, this can be used for performance fine-tuning)
- added a large number of new configuration directives for the new
  input modules
- enhanced multi-threading utilizing a worker thread pool for the
  main message queue
- compilation without pthreads is no longer supported
- much cleaner code due to new objects and removal of single-threading
  mode
---------------------------------------------------------------------------
Version 2.0.1 STABLE (rgerhards), 2008-01-24
- fixed a bug in integer conversion - but this function was never called,
  so it is not really a useful bug fix ;)
- fixed a bug with standard template definitions (not a big deal) - thanks
  to varmojfekoj for spotting it
- fixed a bug that caused a potential hang in file and fwd output module
  varmojfekoj provided the patch - many thanks!
---------------------------------------------------------------------------
Version 2.0.0 STABLE (rgerhards), 2008-01-02
- re-release of 1.21.2 as STABLE with no modifications except some
  doc updates
---------------------------------------------------------------------------
Version 1.21.2 (rgerhards), 2007-12-28
- created a gss-api output module. This keeps GSS-API code and
  TCP/UDP code separated. It is also important for forward-
  compatibility with v3. Please note that this change breaks compatibility
  with config files created for 1.21.0 and 1.21.1 - this was considered
  acceptable.
- fixed an error in forwarding retry code (could lead to message corruption
  but surfaced very seldom)
- increased portability for older platforms (AI_NUMERICSERV moved)
- removed socket leak in omfwd.c
- cross-platform patch for GSS-API compile problem on some platforms
  thanks to darix for the patch!
---------------------------------------------------------------------------
Version 1.21.1 (rgerhards), 2007-12-23
- small doc fix for $IncludeConfig
- fixed a bug in llDestroy()
- bugfix: fixing memory leak when message queue is full and during
  parsing. Thanks to varmojfekoj for the patch.
- bugfix: when compiled without network support, unix sockets were
  not properply closed
- bugfix: memory leak in cfsysline.c/doGetWord() fixed
---------------------------------------------------------------------------
Version 1.21.0 (rgerhards), 2007-12-19
- GSS-API support for syslog/TCP connections was added. Thanks to
  varmojfekoj for providing the patch with this functionality
- code cleanup
- enhanced $IncludeConfig directive to support wildcard filenames
- changed some multithreading synchronization
---------------------------------------------------------------------------
Version 1.20.1 (rgerhards), 2007-12-12
- corrected a debug setting that survived release. Caused TCP connections
  to be retried unnecessarily often.
- When a hostname ACL was provided and DNS resolution for that name failed,
  ACL processing was stopped at that point. Thanks to mildew for the patch.
  Fedora Bugzilla: http://bugzilla.redhat.com/show_bug.cgi?id=395911
- fixed a potential race condition, see link for details:
  http://rgerhards.blogspot.com/2007/12/rsyslog-race-condition.html
  Note that the probability of problems from this bug was very remote
- fixed a memory leak that happend when PostgreSQL date formats were
  used
---------------------------------------------------------------------------
Version 1.20.0 (rgerhards), 2007-12-07
- an output module for postgres databases has been added. Thanks to
  sur5r for contributing this code
- unloading dynamic modules has been cleaned up, we now have a
  real implementation and not just a dummy "good enough for the time
  being".
- enhanced platform independence - thanks to Bartosz Kuzma and Michael
  Biebl for their very useful contributions
- some general code cleanup (including warnings on 64 platforms, only)
---------------------------------------------------------------------------
Version 1.19.12 (rgerhards), 2007-12-03
- cleaned up the build system (thanks to Michael Biebl for the patch)
- fixed a bug where ommysql was still not compiled with -pthread option
---------------------------------------------------------------------------
Version 1.19.11 (rgerhards), 2007-11-29
- applied -pthread option to build when building for multi-threading mode
  hopefully solves an issue with segfaulting
---------------------------------------------------------------------------
Version 1.19.10 (rgerhards), 2007-10-19
- introdcued the new ":modulename:" syntax for calling module actions
  in selector lines; modified ommysql to support it. This is primarily
  an aid for further modules and a prequisite to actually allow third
  party modules to be created.
- minor fix in slackware startup script, "-r 0" is now "-r0"
- updated rsyslogd doc set man page; now in html format
- undid creation of a separate thread for the main loop -- this did not
  turn out to be needed or useful, so reduce complexity once again.
- added doc fixes provided by Michael Biebl - thanks
---------------------------------------------------------------------------
Version 1.19.9 (rgerhards), 2007-10-12
- now packaging system which again contains all components in a single
  tarball
- modularized main() a bit more, resulting in less complex code
- experimentally added an additional thread - will see if that affects
  the segfault bug we experience on some platforms. Note that this change
  is scheduled to be removed again later.
---------------------------------------------------------------------------
Version 1.19.8 (rgerhards), 2007-09-27
- improved repeated message processing
- applied patch provided by varmojfekoj to support building ommysql
  in its own way (now also resides in a plugin subdirectory);
  ommysql is now a separate package
- fixed a bug in cvthname() that lead to message loss if part
  of the source hostname would have been dropped
- created some support for distributing ommysql together with the
  main rsyslog package. I need to re-think it in the future, but
  for the time being the current mode is best. I now simply include
  one additional tarball for ommysql inside the main distribution.
  I look forward to user feedback on how this should be done best. In the
  long term, a separate project should be spawend for ommysql, but I'd
  like to do that only after the plugin interface is fully stable (what
  it is not yet).
---------------------------------------------------------------------------
Version 1.19.7 (rgerhards), 2007-09-25
- added code to handle situations where senders send us messages ending with
  a NUL character. It is now simply removed. This also caused trailing LF
  reduction to fail, when it was followed by such a NUL. This is now also
  handled.
- replaced some non-thread-safe function calls by their thread-safe
  counterparts
- fixed a minor memory leak that occured when the %APPNAME% property was
  used (I think nobody used that in practice)
- fixed a bug that caused signal handlers in cvthname() not to be restored when
  a malicious pointer record was detected and processing of the message been
  stopped for that reason (this should be really rare and can not be related
  to the segfault bug we are hunting).
- fixed a bug in cvthname that lead to passing a wrong parameter - in
  practice, this had no impact.
- general code cleanup (e.g. compiler warnings, comments)
---------------------------------------------------------------------------
Version 1.19.6 (rgerhards), 2007-09-11
- applied patch by varmojfekoj to change signal handling to the new
  sigaction API set (replacing the depreciated signal() calls and its
  friends.
- fixed a bug that in --enable-debug mode caused an assertion when the
  discard action was used
- cleaned up compiler warnings
- applied patch by varmojfekoj to FIX a bug that could cause 
  segfaults if empty properties were processed using modifying
  options (e.g. space-cc, drop-cc)
- fixed man bug: rsyslogd supports -l option
---------------------------------------------------------------------------
Version 1.19.5 (rgerhards), 2007-09-07
- changed part of the CStr interface so that better error tracking
  is provided and the calling sequence is more intuitive (there were
  invalid calls based on a too-weired interface)
- (hopefully) fixed some remaining bugs rooted in wrong use of 
  the CStr class. These could lead to program abort.
- applied patch by varmojfekoj two fix two potential segfault situations
- added $ModDir config directive
- modified $ModLoad so that an absolute path may be specified as
  module name (e.g. /rsyslog/ommysql.so)
---------------------------------------------------------------------------
Version 1.19.4 (rgerhards/varmojfekoj), 2007-09-04
- fixed a number of small memory leaks - thanks varmojfekoj for patching
- fixed an issue with CString class that could lead to rsyslog abort
  in tplToString() - thanks varmojfekoj for patching
- added a man-version of the config file documenation - thanks to Michel
  Samia for providing the man file
- fixed bug: a template like this causes an infinite loop:
  $template opts,"%programname:::a,b%"
  thanks varmojfekoj for the patch
- fixed bug: case changing options crash freeing the string pointer
  because they modify it: $template opts2,"%programname::1:lowercase%"
  thanks varmojfekoj for the patch
---------------------------------------------------------------------------
Version 1.19.3 (mmeckelein/varmojfekoj), 2007-08-31
- small mem leak fixed (after calling parseSelectorAct) - Thx varmojkekoj
- documentation section "Regular File" und "Blocks" updated
- solved an issue with dynamic file generation - Once again many thanks
  to varmojfekoj
- the negative selector for program name filter (Blocks) does not work as
  expected - Thanks varmojfekoj for patching
- added forwarding information to sysklogd (requires special template)
  to config doc
---------------------------------------------------------------------------
Version 1.19.2 (mmeckelein/varmojfekoj), 2007-08-28
- a specifically formed message caused a segfault - Many thanks varmojfekoj
  for providing a patch
- a typo and a weird condition are fixed in msg.c - Thanks again
  varmojfekoj 
- on file creation the file was always owned by root:root. This is fixed
  now - Thanks ypsa for solving this issue
---------------------------------------------------------------------------
Version 1.19.1 (mmeckelein), 2007-08-22
- a bug that caused a high load when a TCP/UDP connection was closed is 
  fixed now - Thanks mildew for solving this issue
- fixed a bug which caused a segfault on reinit - Thx varmojfekoj for the
  patch
- changed the hardcoded module path "/lib/rsyslog" to $(pkglibdir) in order
  to avoid trouble e.g. on 64 bit platforms (/lib64) - many thanks Peter
  Vrabec and darix, both provided a patch for solving this issue
- enhanced the unloading of modules - thanks again varmojfekoj
- applied a patch from varmojfekoj which fixes various little things in
  MySQL output module
---------------------------------------------------------------------------
Version 1.19.0 (varmojfekoj/rgerhards), 2007-08-16
- integrated patch from varmojfekoj to make the mysql module a loadable one
  many thanks for the patch, MUCH appreciated
---------------------------------------------------------------------------
Version 1.18.2 (rgerhards), 2007-08-13
- fixed a bug in outchannel code that caused templates to be incorrectly
  parsed
- fixed a bug in ommysql that caused a wrong ";template" missing message
- added some code for unloading modules; not yet fully complete (and we do
  not yet have loadable modules, so this is no problem)
- removed debian subdirectory by request of a debian packager (this is a special
  subdir for debian and there is also no point in maintaining it when there
  is a debian package available - so I gladly did this) in some cases
- improved overall doc quality (some pages were quite old) and linked to
  more of the online resources.
- improved /contrib/delete_mysql script by adding a host option and some
  other minor modifications
---------------------------------------------------------------------------
Version 1.18.1 (rgerhards), 2007-08-08
- applied a patch from varmojfekoj which solved a potential segfault
  of rsyslogd on HUP
- applied patch from Michel Samia to fix compilation when the pthreads
  feature is disabled
- some code cleanup (moved action object to its own file set)
- add config directive $MainMsgQueueSize, which now allows to configure the
  queue size dynamically
- all compile-time settings are now shown in rsyslogd -v, not just the
  active ones
- enhanced performance a little bit more
- added config file directive $ActionResumeInterval
- fixed a bug that prevented compilation under debian sid
- added a contrib directory for user-contributed useful things
---------------------------------------------------------------------------
Version 1.18.0 (rgerhards), 2007-08-03
- rsyslog now supports fallback actions when an action did not work. This
  is a great feature e.g. for backup database servers or backup syslog
  servers
- modified rklogd to only change the console log level if -c is specified
- added feature to use multiple actions inside a single selector
- implemented $ActionExecOnlyWhenPreviousIsSuspended config directive
- error messages during startup are now spit out to the configured log
  destinations
---------------------------------------------------------------------------
Version 1.17.6 (rgerhards), 2007-08-01
- continued to work on output module modularization - basic stage of
  this work is now FINISHED
- fixed bug in OMSRcreate() - always returned SR_RET_OK
- fixed a bug that caused ommysql to always complain about missing
  templates
- fixed a mem leak in OMSRdestruct - freeing the object itself was
  forgotten - thanks to varmojfekoj for the patch
- fixed a memory leak in syslogd/init() that happend when the config
  file could not be read - thanks to varmojfekoj for the patch
- fixed insufficient memory allocation in addAction() and its helpers.
  The initial fix and idea was developed by mildew, I fine-tuned
  it a bit. Thanks a lot for the fix, I'd probably had pulled out my
  hair to find the bug...
- added output of config file line number when a parsing error occured
- fixed bug in objomsr.c that caused program to abort in debug mode with
  an invalid assertion (in some cases)
- fixed a typo that caused the default template for MySQL to be wrong.
  thanks to mildew for catching this.
- added configuration file command $DebugPrintModuleList and
  $DebugPrintCfSysLineHandlerList
- fixed an invalid value for the MARK timer - unfortunately, there was
  a testing aid left in place. This resulted in quite frequent MARK messages
- added $IncludeConfig config directive
- applied a patch from mildew to prevent rsyslogd from freezing under heavy
  load. This could happen when the queue was full. Now, we drop messages
  but rsyslogd remains active.
---------------------------------------------------------------------------
Version 1.17.5 (rgerhards), 2007-07-30
- continued to work on output module modularization
- fixed a missing file bug - thanks to Andrea Montanari for reporting
  this problem
- fixed a problem with shutting down the worker thread and freeing the
  selector_t list - this caused messages to be lost, because the
  message queue was not properly drained before the selectors got
  destroyed.
---------------------------------------------------------------------------
Version 1.17.4 (rgerhards), 2007-07-27
- continued to work on output module modularization
- fixed a situation where rsyslogd could create zombie processes
  thanks to mildew for the patch
- applied patch from Michel Samia to fix compilation when NOT
  compiled for pthreads
---------------------------------------------------------------------------
Version 1.17.3 (rgerhards), 2007-07-25
- continued working on output module modularization
- fixed a bug that caused rsyslogd to segfault on exit (and
  probably also on HUP), when there was an unsent message in a selector
  that required forwarding and the dns lookup failed for that selector
  (yes, it was pretty unlikely to happen;))
  thanks to varmojfekoj <varmojfekoj@gmail.com> for the patch
- fixed a memory leak in config file parsing and die()
  thanks to varmojfekoj <varmojfekoj@gmail.com> for the patch
- rsyslogd now checks on startup if it is capable to performa any work
  at all. If it cant, it complains and terminates
  thanks to Michel Samia for providing the patch!
- fixed a small memory leak when HUPing syslogd. The allowed sender
  list now gets freed. thanks to mildew for the patch.
- changed the way error messages in early startup are logged. They
  now do no longer use the syslogd code directly but are rather
  send to stderr.
---------------------------------------------------------------------------
Version 1.17.2 (rgerhards), 2007-07-23
- made the port part of the -r option optional. Needed for backward
  compatibility with sysklogd
- replaced system() calls with something more reasonable. Please note that
  this might break compatibility with some existing configuration files.
  We accept this in favour of the gained security.
- removed a memory leak that could occur if timegenerated was used in
  RFC 3164 format in templates
- did some preparation in msg.c for advanced multithreading - placed the
  hooks, but not yet any active code
- worked further on modularization
- added $ModLoad MySQL (dummy) config directive
- added DropTrailingLFOnReception config directive
---------------------------------------------------------------------------
Version 1.17.1 (rgerhards), 2007-07-20
- fixed a bug that caused make install to install rsyslogd and rklogd under
  the wrong names
- fixed bug that caused $AllowedSenders to handle IPv6 scopes incorrectly;
  also fixed but that could grabble $AllowedSender wildcards. Thanks to
  mildew@gmail.com for the patch
- minor code cleanup - thanks to Peter Vrabec for the patch
- fixed minimal memory leak on HUP (caused by templates)
  thanks to varmojfekoj <varmojfekoj@gmail.com> for the patch
- fixed another memory leak on HUPing and on exiting rsyslogd
  again thanks to varmojfekoj <varmojfekoj@gmail.com> for the patch
- code cleanup (removed compiler warnings)
- fixed portability bug in configure.ac - thanks to Bartosz Kuźma for patch
- moved msg object into its own file set
- added the capability to continue trying to write log files when the
  file system is full. Functionality based on patch by Martin Schulze
  to sysklogd package.
---------------------------------------------------------------------------
Version 1.17.0 (RGer), 2007-07-17
- added $RepeatedLineReduction config parameter
- added $EscapeControlCharactersOnReceive config parameter
- added $ControlCharacterEscapePrefix config parameter
- added $DirCreateMode config parameter
- added $CreateDirs config parameter
- added $DebugPrintTemplateList config parameter
- added $ResetConfigVariables config parameter
- added $FileOwner config parameter
- added $FileGroup config parameter
- added $DirOwner config parameter
- added $DirGroup config parameter
- added $FailOnChownFailure config parameter
- added regular expression support to the filter engine
  thanks to Michel Samia for providing the patch!
- enhanced $AllowedSender functionality. Credits to mildew@gmail.com for
  the patch doing that
  - added IPv6 support
  - allowed DNS hostnames
  - allowed DNS wildcard names
- added new option $DropMsgsWithMaliciousDnsPTRRecords
- added autoconf so that rfc3195d, rsyslogd and klogd are stored to /sbin
- added capability to auto-create directories with dynaFiles
---------------------------------------------------------------------------
Version 1.16.0 (RGer/Peter Vrabec), 2007-07-13 - The Friday, 13th Release ;)
- build system switched to autotools
- removed SYSV preprocessor macro use, replaced with autotools equivalents
- fixed a bug that caused rsyslogd to segfault when TCP listening was
  disabled and it terminated
- added new properties "syslogfacility-text" and "syslogseverity-text"
  thanks to varmojfekoj <varmojfekoj@gmail.com> for the patch
- added the -x option to disable hostname dns reslution
  thanks to varmojfekoj <varmojfekoj@gmail.com> for the patch
- begun to better modularize syslogd.c - this is an ongoing project; moved
  type definitions to a separate file
- removed some now-unused fields from struct filed
- move file size limit fields in struct field to the "right spot" (the file
  writing part of the union - f_un.f_file)
- subdirectories linux and solaris are no longer part of the distribution
  package. This is not because we cease support for them, but there are no
  longer any files in them after the move to autotools
---------------------------------------------------------------------------
Version 1.15.1 (RGer), 2007-07-10
- fixed a bug that caused a dynaFile selector to stall when there was
  an open error with one file 
- improved template processing for dynaFiles; templates are now only
  looked up during initialization - speeds up processing
- optimized memory layout in struct filed when compiled with MySQL
  support
- fixed a bug that caused compilation without SYSLOG_INET to fail
- re-enabled the "last message repeated n times" feature. This
  feature was not taken care of while rsyslogd evolved from sysklogd
  and it was more or less defunct. Now it is fully functional again.
- added system properties: $NOW, $YEAR, $MONTH, $DAY, $HOUR, $MINUTE
- fixed a bug in iovAsString() that caused a memory leak under stress
  conditions (most probably memory shortage). This was unlikely to
  ever happen, but it doesn't hurt doing it right
- cosmetic: defined type "uchar", change all unsigned chars to uchar
---------------------------------------------------------------------------
Version 1.15.0 (RGer), 2007-07-05
- added ability to dynamically generate file names based on templates
  and thus properties. This was a much-requested feature. It makes
  life easy when it e.g. comes to splitting files based on the sender
  address.
- added $umask and $FileCreateMode config file directives
- applied a patch from Bartosz Kuzma to compile cleanly under NetBSD
- checks for extra (unexpected) characters in system config file lines
  have been added
- added IPv6 documentation - was accidently missing from CVS
- begun to change char to unsigned char
---------------------------------------------------------------------------
Version 1.14.2 (RGer), 2007-07-03
** this release fixes all known nits with IPv6 **
- restored capability to do /etc/service lookup for "syslog"
  service when -r 0 was given
- documented IPv6 handling of syslog messages
- integrate patch from Bartosz Kuźma to make rsyslog compile under
  Solaris again (the patch replaced a strndup() call, which is not
  available under Solaris
- improved debug logging when waiting on select
- updated rsyslogd man page with new options (-46A)
---------------------------------------------------------------------------
Version 1.14.1 (RGer/Peter Vrabec), 2007-06-29
- added Peter Vrabec's patch for IPv6 TCP
- prefixed all messages send to stderr in rsyslogd with "rsyslogd: "
---------------------------------------------------------------------------
Version 1.14.0 (RGer/Peter Vrabec), 2007-06-28
- Peter Vrabec provided IPv6 for rsyslog, so we are now IPv6 enabled
  IPv6 Support is currently for UDP only, TCP is to come soon.
  AllowedSender configuration does not yet work for IPv6.
- fixed code in iovCreate() that broke C's strict aliasing rules 
- fixed some char/unsigned char differences that forced the compiler
  to spit out warning messages
- updated the Red Hat init script to fix a known issue (thanks to
  Peter Vrabec)
---------------------------------------------------------------------------
Version 1.13.5 (RGer), 2007-06-22
- made the TCP session limit configurable via command line switch
  now -t <port>,<max sessions>
- added man page for rklogd(8) (basically a copy from klogd, but now
  there is one...)
- fixed a bug that caused internal messages (e.g. rsyslogd startup) to
  appear without a tag.
- removed a minor memory leak that occurred when TAG processing requalified
  a HOSTNAME to be a TAG (and a TAG already was set).
- removed potential small memory leaks in MsgSet***() functions. There
  would be a leak if a property was re-set, something that happened
  extremely seldom.
---------------------------------------------------------------------------
Version 1.13.4 (RGer), 2007-06-18
- added a new property "PRI-text", which holds the PRI field in
  textual form (e.g. "syslog.info")
- added alias "syslogseverity" for "syslogpriority", which is a
  misleading property name that needs to stay for historical
  reasons (and backward-compatility)
- added doc on how to record PRI value in log file
- enhanced signal handling in klogd, including removal of an unsafe
  call to the logging system during signal handling
---------------------------------------------------------------------------
Version 1.13.3 (RGer), 2007-06-15
- create a version of syslog.c from scratch. This is now
  - highly optimized for rsyslog
  - removes an incompatible license problem as the original
    version had a BSD license with advertising clause
  - fixed in the regard that rklogd will continue to work when
    rsysogd has been restarted (the original version, as well
    as sysklogd, will remain silent then)
  - solved an issue with an extra NUL char at message end that the
    original version had
- applied some changes to klogd to care for the new interface
- fixed a bug in syslogd.c which prevented compiling under debian
---------------------------------------------------------------------------
Version 1.13.2 (RGer), 2007-06-13
- lib order in makefile patched to facilitate static linking - thanks
  to Bennett Todd for providing the patch
- Integrated a patch from Peter Vrabec (pvrabec@redheat.com):
  - added klogd under the name of rklogd (remove dependency on
    original sysklogd package
  - createDB.sql now in UTF
  - added additional config files for use on Red Hat
---------------------------------------------------------------------------
Version 1.13.1 (RGer), 2007-02-05
- changed the listen backlog limit to a more reasonable value based on
  the maximum number of TCP connections configurd (10% + 5) - thanks to Guy
  Standen for the hint (actually, the limit was 5 and that was a 
  left-over from early testing).
- fixed a bug in makefile which caused DB-support to be disabled when
  NETZIP support was enabled
- added the -e option to allow transmission of every message to remote
  hosts (effectively turns off duplicate message suppression)
- (somewhat) improved memory consumption when compiled with MySQL support
- looks like we fixed an incompatibility with MySQL 5.x and above software
  At least in one case, the remote server name was destroyed, leading to 
  a connection failure. The new, improved code does not have this issue and
  so we see this as solved (the new code is generally somewhat better, so
  there is a good chance we fixed this incompatibility).
---------------------------------------------------------------------------
Version 1.13.0 (RGer), 2006-12-19
- added '$' as ToPos proptery replacer specifier - means "up to the
  end of the string"
- property replacer option "escape-cc", "drop-cc" and "space-cc"  added
- changed the handling of \0 characters inside syslog messages. We now
  consistently escape them to "#000". This is somewhat recommended in
  the draft-ietf-syslog-protocol-19 draft. While the real recomendation
  is to not escape any characters at all, we can not do this without
  considerable modification of the code. So we escape it to "#000", which
  is consistent with a sample found in the Internet-draft.
- removed message glue logic (see printchopped() comment for details)
  Also caused removal of parts table and thus some improvements in
  memory usage.
- changed the default MAXLINE to 2048 to take care of recent syslog
  standardization efforts (can easily be changed in syslogd.c)
- added support for byte-counted TCP syslog messages (much like
  syslog-transport-tls-05 Internet Draft). This was necessary to
  support compression over TCP.
- added support for receiving compressed syslog messages
- added support for sending compressed syslog messages
- fixed a bug where the last message in a syslog/tcp stream was
  lost if it was not properly terminated by a LF character
---------------------------------------------------------------------------
Version 1.12.3 (RGer), 2006-10-04
- implemented some changes to support Solaris (but support is not
  yet complete)
- commented out (via #if 0) some methods that are currently not being use
  but should be kept for further us
- added (interim) -u 1 option to turn off hostname and tag parsing
- done some modifications to better support Fedora
- made the field delimiter inside property replace configurable via
  template
- fixed a bug in property replacer: if fields were used, the delimitor
  became part of the field. Up until now, this was barely noticable as 
  the delimiter as TAB only and thus invisible to a human. With other
  delimiters available now, it quickly showed up. This bug fix might cause
  some grief to existing installations if they used the extra TAB for
  whatever reasons - sorry folks... Anyhow, a solution is easy: just add
  a TAB character contstant into your template. Thus, there has no attempt
  been made to do this in a backwards-compatible way.
---------------------------------------------------------------------------
Version 1.12.2 (RGer), 2006-02-15
- fixed a bug in the RFC 3339 date formatter. An extra space was added
  after the actual timestamp
- added support for providing high-precision RFC3339 timestamps for
  (rsyslogd-)internally-generated messages
- very (!) experimental support for syslog-protocol internet draft
  added (the draft is experimental, the code is solid ;))
- added support for field-extracting in the property replacer
- enhanced the legacy-syslog parser so that it can interpret messages
  that do not contain a TIMESTAMP
- fixed a bug that caused the default socket (usually /dev/log) to be
  opened even when -o command line option was given
- fixed a bug in the Debian sample startup script - it caused rsyslogd
  to listen to remote requests, which it shouldn't by default
---------------------------------------------------------------------------
Version 1.12.1 (RGer), 2005-11-23
- made multithreading work with BSD. Some signal-handling needed to be
  restructured. Also, there might be a slight delay of up to 10 seconds
  when huping and terminating rsyslogd under BSD
- fixed a bug where a NULL-pointer was passed to printf() in logmsg().
- fixed a bug during "make install" where rc3195d was not installed
  Thanks to Bennett Todd for spotting this.
- fixed a bug where rsyslogd dumped core when no TAG was found in the
  received message
- enhanced message parser so that it can deal with missing hostnames
  in many cases (may not be totally fail-safe)
- fixed a bug where internally-generated messages did not have the correct
  TAG
---------------------------------------------------------------------------
Version 1.12.0 (RGer), 2005-10-26
- moved to a multi-threaded design. single-threading is still optionally
  available. Multi-threading is experimental!
- fixed a potential race condition. In the original code, marking was done
  by an alarm handler, which could lead to all sorts of bad things. This
  has been changed now. See comments in syslogd.c/domark() for details.
- improved debug output for property-based filters
- not a code change, but: I have checked all exit()s to make sure that
  none occurs once rsyslogd has started up. Even in unusual conditions
  (like low-memory conditions) rsyslogd somehow remains active. Of course,
  it might loose a message or two, but at least it does not abort and it
  can also recover when the condition no longer persists.
- fixed a bug that could cause loss of the last message received
  immediately before rsyslogd was terminated.
- added comments on thread-safety of global variables in syslogd.c
- fixed a small bug: spurios printf() when TCP syslog was used
- fixed a bug that causes rsyslogd to dump core on termination when one
  of the selector lines did not receive a message during the run (very
  unlikely)
- fixed an one-too-low memory allocation in the TCP sender. Could result
  in rsyslogd dumping core.
- fixed a bug with regular expression support (thanks to Andres Riancho)
- a little bit of code restructuring (especially main(), which was
  horribly large)
---------------------------------------------------------------------------
Version 1.11.1 (RGer), 2005-10-19
- support for BSD-style program name and host blocks
- added a new property "programname" that can be used in templates
- added ability to specify listen port for rfc3195d
- fixed a bug that rendered the "startswith" comparison operation
  unusable.
- changed more functions to "static" storage class to help compiler
  optimize (should have been static in the first place...)
- fixed a potential memory leak in the string buffer class destructor.
  As the destructur was previously never called, the leak did not actually
  appear.
- some internal restructuring in anticipation/preparation of minimal
  multi-threading support
- rsyslogd still shares some code with the sysklogd project. Some patches
  for this shared code have been brought over from the sysklogd CVS.
---------------------------------------------------------------------------
Version 1.11.0 (RGer), 2005-10-12
- support for receiving messages via RFC 3195; added rfc3195d for that
  purpose
- added an additional guard to prevent rsyslogd from aborting when the
  2gb file size limit is hit. While a user can configure rsyslogd to
  handle such situations, it would abort if that was not done AND large
  file support was not enabled (ok, this is hopefully an unlikely scenario)
- fixed a bug that caused additional Unix domain sockets to be incorrectly
  processed - could lead to message loss in extreme cases
---------------------------------------------------------------------------
Version 1.10.2 (RGer), 2005-09-27
- added comparison operations in property-based filters:
  * isequal
  * startswith
- added ability to negate all property-based filter comparison operations
  by adding a !-sign right in front of the operation name
- added the ability to specify remote senders for UDP and TCP
  received messages. Allows to block all but well-known hosts
- changed the $-config line directives to be case-INsensitive
- new command line option -w added: "do not display warnings if messages
  from disallowed senders are received"
- fixed a bug that caused rsyslogd to dump core when the compare value
  was not quoted in property-based filters
- fixed a bug in the new CStr compare function which lead to invalid
  results (fortunately, this function was not yet used widely)
- added better support for "debugging" rsyslog.conf property filters
  (only if -d switch is given)
- changed some function definitions to static, which eventually enables
  some compiler optimizations
- fixed a bug in MySQL code; when a SQL error occured, rsyslogd could
  run in a tight loop. This was due to invalid sequence of error reporting
  and is now fixed.
---------------------------------------------------------------------------
Version 1.10.1 (RGer), 2005-09-23
- added the ability to execute a shell script as an action.
  Thanks to Bjoern Kalkbrenner for providing the code!
- fixed a bug in the MySQL code; due to the bug the automatic one-time
  retry after an error did not happen - this lead to error message in
  cases where none should be seen (e.g. after a MySQL restart)
- fixed a security issue with SQL-escaping in conjunction with
  non-(SQL-)standard MySQL features.
---------------------------------------------------------------------------
Version 1.10.0 (RGer), 2005-09-20
  REMINDER: 1.10 is the first unstable version if the 1.x series!
- added the capability to filter on any property in selector lines
  (not just facility and priority)
- changed stringbuf into a new counted string class
- added support for a "discard" action. If a selector line with
  discard (~ character) is found, no selector lines *after* that
  line will be processed.
- thanks to Andres Riancho, regular expression support has been
  added to the template engine
- added the FROMHOST property in the template processor, which could
  previously not be obtained. Thanks to Cristian Testa for pointing
  this out and even providing a fix.
- added display of compile-time options to -v output
- performance improvement for production build - made some checks
  to happen only during debug mode
- fixed a problem with compiling on SUSE and - while doing so - removed
  the socket call to set SO_BSDCOMPAT in cases where it is obsolete.
---------------------------------------------------------------------------
Version 1.0.4 (RGer), 2006-02-01
- a small but important fix: the tcp receiver had two forgotten printf's
  in it that caused a lot of unnecessary output to stdout. This was
  important enough to justify a new release
---------------------------------------------------------------------------
Version 1.0.3 (RGer), 2005-11-14
- added an additional guard to prevent rsyslogd from aborting when the
  2gb file size limit is hit. While a user can configure rsyslogd to
  handle such situations, it would abort if that was not done AND large
  file support was not enabled (ok, this is hopefully an unlikely scenario)
- fixed a bug that caused additional Unix domain sockets to be incorrectly
  processed - could lead to message loss in extreme cases
- applied some patches available from the sysklogd project to code
  shared from there
- fixed a bug that causes rsyslogd to dump core on termination when one
  of the selector lines did not receive a message during the run (very
  unlikely)
- fixed an one-too-low memory allocation in the TCP sender. Could result
  in rsyslogd dumping core.
- fixed a bug in the TCP sender that caused the retry logic to fail
  after an error or receiver overrun
- fixed a bug in init() that could lead to dumping core
- fixed a bug that could lead to dumping core when no HOSTNAME or no TAG
  was present in the syslog message
---------------------------------------------------------------------------
Version 1.0.2 (RGer), 2005-10-05
- fixed an issue with MySQL error reporting. When an error occured,
  the MySQL driver went into an endless loop (at least in most cases).
---------------------------------------------------------------------------
Version 1.0.1 (RGer), 2005-09-23
- fixed a security issue with SQL-escaping in conjunction with
  non-(SQL-)standard MySQL features.
---------------------------------------------------------------------------
Version 1.0.0 (RGer), 2005-09-12
- changed install doc to cover daily cron scripts - a trouble source
- added rc script for slackware (provided by Chris Elvidge - thanks!) 
- fixed a really minor bug in usage() - the -r option was still
  reported as without the port parameter
---------------------------------------------------------------------------
Version 0.9.8 (RGer), 2005-09-05
- made startup and shutdown message more consistent and included the
  pid, so that they can be easier correlated. Used syslog-protocol
  structured data format for this purpose.
- improved config info in startup message, now tells not only
  if it is listening remote on udp, but also for tcp. Also includes
  the port numbers. The previous startup message was misleading, because
  it did not say "remote reception" if rsyslogd was only listening via
  tcp (but not via udp).
- added a "how can you help" document to the doc set
---------------------------------------------------------------------------
Version 0.9.7 (RGer), 2005-08-15
- some of the previous doc files (like INSTALL) did not properly
  reflect the changes to the build process and the new doc. Fixed
  that.
- changed syslogd.c so that when compiled without database support,
  an error message is displayed when a database action is detected
  in the config file (previously this was used as an user rule ;))
- fixed a bug in the os-specific Makefiles which caused MySQL
  support to not be compiled, even if selected
---------------------------------------------------------------------------
Version 0.9.6 (RGer), 2005-08-09
- greatly enhanced documentation. Now available in html format in
  the "doc" folder and FreeBSD. Finally includes an install howto.
- improved MySQL error messages a little - they now show up as log
  messages, too (formerly only in debug mode)
- added the ability to specify the listen port for udp syslog.
  WARNING: This introduces an incompatibility. Formerly, udp
  syslog was enabled by the -r command line option. Now, it is
  "-r [port]", which is consistent with the tcp listener. However,
  just -r will now return an error message.
- added sample startup scripts for Debian and FreeBSD
- added support for easy feature selection in the makefile. Un-
  fortunately, this also means I needed to spilt the make file
  for different OS and distros. There are some really bad syntax
  differences between FreeBSD and Linux make.
---------------------------------------------------------------------------
Version 0.9.5 (RGer), 2005-08-01
- the "semicolon bug" was actually not (fully) solved in 0.9.4. One
  part of the bug was solved, but another still existed. This one
  is fixed now, too.
- the "semicolon bug" actually turned out to be a more generic bug.
  It appeared whenever an invalid template name was given. With some
  selector actions, rsyslogd dumped core, with other it "just" had
  a small ressource leak with others all worked well. These anomalies
  are now fixed. Note that they only appeared during system initaliziation
  once the system was running, nothing bad happened.
- improved error reporting for template errors on startup. They are now
  shown on the console and the start-up tty. Formerly, they were only
  visible in debug mode.
- support for multiple instances of rsyslogd on a single machine added
- added new option "-o" --> omit local unix domain socket. This option
  enables rsyslogd NOT to listen to the local socket. This is most
  helpful when multiple instances of rsyslogd (or rsyslogd and another
  syslogd) shall run on a single system.
- added new option "-i <pidfile>" which allows to specify the pidfile.
  This is needed when multiple instances of rsyslogd are to be run.
- the new project home page is now online at www.rsyslog.com
---------------------------------------------------------------------------
Version 0.9.4 (RGer), 2005-07-25
- finally added the TCP sender. It now supports non-blocking mode, no
  longer disabling message reception during connect. As it is now, it
  is usable in production. The code could be more sophisticated, but
  I've kept it short in anticipation of the move to liblogging, which
  will lead to the removal of the code just written ;)
- the "exiting on signal..." message still had the "syslogd" name in 
  it. Changed this to "rsyslogd", as we do not have a large user base
  yet, this should pose no problem.
- fixed "the semiconlon" bug. rsyslogd dumped core if a write-db action
  was specified but no semicolon was given after the password (an empty
  template was ok, but the semicolon needed to be present).
- changed a default for traditional output format. During testing, it
  was seen that the timestamp written to file in default format was
  the time of message reception, not the time specified in the TIMESTAMP
  field of the message itself. Traditionally, the message TIMESTAMP is
  used and this has been changed now.
---------------------------------------------------------------------------
Version 0.9.3 (RGer), 2005-07-19
- fixed a bug in the message parser. In June, the RFC 3164 timestamp
  was not correctly parsed (yes, only in June and some other months,
  see the code comment to learn why...)
- added the ability to specify the destination port when forwarding
  syslog messages (both for TCP and UDP)
- added an very experimental TCP sender (activated by
  @@machine:port in config). This is not yet for production use. If
  the receiver is not alive, rsyslogd will wait quite some time until
  the connection request times out, which most probably leads to
  loss of incoming messages.

---------------------------------------------------------------------------
Version 0.9.2 (RGer), around 2005-07-06
- I intended to change the maxsupported message size to 32k to
  support IHE - but given the memory inefficiency in the usual use
  cases, I have not done this. I have, however, included very
  specific instructions on how to do this in the source code. I have
  also done some testing with 32k messages, so you can change the
  max size without taking too much risk.
- added a syslog/tcp receiver; we now can receive messages via
  plain tcp, but we can still send only via UDP. The syslog/tcp
  receiver is the primary enhancement of this release.
- slightly changed some error messages that contained a spurios \n at
  the end of the line (which gives empty lines in your log...)

---------------------------------------------------------------------------
Version 0.9.1 (RGer)
- fixed code so that it compiles without errors under FreeBSD
- removed now unused function "allocate_log()" from syslogd.c
- changed the make file so that it contains more defines for
  different environments (in the long term, we need a better
  system for disabling/enabling features...)
- changed some printf's printing off_t types to %lld and
  explicit (long long) casts. I tried to figure out the exact type,
  but did not succeed in this. In the worst case, ultra-large peta-
  byte files will now display funny informational messages on rollover,
  something I think we can live with for the next 10 years or so...

---------------------------------------------------------------------------
Version 0.9.0 (RGer)
- changed the filed structure to be a linked list. Previously, it
  was a table - well, for non-SYSV it was defined as linked list,
  but from what I see that code did no longer work after my
  modifications. I am now using a linked list in general because
  that is needed for other upcoming modifications.
- fixed a bug that caused rsyslogd not to listen to anything if
  the configuration file could not be read
- pervious versions disabled network logging (send/receive) if
  syslog/udp port was not in /etc/services. Now defaulting to
  port 514 in this case.
- internal error messages are now supported up to 256 bytes
- error message seen during config file read are now also displayed
  to the attached tty and not only the console
- changed some error messages during init to be sent to the console
  and/or emergency log. Previously, they were only seen if the
  -d (debug) option was present on the command line.
- fixed the "2gb file issue on 32bit systems". If a file grew to
  more than 2gb, the syslogd was aborted with "file size exceeded". 
  Now, defines have been added according to
  http://www.daimi.au.dk/~kasperd/comp.os.linux.development.faq.html#LARGEFILE
  Testing revealed that they work ;)
  HOWEVER, if your file system, glibc, kernel, whatever does not
  support files larger 2gb, you need to set a file size limit with
  the new output channel mechanism.
- updated man pages to reflect the changes

---------------------------------------------------------------------------
Version 0.8.4

- improved -d debug output (removed developer-only content)
- now compiles under FreeBSD and NetBSD (only quick testing done on NetBSD)
---------------------------------------------------------------------------
Version 0.8.3

- security model in "make install" changed
- minor doc updates
---------------------------------------------------------------------------
Version 0.8.2

- added man page for rsyslog.conf and rsyslogd
- gave up on the concept of rsyslog being a "drop in" replacement
  for syslogd. Now, the user installs rsyslogd and also needs to
  adjust his system settings to this specifically. This also lead
  to these changes:
  * changed Makefile so that install now installs rsyslogd instead
    of dealing with syslogd
  * changed the default config file name to rsyslog.conf
---------------------------------------------------------------------------
Version 0.8.1

- fixed a nasty memory leak (probably not the last one with this release)
- some enhancements to Makefile as suggested by Bennett Todd
- syslogd-internal messages (like restart) were missing the hostname
  this has been corrected
---------------------------------------------------------------------------
Version 0.8.0

Initial testing release. Based on the sysklogd package. Thanks to the
sysklogd maintainers for all their good work!
---------------------------------------------------------------------------

----------------------------------------------------------------------
The following comments were left in the syslogd source. While they provide
not too much detail, the help to date when Rainer started work on the
project (which was 2003, now even surprising for Rainer himself ;)).
 * \author Rainer Gerhards <rgerhards@adiscon.com>
 * \date 2003-10-17
 *       Some initial modifications on the sysklogd package to support
 *       liblogging. These have actually not yet been merged to the
 *       source you see currently (but they hopefully will)
 *
 * \date 2004-10-28
 *       Restarted the modifications of sysklogd. This time, we
 *       focus on a simpler approach first. The initial goal is to
 *       provide MySQL database support (so that syslogd can log
 *       to the database).
----------------------------------------------------------------------
The following comments are from the stock syslogd.c source. They provide
some insight into what happened to the source before we forked
rsyslogd. However, much of the code already has been replaced and more
is to be replaced. So over time, these comments become less valuable.
I have moved them out of the syslogd.c file to shrink it, especially
as a lot of them do no longer apply. For historical reasons and
understanding of how the daemon evolved, they are probably still
helpful.
 * Author: Eric Allman
 * extensive changes by Ralph Campbell
 * more extensive changes by Eric Allman (again)
 *
 * Steve Lord:	Fix UNIX domain socket code, added linux kernel logging
 *		change defines to
 *		SYSLOG_INET	- listen on a UDP socket
 *		SYSLOG_UNIXAF	- listen on unix domain socket
 *		SYSLOG_KERNEL	- listen to linux kernel
 *
 * Mon Feb 22 09:55:42 CST 1993:  Dr. Wettstein
 * 	Additional modifications to the source.  Changed priority scheme
 *	to increase the level of configurability.  In its stock configuration
 *	syslogd no longer logs all messages of a certain priority and above
 *	to a log file.  The * wildcard is supported to specify all priorities.
 *	Note that this is a departure from the BSD standard.
 *
 *	Syslogd will now listen to both the inetd and the unixd socket.  The
 *	strategy is to allow all local programs to direct their output to
 *	syslogd through the unixd socket while the program listens to the
 *	inetd socket to get messages forwarded from other hosts.
 *
 * Fri Mar 12 16:55:33 CST 1993:  Dr. Wettstein
 *	Thanks to Stephen Tweedie (dcs.ed.ac.uk!sct) for helpful bug-fixes
 *	and an enlightened commentary on the prioritization problem.
 *
 *	Changed the priority scheme so that the default behavior mimics the
 *	standard BSD.  In this scenario all messages of a specified priority
 *	and above are logged.
 *
 *	Add the ability to specify a wildcard (=) as the first character
 *	of the priority name.  Doing this specifies that ONLY messages with
 *	this level of priority are to be logged.  For example:
 *
 *		*.=debug			/usr/adm/debug
 *
 *	Would log only messages with a priority of debug to the /usr/adm/debug
 *	file.
 *
 *	Providing an * as the priority specifies that all messages are to be
 *	logged.  Note that this case is degenerate with specifying a priority
 *	level of debug.  The wildcard * was retained because I believe that
 *	this is more intuitive.
 *
 * Thu Jun 24 11:34:13 CDT 1993:  Dr. Wettstein
 *	Modified sources to incorporate changes in libc4.4.  Messages from
 *	syslog are now null-terminated, syslogd code now parses messages
 *	based on this termination scheme.  Linux as of libc4.4 supports the
 *	fsync system call.  Modified code to fsync after all writes to
 *	log files.
 *
 * Sat Dec 11 11:59:43 CST 1993:  Dr. Wettstein
 *	Extensive changes to the source code to allow compilation with no
 *	complaints with -Wall.
 *
 *	Reorganized the facility and priority name arrays so that they
 *	compatible with the syslog.h source found in /usr/include/syslog.h.
 *	NOTE that this should really be changed.  The reason I do not
 *	allow the use of the values defined in syslog.h is on account of
 *	the extensions made to allow the wildcard character in the
 *	priority field.  To fix this properly one should malloc an array,
 *	copy the contents of the array defined by syslog.h and then
 *	make whatever modifications that are desired.  Next round.
 *
 * Thu Jan  6 12:07:36 CST 1994:  Dr. Wettstein
 *	Added support for proper decomposition and re-assembly of
 *	fragment messages on UNIX domain sockets.  Lack of this capability
 *	was causing 'partial' messages to be output.  Since facility and
 *	priority information is encoded as a leader on the messages this
 *	was causing lines to be placed in erroneous files.
 *
 *	Also added a patch from Shane Alderton (shane@ion.apana.org.au) to
 *	correct a problem with syslogd dumping core when an attempt was made
 *	to write log messages to a logged-on user.  Thank you.
 *
 *	Many thanks to Juha Virtanen (jiivee@hut.fi) for a series of
 *	interchanges which lead to the fixing of problems with messages set
 *	to priorities of none and emerg.  Also thanks to Juha for a patch
 *	to exclude users with a class of LOGIN from receiving messages.
 *
 *	Shane Alderton provided an additional patch to fix zombies which
 *	were conceived when messages were written to multiple users.
 *
 * Mon Feb  6 09:57:10 CST 1995:  Dr. Wettstein
 *	Patch to properly reset the single priority message flag.  Thanks
 *	to Christopher Gori for spotting this bug and forwarding a patch.
 *
 * Wed Feb 22 15:38:31 CST 1995:  Dr. Wettstein
 *	Added version information to startup messages.
 *
 *	Added defines so that paths to important files are taken from
 *	the definitions in paths.h.  Hopefully this will insure that
 *	everything follows the FSSTND standards.  Thanks to Chris Metcalf
 *	for a set of patches to provide this functionality.  Also thanks
 *	Elias Levy for prompting me to get these into the sources.
 *
 * Wed Jul 26 18:57:23 MET DST 1995:  Martin Schulze
 *	Linux' gethostname only returns the hostname and not the fqdn as
 *	expected in the code. But if you call hostname with an fqdn then
 *	gethostname will return an fqdn, so we have to mention that. This
 *	has been changed.
 *
 *	The 'LocalDomain' and the hostname of a remote machine is
 *	converted to lower case, because the original caused some
 *	inconsistency, because the (at least my) nameserver did respond an
 *	fqdn containing of upper- _and_ lowercase letters while
 *	'LocalDomain' consisted only of lowercase letters and that didn't
 *	match.
 *
 * Sat Aug  5 18:59:15 MET DST 1995:  Martin Schulze
 *	Now no messages that were received from any remote host are sent
 *	out to another. At my domain this missing feature caused ugly
 *	syslog-loops, sometimes.
 *
 *	Remember that no message is sent out. I can't figure out any
 *	scenario where it might be useful to change this behavior and to
 *	send out messages to other hosts than the one from which we
 *	received the message, but I might be shortsighted. :-/
 *
 * Thu Aug 10 19:01:08 MET DST 1995:  Martin Schulze
 *	Added my pidfile.[ch] to it to perform a better handling with
 *	pidfiles. Now both, syslogd and klogd, can only be started
 *	once. They check the pidfile.
 *
 * Sun Aug 13 19:01:41 MET DST 1995:  Martin Schulze
 *	Add an addition to syslog.conf's interpretation. If a priority
 *	begins with an exclamation mark ('!') the normal interpretation
 *	of the priority is inverted: ".!*" is the same as ".none", ".!=info"
 *	don't logs the info priority, ".!crit" won't log any message with
 *	the priority crit or higher. For example:
 *
 *		mail.*;mail.!=info		/usr/adm/mail
 *
 *	Would log all messages of the facility mail except those with
 *	the priority info to /usr/adm/mail. This makes the syslogd
 *	much more flexible.
 *
 *	Defined TABLE_ALLPRI=255 and changed some occurrences.
 *
 * Sat Aug 19 21:40:13 MET DST 1995:  Martin Schulze
 *	Making the table of facilities and priorities while in debug
 *	mode more readable.
 *
 *	If debugging is turned on, printing the whole table of
 *	facilities and priorities every hexadecimal or 'X' entry is
 *	now 2 characters wide.
 *
 *	The number of the entry is prepended to each line of
 *	facilities and priorities, and F_UNUSED lines are not shown
 *	anymore.
 *
 *	Corrected some #ifdef SYSV's.
 *
 * Mon Aug 21 22:10:35 MET DST 1995:  Martin Schulze
 *	Corrected a strange behavior during parsing of configuration
 *	file. The original BSD syslogd doesn't understand spaces as
 *	separators between specifier and action. This syslogd now
 *	understands them. The old behavior caused some confusion over
 *	the Linux community.
 *
 * Thu Oct 19 00:02:07 MET 1995:  Martin Schulze
 *	The default behavior has changed for security reasons. The
 *	syslogd will not receive any remote message unless you turn
 *	reception on with the "-r" option.
 *
 *	Not defining SYSLOG_INET will result in not doing any network
 *	activity, i.e. not sending or receiving messages.  I changed
 *	this because the old idea is implemented with the "-r" option
 *	and the old thing didn't work anyway.
 *
 * Thu Oct 26 13:14:06 MET 1995:  Martin Schulze
 *	Added another logfile type F_FORW_UNKN.  The problem I ran into
 *	was a name server that runs on my machine and a forwarder of
 *	kern.crit to another host.  The hosts address can only be
 *	fetched using the nameserver.  But named is started after
 *	syslogd, so syslogd complained.
 *
 *	This logfile type will retry to get the address of the
 *	hostname ten times and then complain.  This should be enough to
 *	get the named up and running during boot sequence.
 *
 * Fri Oct 27 14:08:15 1995:  Dr. Wettstein
 *	Changed static array of logfiles to a dynamic array. This
 *	can grow during process.
 *
 * Fri Nov 10 23:08:18 1995:  Martin Schulze
 *	Inserted a new tabular sys_h_errlist that contains plain text
 *	for error codes that are returned from the net subsystem and
 *	stored in h_errno. I have also changed some wrong lookups to
 *	sys_errlist.
 *
 * Wed Nov 22 22:32:55 1995:  Martin Schulze
 *	Added the fabulous strip-domain feature that allows us to
 *	strip off (several) domain names from the fqdn and only log
 *	the simple hostname. This is useful if you're in a LAN that
 *	has a central log server and also different domains.
 *
 *	I have also also added the -l switch do define hosts as
 *	local. These will get logged with their simple hostname, too.
 *
 * Thu Nov 23 19:02:56 MET DST 1995:  Martin Schulze
 *	Added the possibility to omit fsyncing of logfiles after every
 *	write. This will give some performance back if you have
 *	programs that log in a very verbose manner (like innd or
 *	smartlist). Thanks to Stephen R. van den Berg <srb@cuci.nl>
 *	for the idea.
 *
 * Thu Jan 18 11:14:36 CST 1996:  Dr. Wettstein
 *	Added patche from beta-testers to stop compile error.  Also
 *	added removal of pid file as part of termination cleanup.
 *
 * Wed Feb 14 12:42:09 CST 1996:  Dr. Wettstein
 *	Allowed forwarding of messages received from remote hosts to
 *	be controlled by a command-line switch.  Specifying -h allows
 *	forwarding.  The default behavior is to disable forwarding of
 *	messages which were received from a remote host.
 *
 *	Parent process of syslogd does not exit until child process has
 *	finished initialization process.  This allows rc.* startup to
 *	pause until syslogd facility is up and operating.
 *
 *	Re-arranged the select code to move UNIX domain socket accepts
 *	to be processed later.  This was a contributed change which
 *	has been proposed to correct the delays sometimes encountered
 *	when syslogd starts up.
 *
 *	Minor code cleanups.
 *
 * Thu May  2 15:15:33 CDT 1996:  Dr. Wettstein
 *	Fixed bug in init function which resulted in file descripters
 *	being orphaned when syslogd process was re-initialized with SIGHUP
 *	signal.  Thanks to Edvard Tuinder
 *	(Edvard.Tuinder@praseodymium.cistron.nl) for putting me on the
 *	trail of this bug.  I am amazed that we didn't catch this one
 *	before now.
 *
 * Tue May 14 00:03:35 MET DST 1996:  Martin Schulze
 *	Corrected a mistake that causes the syslogd to stop logging at
 *	some virtual consoles under Linux. This was caused by checking
 *	the wrong error code. Thanks to Michael Nonweiler
 *	<mrn20@hermes.cam.ac.uk> for sending me a patch.
 *
 * Mon May 20 13:29:32 MET DST 1996:  Miquel van Smoorenburg <miquels@cistron.nl>
 *	Added continuation line supported and fixed a bug in
 *	the init() code.
 *
 * Tue May 28 00:58:45 MET DST 1996:  Martin Schulze
 *	Corrected behaviour of blocking pipes - i.e. the whole system
 *	hung.  Michael Nonweiler <mrn20@hermes.cam.ac.uk> has sent us
 *	a patch to correct this.  A new logfile type F_PIPE has been
 *	introduced.
 *
 * Mon Feb 3 10:12:15 MET DST 1997:  Martin Schulze
 *	Corrected behaviour of logfiles if the file can't be opened.
 *	There was a bug that causes syslogd to try to log into non
 *	existing files which ate cpu power.
 *
 * Sun Feb 9 03:22:12 MET DST 1997:  Martin Schulze
 *	Modified syslogd.c to not kill itself which confuses bash 2.0.
 *
 * Mon Feb 10 00:09:11 MET DST 1997:  Martin Schulze
 *	Improved debug code to decode the numeric facility/priority
 *	pair into textual information.
 *
 * Tue Jun 10 12:35:10 MET DST 1997:  Martin Schulze
 *	Corrected freeing of logfiles.  Thanks to Jos Vos <jos@xos.nl>
 *	for reporting the bug and sending an idea to fix the problem.
 *
 * Tue Jun 10 12:51:41 MET DST 1997:  Martin Schulze
 *	Removed sleep(10) from parent process.  This has caused a slow
 *	startup in former times - and I don't see any reason for this.
 *
 * Sun Jun 15 16:23:29 MET DST 1997: Michael Alan Dorman
 *	Some more glibc patches made by <mdorman@debian.org>.
 *
 * Thu Jan  1 16:04:52 CET 1998: Martin Schulze <joey@infodrom.north.de
 *	Applied patch from Herbert Thielen <Herbert.Thielen@lpr.e-technik.tu-muenchen.de>.
 *	This included some balance parentheses for emacs and a bug in
 *	the exclamation mark handling.
 *
 *	Fixed small bug which caused syslogd to write messages to the
 *	wrong logfile under some very rare conditions.  Thanks to
 *	Herbert Xu <herbert@gondor.apana.org.au> for fiddling this out.
 *
 * Thu Jan  8 22:46:35 CET 1998: Martin Schulze <joey@infodrom.north.de>
 *	Reworked one line of the above patch as it prevented syslogd
 *	from binding the socket with the result that no messages were
 *	forwarded to other hosts.
 *
 * Sat Jan 10 01:33:06 CET 1998: Martin Schulze <joey@infodrom.north.de>
 *	Fixed small bugs in F_FORW_UNKN meachanism.  Thanks to Torsten
 *	Neumann <torsten@londo.rhein-main.de> for pointing me to it.
 *
 * Mon Jan 12 19:50:58 CET 1998: Martin Schulze <joey@infodrom.north.de>
 *	Modified debug output concerning remote receiption.
 *
 * Mon Feb 23 23:32:35 CET 1998: Topi Miettinen <Topi.Miettinen@ml.tele.fi>
 *	Re-worked handling of Unix and UDP sockets to support closing /
 *	opening of them in order to have it open only if it is needed
 *	either for forwarding to a remote host or by receiption from
 *	the network.
 *
 * Wed Feb 25 10:54:09 CET 1998: Martin Schulze <joey@infodrom.north.de>
 *	Fixed little comparison mistake that prevented the MARK
 *	feature to work properly.
 *
 * Wed Feb 25 13:21:44 CET 1998: Martin Schulze <joey@infodrom.north.de>
 *	Corrected Topi's patch as it prevented forwarding during
 *	startup due to an unknown LogPort.
 *
 * Sat Oct 10 20:01:48 CEST 1998: Martin Schulze <joey@infodrom.north.de>
 *	Added support for TESTING define which will turn syslogd into
 *	stdio-mode used for debugging.
 *
 * Sun Oct 11 20:16:59 CEST 1998: Martin Schulze <joey@infodrom.north.de>
 *	Reworked the initialization/fork code.  Now the parent
 *	process activates a signal handler which the daughter process
 *	will raise if it is initialized.  Only after that one the
 *	parent process may exit.  Otherwise klogd might try to flush
 *	its log cache while syslogd can't receive the messages yet.
 *
 * Mon Oct 12 13:30:35 CEST 1998: Martin Schulze <joey@infodrom.north.de>
 *	Redirected some error output with regard to argument parsing to
 *	stderr.
 *
 * Mon Oct 12 14:02:51 CEST 1998: Martin Schulze <joey@infodrom.north.de>
 *	Applied patch provided vom Topi Miettinen with regard to the
 *	people from OpenBSD.  This provides the additional '-a'
 *	argument used for specifying additional UNIX domain sockets to
 *	listen to.  This is been used with chroot()'ed named's for
 *	example.  See for http://www.psionic.com/papers/dns.html
 *
 * Mon Oct 12 18:29:44 CEST 1998: Martin Schulze <joey@infodrom.north.de>
 *	Added `ftp' facility which was introduced in glibc version 2.
 *	It's #ifdef'ed so won't harm with older libraries.
 *
 * Mon Oct 12 19:59:21 MET DST 1998: Martin Schulze <joey@infodrom.north.de>
 *	Code cleanups with regard to bsd -> posix transition and
 *	stronger security (buffer length checking).  Thanks to Topi
 *	Miettinen <tom@medialab.sonera.net>
 *	. index() --> strchr()
 *	. sprintf() --> snprintf()
 *	. bcopy() --> memcpy()
 *	. bzero() --> memset()
 *	. UNAMESZ --> UT_NAMESIZE
 *	. sys_errlist --> strerror()
 *
 * Mon Oct 12 20:22:59 CEST 1998: Martin Schulze <joey@infodrom.north.de>
 *	Added support for setutent()/getutent()/endutend() instead of
 *	binary reading the UTMP file.  This is the the most portable
 *	way.  This allows /var/run/utmp format to change, even to a
 *	real database or utmp daemon. Also if utmp file locking is
 *	implemented in libc, syslog will use it immediately.  Thanks
 *	to Topi Miettinen <tom@medialab.sonera.net>.
 *
 * Mon Oct 12 20:49:18 MET DST 1998: Martin Schulze <joey@infodrom.north.de>
 *	Avoid logging of SIGCHLD when syslogd is in the process of
 *	exiting and closing its files.  Again thanks to Topi.
 *
 * Mon Oct 12 22:18:34 CEST 1998: Martin Schulze <joey@infodrom.north.de>
 *	Modified printline() to support 8bit characters - such as
 *	russion letters.  Thanks to Vladas Lapinskas <lapinskas@mail.iae.lt>.
 *
 * Sat Nov 14 02:29:37 CET 1998: Martin Schulze <joey@infodrom.north.de>
 *	``-m 0'' now turns of MARK logging entirely.
 *
 * Tue Jan 19 01:04:18 MET 1999: Martin Schulze <joey@infodrom.north.de>
 *	Finally fixed an error with `-a' processing, thanks to Topi
 *	Miettinen <tom@medialab.sonera.net>.
 *
 * Sun May 23 10:08:53 CEST 1999: Martin Schulze <joey@infodrom.north.de>
 *	Removed superflous call to utmpname().  The path to the utmp
 *	file is defined in the used libc and should not be hardcoded
 *	into the syslogd binary referring the system it was compiled on.
 *
 * Sun Sep 17 20:45:33 CEST 2000: Martin Schulze <joey@infodrom.ffis.de>
 *	Fixed some bugs in printline() code that did not escape
 *	control characters '\177' through '\237' and contained a
 *	single-byte buffer overflow.  Thanks to Solar Designer
 *	<solar@false.com>.
 *
 * Sun Sep 17 21:26:16 CEST 2000: Martin Schulze <joey@infodrom.ffis.de>
 *	Don't close open sockets upon reload.  Thanks to Bill
 *	Nottingham.
 *
 * Mon Sep 18 09:10:47 CEST 2000: Martin Schulze <joey@infodrom.ffis.de>
 *	Fixed bug in printchopped() that caused syslogd to emit
 *	kern.emerg messages when splitting long lines.  Thanks to
 *	Daniel Jacobowitz <dan@debian.org> for the fix.
 *
 * Mon Sep 18 15:33:26 CEST 2000: Martin Schulze <joey@infodrom.ffis.de>
 *	Removed unixm/unix domain sockets and switch to Datagram Unix
 *	Sockets.  This should remove one possibility to play DoS with
 *	syslogd.  Thanks to Olaf Kirch <okir@caldera.de> for the patch.
 *
 * Sun Mar 11 20:23:44 CET 2001: Martin Schulze <joey@infodrom.ffis.de>
 *	Don't return a closed fd if `-a' is called with a wrong path.
 *	Thanks to Bill Nottingham <notting@redhat.com> for providing
 *	a patch.<|MERGE_RESOLUTION|>--- conflicted
+++ resolved
@@ -1,10 +1,7 @@
 ---------------------------------------------------------------------------
-<<<<<<< HEAD
-=======
 Version 7.3.9  [devel] 2013-03-??
 - bugfix: build problems on non-Linux platforms
 ---------------------------------------------------------------------------
->>>>>>> 8314c3f0
 Version 7.3.8  [devel] 2013-03-18
 - imrelp: now supports listening to IPv4/v6 only instead of always both
   build now requires librelp 1.0.2
@@ -195,15 +192,12 @@
 - improved debugging support in forked (auto-backgrounding) mode
   The rsyslog debug log file is now continued to be written across the
   fork.
-<<<<<<< HEAD
 - bugfix: using group resolution could lead to endless loop
   Thanks to Tomas Heinrich for the patch.
   closes: http://bugzilla.adiscon.com/show_bug.cgi?id=310
-=======
 - bugfix: $mmnormalizeuseramsg paramter was specified with wrong type
   Thank to Renzhong Zhang for alerting us of the problem.
   closes: http://bugzilla.adiscon.com/show_bug.cgi?id=420
->>>>>>> 8314c3f0
 - bugfix: RainerScript getenv() function caused segfault when var was
   not found.
   Thanks to Philippe Muller for the patch.
