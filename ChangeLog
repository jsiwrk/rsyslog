--- conflicted
+++ resolved
@@ -1,5 +1,4 @@
 ---------------------------------------------------------------------------
-<<<<<<< HEAD
 Version 3.19.12 [BETA] (rgerhards), 2008-08-25
 ---------------------------------------------------------------------------
 Version 3.19.11 [BETA] (rgerhards), 2008-08-25
@@ -163,15 +162,12 @@
 - -c option no longer must be the first option - thanks to varmjofekoj
   for the patch
 ---------------------------------------------------------------------------
-Version 3.18.4 (rgerhards), 2008-09-??
-=======
 Version 3.18.5 (rgerhards), 2008-10-??
 - bugfix: imudp input module could cause segfault on HUP
   It did not properly de-init a variable acting as a linked list head.
   That resulted in trying to access freed memory blocks after the HUP.
 ---------------------------------------------------------------------------
 Version 3.18.4 (rgerhards), 2008-09-18
->>>>>>> 571c51fe
 - bugfix: order-of magnitude issue with base-10 size definitions
   in config file parser. Could lead to invalid sizes, constraints
   etc for e.g. queue files and any other object whose size was specified
