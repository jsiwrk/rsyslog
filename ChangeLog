---------------------------------------------------------------------------
<<<<<<< HEAD
Version 6.6.1  [v6-stable] 2012-10-??
- bugfix: build problems on some platforms
- bugfix: misaddressing of $mmnormalizeuserawmsg parameter
  On many platforms, this has no effect at all. At some, it may cause
  a segfault. The problem occurs only during config phase, no segfault
  happens when rsyslog has fully started.
- fix API "glitch" in some plugins
  This did not affect users, but could have caused trouble in the future
  for developers.
- bugfix: no error msg on invalid field option in legacy/string template
- bugfix: no error msg on unreadable $IncludeConfig path
- bugfix: $IncludeConfig did not correctly process directories
  closes: http://bugzilla.adiscon.com/show_bug.cgi?id=376
  The testbench was also enhanced to check for these cases.
  Thanks to Georgi Georgiev for the bug report.
---------------------------------------------------------------------------
Version 6.6.0  [v6-stable] 2012-10-22
This starts a new stable branch, based on the 6.5.x series, plus:
- bugfix: imuxsock did not properly honor $LocalHostIPIF
---------------------------------------------------------------------------
Version 6.5.1  [beta] 2012-10-11
- added tool "logctl" to handle lumberjack logs in MongoDB
- imfile ported to new v6 config interface
- imfile now supports config parameter for maximum number of submits
  which is a fine-tuning parameter in regard to input baching
- added pure JSON output plugin parameter passing mode
- ommongodb now supports templates
- bugfix: imtcp could abort on exit due to invalid free()
- bugfix: remove invalid socket option call from imuxsock
  Thanks to Cristian Ionescu-Idbohrn and Jonny Törnbom 
- bugfix: missing support for escape sequences in RainerScript
  only \' was supported. Now the usual set is supported. Note that v5
  used \x as escape where x was any character (e.g. "\n" meant "n" and NOT
  LF). This also means there is some incompatibility to v5 for well-know
  sequences. Better break it now than later.
- bugfix: remove invalid socket option call from imuxsock
  Thanks to Cristian Ionescu-Idbohrn and Jonny Törnbom 
- bugfix: missing support for escape sequences in RainerScript
  only \' was supported. Now the usual set is supported. Note that v5
  used \x as escape where x was any character (e.g. "\n" meant "n" and NOT
  LF). This also means there is some incompatibility to v5 for well-know
  sequences. Better break it now than later.
- bugfix: small memory leaks in template() statements
  these were one-time memory leaks during startup, so they did NOT grow
  during runtime
- bugfix: config validation run did not always return correct return state
- bugfix: config errors did not always cause statement to fail
  This could lead to startup with invalid parameters.
---------------------------------------------------------------------------
Version 6.5.0  [devel] 2012-08-28
- imrelp now supports non-cancel thread termination
  (but now requires at least librelp 1.0.1)
- implemented freeCnf() module interface
  This was actually not present in older versions, even though some modules
  already used it. The implementation was now done, and not in 6.3/6.4 
  because the resulting memory leak was ultra-slim and the new interface
  handling has some potential to seriously break things. Not the kind of
  thing you want to add in late beta state, if avoidable.
- added --enable-debugless configure option for very high demanding envs
  This actually at compile time disables a lot of debug code, resulting
  in some speedup (but serious loss of debugging capabilities)
- added new 0mq plugins (via czmq lib)
  Thanks to David Kelly for contributing these modules
- bugfix: omhdfs did no longer compile
- bugfix: SystemLogSocketAnnotate did not work correctly
  Thanks to Miloslav Trmač for the patch
- $SystemLogParseTrusted config file option
  Thanks to Milan Bartos for the patch
- added template config directive
- added new uuid message property
  Thanks to Jérôme Renard for the idea and patches.
  Note: patches were released under ASL 2.0, see
  http://bugzilla.adiscon.com/show_bug.cgi?id=353
---------------------------------------------------------------------------
Version 6.4.3  [V6-STABLE/NEVER RELEASED] 2012-??-??
This version was never released as 6.6.0 came quickly enough. Note that
all these patches here are present in 6.6.0.
- cleanup: removed remains of -c option (compatibility mode)
  both from code & doc and emitted warning message if still used
  closes: http://bugzilla.adiscon.com/show_bug.cgi?id=361
  Thanks to Michael Biebl for reporting & suggestions
- bugfix: imuxsock and imklog truncated head of received message
  This happened only under some circumstances. Thanks to Marius
  Tomaschwesky, Florian Piekert and Milan Bartos for their help in
  solving this issue.
- change lumberjack cookie to "@cee:" from "@cee: "
  CEE originally specified the cookie with SP, whereas other lumberjack
  tools used it without space. In order to keep interop with lumberjack,
  we now use the cookie without space as well. I hope this can be changed
  in CEE as well when it is released at a later time.
  Thanks to Miloslav Trmač for pointing this out and a similiar v7 patch.
- bugfix: comments inside objects (e.g. action()) were not properly handled
- bugfix: sysklogd-emulating standard template was no longer present in v6
  This was obviously lost during the transition to the new config format.
  Thanks to Milan Bartos for alerting us and a patch!
- bugfix: some valid legacy PRI filters were flagged as errornous
  closes: http://bugzilla.adiscon.com/show_bug.cgi?id=358
  This happend to filters of the style "local0,local1.*", where the 
  multiple facilities were comma-separated.
- bugfix: imuxsock did not properly honor $LocalHostIPIF
---------------------------------------------------------------------------
Version 6.4.2  [V6-STABLE] 2012-09-20
- bugfix: potential abort, if action queue could not be properly started
  This most importantly could happen due to configuration errors.
- bugfix: remove invalid socket option call from imuxsock
  Thanks to Cristian Ionescu-Idbohrn and Jonny Törnbom 
- bugfix: missing support for escape sequences in RainerScript
  only \' was supported. Now the usual set is supported. Note that v5
  used \x as escape where x was any character (e.g. "\n" meant "n" and NOT
  LF). This also means there is some incompatibility to v5 for well-know
  sequences. Better break it now than later.
- bugfix: config validation run did not always return correct return state
---------------------------------------------------------------------------
Version 6.4.1  [V6-STABLE] 2012-09-06
- bugfix: multiple main queues with same queue file name were not detected
  This lead to queue file corruption. While the root cause is a config
  error, it is a bug that this important and hard to find config error
  was not detected by rsyslog.
- bugfix: "jsonf" property replacer option did generate invalid JSON
  in JSON, we have "fieldname":"value", but the option emitted 
  "fieldname"="value". Interestingly, this was accepted by a couple
  of sinks, most importantly elasticsearch. Now the correct format is
  emitted, which causes a remote chance that some things that relied on
  the wrong format will break.
  Thanks to Miloslav Trmač for the patch
- change $!all-json did emit an empty (thus non-JSON) string if no libee
  data was present. It now emits {} and thus valid JSON. There is a
  small risk that this may break some things that relied on the previous
  inconsistency.
  Thanks to Miloslav Trmač for the patch
- bugfix: omusrsmsg incorrect return state & config warning handling
  During config file processing, Omusrmsg often incorrectly returned a
  warning status, even when no warning was present (caused by
  uninitialized variable). Also, the core handled warning messages
  incorrectly, and treated them as errors. As a result, omusrmsg
  (most often) could not properly be loaded. Note that this only
  occurs with legacy config action syntax. This was a regression
  caused by an incorrect merge in to the 6.3.x codebase.
  Thanks to Stefano Mason for alerting us of this bug.
- bugfix: Fixed TCP CheckConnection handling in omfwd.c. Interface needed 
  to be changed in lower stream classes. Syslog TCP Sending is now resumed
  properly. Unfixed, that lead to non-detection of downstate of remote
  hosts.
---------------------------------------------------------------------------
Version 6.4.0  [V6-STABLE] 2012-08-20
- THIS IS THE FIRST VERSION OF THE 6.4.x STABLE BRANCH
  It includes all enhancements made in 6.3.x plus what is written in the
  ChangeLog below. 
- omelasticsearch: support for parameters parent & dynparent added
- bugfix: imtcp aborted when more than 2 connections were used.
  Incremented pthread stack size to 4MB for imtcp, imptcp and imttcp
  closes: http://bugzilla.adiscon.com/show_bug.cgi?id=342
- bugfix: imptcp aborted when $InputPTCPServerBindRuleset was used
- bugfix: problem with cutting first 16 characters from message with
  bAnnotate
  Thanks to Milan Bartos for the patch.
---------------------------------------------------------------------------
Version 6.3.12  [BETA] 2012-07-02
- support for elasticsearch via omelasticsearch added
  Note that this module has been tested quite well by a number of folks,
  and this is why we merge in new functionality in a late beta stage.
  Even if problems would exist, only users of omelasticsearch would
  experience them, making it a pretty safe addition.
- bugfix: $ActionName was not properly honored
  Thanks to Abby Edwards for alerting us
---------------------------------------------------------------------------
Version 6.3.11  [BETA] 2012-06-18
- bugfix: expression-based filters with AND/OR could segfault
  due to a problem with boolean shortcut operations. From the user's
  perspective, the segfault is almost non-deterministic (it occurs when
  a shortcut is used).
  Thanks to Lars Peterson for providing the initial bug report and his
  support in solving it.
- bugfix: "last message repeated n times" message was missing hostname
  Thanks to Zdenek Salvet for finding this bug and to Bodik for reporting
---------------------------------------------------------------------------
Version 6.3.10  [BETA] 2012-06-04
- bugfix: delayble source could block action queue, even if there was
  a disk queue associated with it. The root cause of this problem was
  that it makes no sense to delay messages once they arrive in the 
  action queue - the "input" that is being held in that case is the main
  queue worker, what makes no sense.
  Thanks to Marcin for alerting us on this problem and providing 
  instructions to reproduce it.
- bugfix: invalid free in imptcp could lead to abort during startup
- bugfix: if debug message could end up in log file when forking
  if rsyslog was set to auto-background (thus fork, the default) and debug
  mode to stdout was enabled, debug messages ended up in the first log file
  opened. Currently, stdout logging is completely disabled in forking mode
  (but writing to the debug log file is still possible). This is a change 
  in behaviour, which is under review. If it causes problems to you,
  please let us know.
  Thanks to Tomas Heinrich for the patch.
- bugfix: --enable-smcustbindcdr configure directive did not work
  closes: http://bugzilla.adiscon.com/show_bug.cgi?id=330
  Thanks to Ultrabug for the patch.
- bugfix: made rsyslog compile when libestr ist not installed in /usr
  Thanks to Miloslav Trmač for providing patches and suggestions
---------------------------------------------------------------------------
Version 6.3.9  [BETA] 2012-05-22
- bugfix: imtcp could cause hang during reception
  this also applied to other users of core file tcpsrv.c, but imtcp was
  by far the most prominent and widely-used, the rest rather exotic
  (like imdiag)
- added capability to specify substrings for field extraction mode
- added the "jsonf" property replacer option (and fieldname)
- bugfix: omudpspoof did not work correctly if no spoof hostname was
  configured
- bugfix: property replacer option "json" could lead to content loss
  message was truncated if escaping was necessary
- bugfix: assigned ruleset was lost when using disk queues
  This looked quite hard to diagnose for disk-assisted queues, as the
  pure memory part worked well, but ruleset info was lost for messages
  stored inside the disk queue.
- bugfix/imuxsock: solving abort if hostname was not set; configured
  hostname was not used (both merge regressions)
 -bugfix/omfile: template action parameter was not accepted
  (and template name set to "??" if the parameter was used)
  Thanks to Brian Knox for alerting us on this bug.
- bugfix: ommysql did not properly init/exit the mysql runtime library
  this could lead to segfaults. Triggering condition: multiple action
  instances using ommysql.  Thanks to Tomas Heinrich for reporting this
  problem and providing an initial patch (which my solution is based on,
  I need to add more code to clean the mess up).
- bugfix: rsyslog did not terminate when delayable inputs were blocked
  due to unvailable sources. Fixes:
  http://bugzilla.adiscon.com/show_bug.cgi?id=299
  Thanks to Marcin M for bringing up this problem and Andre Lorbach
  for helping to reproduce and fix it.
- added capability to specify substrings for field extraction mode
- bugfix: disk queue was not persisted on shutdown, regression of fix to
  http://bugzilla.adiscon.com/show_bug.cgi?id=299
  The new code also handles the case of shutdown of blocking light and 
  full delayable sources somewhat smarter and permits, assuming sufficient
  timouts, to persist message up to the max queue capacity. Also some nits
  in debug instrumentation have been fixed.
---------------------------------------------------------------------------
Version 6.3.8  [DEVEL] 2012-04-16
- added $PStatJSON directive to permit stats records in JSON format
- added "date-unixtimestamp" property replacer option to format as a
  unix timestamp (seconds since epoch)
- added "json" property replacer option to support JSON encoding on a
  per-property basis
- added omhiredis (contributed module)
- added mmjsonparse to support recognizing and parsing JSON enhanced syslog
  messages
- upgraded more plugins to support the new v6 config format:
  - ommysql
  - omlibdbi
  - omsnmp
- added configuration directives to customize queue light delay marks
  $MainMsgQueueLightDelayMark, $ActionQueueLightDelayMark; both
  specify number of messages starting at which a delay happens.
- added message property parsesuccess to indicate if the last run
  higher-level parser could successfully parse the message or not
  (see property replacer html doc for details)
- bugfix: abort during startup when rsyslog.conf v6+ format was used in
  a certain way
- bugfix: property $!all-json made rsyslog abort if no normalized data
  was available
- bugfix: memory leak in array passing output module mode
- added configuration directives to customize queue light delay marks
- permit size modifiers (k,m,g,...) in integer config parameters
  Thanks to Jo Rhett for the suggestion.
- bugfix: hostname was not requeried on HUP
  Thanks to Per Jessen for reporting this bug and Marius Tomaschewski for
  his help in testing the fix.
- bugfix: imklog invalidly computed facility and severity
  closes: http://bugzilla.adiscon.com/show_bug.cgi?id=313
- added configuration directive to disable octet-counted framing
  for imtcp, directive is $InputTCPServerSupportOctetCountedFraming 
  for imptcp, directive is $InputPTCPServerSupportOctetCountedFraming 
- added capability to use a local interface IP address as fromhost-ip for
  locally originating messages. New directive $LocalHostIPIF
---------------------------------------------------------------------------
Version 6.3.7  [DEVEL] 2012-02-02
- imported refactored v5.9.6 imklog linux driver, now combined with BSD
  driver
- removed imtemplate/omtemplate template modules, as this was waste of time
  The actual input/output modules are better copy templates. Instead, the
  now-removed modules cost time for maintenance AND often caused confusion
  on what their role was.
- added a couple of new stats objects
- improved support for new v6 config system. The build-in output modules
  now all support the new config language
- bugfix: facility local<x> was not correctly interpreted in legacy filters
  Was only accepted if it was the first PRI in a multi-filter PRI.
  Thanks to forum user Mark for bringing this to our attention.
- bugfix: potential abort after reading invalid X.509 certificate
  closes: http://bugzilla.adiscon.com/show_bug.cgi?id=290
  Thanks to Tomas Heinrich for the patch
- bufgix: legacy parsing of some filters did not work correctly
- bugfix: rsyslog aborted during startup if there is an error in loading
  an action and legacy configuration mode is used
- bugfix: bsd klog driver did no longer compile
- relicensed larger parts of the code under Apache (ASL) 2.0
---------------------------------------------------------------------------
Version 6.3.6  [DEVEL] 2011-09-19
- added $InputRELPServerBindRuleset directive to specify rulesets for RELP
- bugfix: config parser did not support properties with dashes in them
  inside property-based filters. Thanks to Gerrit Seré for reporting this.
---------------------------------------------------------------------------
Version 6.3.5  [DEVEL] (rgerhards/al), 2011-09-01
- bugfix/security: off-by-two bug in legacy syslog parser, CVE-2011-3200
- bugfix: mark message processing did not work correctly
- imudp&imtcp now report error if no listener at all was defined
  Thanks to Marcin for suggesting this error message.
- bugfix: potential misadressing in property replacer
---------------------------------------------------------------------------
Version 6.3.4  [DEVEL] (rgerhards), 2011-08-02
- added support for action() config object
  * in rsyslog core engine
  * in omfile
  * in omusrmsg
- bugfix: omusrmsg format usr1,usr2 was no longer supported
- bugfix: misaddressing in config handler
  In theory, can cause segfault, in practice this is extremely unlikely
  Thanks to Marcin for alertig me.
---------------------------------------------------------------------------
Version 6.3.3  [DEVEL] (rgerhards), 2011-07-13
- rsyslog.conf format: now parsed by RainerScript parser
  this provides the necessary base for future enhancements as well as some
  minor immediate ones. For details see:
  http://blog.gerhards.net/2011/07/rsyslog-633-config-format-improvements.html
- performance of script-based filters notably increased
- removed compatibility mode as we expect people have adjusted their
  confs by now
- added support for the ":omfile:" syntax for actions
---------------------------------------------------------------------------
Version 6.3.2  [DEVEL] (rgerhards), 2011-07-06
- added support for the ":omusrmsg:" syntax in configuring user messages
- systemd support: set stdout/stderr to null - thx to Lennart for the patch
- added support for obtaining timestamp for kernel message from message
  If the kernel time-stamps messages, time is now take from that
  timestamp instead of the system time when the message was read. This
  provides much better accuracy. Thanks to Lennart Poettering for
  suggesting this feature and his help during implementation.
- added support for obtaining timestamp from system for imuxsock
  This permits to read the time a message was submitted to the system
  log socket. Most importantly, this is provided in microsecond resolution.
  So we are able to obtain high precision timestampis even for messages
  that were - as is usual - not formatted with them. This also simplifies
  things in regard to local time calculation in chroot environments.
  Many thanks to Lennart Poettering for suggesting this feature,
  providing some guidance on implementing it and coordinating getting the
  necessary support into the Linux kernel.
- bugfix: timestamp was incorrectly calculated for timezones with minute
  offset
  closes: http://bugzilla.adiscon.com/show_bug.cgi?id=271
- bugfix: memory leak in imtcp & subsystems under some circumstances
  This leak is tied to error conditions which lead to incorrect cleanup
  of some data structures.
---------------------------------------------------------------------------
Version 6.3.1  [DEVEL] (rgerhards), 2011-06-07
- added a first implementation of a DNS name cache
  this still has a couple of weaknesses, like no expiration of entries,
  suboptimal algorithms -- but it should perform much better than
  what we had previously. Implementation will be improved based on
  feedback during the next couple of releases
---------------------------------------------------------------------------
Version 6.3.0  [DEVEL] (rgerhards), 2011-06-01
- introduced new config system
  http://blog.gerhards.net/2011/06/new-rsyslog-config-system-materializes.html
---------------------------------------------------------------------------
Version 6.2.2  [v6-stable], 2012-06-13
- build system improvements and spec file templates
  Thanks to Abby Edwards for providing these enhancements
- bugfix: disk queue was not persisted on shutdown, regression of fix to
  http://bugzilla.adiscon.com/show_bug.cgi?id=299
  The new code also handles the case of shutdown of blocking light and 
  full delayable sources somewhat smarter and permits, assuming sufficient
  timouts, to persist message up to the max queue capacity. Also some nits
  in debug instrumentation have been fixed.
- bugfix: --enable-smcustbindcdr configure directive did not work
  closes: http://bugzilla.adiscon.com/show_bug.cgi?id=330
  Thanks to Ultrabug for the patch.
- add small delay (50ms) after sending shutdown message
  There seem to be cases where the shutdown message is otherwise not
  processed, not even on an idle system. Thanks to Marcin for
  bringing this problem up.
- support for resolving huge groups
  closes: http://bugzilla.adiscon.com/show_bug.cgi?id=310
  Thanks to Alec Warner for the patch
- bugfix: potential hang due to mutex deadlock
  closes: http://bugzilla.adiscon.com/show_bug.cgi?id=316
  Thanks to Andreas Piesk for reporting&analyzing this bug as well as
  providing patches and other help in resolving it.
- bugfix: property PROCID empty instead of proper nilvalue if not present
  If it is not present, it must have the nilvalue "-" as of RFC5424
  closes: http://bugzilla.adiscon.com/show_bug.cgi?id=332
  Thanks to John N for reporting this issue.
- bugfix: did not compile under solaris due to $uptime property code
  For the time being, $uptime is not supported on Solaris
- bugfix: "last message repeated n times" message was missing hostname
  Thanks to Zdenek Salvet for finding this bug and to Bodik for reporting
---------------------------------------------------------------------------
Version 6.2.1  [v6-stable], 2012-05-10
- change plugin config interface to be compatible with pre-v6.2 system
  The functionality was already removed (because it is superseeded by the
  v6.3+ config language), but code was still present. I have now removed
  those parts that affect interface. Full removal will happen in v6.3, in
  order to limit potential regressions. However, it was considered useful
  enough to do the interface change in v6-stable; this also eases merging
  branches!
- re-licensed larger parts of the codebase under the Apache license 2.0
- bugfix: omprog made rsyslog abort on startup if not binary to
  execute was configured
- bugfix: imklog invalidly computed facility and severity
  closes: http://bugzilla.adiscon.com/show_bug.cgi?id=313
- bugfix: stopped DA queue was never processed after a restart due to a
  regression from statistics module
- bugfix: memory leak in array passing output module mode
- bugfix: ommysql did not properly init/exit the mysql runtime library
  this could lead to segfaults. Triggering condition: multiple action
  instances using ommysql.  Thanks to Tomas Heinrich for reporting this
  problem and providing an initial patch (which my solution is based on,
  I need to add more code to clean the mess up).
- bugfix: rsyslog did not terminate when delayable inputs were blocked
  due to unvailable sources. Fixes:
  http://bugzilla.adiscon.com/show_bug.cgi?id=299
  Thanks to Marcin M for bringing up this problem and Andre Lorbach
  for helping to reproduce and fix it.
- bugfix/tcpflood: sending small test files did not work correctly
---------------------------------------------------------------------------
Version 6.2.0  [v6-stable], 2012-01-09
- bugfix (kind of): removed numerical part from pri-text
  see v6 compatibility document for reasons
- bugfix: race condition when extracting program name, APPNAME, structured
  data and PROCID (RFC5424 fields) could lead to invalid characters e.g.
  in dynamic file names or during forwarding (general malfunction of these
  fields in templates, mostly under heavy load)
- bugfix: imuxsock did no longer ignore message-provided timestamp, if
  so configured (the *default*). Lead to no longer sub-second timestamps.
  closes: http://bugzilla.adiscon.com/show_bug.cgi?id=281
- bugfix: omfile returns fatal error code for things that go really wrong
  previously, RS_RET_RESUME was returned, which lead to a loop inside the
  rule engine as omfile could not really recover.
- bugfix: rsyslogd -v always said 64 atomics were not present
  thanks to mono_matsuko for the patch
- bugfix: potential abort after reading invalid X.509 certificate
  closes: http://bugzilla.adiscon.com/show_bug.cgi?id=290
  Thanks to Tomas Heinrich for the patch
- enhanced module loader to not rely on PATH_MAX
- imuxsock: added capability to "annotate" messages with "trusted
  information", which contains some properties obtained from the system
  and as such sure to not be faked. This is inspired by the similiar idea
  introduced in systemd.
---------------------------------------------------------------------------
Version 6.1.12  [BETA], 2011-09-01
- bugfix/security: off-by-two bug in legacy syslog parser, CVE-2011-3200
- bugfix: mark message processing did not work correctly
- bugfix: potential misadressing in property replacer
- bugfix: memcpy overflow can occur in allowed sender checkig
  if a name is resolved to IPv4-mapped-on-IPv6 address
  Found by Ismail Dönmez at suse
- bugfix: The NUL-Byte for the syslogtag was not copied in MsgDup (msg.c)
- bugfix: fixed incorrect state handling for Discard Action (transactions)
  Note: This caused all messages in a batch to be set to COMMITTED, 
  even if they were discarded. 
---------------------------------------------------------------------------
Version 6.1.11  [BETA] (rgerhards), 2011-07-11
- systemd support: set stdout/stderr to null - thx to Lennart for the patch
- added support for the ":omusrmsg:" syntax in configuring user messages
- added support for the ":omfile:" syntax in configuring user messages
---------------------------------------------------------------------------
Version 6.1.10  [BETA] (rgerhards), 2011-06-22
- bugfix: problems in failover action handling
  closes: http://bugzilla.adiscon.com/show_bug.cgi?id=270
  closes: http://bugzilla.adiscon.com/show_bug.cgi?id=254
- bugfix: mutex was invalidly left unlocked during action processing
  At least one case where this can occur is during thread shutdown, which
  may be initiated by lower activity. In most cases, this is quite
  unlikely to happen. However, if it does, data structures may be 
  corrupted which could lead to fatal failure and segfault. I detected
  this via a testbench test, not a user report. But I assume that some
  users may have had unreproducable aborts that were cause by this bug.
---------------------------------------------------------------------------
Version 6.1.9  [BETA] (rgerhards), 2011-06-14
- bugfix: problems in failover action handling
  closes: http://bugzilla.adiscon.com/show_bug.cgi?id=270
  closes: http://bugzilla.adiscon.com/show_bug.cgi?id=254
- bugfix: mutex was invalidly left unlocked during action processing
  At least one case where this can occur is during thread shutdown, which
  may be initiated by lower activity. In most cases, this is quite
  unlikely to happen. However, if it does, data structures may be 
  corrupted which could lead to fatal failure and segfault. I detected
  this via a testbench test, not a user report. But I assume that some
  users may have had unreproducable aborts that were cause by this bug.
- bugfix/improvement:$WorkDirectory now gracefully handles trailing slashes
- bugfix: memory leak in imtcp & subsystems under some circumstances
  This leak is tied to error conditions which lead to incorrect cleanup
  of some data structures. [backport from v6.3]
- bugfix: $ActionFileDefaultTemplate did not work
  closes: http://bugzilla.adiscon.com/show_bug.cgi?id=262
---------------------------------------------------------------------------
Version 6.1.8  [BETA] (rgerhards), 2011-05-20
- official new beta version (note that in a sense 6.1.7 was already beta,
  so we may release the first stable v6 earlier than usual)
- new module mmsnmptrapd, a sample message modification module
- import of minor bug fixes from v4 & v5
---------------------------------------------------------------------------
Version 6.1.7  [DEVEL] (rgerhards), 2011-04-15
- added log classification capabilities (via mmnormalize & tags)
- speeded up tcp forwarding by reducing number of API calls
  this especially speeds up TLS processing
- somewhat improved documentation index
- bugfix: enhanced imudp config processing code disabled due to wrong
  merge (affected UDP realtime capabilities)
- bugfix (kind of): memory leak with tcp reception epoll handler
  This was an extremely unlikely leak and, if it happend, quite small.
  Still it is better to handle this border case.
- bugfix: IPv6-address could not be specified in omrelp
  this was due to improper parsing of ":"
  closes: http://bugzilla.adiscon.com/show_bug.cgi?id=250
- bugfix: do not open files with full privileges, if privs will be dropped
  This make the privilege drop code more bulletproof, but breaks Ubuntu's
  work-around for log files created by external programs with the wrong
  user and/or group. Note that it was long said that this "functionality"
  would break once we go for serious privilege drop code, so hopefully
  nobody still depends on it (and, if so, they lost...).
- bugfix: pipes not opened in full priv mode when privs are to be dropped
---------------------------------------------------------------------------
Version 6.1.6  [DEVEL] (rgerhards), 2011-03-14
- enhanced omhdfs to support batching mode. This permits to increase
  performance, as we now call the HDFS API with much larger message
  sizes and far more infrequently
- improved testbench
  among others, life tests for ommysql (against a test database) have
  been added, valgrind-based testing enhanced, ...
- bugfix: minor memory leak in omlibdbi (< 1k per instance and run)
- bugfix: (regression) omhdfs did no longer compile
- bugfix: omlibdbi did not use password from rsyslog.con
  closes: http://bugzilla.adiscon.com/show_bug.cgi?id=203
- systemd support somewhat improved (can now take over existing log sockt)
- bugfix: discard action did not work under some circumstances
  fixes: http://bugzilla.adiscon.com/show_bug.cgi?id=217
- bugfix: file descriptor leak in gnutls netstream driver
  fixes: http://bugzilla.adiscon.com/show_bug.cgi?id=222
- fixed compile problem in imtemplate
  fixes: http://bugzilla.adiscon.com/show_bug.cgi?id=235
---------------------------------------------------------------------------
Version 6.1.5  [DEVEL] (rgerhards), 2011-03-04
- improved testbench
- enhanced imtcp to use a pool of worker threads to process incoming
  messages. This enables higher processing rates, especially in the TLS
  case (where more CPU is needed for the crypto functions)
- added support for TLS (in anon mode) to tcpflood
- improved TLS error reporting
- improved TLS startup (Diffie-Hellman bits do not need to be generated,
  as we do not support full anon key exchange -- we always need certs)
- bugfix: fixed a memory leak and potential abort condition
  this could happen if multiple rulesets were used and some output batches
  contained messages belonging to more than one ruleset.
  fixes: http://bugzilla.adiscon.com/show_bug.cgi?id=226
  fixes: http://bugzilla.adiscon.com/show_bug.cgi?id=218
- bugfix: memory leak when $RepeatedMsgReduction on was used
  bug tracker: http://bugzilla.adiscon.com/show_bug.cgi?id=225
- bugfix: potential abort condition when $RepeatedMsgReduction set to on
  as well as potentially in a number of other places where MsgDup() was
  used. This only happened when the imudp input module was used and it
  depended on name resolution not yet had taken place. In other words,
  this was a strange problem that could lead to hard to diagnose 
  instability. So if you experience instability, chances are good that
  this fix will help.
---------------------------------------------------------------------------
Version 6.1.4  [DEVEL] (rgerhards), 2011-02-18
- bugfix/omhdfs: directive $OMHDFSFileName rendered unusable 
  due to a search and replace-induced bug ;)
- bugfix: minor race condition in action.c - considered cosmetic
  This is considered cosmetic as multiple threads tried to write exactly
  the same value into the same memory location without sync. The method
  has been changed so this can no longer happen.
- added pmsnare parser module (written by David Lang)
- enhanced imfile to support non-cancel input termination
- improved systemd socket activation thanks to Marius Tomaschweski
- improved error reporting for $WorkDirectory
  non-existance and other detectable problems are now reported,
  and the work directory is NOT set in this case
- bugfix: pmsnare causded abort under some conditions
- bugfix: abort if imfile reads file line of more than 64KiB
  Thanks to Peter Eisentraut for reporting and analysing this problem.
  bug tracker: http://bugzilla.adiscon.com/show_bug.cgi?id=221
- bugfix: queue engine did not properly slow down inputs in FULL_DELAY mode
  when in disk-assisted mode. This especially affected imfile, which
  created unnecessarily queue files if a large set of input file data was
  to process.
- bugfix: very long running actions could prevent shutdown under some
  circumstances. This has now been solved, at least for common
  situations.
- bugfix: fixed compile problem due to empty structs
  this occured only on some platforms/compilers. thanks to Dražen Kačar 
  for the fix
---------------------------------------------------------------------------
Version 6.1.3  [DEVEL] (rgerhards), 2011-02-01
- experimental support for monogodb added
- added $IMUDPSchedulingPolicy and $IMUDPSchedulingPriority config settings
- added $LocalHostName config directive
- improved tcpsrv performance by enabling multiple-entry epoll
  so far, we always pulled a single event from the epoll interface. 
  Now 128, what should result in performance improvement (less API
  calls) on busy systems. Most importantly affects imtcp.
- imptcp now supports non-cancel termination mode, a plus in stability
- imptcp speedup: multiple worker threads can now be used to read data
- new directive $InputIMPTcpHelperThreads added
- bugfix: fixed build problems on some platforms
  namely those that have 32bit atomic operations but not 64 bit ones
- bugfix: local hostname was pulled too-early, so that some config 
  directives (namely FQDN settings) did not have any effect
- enhanced tcpflood to support multiple sender threads
  this is required for some high-throughput scenarios (and necessary to
  run some performance tests, because otherwise the sender is too slow).
- added some new custom parsers (snare, aix, some Cisco "specialities")
  thanks to David Lang
---------------------------------------------------------------------------
Version 6.1.2  [DEVEL] (rgerhards), 2010-12-16
- added experimental support for log normalizaton (via liblognorm)
  support for normalizing log messages has been added in the form of
  mmnormalize. The core engine (property replacer, filter engine) has
  been enhanced to support properties from normalized events.
  Note: this is EXPERIMENTAL code. It is currently know that
  there are issues if the functionality is used with
  - disk-based queues
  - asynchronous action queues
  You can not use the new functionality together with these features.
  This limitation will be removed in later releases. However, we 
  preferred to release early, so that one can experiment with the new
  feature set and accepted the price that this means the full set of
  functionality is not yet available. If not used together with
  these features, log normalizing should be pretty stable.
- enhanced testing tool tcpflood
  now supports sending via UDP and the capability to run multiple
  iterations and generate statistics data records
- bugfix: potential abort when output modules with different parameter
  passing modes were used in configured output modules
---------------------------------------------------------------------------
Version 6.1.1  [DEVEL] (rgerhards), 2010-11-30
- bugfix(important): problem in TLS handling could cause rsyslog to loop
  in a tight loop, effectively disabling functionality and bearing the
  risk of unresponsiveness of the whole system.
  Bug tracker: http://bugzilla.adiscon.com/show_bug.cgi?id=194
- support for omhdfs officially added (import from 5.7.1)
- merged imuxsock improvements from 5.7.1 (see there)
- support for systemd officially added (import from 5.7.0)
- bugfix: a couple of problems that imfile had on some platforms, namely
  Ubuntu (not their fault, but occured there)
- bugfix: imfile utilizes 32 bit to track offset. Most importantly,
  this problem can not experienced on Fedora 64 bit OS (which has
  64 bit long's!)
- a number of other bugfixes from older versions imported
---------------------------------------------------------------------------
Version 6.1.0  [DEVEL] (rgerhards), 2010-08-12

*********************************** NOTE **********************************
The v6 versions of rsyslog feature a greatly redesigned config system 
which, among others, supports scoping. However, the initial version does
not contain the whole new system. Rather it will evolve. So it is
expected that interfaces, even new ones, break during the initial
6.x.y releases.
*********************************** NOTE **********************************

- added $Begin, $End and $ScriptScoping config scope statments
  (at this time for actions only).
- added imptcp, a simplified, Linux-specific and potentielly fast
  syslog plain tcp input plugin (NOT supporting TLS!)
  [ported from v4]
=======
Version 5.10.2  [V5-STABLE], 201?-??-??
- bugfix: spurios error messages from imuxsock about (non-error) EAGAIN
  Thanks to Marius Tomaschwesky for the patch.
>>>>>>> 85536bc0
---------------------------------------------------------------------------
Version 5.10.1  [V5-STABLE], 2012-10-17
- bugfix: imuxsock and imklog truncated head of received message
  This happened only under some circumstances. Thanks to Marius
  Tomaschwesky, Florian Piekert and Milan Bartos for their help in
  solving this issue.
- enable DNS resolution in imrelp
  Thanks to Apollon Oikonomopoulos for the patch
- bugfix: invalid property name in property-filter could cause abort
  if action chaining (& operator) was used
  http://bugzilla.adiscon.com/show_bug.cgi?id=355
  Thanks to pilou@gmx.com for the bug report
- bugfix: remove invalid socket option call from imuxsock
  Thanks to Cristian Ionescu-Idbohrn and Jonny Törnbom 
- bugfix: fixed wrong bufferlength for snprintf in tcpflood.c when using 
  the -f (dynafiles) option. 
- fixed issues in build system (namely related to cust1 dummy plugin)
---------------------------------------------------------------------------
Version 5.10.0  [V5-STABLE], 2012-08-23

NOTE: this is the new rsyslog v5-stable, incorporating all changes from the
      5.9.x series. In addition to that, it contains the fixes and
      enhancements listed below in this entry.

- bugfix: delayble source could block action queue, even if there was
  a disk queue associated with it. The root cause of this problem was
  that it makes no sense to delay messages once they arrive in the 
  action queue - the "input" that is being held in that case is the main
  queue worker, what makes no sense.
  Thanks to Marcin for alerting us on this problem and providing 
  instructions to reproduce it.
- bugfix: disk queue was not persisted on shutdown, regression of fix to
  http://bugzilla.adiscon.com/show_bug.cgi?id=299
  The new code also handles the case of shutdown of blocking light and 
  full delayable sources somewhat smarter and permits, assuming sufficient
  timouts, to persist message up to the max queue capacity. Also some nits
  in debug instrumentation have been fixed.
- add small delay (50ms) after sending shutdown message
  There seem to be cases where the shutdown message is otherwise not
  processed, not even on an idle system. Thanks to Marcin for
  bringing this problem up.
- support for resolving huge groups
  closes: http://bugzilla.adiscon.com/show_bug.cgi?id=310
  Thanks to Alec Warner for the patch
- bugfix: potential hang due to mutex deadlock
  closes: http://bugzilla.adiscon.com/show_bug.cgi?id=316
  Thanks to Andreas Piesk for reporting&analyzing this bug as well as
  providing patches and other help in resolving it.
- bugfix: property PROCID empty instead of proper nilvalue if not present
  If it is not present, it must have the nilvalue "-" as of RFC5424
  closes: http://bugzilla.adiscon.com/show_bug.cgi?id=332
  Thanks to John N for reporting this issue.
- bugfix: "last message repeated n times" message was missing hostname
  Thanks to Zdenek Salvet for finding this bug and to Bodik for reporting
- bugfix: multiple main queues with same queue file name was not detected
  This lead to queue file corruption. While the root cause is a config
  error, it is a bug that this important and hard to find config error
  was not detected by rsyslog.
---------------------------------------------------------------------------
Version 5.9.7  [V5-BETA], 2012-05-10
- added capability to specify substrings for field extraction mode
- bugfix: ommysql did not properly init/exit the mysql runtime library
  this could lead to segfaults. Triggering condition: multiple action
  instances using ommysql.  Thanks to Tomas Heinrich for reporting this
  problem and providing an initial patch (which my solution is based on,
  I need to add more code to clean the mess up).
- bugfix: rsyslog did not terminate when delayable inputs were blocked
  due to unvailable sources. Fixes:
  http://bugzilla.adiscon.com/show_bug.cgi?id=299
  Thanks to Marcin M for bringing up this problem and Andre Lorbach
  for helping to reproduce and fix it.
- bugfix/tcpflood: sending small test files did not work correctly
---------------------------------------------------------------------------
Version 5.9.6  [V5-BETA], 2012-04-12
- added configuration directives to customize queue light delay marks
- permit size modifiers (k,m,g,...) in integer config parameters
  Thanks to Jo Rhett for the suggestion.
- bugfix: hostname was not requeried on HUP
  Thanks to Per Jessen for reporting this bug and Marius Tomaschewski for
  his help in testing the fix.
- bugfix: imklog invalidly computed facility and severity
  closes: http://bugzilla.adiscon.com/show_bug.cgi?id=313
- bugfix: imptcp input name could not be set
  config directive was accepted, but had no effect
- added configuration directive to disable octet-counted framing
  for imtcp, directive is $InputTCPServerSupportOctetCountedFraming 
  for imptcp, directive is $InputPTCPServerSupportOctetCountedFraming 
- added capability to use a local interface IP address as fromhost-ip for
  locally originating messages. New directive $LocalHostIPIF
- added configuration directives to customize queue light delay marks
  $MainMsgQueueLightDelayMark, $ActionQueueLightDelayMark; both
  specify number of messages starting at which a delay happens.
---------------------------------------------------------------------------
Version 5.9.5  [V5-DEVEL], 2012-01-27
- improved impstats subsystem, added many new counters
- enhanced module loader to not rely on PATH_MAX
- refactored imklog linux driver, now combined with BSD driver
  The Linux driver no longer supports outdated kernel symbol resolution,
  which was disabled by default for very long. Also overall cleanup,
  resulting in much smaller code. Linux and BSD are now covered by a
  single small driver.
- $IMUXSockRateLimitInterval DEFAULT CHANGED, was 5, now 0
  The new default turns off rate limiting. This was chosen as people
  experienced problems with rate-limiting activated by default. Now it
  needs an explicit opt-in by setting this parameter.
  Thanks to Chris Gaffney for suggesting to make it opt-in; thanks to
  many unnamed others who already had complained at the time Chris made
  the suggestion ;-)
---------------------------------------------------------------------------
Version 5.9.4  [V5-DEVEL], 2011-11-29
- imuxsock: added capability to "annotate" messages with "trusted
  information", which contains some properties obtained from the system
  and as such sure to not be faked. This is inspired by the similiar idea
  introduced in systemd.
- removed dependency on gcrypt for recently-enough GnuTLS
  see: http://bugzilla.adiscon.com/show_bug.cgi?id=289
- bugfix: imuxsock did no longer ignore message-provided timestamp, if
  so configured (the *default*). Lead to no longer sub-second timestamps.
  closes: http://bugzilla.adiscon.com/show_bug.cgi?id=281
- bugfix: omfile returns fatal error code for things that go really wrong
  previously, RS_RET_RESUME was returned, which lead to a loop inside the
  rule engine as omfile could not really recover.
- bugfix: rsyslogd -v always said 64 atomics were not present
  thanks to mono_matsuko for the patch
---------------------------------------------------------------------------
Version 5.9.3  [V5-DEVEL], 2011-09-01
- bugfix/security: off-by-two bug in legacy syslog parser, CVE-2011-3200
- bugfix: mark message processing did not work correctly
- added capability to emit config error location info for warnings 
  otherwise, omusrmsg's warning about new config format was not
  accompanied by problem location.
- bugfix: potential misadressing in property replacer
- bugfix: MSGID corruption in RFC5424 parser under some circumstances
  closes: http://bugzilla.adiscon.com/show_bug.cgi?id=275
- bugfix: The NUL-Byte for the syslogtag was not copied in MsgDup (msg.c)
---------------------------------------------------------------------------
Version 5.9.2  [V5-DEVEL] (rgerhards), 2011-07-11
- systemd support: set stdout/stderr to null - thx to Lennart for the patch
- added support for the ":omusrmsg:" syntax in configuring user messages
- added support for the ":omfile:" syntax for actions
---------------------------------------------------------------------------
Version 5.9.1  [V5-DEVEL] (rgerhards), 2011-06-30
- added support for obtaining timestamp for kernel message from message
  If the kernel time-stamps messages, time is now take from that
  timestamp instead of the system time when the message was read. This
  provides much better accuracy. Thanks to Lennart Poettering for
  suggesting this feature and his help during implementation.
- added support for obtaining timestamp from system for imuxsock
  This permits to read the time a message was submitted to the system
  log socket. Most importantly, this is provided in microsecond resolution.
  So we are able to obtain high precision timestampis even for messages
  that were - as is usual - not formatted with them. This also simplifies
  things in regard to local time calculation in chroot environments.
  Many thanks to Lennart Poettering for suggesting this feature,
  providing some guidance on implementing it and coordinating getting the
  necessary support into the Linux kernel.
- bugfix: timestamp was incorrectly calculated for timezones with minute
  offset
  closes: http://bugzilla.adiscon.com/show_bug.cgi?id=271
- bugfix: problems in failover action handling
  closes: http://bugzilla.adiscon.com/show_bug.cgi?id=270
  closes: http://bugzilla.adiscon.com/show_bug.cgi?id=254
- bugfix: mutex was invalidly left unlocked during action processing
  At least one case where this can occur is during thread shutdown, which
  may be initiated by lower activity. In most cases, this is quite
  unlikely to happen. However, if it does, data structures may be 
  corrupted which could lead to fatal failure and segfault. I detected
  this via a testbench test, not a user report. But I assume that some
  users may have had unreproducable aborts that were cause by this bug.
- bugfix: memory leak in imtcp & subsystems under some circumstances
  This leak is tied to error conditions which lead to incorrect cleanup
  of some data structures. [backport from v6]
- bugfix/improvement:$WorkDirectory now gracefully handles trailing slashes
---------------------------------------------------------------------------
Version 5.9.0  [V5-DEVEL] (rgerhards), 2011-06-08
- imfile: added $InputFileMaxLinesAtOnce directive
- enhanced imfile to support input batching
- added capability for imtcp and imptcp to activate keep-alive packets
  at the socket layer. This has not been added to imttcp, as the latter is
  only an experimental module, and one which did not prove to be useful.
  reference: http://kb.monitorware.com/post20791.html
- added support to control KEEPALIVE settings in imptcp
  this has not yet been added to imtcp, but could be done on request.
- $ActionName is now also used for naming of queues in impstats
  as well as in the debug output
- bugfix: do not open files with full privileges, if privs will be dropped
  This make the privilege drop code more bulletproof, but breaks Ubuntu's
  work-around for log files created by external programs with the wrong
  user and/or group. Note that it was long said that this "functionality"
  would break once we go for serious privilege drop code, so hopefully
  nobody still depends on it (and, if so, they lost...).
- bugfix: pipes not opened in full priv mode when privs are to be dropped
- this begins a new devel branch for v5
- better handling of queue i/o errors in disk queues. This is kind of a
  bugfix, but a very intrusive one, this it goes into the devel version
  first. Right now, "file not found" is handled and leads to the new
  emergency mode, in which disk action is stopped and the queue run
  in direct mode. An error message is emited if this happens.
- added support for user-level PRI provided via systemd
- added new config directive $InputTCPFlowControl to select if tcp
  received messages shall be flagged as light delayable or not.
- enhanced omhdfs to support batching mode. This permits to increase
  performance, as we now call the HDFS API with much larger message
  sizes and far more infrequently
- bugfix: failover did not work correctly if repeated msg reduction was on
  affected directive was: $ActionExecOnlyWhenPreviousIsSuspended on
  closes: http://bugzilla.adiscon.com/show_bug.cgi?id=236
---------------------------------------------------------------------------
Version 5.8.13  [V5-stable] 2012-08-22
- bugfix: DA queue could cause abort
- bugfix: "last message repeated n times" message was missing hostname
  Thanks to Zdenek Salvet for finding this bug and to Bodik for reporting
- bugfix "$PreserveFQDN on" was not honored in some modules
  Thanks to bodik for reporting this bug.
- bugfix: randomized IP option header in omudpspoof caused problems
  closes: http://bugzilla.adiscon.com/show_bug.cgi?id=327
  Thanks to Rick Brown for helping to test out the patch.
- bugfix: potential abort if output plugin logged message during shutdown
  note that none of the rsyslog-provided plugins does this
  Thanks to bodik and Rohit Prasad for alerting us on this bug and
  analyzing it.
  fixes: http://bugzilla.adiscon.com/show_bug.cgi?id=347
- bugfix: multiple main queues with same queue file name was not detected
  This lead to queue file corruption. While the root cause is a config
  error, it is a bug that this important and hard to find config error
  was not detected by rsyslog.
---------------------------------------------------------------------------
Version 5.8.12  [V5-stable] 2012-06-06
- add small delay (50ms) after sending shutdown message
  There seem to be cases where the shutdown message is otherwise not
  processed, not even on an idle system. Thanks to Marcin for
  bringing this problem up.
- support for resolving huge groups
  closes: http://bugzilla.adiscon.com/show_bug.cgi?id=310
  Thanks to Alec Warner for the patch
- bugfix: delayble source could block action queue, even if there was
  a disk queue associated with it. The root cause of this problem was
  that it makes no sense to delay messages once they arrive in the 
  action queue - the "input" that is being held in that case is the main
  queue worker, what makes no sense.
  Thanks to Marcin for alerting us on this problem and providing 
  instructions to reproduce it.
- bugfix: disk queue was not persisted on shutdown, regression of fix to
  http://bugzilla.adiscon.com/show_bug.cgi?id=299
  The new code also handles the case of shutdown of blocking light and 
  full delayable sources somewhat smarter and permits, assuming sufficient
  timouts, to persist message up to the max queue capacity. Also some nits
  in debug instrumentation have been fixed.
- bugfix/omudpspoof: problems, including abort, happend when run on
  multiple threads. Root cause is that libnet is not thread-safe. 
  omudpspoof now guards libnet calls with their own mutex.
- bugfix: if debug message could end up in log file when forking
  if rsyslog was set to auto-background (thus fork, the default) and debug
  mode to stdout was enabled, debug messages ended up in the first log file
  opened. Currently, stdout logging is completely disabled in forking mode
  (but writing to the debug log file is still possible). This is a change 
  in behaviour, which is under review. If it causes problems to you,
  please let us know.
  Thanks to Tomas Heinrich for the patch.
- bugfix/tcpflood: sending small test files did not work correctly
- bugfix: potential hang due to mutex deadlock
  closes: http://bugzilla.adiscon.com/show_bug.cgi?id=316
  Thanks to Andreas Piesk for reporting&analyzing this bug as well as
  providing patches and other help in resolving it.
- bugfix: property PROCID empty instead of proper nilvalue if not present
  If it is not present, it must have the nilvalue "-" as of RFC5424
  closes: http://bugzilla.adiscon.com/show_bug.cgi?id=332
  Thanks to John N for reporting this issue.
---------------------------------------------------------------------------
Version 5.8.11  [V5-stable] 2012-05-03
- bugfix: ommysql did not properly init/exit the mysql runtime library
  this could lead to segfaults. Triggering condition: multiple action
  instances using ommysql.  Thanks to Tomas Heinrich for reporting this
  problem and providing an initial patch (which my solution is based on,
  I need to add more code to clean the mess up).
- bugfix: rsyslog did not terminate when delayable inputs were blocked
  due to unvailable sources. Fixes:
  http://bugzilla.adiscon.com/show_bug.cgi?id=299
  Thanks to Marcin M for bringing up this problem and Andre Lorbach
  for helping to reproduce and fix it.
- bugfix: active input in "light delay state" could block rsyslog
  termination, at least for prolonged period of time
- bugfix: imptcp input name could not be set
  config directive was accepted, but had no effect
- bugfix: assigned ruleset was lost when using disk queues
  This looked quite hard to diagnose for disk-assisted queues, as the
  pure memory part worked well, but ruleset info was lost for messages
  stored inside the disk queue.
- bugfix: hostname was not requeried on HUP
  Thanks to Per Jessen for reporting this bug and Marius Tomaschewski for
  his help in testing the fix.
- bugfix: inside queue.c, some thread cancel states were not correctly
  reset. While this is a bug, we assume it did have no practical effect
  because the reset as it was done was set to the state the code actually
  had at this point. But better fix this...
---------------------------------------------------------------------------
Version 5.8.10  [V5-stable] 2012-04-05
- bugfix: segfault on startup if $actionqueuefilename was missing for disk
  queue config
  Thanks to Tomas Heinrich for the patch.
- bugfix: segfault if disk-queue was started up with old queue file
  Thanks to Tomas Heinrich for the patch.
- bugfix: memory leak in array passing output module mode
---------------------------------------------------------------------------
Version 5.8.9  [V5-stable] 2012-03-15
- added tool to recover disk queue if .qi file is missing (recover_qi.pl)
  Thanks to Kaiwang Chen for contributing this tool
- bugfix: stopped DA queue was never processed after a restart due to a
  regression from statistics module
- added better doc for statsobj interface
  Thanks to Kaiwang Chen for his suggestions and analysis in regard to the
  stats subsystem.
---------------------------------------------------------------------------
Version 5.8.8  [V5-stable] 2012-03-05
- added capability to use a local interface IP address as fromhost-ip for
  imuxsock imklog
  new config directives: $IMUXSockLocalIPIF, $klogLocalIPIF
- added configuration directives to customize queue light delay marks
  $MainMsgQueueLightDelayMark, $ActionQueueLightDelayMark; both
  specify number of messages starting at which a delay happens.
- bugfix: omprog made rsyslog abort on startup if not binary to
  execute was configured
- bugfix: imklog invalidly computed facility and severity
  closes: http://bugzilla.adiscon.com/show_bug.cgi?id=313
---------------------------------------------------------------------------
Version 5.8.7  [V5-stable] 2012-01-17
- bugfix: instabilities when using RFC5424 header fields
  Thanks to Kaiwang Chen for the patch
- bugfix: imuxsock did truncate part of received message if it did not
  contain a proper date. The truncation occured because we removed that
  part of the messages that was expected to be the date.
  closes: http://bugzilla.adiscon.com/show_bug.cgi?id=295
- bugfix: potential abort after reading invalid X.509 certificate
  closes: http://bugzilla.adiscon.com/show_bug.cgi?id=290
  Thanks to Tomas Heinrich for the patch
- bugfix: stats counter were not properly initialized on creation
- FQDN hostname for multihomed host was not always set to the correct name
  if multiple aliases existed. Thanks to Tomas Heinreich for the patch.
- re-licensed larger parts of the codebase under the Apache license 2.0
---------------------------------------------------------------------------
Version 5.8.6  [V5-stable] 2011-10-21
- bugfix: missing whitespace after property-based filter was not detected
- bugfix: $OMFileFlushInterval period was doubled - now using correct value
- bugfix: ActionQueue could malfunction due to index error
  Thanks to Vlad Grigorescu for the patch
- bugfix: $ActionExecOnlyOnce interval did not work properly
  Thanks to Tomas Heinrich for the patch
- bugfix: race condition when extracting program name, APPNAME, structured
  data and PROCID (RFC5424 fields) could lead to invalid characters e.g.
  in dynamic file names or during forwarding (general malfunction of these
  fields in templates, mostly under heavy load)
- bugfix: imuxsock did no longer ignore message-provided timestamp, if
  so configured (the *default*). Lead to no longer sub-second timestamps.
  closes: http://bugzilla.adiscon.com/show_bug.cgi?id=281
- bugfix: omfile returns fatal error code for things that go really wrong
  previously, RS_RET_RESUME was returned, which lead to a loop inside the
  rule engine as omfile could not really recover.
- bugfix: imfile did invalid system call under some circumstances
  when a file that was to be monitored did not exist BUT the state file
  actually existed. Mostly a cosmetic issue. Root cause was incomplete
  error checking in stream.c; so patch may affect other code areas.
- bugfix: rsyslogd -v always said 64 atomics were not present
  thanks to mono_matsuko for the patch
---------------------------------------------------------------------------
Version 5.8.5  [V5-stable] (rgerhards/al), 2011-09-01
- bugfix/security: off-by-two bug in legacy syslog parser, CVE-2011-3200
- bugfix: mark message processing did not work correctly
- bugfix: potential hang condition during tag emulation
- bugfix: too-early string termination during tag emulation
- bugfix: The NUL-Byte for the syslogtag was not copied in MsgDup (msg.c)
- bugfix: fixed incorrect state handling for Discard Action (transactions)
  Note: This caused all messages in a batch to be set to COMMITTED, 
  even if they were discarded. 
---------------------------------------------------------------------------
Version 5.8.4  [V5-stable] (al), 2011-08-10
- bugfix: potential misadressing in property replacer
- bugfix: memcpy overflow can occur in allowed sender checkig
  if a name is resolved to IPv4-mapped-on-IPv6 address
  Found by Ismail Dönmez at suse
- bugfix: potential misadressing in property replacer
- bugfix: MSGID corruption in RFC5424 parser under some circumstances
  closes: http://bugzilla.adiscon.com/show_bug.cgi?id=275
---------------------------------------------------------------------------
Version 5.8.3  [V5-stable] (rgerhards), 2011-07-11
- systemd support: set stdout/stderr to null - thx to Lennart for the patch
- added support for the ":omusrmsg:" syntax in configuring user messages
- added support for the ":omfile:" syntax for actions
  Note: previous outchannel syntax will generate a warning message. This
  may be surprising to some users, but it is quite urgent to alert them
  of the new syntax as v6 can no longer support the previous one.
---------------------------------------------------------------------------
Version 5.8.2  [V5-stable] (rgerhards), 2011-06-21
- bugfix: problems in failover action handling
  closes: http://bugzilla.adiscon.com/show_bug.cgi?id=270
  closes: http://bugzilla.adiscon.com/show_bug.cgi?id=254
- bugfix: mutex was invalidly left unlocked during action processing
  At least one case where this can occur is during thread shutdown, which
  may be initiated by lower activity. In most cases, this is quite
  unlikely to happen. However, if it does, data structures may be 
  corrupted which could lead to fatal failure and segfault. I detected
  this via a testbench test, not a user report. But I assume that some
  users may have had unreproducable aborts that were cause by this bug.
- bugfix: memory leak in imtcp & subsystems under some circumstances
  This leak is tied to error conditions which lead to incorrect cleanup
  of some data structures. [backport from v6]
- bugfix/improvement:$WorkDirectory now gracefully handles trailing slashes
---------------------------------------------------------------------------
Version 5.8.1  [V5-stable] (rgerhards), 2011-05-19
- bugfix: invalid processing in QUEUE_FULL condition
  If the the multi-submit interface was used and a QUEUE_FULL condition
  occured, the failed message was properly destructed. However, the
  rest of the input batch, if it existed, was not processed. So this
  lead to potential loss of messages and a memory leak. The potential
  loss of messages was IMHO minor, because they would have been dropped
  in most cases due to the queue remaining full, but very few lucky ones
  from the batch may have made it. Anyhow, this has now been changed so
  that the rest of the batch is properly tried to be enqueued and, if
  not possible, destructed.
- new module mmsnmptrapd, a sample message modification module
  This can be useful to reformat snmptrapd messages and also serves as
  a sample for how to write message modification modules using the
  output module interface. Note that we introduced this new 
  functionality directly into the stable release, as it does not 
  modify the core and as such cannot have any side-effects if it is
  not used (and thus the risk is solely on users requiring that
  functionality).
- bugfix: rate-limiting inside imuxsock did not work 100% correct
  reason was that a global config variable was invalidly accessed where a
  listener variable should have been used.
  Also performance-improved the case when rate limiting is turned off (this
  is a very unintrusive change, thus done directly to the stable version).
- bugfix: $myhostname not available in RainerScript (and no error message)
  closes: http://bugzilla.adiscon.com/show_bug.cgi?id=233
- bugfix: memory and file descriptor leak in stream processing
  Leaks could occur under some circumstances if the file stream handler
  errored out during the open call. Among others, this could cause very
  big memory leaks if there were a problem with unreadable disk queue
  files. In regard to the memory leak, this
  closes: http://bugzilla.adiscon.com/show_bug.cgi?id=256
- bugfix: doc for impstats had wrong config statements
  also, config statements were named a bit inconsistent, resolved that
  problem by introducing an alias and only documenting the consistent
  statements
  Thanks to Marcin for bringing up this problem.
- bugfix: IPv6-address could not be specified in omrelp
  this was due to improper parsing of ":"
  closes: http://bugzilla.adiscon.com/show_bug.cgi?id=250
- bugfix: TCP connection invalidly aborted when messages needed to be
  discarded (due to QUEUE_FULL or similar problem)
- bugfix: $LocalHostName was not honored under all circumstances
  closes: http://bugzilla.adiscon.com/show_bug.cgi?id=258
- bugfix(minor): improper template function call in syslogd.c
---------------------------------------------------------------------------
Version 5.8.0  [V5-stable] (rgerhards), 2011-04-12

This is the new v5-stable branch, importing all feature from the 5.7.x
versions. To see what has changed in regard to the previous v5-stable,
check the Changelog for 5.7.x below.

- bugfix: race condition in deferred name resolution
  closes: http://bugzilla.adiscon.com/show_bug.cgi?id=238
  Special thanks to Marcin for his persistence in helping to solve this
  bug.
- bugfix: DA queue was never shutdown once it was started
  closes: http://bugzilla.adiscon.com/show_bug.cgi?id=241
---------------------------------------------------------------------------
Version 5.7.10  [V5-BETA] (rgerhards), 2011-03-29
- bugfix: ompgsql did not work properly with ANSI SQL strings
  closes: http://bugzilla.adiscon.com/show_bug.cgi?id=229
- bugfix: rsyslog did not build with --disable-regexp configure option
  closes: http://bugzilla.adiscon.com/show_bug.cgi?id=243
- bugfix: PRI was invalid on Solaris for message from local log socket
- enhance: added $BOM system property to ease writing byte order masks
- bugfix: RFC5424 parser confused by empty structured data
  closes: http://bugzilla.adiscon.com/show_bug.cgi?id=237
- bugfix: error return from strgen caused abort, now causes action to be
  ignored (just like a failed filter)
- new sample plugin for a strgen to generate sql statement consumable
  by a database plugin
- bugfix: strgen could not be used together with database outputs
  because the sql/stdsql option could not be specified. This has been
  solved by permitting the strgen to include the opton inside its name.
  closes: http://bugzilla.adiscon.com/show_bug.cgi?id=195
---------------------------------------------------------------------------
Version 5.7.9  [V5-BETA] (rgerhards), 2011-03-16
- improved testbench
  among others, life tests for ommysql (against a test database) have
  been added, valgrind-based testing enhanced, ...
- enhance: fallback *at runtime* to epoll_create if epoll_create1 is not
  available. Thanks to Michael Biebl for analysis and patch!
- bugfix: failover did not work correctly if repeated msg reduction was on
  closes: http://bugzilla.adiscon.com/show_bug.cgi?id=236
  affected directive was: $ActionExecOnlyWhenPreviousIsSuspended on
- bugfix: minor memory leak in omlibdbi (< 1k per instance and run)
- bugfix: (regression) omhdfs did no longer compile
- bugfix: omlibdbi did not use password from rsyslog.conf
  closes: http://bugzilla.adiscon.com/show_bug.cgi?id=203
---------------------------------------------------------------------------
Version 5.7.8  [V5-BETA] (rgerhards), 2011-03-09
- systemd support somewhat improved (can now take over existing log sockt)
- bugfix: discard action did not work under some circumstances
  fixes: http://bugzilla.adiscon.com/show_bug.cgi?id=217
- bugfix: file descriptor leak in gnutls netstream driver
  fixes: http://bugzilla.adiscon.com/show_bug.cgi?id=222
---------------------------------------------------------------------------
Version 5.7.7  [V5-BETA] (rgerhards), 2011-03-02
- bugfix: potential abort condition when $RepeatedMsgReduction set to on
  as well as potentially in a number of other places where MsgDup() was
  used. This only happened when the imudp input module was used and it
  depended on name resolution not yet had taken place. In other words,
  this was a strange problem that could lead to hard to diagnose 
  instability. So if you experience instability, chances are good that
  this fix will help.
---------------------------------------------------------------------------
Version 5.7.6  [V5-BETA] (rgerhards), 2011-02-25
- bugfix: fixed a memory leak and potential abort condition
  this could happen if multiple rulesets were used and some output batches
  contained messages belonging to more than one ruleset.
  fixes: http://bugzilla.adiscon.com/show_bug.cgi?id=226
  fixes: http://bugzilla.adiscon.com/show_bug.cgi?id=218
- bugfix: memory leak when $RepeatedMsgReduction on was used
  bug tracker: http://bugzilla.adiscon.com/show_bug.cgi?id=225
---------------------------------------------------------------------------
Version 5.7.5  [V5-BETA] (rgerhards), 2011-02-23
- enhance: imfile did not yet support multiple rulesets, now added
  we do this directly in the beta because a) it does not affect existing
  functionality and b) one may argue that this missing functionality is
  close to a bug.
- improved testbench, added tests for imuxsock
- bugfix: imuxsock did no longer sanitize received messages
  This was a regression from the imuxsock partial rewrite. Happened
  because the message is no longer run through the standard parsers. 
  bug tracker: http://bugzilla.adiscon.com/show_bug.cgi?id=224
- bugfix: minor race condition in action.c - considered cosmetic
  This is considered cosmetic as multiple threads tried to write exactly
  the same value into the same memory location without sync. The method
  has been changed so this can no longer happen.
---------------------------------------------------------------------------
Version 5.7.4  [V5-BETA] (rgerhards), 2011-02-17
- added pmsnare parser module (written by David Lang)
- enhanced imfile to support non-cancel input termination
- improved systemd socket activation thanks to Marius Tomaschweski
- improved error reporting for $WorkDirectory
  non-existance and other detectable problems are now reported,
  and the work directory is NOT set in this case
- bugfix: pmsnare causded abort under some conditions
- bugfix: abort if imfile reads file line of more than 64KiB
  Thanks to Peter Eisentraut for reporting and analysing this problem.
  bug tracker: http://bugzilla.adiscon.com/show_bug.cgi?id=221
- bugfix: queue engine did not properly slow down inputs in FULL_DELAY mode
  when in disk-assisted mode. This especially affected imfile, which
  created unnecessarily queue files if a large set of input file data was
  to process.
- bugfix: very long running actions could prevent shutdown under some
  circumstances. This has now been solved, at least for common
  situations.
- bugfix: fixed compile problem due to empty structs
  this occured only on some platforms/compilers. thanks to Dražen Kačar 
  for the fix
---------------------------------------------------------------------------
Version 5.7.3  [V5-BETA] (rgerhards), 2011-02-07
- added support for processing multi-line messages in imfile
- added $IMUDPSchedulingPolicy and $IMUDPSchedulingPriority config settings
- added $LocalHostName config directive
- bugfix: fixed build problems on some platforms
  namely those that have 32bit atomic operations but not 64 bit ones
- bugfix: local hostname was pulled too-early, so that some config 
  directives (namely FQDN settings) did not have any effect
- bugfix: imfile did duplicate messages under some circumstances
- added $OMMySQLConfigFile config directive
- added $OMMySQLConfigSection config directive
---------------------------------------------------------------------------
Version 5.7.2  [V5-DEVEL] (rgerhards), 2010-11-26
- bugfix(important): problem in TLS handling could cause rsyslog to loop
  in a tight loop, effectively disabling functionality and bearing the
  risk of unresponsiveness of the whole system.
  Bug tracker: http://bugzilla.adiscon.com/show_bug.cgi?id=194
- bugfix: imfile state file was not written when relative file name
  for it was specified
- bugfix: compile failed on systems without epoll_create1()
  Thanks to David Hill for providing a fix.
- bugfix: atomic increment for msg object may not work correct on all
  platforms. Thanks to Chris Metcalf for the patch
- bugfix: replacements for atomic operations for non-int sized types had
  problems. At least one instance of that problem could potentially lead
  to abort (inside omfile).
---------------------------------------------------------------------------
Version 5.7.1  [V5-DEVEL] (rgerhards), 2010-10-05
- support for Hadoop's HDFS added (via omhdfs)
- imuxsock now optionally use SCM_CREDENTIALS to pull the pid from the log
  socket itself
  (thanks to Lennart Poettering for the suggesting this feature)
- imuxsock now optionally uses per-process input rate limiting, guarding the
  user against processes spamming the system log
  (thanks to Lennart Poettering for suggesting this feature)
- added new config statements
  * $InputUnixListenSocketUsePIDFromSystem 
  * $SystemLogUsePIDFromSystem 
  * $SystemLogRateLimitInterval
  * $SystemLogRateLimitBurst
  * $SystemLogRateLimitSeverity
  * $IMUxSockRateLimitInterval
  * $IMUxSockRateLimitBurst
  * $IMUxSockRateLimitSeverity
- imuxsock now supports up to 50 different sockets for input
- some code cleanup in imuxsock (consider this a release a major
  modification, especially if problems show up)
- bugfix: /dev/log was unlinked even when passed in from systemd
  in which case it should be preserved as systemd owns it
---------------------------------------------------------------------------
Version 5.7.0  [V5-DEVEL] (rgerhards), 2010-09-16
- added module impstat to emit periodic statistics on rsyslog counters
- support for systemd officially added
  * acquire /dev/log socket optionally from systemd
    thanks to Lennart Poettering for this patch
  * sd-systemd API added as part of rsyslog runtime library
---------------------------------------------------------------------------
Version 5.6.5  [V5-STABLE] (rgerhards), 2011-03-22
- bugfix: failover did not work correctly if repeated msg reduction was on
  affected directive was: $ActionExecOnlyWhenPreviousIsSuspended on
  closes: http://bugzilla.adiscon.com/show_bug.cgi?id=236
- bugfix: omlibdbi did not use password from rsyslog.con
  closes: http://bugzilla.adiscon.com/show_bug.cgi?id=203
- bugfix(kind of): tell users that config graph can currently not be
  generated
  closes: http://bugzilla.adiscon.com/show_bug.cgi?id=232
- bugfix: discard action did not work under some circumstances
  fixes: http://bugzilla.adiscon.com/show_bug.cgi?id=217
  (backport from 5.7.8)
---------------------------------------------------------------------------
Version 5.6.4  [V5-STABLE] (rgerhards), 2011-03-03
- bugfix: potential abort condition when $RepeatedMsgReduction set to on
  as well as potentially in a number of other places where MsgDup() was
  used. This only happened when the imudp input module was used and it
  depended on name resolution not yet had taken place. In other words,
  this was a strange problem that could lead to hard to diagnose 
  instability. So if you experience instability, chances are good that
  this fix will help.
- bugfix: fixed a memory leak and potential abort condition
  this could happen if multiple rulesets were used and some output batches
  contained messages belonging to more than one ruleset.
  fixes: http://bugzilla.adiscon.com/show_bug.cgi?id=226
  fixes: http://bugzilla.adiscon.com/show_bug.cgi?id=218
- bugfix: memory leak when $RepeatedMsgReduction on was used
  bug tracker: http://bugzilla.adiscon.com/show_bug.cgi?id=225
---------------------------------------------------------------------------
Version 5.6.3  [V5-STABLE] (rgerhards), 2011-01-26
- bugfix: action processor released memory too early, resulting in
  potential issue in retry cases (but very unlikely due to another
  bug, which I also fixed -- only after the fix this problem here
  became actually visible).
- bugfix: batch processing flagged invalid message as "bad" under some
  circumstances
- bugfix: unitialized variable could cause issues under extreme conditions
  plus some minor nits. This was found after a clang static code analyzer
  analysis (great tool, and special thanks to Marcin for telling me about
  it!)
- bugfix: batches which had actions in error were not properly retried in
  all cases
- bugfix: imfile did duplicate messages under some circumstances
- bugfix: testbench was not activated if no Java was present on system
  ... what actually was a left-over. Java is no longer required.
---------------------------------------------------------------------------
Version 5.6.2  [V5-STABLE] (rgerhards), 2010-11-30
- bugfix: compile failed on systems without epoll_create1()
  Thanks to David Hill for providing a fix.
- bugfix: atomic increment for msg object may not work correct on all
  platforms. Thanks to Chris Metcalf for the patch
- bugfix: replacements for atomic operations for non-int sized types had
  problems. At least one instance of that problem could potentially lead
  to abort (inside omfile).
- added the $InputFilePersistStateInterval config directive to imfile
- changed imfile so that the state file is never deleted (makes imfile
  more robust in regard to fatal failures)
- bugfix: a slightly more informative error message when a TCP
  connections is aborted
---------------------------------------------------------------------------
Version 5.6.1  [V5-STABLE] (rgerhards), 2010-11-24
- bugfix(important): problem in TLS handling could cause rsyslog to loop
  in a tight loop, effectively disabling functionality and bearing the
  risk of unresponsiveness of the whole system.
  Bug tracker: http://bugzilla.adiscon.com/show_bug.cgi?id=194
- permitted imptcp to work on systems which support epoll(), but not
  epoll_create().
  Bug: http://bugzilla.adiscon.com/show_bug.cgi?id=204
  Thanks to Nicholas Brink for reporting this problem.
- bugfix: testbench failed if imptcp was not enabled
- bugfix: segfault when an *empty* template was used
  Bug: http://bugzilla.adiscon.com/show_bug.cgi?id=206
  Thanks to David Hill for alerting us.
- bugfix: compile failed with --enable-unlimited-select
  thanks varmojfekoj for the patch
---------------------------------------------------------------------------
Version 5.6.0  [V5-STABLE] (rgerhards), 2010-10-19

This release brings all changes and enhancements of the 5.5.x series
to the v5-stable branch.

- bugfix: a couple of problems that imfile had on some platforms, namely
  Ubuntu (not their fault, but occured there)
- bugfix: imfile utilizes 32 bit to track offset. Most importantly,
  this problem can not experienced on Fedora 64 bit OS (which has
  64 bit long's!)
---------------------------------------------------------------------------
Version 5.5.7  [V5-BETA] (rgerhards), 2010-08-09
- changed omudpspoof default spoof address to simplify typical use case
  thanks to David Lang for suggesting this
- doc bugfix: pmlastmsg doc samples had errors
- bugfix[minor]: pmrfc3164sd had invalid name (resided in rsyslog name 
  space, what should not be the case for a contributed module)
- added omuxsock, which permits to write message to local Unix sockets
  this is the counterpart to imuxsock, enabling fast local forwarding
---------------------------------------------------------------------------
Version 5.5.6  [DEVEL] (rgerhards), 2010-07-21
- added parser modules
  * pmlastmsg, which supports the notoriously malformed "last message
    repeated n times" messages from some syslogd's (namely sysklogd)
  * pmrfc3164sd (contributed), supports RFC5424 structured data in 
    RFC3164 messages [untested]
- added new module type "string generator", used to speed up output
  processing. Expected speedup for (typical) rsyslog processing is
  roughly 5 to 6 percent compared to using string-based templates.
  They may also be used to do more complex formatting with custom
  C code, what provided greater flexibility and probably far higher
  speed, for example if using multiple regular expressions within a 
  template.
- added 4 string generators for
  * RSYSLOG_FileFormat
  * RSYSLOG_TraditionalFileFormat
  * RSYSLOG_ForwardFormat
  * RSYSLOG_TraditionalForwardFormat
- bugfix: mutexes used to simulate atomic instructions were not destructed
- bugfix: regression caused more locking action in msg.c than necessary
- bugfix: "$ActionExecOnlyWhenPreviousIsSuspended on" was broken
- bugfix: segfault on HUP when "HUPIsRestart" was set to "on"
  thanks varmojfekoj for the patch
- bugfix: default for $OMFileFlushOnTXEnd was wrong ("off").
  This, in default mode, caused buffered writing to be used, what
  means that it looked like no output were written or partial
  lines. Thanks to Michael Biebl for pointing out this bug.
- bugfix: programname filter in ! configuration can not be reset
  Thanks to Kiss Gabor for the patch.
---------------------------------------------------------------------------
Version 5.5.5  [DEVEL] (rgerhards), 2010-05-20
- added new cancel-reduced action thread termination method
  We now manage to cancel threads that block inside a retry loop to
  terminate without the need to cancel the thread. Avoiding cancellation
  helps keep the system complexity minimal and thus provides for better
  stability. This also solves some issues with improper shutdown when
  inside an action retry loop.
---------------------------------------------------------------------------
Version 5.5.4  [DEVEL] (rgerhards), 2010-05-03
- This version offers full support for Solaris on Intel and Sparc
- bugfix: problems with atomic operations emulation
  replaced atomic operation emulation with new code. The previous code
  seemed to have some issue and also limited concurrency severely. The
  whole atomic operation emulation has been rewritten.
- bugfix: netstream ptcp support class was not correctly build on systems
  without epoll() support
- bugfix: segfault on Solaris/Sparc
---------------------------------------------------------------------------
Version 5.5.3  [DEVEL] (rgerhards), 2010-04-09
- added basic but functional support for Solaris
- imported many bugfixes from 3.6.2/4.6.1 (see ChangeLog below!)
- added new property replacer option "date-rfc3164-buggyday" primarily
  to ease migration from syslog-ng. See property replacer doc for
  details.
- added capability to turn off standard LF delimiter in TCP server
  via new directive "$InputTCPServerDisableLFDelimiter on"
- bugfix: failed to compile on systems without epoll support
- bugfix: comment char ('#') in literal terminated script parsing
  and thus could not be used.
  but tracker: http://bugzilla.adiscon.com/show_bug.cgi?id=119
  [merged in from v3.22.2]
- imported patches from 4.6.0:
  * improved testbench to contain samples for totally malformed messages
    which miss parts of the message content
  * bugfix: some malformed messages could lead to a missing LF inside files
    or some other missing parts of the template content.
  * bugfix: if a message ended immediately with a hostname, the hostname
    was mistakenly interpreted as TAG, and localhost be used as hostname
---------------------------------------------------------------------------
Version 5.5.2  [DEVEL] (rgerhards), 2010-02-05
- applied patches that make rsyslog compile under Apple OS X.
  Thanks to trey for providing these.
- replaced data type "bool" by "sbool" because this created some
  portability issues.
- added $Escape8BitCharactersOnReceive directive
  Thanks to David Lang for suggesting it.
- worked around an issue where omfile failed to compile on 32 bit platforms
  under some circumstances (this smells like a gcc problem, but a simple
  solution was available). Thanks to Kenneth Marshall for some advice.
- extended testbench
---------------------------------------------------------------------------
Version 5.5.1  [DEVEL] (rgerhards), 2009-11-27
- introduced the ablity for netstream drivers to utilize an epoll interface
  This offers increased performance and removes the select() FDSET size
  limit from imtcp. Note that we fall back to select() if there is no
  epoll netstream drivers. So far, an epoll driver has only been
  implemented for plain tcp syslog, the rest will follow once the code
  proves well in practice AND there is demand.
- re-implemented $EscapeControlCharacterTab config directive
  Based on Jonathan Bond-Caron's patch for v4. This now also includes some
  automatted tests.
- bugfix: enabling GSSServer crashes rsyslog startup
  Thanks to Tomas Kubina for the patch [imgssapi]
- bugfix (kind of): check if TCP connection is still alive if using TLS
  Thanks to Jonathan Bond-Caron for the patch.
---------------------------------------------------------------------------
Version 5.5.0  [DEVEL] (rgerhards), 2009-11-18
- moved DNS resolution code out of imudp and into the backend processing
  Most importantly, DNS resolution now never happens if the resolved name
  is not required. Note that this applies to imudp - for the other inputs,
  DNS resolution almost comes for free, so we do not do it there. However,
  the new method has been implemented in a generic way and as such may 
  also be used by other modules in the future.
- added option to use unlimited-size select() calls
  Thanks to varmjofekoj for the patch
  This is not done in imudp, as it natively supports epoll().
- doc: improved description of what loadable modules can do
---------------------------------------------------------------------------
Version 5.4.2  [v5-stable] (rgerhards), 2010-03-??
- bugfix(kind of): output plugin retry behaviour could cause engine to loop
  The rsyslog engine did not guard itself against output modules that do
  not properly convey back the tryResume() behaviour. This then leads to
  what looks like an endless loop. I consider this to be a bug of the 
  engine not only because it should be hardened against plugin misbehaviour,
  but also because plugins may not be totally able to avoid this situation
  (depending on the type of and processing done by the plugin).
- bugfix: testbench failed when not executed in UTC+1 timezone
  accidently, the time zone information was kept inside some
  to-be-checked-for responses
- temporary bugfix replaced by permanent one for
  message-induced off-by-one error (potential segfault) (see 4.6.2)
  The analysis has been completed and a better fix been crafted and 
  integrated.
- bugfix(minor): status variable was uninitialized
  However, this would have caused harm only if NO parser modules at
  all were loaded, which would lead to a defunctional configuration
  at all. And, even more important, this is impossible as two parser
  modules are built-in and thus can not be "not loaded", so we always
  have a minimum of two.
---------------------------------------------------------------------------
Version 5.4.1  [v5-stable] (rgerhards), 2010-03-??
- added new property replacer option "date-rfc3164-buggyday" primarily
  to ease migration from syslog-ng. See property replacer doc for
  details. [backport from 5.5.3 because urgently needed by some]
- imported all bugfixes vom 4.6.2 (see below)
---------------------------------------------------------------------------
Version 5.4.0  [v5-stable] (rgerhards), 2010-03-08
***************************************************************************
* This is a new stable v5 version. It contains all fixes and enhancements *
* made during the 5.3.x phase as well as those listed below.              *
* Note that the 5.2.x series was quite buggy and as such all users are    *
* strongly advised to upgrade to 5.4.0.                                   *
***************************************************************************
- bugfix: omruleset failed to work in many cases
  bug tracker: http://bugzilla.adiscon.com/show_bug.cgi?id=179
  Thanks to Ryan B. Lynch for reporting this issue.
- bugfix: comment char ('#') in literal terminated script parsing
  and thus could not be used.
  but tracker: http://bugzilla.adiscon.com/show_bug.cgi?id=119
  [merged in from v3.22.2]
---------------------------------------------------------------------------
Version 5.3.7  [BETA] (rgerhards), 2010-01-27
- bugfix: queues in direct mode could case a segfault, especially if an
  action failed for action queues. The issue was an invalid increment of
  a stack-based pointer which lead to destruction of the stack frame and
  thus a segfault on function return.
  Thanks to Michael Biebl for alerting us on this problem.
- bugfix: hostname accidently set to IP address for some message sources,
  for example imudp. Thanks to Anton for reporting this bug. [imported v4]
- bugfix: ompgsql had problems with transaction support, what actually 
  rendered it unsuable. Thanks to forum user "horhe" for alerting me
  on this bug and helping to debug/fix it! [imported from 5.3.6]
- bugfix: $CreateDirs variable not properly initialized, default thus
  was random (but most often "on") [imported from v3]
- bugfix: potential segfaults during queue shutdown
  (bugs require certain non-standard settings to appear)
  Thanks to varmojfekoj for the patch [imported from 4.5.8]
  [backport from 5.5.2]
- bugfix: wrong memory assignment for a config variable (probably
  without causing any harm) [backport from 5.2.2]
- bugfix: rsyslog hangs when writing to a named pipe which nobody was
  reading. Thanks to Michael Biebl for reporting this bug.
  Bugzilla entry: http://bugzilla.adiscon.com/show_bug.cgi?id=169
  [imported from 4.5.8]
---------------------------------------------------------------------------
Version 5.3.6  [BETA] (rgerhards), 2010-01-13
- bugfix: ompgsql did not properly check the server connection in
  tryResume(), which could lead to rsyslog running in a thight loop
- bugfix: suspension during beginTransaction() was not properly handled
  by rsyslog core
- bugfix: omfile output was only written when buffer was full, not at
  end of transaction
- bugfix: commit transaction was not properly conveyed to message layer,
  potentially resulting in non-message destruction and thus hangs
- bugfix: enabling GSSServer crashes rsyslog startup
  Thanks to Tomas Kubina for the patch [imgssapi]
- bugfix (kind of): check if TCP connection is still alive if using TLS
  Thanks to Jonathan Bond-Caron for the patch.
- bugfix: $CreateDirs variable not properly initialized, default thus
  was random (but most often "on") [imported from v3]
- bugfix: ompgsql had problems with transaction support, what actually 
  rendered it unsuable. Thanks to forum user "horhe" for alerting me
  on this bug and helping to debug/fix it!
- bugfix: memory leak when sending messages in zip-compressed format
  Thanks to Naoya Nakazawa for analyzing this issue and providing a patch.
- worked around an issue where omfile failed to compile on 32 bit platforms
  under some circumstances (this smells like a gcc problem, but a simple
  solution was available). Thanks to Kenneth Marshall for some advice.
  [backported from 5.5.x branch]
---------------------------------------------------------------------------
Version 5.3.5  [BETA] (rgerhards), 2009-11-13
- some light performance enhancement by replacing time() call with much
  faster (at least under linux) gettimeofday() calls.
- some improvement of omfile performance with dynafiles
  saved costly time() calls by employing a logical clock, which is 
  sufficient for the use case
- bugfix: omudpspoof miscalculated source and destination ports
  while this was probably not noticed for source ports, it resulted in
  almost all destination ports being wrong, except for the default port
  of 514, which by virtue of its binary representation was calculated 
  correct (and probably thus the bug not earlier detected).
- bugfixes imported from earlier releases
  * bugfix: named pipes did no longer work (they always got an open error)
    this was a regression from the omfile rewrite in 4.5.0
  * bugfix(testbench): sequence check was not always performed correctly,
    that could result in tests reporting success when they actually failed
- improved testbench: added tests for UDP forwarding and omudpspoof
- doc bugfix: omudpspoof had wrong config command names ("om" missing)
- bugfix [imported from 4.4.3]: $ActionExecOnlyOnceEveryInterval did
  not work.
- [inport v4] improved testbench, contains now tcp and gzip test cases
- [import v4] added a so-called "On Demand Debug" mode, in which debug
  output can be generated only after the process has started, but not right
  from the beginning. This is assumed to be useful for hard-to-find bugs.
  Also improved the doc on the debug system.
- bugfix: segfault on startup when -q or -Q option was given
  [imported from v3-stable]
---------------------------------------------------------------------------
Version 5.3.4  [DEVEL] (rgerhards), 2009-11-04
- added the ability to create custom message parsers
- added $RulesetParser config directive that permits to bind specific
  parsers to specific rulesets
- added omruleset output module, which provides great flexibility in 
  action processing. THIS IS A VERY IMPORTANT ADDITION, see its doc
  for why.
- added the capability to have ruleset-specific main message queues
  This offers considerable additional flexibility AND superior performance
  (in cases where multiple inputs now can avoid lock contention)
- bugfix: correct default for escape ('#') character restored
  This was accidently changed to '\\', thanks to David Lang for reporting
- bugfix(testbench): testcase did not properly wait for rsyslogd shutdown
  thus some unpredictable behavior and a false negative test result
  could occur.
---------------------------------------------------------------------------
Version 5.3.3  [DEVEL] (rgerhards), 2009-10-27
- simplified and thus speeded up the queue engine, also fixed some
  potential race conditions (in very unusual shutdown conditions)
  along the way. The threading model has seriously changes, so there may
  be some regressions.
- enhanced test environment (inlcuding testbench): support for enhancing
  probability of memory addressing failure by using non-NULL default
  value for malloced memory (optional, only if requested by configure
  option). This helps to track down some otherwise undetected issues
  within the testbench.
- bugfix: potential abort if inputname property was not set 
  primarily a problem of imdiag
- bugfix: message processing states were not set correctly in all cases
  however, this had no negative effect, as the message processing state
  was not evaluated when a batch was deleted, and that was the only case
  where the state could be wrong.
---------------------------------------------------------------------------
Version 5.3.2  [DEVEL] (rgerhards), 2009-10-21
- enhanced omfile to support transactional interface. This will increase
  performance in many cases.
- added multi-ruleset support to imudp
- re-enabled input thread termination handling that does avoid thread
  cancellation where possible. This provides a more reliable mode of
  rsyslogd termination (canceling threads my result in not properly
  freed resouces and potential later hangs, even though we perform
  proper cancel handling in our code). This is part of an effort to
  reduce thread cancellation as much as possible in rsyslog.
  NOTE: the code previously written code for this functionality had a
  subtle race condition. The new code solves that.
- enhanced immark to support non-cancel input module termination
- improved imudp so that epoll can be used in more environments,
  fixed potential compile time problem if EPOLL_CLOEXEC is not available.
- some cleanup/slight improvement:
  * changed imuxsock to no longer use deprecated submitAndParseMsg() IF
  * changed submitAndParseMsg() interface to be a wrapper around the new
    way of message creation/submission. This enables older plugins to be
    used together with the new interface. The removal also enables us to
    drop a lot of duplicate code, reducing complexity and increasing
    maintainability.
- bugfix: segfault when starting up with an invalid .qi file for a disk queue
  Failed for both pure disk as well as DA queues. Now, we emit an error
  message and disable disk queueing facility.
- bugfix: potential segfault on messages with empty MSG part. This was a
  recently introduced regression.
- bugfix: debug string larger than 1K were improperly displayed. Max size
  is now 32K, and if a string is even longer it is meaningfully truncated.
---------------------------------------------------------------------------
Version 5.3.1  [DEVEL] (rgerhards), 2009-10-05
- added $AbortOnUncleanConfig directive - permits to prevent startup when
  there are problems with the configuration file. See it's doc for
  details.
- included some important fixes from v4-stable:
  * bugfix: invalid handling of zero-sized messages
  * bugfix: zero-sized UDP messages are no longer processed
  * bugfix: random data could be appended to message
  * bugfix: reverse lookup reduction logic in imudp do DNS queries too often
- bugfixes imported from 4.5.4:
  * bugfix: potential segfault in stream writer on destruction
  * bugfix: potential race in object loader (obj.c) during use/release
  * bugfixes: potential problems in out file zip writer
---------------------------------------------------------------------------
Version 5.3.0  [DEVEL] (rgerhards), 2009-09-14
- begun to add simple GUI programs to gain insight into running rsyslogd
  instances and help setup and troubleshooting (active via the
  --enable-gui ./configure switch)
- changed imudp to utilize epoll(), where available. This shall provide
  slightly better performance (just slightly because we called select()
  rather infrequently on a busy system)
---------------------------------------------------------------------------
Version 5.2.2  [v5-stable] (rgerhards), 2009-11-??
- bugfix: enabling GSSServer crashes rsyslog startup
  Thanks to Tomas Kubina for the patch [imgssapi]
---------------------------------------------------------------------------
Version 5.2.1  [v5-stable] (rgerhards), 2009-11-02
- bugfix [imported from 4.4.3]: $ActionExecOnlyOnceEveryInterval did
  not work.
- bugfix: segfault on startup when -q or -Q option was given
  [imported from v3-stable]
---------------------------------------------------------------------------
Version 5.2.0  [v5-stable] (rgerhards), 2009-11-02
This is a re-release of version 5.1.6 as stable after we did not get any bug 
reports during the whole beta phase. Still, this first v5-stable may not be 
as stable as one hopes for, I am not sure if we did not get bug reports
just because nobody tried it. Anyhow, we need to go forward and so we
have the initial v5-stable.
---------------------------------------------------------------------------
Version 5.1.6  [v5-beta] (rgerhards), 2009-10-15
- feature imports from v4.5.6
- bugfix: potential race condition when queue worker threads were
  terminated
- bugfix: solved potential (temporary) stall of messages when the queue was
  almost empty and few new data added (caused testbench to sometimes hang!)
- fixed some race condition in testbench
- added more elaborate diagnostics to parts of the testbench
- bugfixes imported from 4.5.4:
  * bugfix: potential segfault in stream writer on destruction
  * bugfix: potential race in object loader (obj.c) during use/release
  * bugfixes: potential problems in out file zip writer
- included some important fixes from 4.4.2:
  * bugfix: invalid handling of zero-sized messages
  * bugfix: zero-sized UDP messages are no longer processed
  * bugfix: random data could be appended to message
  * bugfix: reverse lookup reduction logic in imudp do DNS queries too often
---------------------------------------------------------------------------
Version 5.1.5  [v5-beta] (rgerhards), 2009-09-11
- added new config option $ActionWriteAllMarkMessages
  this option permites to process mark messages under all circumstances,
  even if an action was recently called. This can be useful to use mark
  messages as a kind of heartbeat.
- added new config option $InputUnixListenSocketCreatePath
  to permit the auto-creation of pathes to additional log sockets. This
  turns out to be useful if they reside on temporary file systems and
  rsyslogd starts up before the daemons that create these sockets
  (rsyslogd always creates the socket itself if it does not exist).
- added $LogRSyslogStatusMessages configuration directive
  permitting to turn off rsyslog start/stop/HUP messages. See Debian
  ticket http://bugs.debian.org/cgi-bin/bugreport.cgi?bug=463793
- bugfix: hostnames with dashes in them were incorrectly treated as
  malformed, thus causing them to be treated as TAG (this was a regression
  introduced from the "rfc3164 strict" change in 4.5.0). Testbench has been
  updated to include a smaple message with a hostname containing a dash.
- bugfix: strings improperly reused, resulting in some message properties
  be populated with strings from previous messages. This was caused by
  an improper predicate check.
- added new config directive $omfileForceChown [import from 4.7.0]
---------------------------------------------------------------------------
Version 5.1.4  [DEVEL] (rgerhards), 2009-08-20
- legacy syslog parser changed so that it now accepts date stamps in
  wrong case. Some devices seem to create them and I do not see any harm
  in supporting that.
- added $InputTCPMaxListeners directive - permits to specify how many 
  TCP servers shall be possible (default is 20).
- bugfix: memory leak with some input modules. Those inputs that
  use parseAndSubmitMsg() leak two small memory blocks with every message.
  Typically, those process only relatively few messages, so the issue 
  does most probably not have any effect in practice.
- bugfix: if tcp listen port could not be created, no error message was
  emitted
- bugfix: discard action did not work (did not discard messages)
- bugfix: discard action caused segfault
- bugfix: potential segfault in output file writer (omfile)
  In async write mode, we use modular arithmetic to index the output
  buffer array. However, the counter variables accidently were signed,
  thus resulting in negative indizes after integer overflow. That in turn
  could lead to segfaults, but was depending on the memory layout of 
  the instance in question (which in turn depended on a number of
  variables, like compile settings but also configuration). The counters
  are now unsigned (as they always should have been) and so the dangling
  mis-indexing does no longer happen. This bug potentially affected all
  installations, even if only some may actually have seen a segfault.
---------------------------------------------------------------------------
Version 5.1.3  [DEVEL] (rgerhards), 2009-07-28
- architecture change: queue now always has at least one worker thread
  if not running in direct mode. Previous versions could run without 
  any active workers. This simplifies the code at a very small expense.
  See v5 compatibility note document for more in-depth discussion.
- enhance: UDP spoofing supported via new output module omudpspoof
  See the omudpspoof documentation for details and samples
- bugfix: message could be truncated after TAG, often when forwarding
  This was a result of an internal processing error if maximum field
  sizes had been specified in the property replacer.
- bugfix: minor static memory leak while reading configuration
  did NOT leak based on message volume
- internal: added ability to terminate input modules not via pthread_cancel
  but an alternate approach via pthread_kill. This is somewhat safer as we
  do not need to think about the cancel-safeness of all libraries we use.
  However, not all inputs can easily supported, so this now is a feature
  that can be requested by the input module (the most important ones
  request it).
---------------------------------------------------------------------------
Version 5.1.2  [DEVEL] (rgerhards), 2009-07-08
- bugfix: properties inputname, fromhost, fromhost-ip, msg were lost when
  working with disk queues
- some performance enhancements
- bugfix: abort condition when RecvFrom was not set and message reduction
  was on. Happend e.g. with imuxsock.
- added $klogConsoleLogLevel directive which permits to set a new
  console log level while rsyslog is active
- some internal code cleanup
---------------------------------------------------------------------------
Version 5.1.1  [DEVEL] (rgerhards), 2009-07-03
- bugfix: huge memory leak in queue engine (made rsyslogd unusable in
  production). Occured if at least one queue was in direct mode 
  (the default for action queues)
- imported many performance optimizations from v4-devel (4.5.0)
- bugfix: subtle (and usually irrelevant) issue in timout processing
  timeout could be one second too early if nanoseconds wrapped
- set a more sensible timeout for shutdow, now 1.5 seconds to complete
  processing (this also removes those cases where the shutdown message
  was not written because the termination happened before it)
---------------------------------------------------------------------------
Version 5.1.0  [DEVEL] (rgerhards), 2009-05-29

*********************************** NOTE **********************************
The v5 versions of rsyslog feature a greatly redesigned queue engine. The
major theme for the v5 release is twofold:

a) greatly improved performance
b) enable audit-grade processing

Here, audit-grade processing means that rsyslog, if used together with
audit-grade transports and configured correctly, will never lose messages
that already have been acknowledged, not even in fatal failure cases like
sudden loss of power.

Note that large parts of rsyslog's important core components have been
restructured to support these design goals. As such, early versions of
the engine will probably be less stable than the v3/v4 engine.

Also note that the initial versions do not cover all and everything. As
usual, the code will evolve toward the final goal as version numbers
increase.
*********************************** NOTE **********************************

- redesigned queue engine so that it supports ultra-reliable operations
  This resulted in a rewrite of large parts. The new capability can be
  used to build audit-grade systems on the basis of rsyslog.
- added $MainMsgQueueDequeueBatchSize and $ActionQueueDequeueBatchSize 
  configuration directives
- implemented a new transactional output module interface which provides
  superior performance (for databases potentially far superior performance)
- increased ompgsql performance by adapting to new transactional
  output module interface
---------------------------------------------------------------------------
Version 4.8.1  [v4-stable], 2011-09-??
- increased max config file line size to 64k
  We now also emit an error message if even 64k is not enough (not
  doing so previously may rightfully be considered as a bug)
- bugfix: omprog made rsyslog abort on startup if not binary to
  execute was configured
- bugfix: $ActionExecOnlyOnce interval did not work properly
  Thanks to Tomas Heinrich for the patch
- bugfix: potential abort if ultra-large file io buffers are used and
  dynafile cache exhausts address space (primarily a problem on 32 bit
  platforms)
- bugfix: potential abort after reading invalid X.509 certificate
  closes: http://bugzilla.adiscon.com/show_bug.cgi?id=290
  Thanks to Tomas Heinrich for the patch.
- bugfix: potential fatal abort in omgssapi
  Thanks to Tomas Heinrich for the patch.
- added doc for omprog
- FQDN hostname for multihomed host was not always set to the correct name
  if multiple aliases existed. Thanks to Tomas Heinreich for the patch.
- re-licensed larger parts of the codebase under the Apache license 2.0
---------------------------------------------------------------------------
Version 4.8.0  [v4-stable] (rgerhards), 2011-09-07
***************************************************************************
* This is a new stable v4 version. It contains all fixes and enhancements *
* made during the 4.7.x phase as well as those listed below.              *
* Note: major new development to v4 is concluded  and will only be done   *
*       for custom projects.                                              *
***************************************************************************
There are no changes compared to 4.7.5, just a re-release with the new
version number as new v4-stable. The most important new feature is Solaris
support.
---------------------------------------------------------------------------
Version 4.7.5  [v4-beta], 2011-09-01
- bugfix/security: off-by-two bug in legacy syslog parser, CVE-2011-3200
- bugfix: potential misadressing in property replacer
- bugfix: The NUL-Byte for the syslogtag was not copied in MsgDup (msg.c)
---------------------------------------------------------------------------
Version 4.7.4  [v4-beta] (rgerhards), 2011-07-11
- added support for the ":omusrmsg:" syntax in configuring user messages
- added support for the ":omfile:" syntax in configuring user messages
- added $LocalHostName config directive
- bugfix: PRI was invalid on Solaris for message from local log socket
Version 4.7.3  [v4-devel] (rgerhards), 2010-11-25
- added omuxsock, which permits to write message to local Unix sockets
  this is the counterpart to imuxsock, enabling fast local forwarding
- added imptcp, a simplified, Linux-specific and potentielly fast
  syslog plain tcp input plugin (NOT supporting TLS!)
- bugfix: a couple of problems that imfile had on some platforms, namely
  Ubuntu (not their fault, but occured there)
- bugfix: imfile utilizes 32 bit to track offset. Most importantly,
  this problem can not experienced on Fedora 64 bit OS (which has
  64 bit long's!)
- added the $InputFilePersistStateInterval config directive to imfile
- changed imfile so that the state file is never deleted (makes imfile
  more robust in regard to fatal failures)
---------------------------------------------------------------------------
Version 4.7.2  [v4-devel] (rgerhards), 2010-05-03
- bugfix: problems with atomic operations emulaton
  replaced atomic operation emulation with new code. The previous code
  seemed to have some issue and also limited concurrency severely. The
  whole atomic operation emulation has been rewritten.
- added new $Sleep directive to hold processing for a couple of seconds
  during startup
- bugfix: programname filter in ! configuration can not be reset
  Thanks to Kiss Gabor for the patch.
---------------------------------------------------------------------------
Version 4.7.1  [v4-devel] (rgerhards), 2010-04-22
- Solaris support much improved -- was not truely usable in 4.7.0
  Solaris is no longer supported in imklog, but rather there is a new
  plugin imsolaris, which is used to pull local log sources on a Solaris
  machine.
- testbench improvement: Java is no longer needed for testing tool creation
---------------------------------------------------------------------------
Version 4.7.0  [v4-devel] (rgerhards), 2010-04-14
- new: support for Solaris added (but not yet the Solaris door API)
- added function getenv() to RainerScript
- added new config option $InputUnixListenSocketCreatePath
  to permit the auto-creation of pathes to additional log sockets. This
  turns out to be useful if they reside on temporary file systems and
  rsyslogd starts up before the daemons that create these sockets
  (rsyslogd always creates the socket itself if it does not exist).
- added $LogRSyslogStatusMessages configuration directive
  permitting to turn off rsyslog start/stop/HUP messages. See Debian
  ticket http://bugs.debian.org/cgi-bin/bugreport.cgi?bug=463793
- added new config directive $omfileForceChown to (try to) fix some broken
  system configs.
  See ticket for details: http://bugzilla.adiscon.com/show_bug.cgi?id=150
- added $EscapeControlCharacterTab config directive
  Thanks to Jonathan Bond-Caron for the patch.
- added option to use unlimited-size select() calls
  Thanks to varmjofekoj for the patch
- debugondemand mode caused backgrounding to fail - close to a bug, but I'd
  consider the ability to background in this mode a new feature...
- bugfix (kind of): check if TCP connection is still alive if using TLS
  Thanks to Jonathan Bond-Caron for the patch.
- imported changes from 4.5.7 and below
- bugfix: potential segfault when -p command line option was used
  Thanks for varmojfekoj for pointing me at this bug.
- imported changes from 4.5.6 and below
---------------------------------------------------------------------------
Version 4.6.8  [v4-stable] (rgerhards), 2011-09-01
- bugfix/security: off-by-two bug in legacy syslog parser, CVE-2011-3200
- bugfix: potential misadressing in property replacer
- bugfix: memcpy overflow can occur in allowed sender checking
  if a name is resolved to IPv4-mapped-on-IPv6 address
  Found by Ismail Dönmez at suse
- bugfix: The NUL-Byte for the syslogtag was not copied in MsgDup (msg.c)
---------------------------------------------------------------------------
Version 4.6.7  [v4-stable] (rgerhards), 2011-07-11
- added support for the ":omusrmsg:" syntax in configuring user messages
- added support for the ":omfile:" syntax for actions
---------------------------------------------------------------------------
Version 4.6.6  [v4-stable] (rgerhards), 2011-06-24
- bugfix: memory leak in imtcp & subsystems under some circumstances
  This leak is tied to error conditions which lead to incorrect cleanup
  of some data structures. [backport from v6, limited testing under v4]
- bugfix: invalid processing in QUEUE_FULL condition
  If the the multi-submit interface was used and a QUEUE_FULL condition
  occured, the failed message was properly destructed. However, the
  rest of the input batch, if it existed, was not processed. So this
  lead to potential loss of messages and a memory leak. The potential
  loss of messages was IMHO minor, because they would have been dropped
  in most cases due to the queue remaining full, but very few lucky ones
  from the batch may have made it. Anyhow, this has now been changed so
  that the rest of the batch is properly tried to be enqueued and, if
  not possible, destructed.
- bugfix: invalid storage type for config variables
- bugfix: stream driver mode was not correctly set on tcp ouput on big
  endian systems.
  thanks varmojfekoj for the patch
- bugfix: IPv6-address could not be specified in omrelp
  this was due to improper parsing of ":"
  closes: http://bugzilla.adiscon.com/show_bug.cgi?id=250
- bugfix: memory and file descriptor leak in stream processing
  Leaks could occur under some circumstances if the file stream handler
  errored out during the open call. Among others, this could cause very
  big memory leaks if there were a problem with unreadable disk queue
  files. In regard to the memory leak, this
  closes: http://bugzilla.adiscon.com/show_bug.cgi?id=256
- bugfix: imfile potentially duplicates lines
  This can happen when 0 bytes are read from the input file, and some
  writer appends data to the file BEFORE we check if a rollover happens.
  The check for rollover uses the inode and size as a criterion. So far,
  we checked for equality of sizes, which is not given in this scenario,
  but that does not indicate a rollover. From the source code comments:
     Note that when we check the size, we MUST NOT check for equality.
     The reason is that the file may have been written right after we
     did try to read (so the file size has increased). That is NOT in
     indicator of a rollover (this is an actual bug scenario we 
     experienced). So we need to check if the new size is smaller than
     what we already have seen!
  Also, under some circumstances an invalid truncation was detected. This
  code has now been removed, a file change (and thus resent) is only
  detected if the inode number changes.
- bugfix: a couple of problems that imfile had on some platforms, namely
  Ubuntu (not their fault, but occured there)
- bugfix: imfile utilizes 32 bit to track offset. Most importantly,
  this problem can not experienced on Fedora 64 bit OS (which has
  64 bit long's!)
- bugfix: abort if imfile reads file line of more than 64KiB
  Thanks to Peter Eisentraut for reporting and analysing this problem.
  bug tracker: http://bugzilla.adiscon.com/show_bug.cgi?id=221
- bugfix: omlibdbi did not use password from rsyslog.con
  closes: http://bugzilla.adiscon.com/show_bug.cgi?id=203
- bugfix: TCP connection invalidly aborted when messages needed to be
  discarded (due to QUEUE_FULL or similar problem)
- bugfix: a slightly more informative error message when a TCP
  connections is aborted
- bugfix: timestamp was incorrectly calculated for timezones with minute
  offset
  closes: http://bugzilla.adiscon.com/show_bug.cgi?id=271
- some improvements thanks to clang's static code analyzer
  o overall cleanup (mostly unnecessary writes and otherwise unused stuff)
  o bugfix: fixed a very remote problem in msg.c which could occur when
    running under extremely low memory conditions
---------------------------------------------------------------------------
Version 4.6.5  [v4-stable] (rgerhards), 2010-11-24
- bugfix(important): problem in TLS handling could cause rsyslog to loop
  in a tight loop, effectively disabling functionality and bearing the
  risk of unresponsiveness of the whole system.
  Bug tracker: http://bugzilla.adiscon.com/show_bug.cgi?id=194
---------------------------------------------------------------------------
Version 4.6.4  [v4-stable] (rgerhards), 2010-08-05
- bugfix: zero-sized (empty) messages were processed by imtcp
  they are now dropped as they always should have been
- bugfix: programname filter in ! configuration can not be reset
  Thanks to Kiss Gabor for the patch.
---------------------------------------------------------------------------
Version 4.6.3  [v4-stable] (rgerhards), 2010-07-07
- improvded testbench
  - added test with truly random data received via syslog to test
    robustness
  - added new configure option that permits to disable and enable an
    extended testbench
- bugfix: segfault on HUP when "HUPIsRestart" was set to "on"
  thanks varmojfekoj for the patch
- bugfix: default for $OMFileFlushOnTXEnd was wrong ("off").
  This, in default mode, caused buffered writing to be used, what
  means that it looked like no output were written or partial
  lines. Thanks to Michael Biebl for pointing out this bug.
- bugfix: testbench failed when not executed in UTC+1 timezone
  accidently, the time zone information was kept inside some
  to-be-checked-for responses
- temporary bugfix replaced by permanent one for
  message-induced off-by-one error (potential segfault) (see 4.6.2)
  The analysis has been completed and a better fix been crafted and 
  integrated.
- bugfix: the T/P/E config size specifiers did not work properly under
  all 32-bit platforms
- bugfix: local unix system log socket was deleted even when it was
  not configured
- some doc fixes; incorrect config samples could cause confusion
  thanks to Anthony Edwards for pointing the problems out
---------------------------------------------------------------------------
Version 4.6.2  [v4-stable] (rgerhards), 2010-03-26
- new feature: "." action type added to support writing files to relative
  pathes (this is primarily meant as a debug aid)
- added replacements for atomic instructions on systems that do not
  support them. [backport of Stefen Sledz' patch for v5)
- new feature: $OMFileAsyncWriting directive added
  it permits to specifiy if asynchronous writing should be done or not
- bugfix(temporary): message-induced off-by-one error (potential segfault)
  Some types of malformed messages could trigger an off-by-one error
  (for example, \0 or \n as the last character, and generally control
  character escaption is questionable). This is due to not strictly
  following a the \0 or string counted string paradigm (during the last
  optimization on the cstring class). As a temporary fix, we have 
  introduced a proper recalculation of the size. However, a final
  patch is expected in the future. See bug tracker for further details
  and when the final patch will be available:
  http://bugzilla.adiscon.com/show_bug.cgi?id=184
  Note that the current patch is considered sufficient to solve the
  situation, but it requires a bit more runtime than desirable.
- bugfix: potential segfault in dynafile cache
  This bug was triggered by an open failure. The the cache was full and
  a new entry needed to be placed inside it, a victim for eviction was
  selected. That victim was freed, then the open of the new file tried. If
  the open failed, the victim entry was still freed, and the function
  exited. However, on next invocation and cache search, the victim entry
  was used as if it were populated, most probably resulting in a segfault.
- bugfix: race condition during directory creation
  If multiple files try to create a directory at (almost) the same time,
  some of them may fail. This is a data race and also exists with other
  processes that may create the same directory. We do now check for this
  condition and gracefully handle it.
- bugfix: potential re-use of free()ed file stream object in omfile
  when dynaCache is enabled, the cache is full, a new entry needs to
  be allocated, thus the LRU discarded, then a new entry is opend and that
  fails. In that case, it looks like the discarded stream may be reused
  improperly (based on code analysis, test case and confirmation pending)
- added new property replacer option "date-rfc3164-buggyday" primarily
  to ease migration from syslog-ng. See property replacer doc for
  details. [backport from 5.5.3 because urgently needed by some]
- improved testbench
- bugfix: invalid buffer write in (file) stream class
  currently being accessed buffer could be overwritten with new data.
  While this probably did not cause access violations, it could case loss
  and/or duplication of some data (definitely a race with no deterministic
  outcome)
- bugfix: potential hang condition during filestream close
  predicate was not properly checked when waiting for the background file
  writer
- bugfix: improper synchronization when "$OMFileFlushOnTXEnd on" was used
  Internal data structures were not properly protected due to missing
  mutex calls.
- bugfix: potential data loss during file stream shutdown
- bugfix: potential problems during file stream shutdown
  The shutdown/close sequence was not clean, what potentially (but
  unlikely) could lead to some issues. We have not been able to describe
  any fatal cases, but there was some bug potential. Sequence has now
  been straighted out.
- bugfix: potential problem (loop, abort) when file write error occured
  When a write error occured in stream.c, variable iWritten had the error
  code but this was handled as if it were the actual number of bytes
  written. That was used in pointer arithmetic later on, and thus could
  lead to all sorts of problems. However, this could only happen if the
  error was EINTR or the file in question was a tty. All other cases were
  handled properly. Now, iWritten is reset to zero in such cases, resulting
  in proper retries.
- bugfix: $omfileFlushOnTXEnd was turned on when set to off and vice
  versa due to an invalid check
- bugfix: recent patch to fix small memory leak could cause invalid free.
  This could only happen during config file parsing.
- bugfix(minor): handling of extremely large strings in dbgprintf() fixed
  Previously, it could lead to garbagge output and, in extreme cases, also
  to segfaults. Note: this was a problem only when debug output was 
  actually enabled, so it caused no problem in production use.
- bugfix(minor): BSD_SO_COMPAT query function had some global vars not
  properly initialized. However, in practice the loader initializes them 
  with zero, the desired value, so there were no actual issue in almost 
  all cases.
---------------------------------------------------------------------------
Version 4.6.1  [v4-stable] (rgerhards), 2010-03-04
- re-enabled old pipe output (using new module ompipe, built-in) after
  some problems with pipes (and especially in regard to xconsole) were
  discovered. Thanks to Michael Biebl for reporting the issues.
- bugfix: potential problems with large file support could cause segfault
  ... and other weird problems. This seemed to affect 32bit-platforms
  only, but I can not totally outrule there were issues on other
  platforms as well. The previous code could cause system data types
  to be defined inconsistently, and that could lead to various 
  troubles. Special thanks go to the Mandriva team for identifying
  an initial problem, help discussing it and ultimately a fix they
  contributed.
- bugfix: fixed problem that caused compilation on FreeBSD 9.0 to fail.
  bugtracker: http://bugzilla.adiscon.com/show_bug.cgi?id=181
  Thanks to Christiano for reporting.
- bugfix: potential segfault in omfile when a dynafile open failed
  In that case, a partial cache entry was written, and some internal
  pointers (iCurrElt) not correctly updated. In the next iteration, that
  could lead to a segfault, especially if iCurrElt then points to the
  then-partial record. Not very likely, but could happen in practice.
- bugfix (theoretical): potential segfault in omfile under low memory
  condition. This is only a theoretical bug, because it would only 
  happen when strdup() fails to allocate memory - which is highly 
  unlikely and will probably lead to all other sorts of errors.
- bugfix: comment char ('#') in literal terminated script parsing
  and thus could not be used.
  but tracker: http://bugzilla.adiscon.com/show_bug.cgi?id=119
  [merged in from v3.22.2]
---------------------------------------------------------------------------
Version 4.6.0  [v4-stable] (rgerhards), 2010-02-24
***************************************************************************
* This is a new stable v4 version. It contains all fixes and enhancements *
* made during the 4.5.x phase as well as those listed below.              *
* Note: this version is scheduled to conclude the v4 development process. *
*       Do not expect any more new developments in v4. The focus is now   *
*       on v5 (what also means we have a single devel branch again).      *
*       ("development" means new feature development, bug fixes are of    *
*       course provided for v4-stable)                                    *
***************************************************************************
- improved testbench to contain samples for totally malformed messages
  which miss parts of the message content
- bugfix: some malformed messages could lead to a missing LF inside files
  or some other missing parts of the template content.
- bugfix: if a message ended immediately with a hostname, the hostname
  was mistakenly interpreted as TAG, and localhost be used as hostname
- bugfix: message without MSG part could case a segfault
  [backported from v5 commit 98d1ed504ec001728955a5bcd7916f64cd85f39f]
  This actually was a "recent" regression, but I did not realize that it
  was introduced by the performance optimization in v4-devel. Shame on
  me for having two devel versions at the same time...
---------------------------------------------------------------------------
Version 4.5.8  [v4-beta] (rgerhards), 2010-02-10
- enhanced doc for using PostgreSQL
  Thanks to Marc Schiffbauer for the new/updated doc
- bugfix: property replacer returned invalid parameters under some (unusual)
  conditions. In extreme cases, this could lead to garbled logs and/or
  a system failure.
- bugfix: invalid length returned (often) when using regular expressions
  inside the property replacer
- bugfix: submatch regex in property replacer did not honor "return 0 on
  no match" config case
- bugfix: imuxsock incorrectly stated inputname "imudp"
  Thanks to Ryan Lynch for reporting this.
- (slightly) enhanced support for FreeBSD by setting _PATH_MODDIR to
  the correct value on FreeBSD.
  Thanks to Cristiano for the patch.
- bugfix: -d did not enable display of debug messages
  regression from introduction of "debug on demand" mode
  Thanks to Michael Biebl for reporting this bug
- bugfix: blanks inside file names did not terminate file name parsing.
  This could reslult in the whole rest of a line (including comments)
  to be treated as file name in "write to file" actions.
  Thanks to Jack for reporting this issue.
- bugfix: rsyslog hang when writing to a named pipe which nobody was
  reading. Thanks to Michael Biebl for reporting this bug.
  Bugzilla entry: http://bugzilla.adiscon.com/show_bug.cgi?id=169
- bugfix: potential segfaults during queue shutdown
  (bugs require certain non-standard settings to appear)
  Thanks to varmojfekoj for the patch
---------------------------------------------------------------------------
Version 4.5.7  [v4-beta] (rgerhards), 2009-11-18
- added a so-called "On Demand Debug" mode, in which debug output can
  be generated only after the process has started, but not right from
  the beginning. This is assumed to be useful for hard-to-find bugs.
  Also improved the doc on the debug system.
- bugfix (kind of): check if TCP connection is still alive if using TLS
  Thanks to Jonathan Bond-Caron for the patch.
- bugfix: hostname accidently set to IP address for some message sources,
  for example imudp. Thanks to Anton for reporting this bug.
- bugfix [imported from 4.4.3]: $ActionExecOnlyOnceEveryInterval did
  not work.
---------------------------------------------------------------------------
Version 4.5.6  [v4-beta] (rgerhards), 2009-11-05
- bugfix: named pipes did no longer work (they always got an open error)
  this was a regression from the omfile rewrite in 4.5.0
- bugfix(minor): diag function returned wrong queue memeber count
  for the main queue if an active DA queue existed. This had no relevance
  to real deployments (assuming they are not running the debug/diagnostic
  module...), but sometimes caused grief and false alerts in the 
  testbench.
- included some important fixes from v4-stable:
  * bugfix: invalid handling of zero-sized messages
  * bugfix: zero-sized UDP messages are no longer processed
  * bugfix: random data could be appended to message
  * bugfix: reverse lookup reduction logic in imudp do DNS queries too often
- bugfix(testbench): testcase did not properly wait for rsyslod shutdown
  thus some unpredictable behavior and a false negative test result
  could occur. [BACKPORTED from v5]
- bugfix(testbench): sequence check was not always performed correctly,
  that could result in tests reporting success when they actually failed
---------------------------------------------------------------------------
Version 4.5.5  [v4-beta] (rgerhards), 2009-10-21
- added $InputTCPServerNotifyOnConnectionClose config directive
  see doc for details
- bugfix: debug string larger than 1K were improperly displayed. Max size
  is now 32K
- bugfix: invalid storage class selected for some size config parameters.
  This resulted in wrong values. The most prominent victim was the
  directory creation mode, which was set to zero in some cases. For 
  details, see related blog post:
  http://blog.gerhards.net/2009/10/another-note-on-hard-to-find-bugs.html
---------------------------------------------------------------------------
Version 4.5.4  [v4-beta] (rgerhards), 2009-09-29
- bugfix: potential segfault in stream writer on destruction
  Most severely affected omfile. The problem was that some buffers were
  freed before the asynchronous writer thread was shut down. So the
  writer thread accessed invalid data, which may even already be
  overwritten. Symptoms (with omfile) were segfaults, grabled data
  and files with random names placed around the file system (most
  prominently into the root directory). Special thanks to Aaron for
  helping to track this down.
- bugfix: potential race in object loader (obj.c) during use/release
  of object interface
- bugfixes: potential problems in out file zip writer. Problems could
  lead to abort and/or memory leak. The module is now hardened in a very
  conservative way, which is sub-optimal from a performance point of view.
  This should be improved if it has proven reliable in practice.
---------------------------------------------------------------------------
Version 4.5.3  [v4-beta] (rgerhards), 2009-09-17
- bugfix: repeated messages were incorrectly processed
  this could lead to loss of the repeated message content. As a side-
  effect, it could probably also be possible that some segfault occurs
  (quite unlikely). The root cause was that some counters introduced
  during the malloc optimizations were not properly duplicated in
  MsgDup(). Note that repeated message processing is not enabled
  by default.
- bugfix: message sanitation had some issues:
  - control character DEL was not properly escaped
  - NUL and LF characters were not properly stripped if no control
    character replacement was to be done
  - NUL characters in the message body were silently dropped (this was
    a regeression introduced by some of the recent optimizations)
- bugfix: strings improperly reused, resulting in some message properties
  be populated with strings from previous messages. This was caused by
  an improper predicate check. [backported from v5]
- fixed some minor portability issues
- bugfix: reverse lookup reduction logic in imudp do DNS queries too often
  [imported from 4.4.2]
---------------------------------------------------------------------------
Version 4.5.2  [v4-beta] (rgerhards), 2009-08-21
- legacy syslog parser changed so that it now accepts date stamps in
  wrong case. Some devices seem to create them and I do not see any harm
  in supporting that.
- added $InputTCPMaxListeners directive - permits to specify how many 
  TCP servers shall be possible (default is 20).
- bugfix: memory leak with some input modules. Those inputs that
  use parseAndSubmitMsg() leak two small memory blocks with every message.
  Typically, those process only relatively few messages, so the issue 
  does most probably not have any effect in practice.
- bugfix: if tcp listen port could not be created, no error message was
  emitted
- bugfix: potential segfault in output file writer (omfile)
  In async write mode, we use modular arithmetic to index the output
  buffer array. However, the counter variables accidently were signed,
  thus resulting in negative indizes after integer overflow. That in turn
  could lead to segfaults, but was depending on the memory layout of 
  the instance in question (which in turn depended on a number of
  variables, like compile settings but also configuration). The counters
  are now unsigned (as they always should have been) and so the dangling
  mis-indexing does no longer happen. This bug potentially affected all
  installations, even if only some may actually have seen a segfault.
- bugfix: hostnames with dashes in them were incorrectly treated as
  malformed, thus causing them to be treated as TAG (this was a regression
  introduced from the "rfc3164 strict" change in 4.5.0).
---------------------------------------------------------------------------
Version 4.5.1  [DEVEL] (rgerhards), 2009-07-15
- CONFIG CHANGE: $HUPisRestart default is now "off". We are doing this
  to support removal of restart-type HUP in v5.
- bugfix: fromhost-ip was sometimes truncated
- bugfix: potential segfault when zip-compressed syslog records were
  received (double free)
- bugfix: properties inputname, fromhost, fromhost-ip, msg were lost when
  working with disk queues
- performance enhancement: much faster, up to twice as fast (depending
  on configuration)
- bugfix: abort condition when RecvFrom was not set and message reduction
  was on. Happend e.g. with imuxsock.
- added $klogConsoleLogLevel directive which permits to set a new
  console log level while rsyslog is active
- bugfix: message could be truncated after TAG, often when forwarding
  This was a result of an internal processing error if maximum field
  sizes had been specified in the property replacer.
- added ability for the TCP output action to "rebind" its send socket after
  sending n messages (actually, it re-opens the connection, the name is 
  used because this is a concept very similiar to $ActionUDPRebindInterval).
  New config directive $ActionSendTCPRebindInterval added for the purpose.
  By default, rebinding is disabled. This is considered useful for load
  balancers.
- testbench improvements
---------------------------------------------------------------------------
Version 4.5.0  [DEVEL] (rgerhards), 2009-07-02
- activation order of inputs changed, they are now activated only after
  privileges are dropped. Thanks to Michael Terry for the patch.
- greatly improved performance
- greatly reduced memory requirements of msg object
  to around half of the previous demand. This means that more messages can
  be stored in core! Due to fewer cache misses, this also means some
  performance improvement.
- improved config error messages: now contain a copy of the config line
  that (most likely) caused the error
- reduced max value for $DynaFileCacheSize to 1,000 (the former maximum
  of 10,000 really made no sense, even 1,000 is very high, but we like
  to keep the user in control ;)).
- added capability to fsync() queue disk files for enhanced reliability
  (also add's speed, because you do no longer need to run the whole file
  system in sync mode)
- more strict parsing of the hostname in rfc3164 mode, hopefully
  removes false positives (but may cause some trouble with hostname
  parsing). For details, see this bug tracker:
  http://bugzilla.adiscon.com/show_bug.cgi?id=126
- omfile rewrite to natively support zip files (includes large extension
  of the stream class)
- added configuration commands (see doc for explanations)
  * $OMFileZipLevel
  * $OMFileIOBufferSize
  * $OMFileFlushOnTXEnd
  * $MainMsgQueueSyncQueueFiles
  * $ActionQueueSyncQueueFiles
- done some memory accesses explicitely atomic
- bugfix: subtle (and usually irrelevant) issue in timout processing
  timeout could be one second too early if nanoseconds wrapped
- set a more sensible timeout for shutdow, now 1.5 seconds to complete
  processing (this also removes those cases where the shutdown message
  was not written because the termination happened before it)
- internal bugfix: object pointer was only reset to NULL when an object
  was actually destructed. This most likely had no effect to existing code,
  but it may also have caused trouble in remote cases. Similarly, the fix
  may also cause trouble...
- bugfix: missing initialization during timestamp creation
  This could lead to timestamps written in the wrong format, but not to
  an abort
---------------------------------------------------------------------------
Version 4.4.3  [v4-stable] (rgerhards), 2009-10-??
- bugfix: several smaller bugs resolved after flexelint review
  Thanks to varmojfekoj for the patch.
- bugfix: $ActionExecOnlyOnceEveryInterval did not work.
  This was a regression from the time() optimizations done in v4.
  Bug tracker: http://bugzilla.adiscon.com/show_bug.cgi?id=143
  Thanks to Klaus Tachtler for reporting this bug.
- bugfix: potential segfault on queue shutdown
  Thanks to varmojfekoj for the patch.
- bugfix: potential hang condition on queue shutdown
  [imported from v3-stable]
- bugfix: segfault on startup when -q or -Q option was given
  [imported from v3-stable]
---------------------------------------------------------------------------
Version 4.4.2  [v4-stable] (rgerhards), 2009-10-09
- bugfix: invalid handling of zero-sized messages, could lead to mis-
  addressing and potential memory corruption/segfault
- bugfix: zero-sized UDP messages are no longer processed
  until now, they were forwarded to processing, but this makes no sense
  Also, it looks like the system seems to provide a zero return code
  on a UDP recvfrom() from time to time for some internal reasons. These
  "receives" are now silently ignored.
- bugfix: random data could be appended to message, possibly causing
  segfaults
- bugfix: reverse lookup reduction logic in imudp do DNS queries too often
  A comparison was done between the current and the former source address.
  However, this was done on the full sockaddr_storage structure and not
  on the host address only. This has now been changed for IPv4 and IPv6.
  The end result of this bug could be a higher UDP message loss rate than
  necessary (note that UDP message loss can not totally be avoided due
  to the UDP spec)
---------------------------------------------------------------------------
Version 4.4.1  [v4-stable] (rgerhards), 2009-09-02
- features requiring Java are automatically disabled if Java is not
  present (thanks to Michael Biebl for his help!)
- bugfix: invalid double-quoted PRI, among others in outgoing messages
  This causes grief with all receivers.
  Bug tracker: http://bugzilla.adiscon.com/show_bug.cgi?id=147
- bugfix: Java testing tools were required, even if testbench was disabled
  This resulted in build errors if no Java was present on the build system,
  even though none of the selected option actually required Java.
  (I forgot to backport a similar fix to newer releases).
- bugfix (backport): omfwd segfault
  Note that the orginal (higher version) patch states this happens only
  when debugging mode is turned on. That statement is wrong: if debug
  mode is turned off, the message is not being emitted, but the division
  by zero in the actual parameters still happens.
---------------------------------------------------------------------------
Version 4.4.0  [v4-stable] (rgerhards), 2009-08-21
- bugfix: stderr/stdout were not closed to be able to emit error messages,
  but this caused ssh sessions to hang. Now we close them after the 
  initial initialization. See forum thread:
  http://kb.monitorware.com/controlling-terminal-issues-t9875.html
- bugfix: sending syslog messages with zip compression did not work
---------------------------------------------------------------------------
Version 4.3.2  [v4-beta] (rgerhards), 2009-06-24
- removed long-obsoleted property UxTradMsg
- added a generic network stream server (in addition to rather specific
  syslog tcp server)
- added ability for the UDP output action to rebind its send socket after
  sending n messages. New config directive $ActionSendUDPRebindInterval
  added for the purpose. By default, rebinding is disabled. This is 
  considered useful for load balancers.
- bugfix: imdiag/imtcp had a race condition
- improved testbench (now much better code design and reuse)
- added config switch --enable-testbench=no to turn off testbench
---------------------------------------------------------------------------
Version 4.3.1  [DEVEL] (rgerhards), 2009-05-25
- added capability to run multiple tcp listeners (on different ports)
- performance enhancement: imtcp calls parser no longer on input thread
  but rather inside on of the potentially many main msg queue worker
  threads (an enhancement scheduled for all input plugins where this is
  possible)
- added $GenerateConfigGraph configuration command which can be used
  to generate nice-looking (and very informative) rsyslog configuration
  graphs.
- added $ActionName configuration directive (currently only used for
  graph generation, but may find other uses)
- improved doc
  * added (hopefully) easier to grasp queue explanation
- improved testbench
  * added tests for queue disk-only mode (checks disk queue logic)
- bugfix: light and full delay watermarks had invalid values, badly
  affecting performance for delayable inputs
- build system improvements - thanks to Michael Biebl
- added new testing module imdiag, which enables to talk to the 
  rsyslog core at runtime. The current implementation is only a 
  beginning, but can be expanded over time
---------------------------------------------------------------------------
Version 4.3.0  [DEVEL] (rgerhards), 2009-04-17
- new feature: new output plugin omprog, which permits to start program
  and feed it (via its stdin) with syslog messages. If the program
  terminates, it is restarted.
- improved internal handling of RainerScript functions, building the
  necessary plumbing to support more functions with decent runtime
  performance. This is also necessary towards the long-term goal
  of loadable library modules.
- added new RainerScript function "tolower"
- improved testbench
  * added tests for tcp-based reception
  * added tcp-load test (1000 connections, 20,000 messages)
- added $MaxOpenFiles configuration directive
- bugfix: solved potential memory leak in msg processing, could manifest
  itself in imtcp
- bugfix: ompgsql did not detect problems in sql command execution
  this could cause loss of messages. The handling was correct if the
  connection broke, but not if there was a problem with statement
  execution. The most probable case for such a case would be invalid
  sql inside the template, and this is now much easier to diagnose.
---------------------------------------------------------------------------
Version 4.2.0  [v4-stable] (rgerhards), 2009-06-23
- bugfix: light and full delay watermarks had invalid values, badly
  affecting performance for delayable inputs
- imported all patches from 3.22.1 as of today (see below)
- bugfix: compile problems in im3195
---------------------------------------------------------------------------
Version 4.1.7  [BETA] (rgerhards), 2009-04-22
- bugfix: $InputTCPMaxSessions config directive was accepted, but not
  honored. This resulted in a fixed upper limit of 200 connections.
- bugfix: the default for $DirCreateMode was 0644, and as such wrong.
  It has now been changed to 0700. For some background, please see
  http://lists.adiscon.net/pipermail/rsyslog/2009-April/001986.html
- bugfix: ompgsql did not detect problems in sql command execution
  this could cause loss of messages. The handling was correct if the
  connection broke, but not if there was a problem with statement
  execution. The most probable case for such a case would be invalid
  sql inside the template, and this is now much easier to diagnose.
---------------------------------------------------------------------------
Version 4.1.6  [DEVEL] (rgerhards), 2009-04-07
- added new "csv" property replacer options to enable simple creation
  of CSV-formatted outputs (format from RFC4180 is used)
- implemented function support in RainerScript. That means the engine
  parses and compile functions, as well as executes a few build-in
  ones. Dynamic loading and registration of functions is not yet
  supported - but we now have a good foundation to do that later on.
- implemented the strlen() RainerScript function
- added a template output module
- added -T rsyslogd command line option, enables to specify a directory
  where to chroot() into on startup. This is NOT a security feature but
  introduced to support testing. Thus, -T does not make sure chroot()
  is used in a secure way. (may be removed later)
- added omstdout module for testing purposes. Spits out all messages to
  stdout - no config option, no other features
- added a parser testing suite (still needs to be extended, but a good
  start)
- modified $ModLoad statement so that for modules whom's name starts with
  a dot, no path is prepended (this enables relative-pathes and should
  not break any valid current config)
- fixed a bug that caused action retries not to work correctly
  situation was only cleared by a restart
- bugfix: closed dynafile was potentially never written until another
  dynafile name was generated - potential loss of messages
- improved omfile so that it properly suspends itself if there is an
  i/o or file name generation error. This enables it to be used with
  the full high availability features of rsyslog's engine
- bugfix: fixed some segaults on Solaris, where vsprintf() does not
  check for NULL pointers
- improved performance of regexp-based filters
  Thanks to Arnaud Cornet for providing the idea and initial patch.
- added a new way how output plugins may be passed parameters. This is
  more effcient for some outputs. They new can receive fields not only
  as a single string but rather in an array where each string is seperated.
- added (some) developer documentation for output plugin interface
- bugfix: potential abort with DA queue after high watermark is reached
  There exists a race condition that can lead to a segfault. Thanks
  go to vbernetr, who performed the analysis and provided patch, which
  I only tweaked a very little bit.
- bugfix: imtcp did incorrectly parse hostname/tag
  Thanks to Luis Fernando Muñoz Mejías for the patch.
---------------------------------------------------------------------------
Version 4.1.5  [DEVEL] (rgerhards), 2009-03-11
- bugfix: parser did not correctly parse fields in UDP-received messages
- added ERE support in filter conditions
  new comparison operation "ereregex"
- added new config directive $RepeatedMsgContainsOriginalMsg so that the
  "last message repeated n times" messages, if generated, may
  have an alternate format that contains the message that is being repeated
---------------------------------------------------------------------------
Version 4.1.4  [DEVEL] (rgerhards), 2009-01-29
- bugfix: inconsistent use of mutex/atomic operations could cause segfault
  details are too many, for full analysis see blog post at:
  http://blog.gerhards.net/2009/01/rsyslog-data-race-analysis.html
- bugfix: unitialized mutex was used in msg.c:getPRI
  This was subtle, because getPRI is called as part of the debugging code
  (always executed) in syslogd.c:logmsg.
- bufgix: $PreserveFQDN was not properly handled for locally emitted
  messages
---------------------------------------------------------------------------
Version 4.1.3  [DEVEL] (rgerhards), 2008-12-17
- added $InputTCPServerAddtlFrameDelimiter config directive, which
  enables to specify an additional, non-standard message delimiter
  for processing plain tcp syslog. This is primarily a fix for the invalid
  framing used in Juniper's NetScreen products. Credit to forum user
  Arv for suggesting this solution.
- added $InputTCPServerInputName property, which enables a name to be
  specified that will be available during message processing in the
  inputname property. This is considered useful for logic that treats
  messages differently depending on which input received them.
- added $PreserveFQDN config file directive
  Enables to use FQDNs in sender names where the legacy default
  would have stripped the domain part.
  Thanks to BlinkMind, Inc. http://www.blinkmind.com for sponsoring this
  development.
- bugfix: imudp went into an endless loop under some circumstances
  (but could also leave it under some other circumstances...)
  Thanks to David Lang and speedfox for reporting this issue.
---------------------------------------------------------------------------
Version 4.1.2  [DEVEL] (rgerhards), 2008-12-04
- bugfix: code did not compile without zlib
- security bugfix: $AllowedSender was not honored, all senders were
  permitted instead (see http://www.rsyslog.com/Article322.phtml)
- security fix: imudp emitted a message when a non-permitted sender
  tried to send a message to it. This behaviour is operator-configurable.
  If enabled, a message was emitted each time. That way an attacker could
  effectively fill the disk via this facility. The message is now
  emitted only once in a minute (this currently is a hard-coded limit,
  if someone comes up with a good reason to make it configurable, we
  will probably do that).
- doc bugfix: typo in v3 compatibility document directive syntax
  thanks to Andrej for reporting
- imported other changes from 3.21.8 and 3.20.1 (see there)
---------------------------------------------------------------------------
Version 4.1.1  [DEVEL] (rgerhards), 2008-11-26
- added $PrivDropToGroup, $PrivDropToUser, $PrivDropToGroupID,
  $PrivDropToUserID config directives to enable dropping privileges.
  This is an effort to provide a security enhancement. For the limits of this
  approach, see http://wiki.rsyslog.com/index.php/Security
- re-enabled imklog to compile on FreeBSD (brought in from beta)
---------------------------------------------------------------------------
Version 4.1.0  [DEVEL] (rgerhards), 2008-11-18

********************************* WARNING *********************************
This version has a slightly different on-disk format for message entries.
As a consequence, old queue files being read by this version may have
an invalid output timestamp, which could result to some malfunction inside
the output driver. It is recommended to drain queues with the previous
version before switching to this one.
********************************* WARNING *********************************

- greatly enhanced performance when compared to v3.
- added configuration directive "HUPisRestart" which enables to configure
  HUP to be either a full restart or "just" a leightweight way to
  close open files.
- enhanced legacy syslog parser to detect year if part of the timestamp
  the format is based on what Cisco devices seem to emit.
- added a setting "$OptimizeForUniprocessor" to enable users to turn off
  pthread_yield calls which are counter-productive on multiprocessor 
  machines (but have been shown to be useful on uniprocessors)
- reordered imudp processing. Message parsing is now done as part of main
  message queue worker processing (was part of the input thread)
  This should also improve performance, as potentially more work is
  done in parallel.
- bugfix: compressed syslog messages could be slightly mis-uncompressed
  if the last byte of the compressed record was a NUL
- added $UDPServerTimeRequery option which enables to work with
  less acurate timestamps in favor of performance. This enables querying
  of the time only every n-th time if imudp is running in the tight
  receive loop (aka receiving messsages at a high rate)
- doc bugfix: queue doc had wrong parameter name for setting controlling
  worker thread shutdown period
- restructured rsyslog.conf documentation
- bugfix: memory leak in ompgsql
  Thanks to Ken for providing the patch
---------------------------------------------------------------------------
Version 3.22.4 [v3-stable] (rgerhards), 2010-??-??
- bugfix: action resume interval incorrectly handled, thus took longer to
  resume
- bugfix: cosmetic: proper constant used instead of number in open call
- bugfix: timestamp was incorrectly calculated for timezones with minute
  offset
  closes: http://bugzilla.adiscon.com/show_bug.cgi?id=271
- improved some code based on clang static analyzer results
- bugfix: potential misadressing in property replacer
---------------------------------------------------------------------------
Version 3.22.3 [v3-stable] (rgerhards), 2010-11-24
- bugfix(important): problem in TLS handling could cause rsyslog to loop
  in a tight loop, effectively disabling functionality and bearing the
  risk of unresponsiveness of the whole system.
  Bug tracker: http://bugzilla.adiscon.com/show_bug.cgi?id=194
---------------------------------------------------------------------------
Version 3.22.2 [v3-stable] (rgerhards), 2010-08-05
- bugfix: comment char ('#') in literal terminated script parsing
  and thus could not be used.
  but tracker: http://bugzilla.adiscon.com/show_bug.cgi?id=119
- enhance: imrelp now also provides remote peer's IP address 
  [if librelp != 1.0.0 is used]
- bugfix: sending syslog messages with zip compression did not work
- bugfix: potential hang condition on queue shutdown
- bugfix: segfault on startup when -q or -Q option was given
  bug tracker: http://bugzilla.adiscon.com/show_bug.cgi?id=157
  Thanks to Jonas Nogueira for reporting this bug.
- clarified use of $ActionsSendStreamDriver[AuthMode/PermittedPeers]
  in doc set (require TLS drivers)
- bugfix: $CreateDirs variable not properly initialized, default thus
  was random (but most often "on")
- bugfix: potential segfault when -p command line option was used
  thanks to varmojfekoj for pointing me at this bug
- bugfix: programname filter in ! configuration can not be reset
  Thanks to Kiss Gabor for the patch.
---------------------------------------------------------------------------
Version 3.22.1 [v3-stable] (rgerhards), 2009-07-02
- bugfix: invalid error message issued if $inlcudeConfig was on an empty
  set of files (e.g. *.conf, where none such files existed)
  thanks to Michael Biebl for reporting this bug
- bugfix: when run in foreground (but not in debug mode), a 
  debug message ("DoDie called") was emitted at shutdown. Removed.
  thanks to Michael Biebl for reporting this bug
- bugfix: some garbagge was emitted to stderr on shutdown. This
  garbage consisted of file names, which were written during 
  startup (key point: not a pointer error)
  thanks to Michael Biebl for reporting this bug
- bugfix: startup and shutdown message were emitted to stdout
  thanks to Michael Biebl for reporting this bug
- bugfix: error messages were not emitted to stderr in forked mode
  (stderr and stdo are now kept open across forks)
- bugfix: internal messages were emitted to whatever file had fd2 when
  rsyslogd ran in forked mode (as usual!)
  Thanks to varmojfekoj for the patch
- small enhancement: config validation run now exits with code 1 if an
  error is detected. This change is considered important but small enough
  to apply it directly to the stable version. [But it is a border case,
  the change requires more code than I had hoped. Thus I have NOT tried
  to actually catch all cases, this is left for the current devel
  releases, if necessary]
- bugfix: light and full delay watermarks had invalid values, badly
  affecting performance for delayable inputs
- bugfix: potential segfault issue when multiple $UDPServerRun directives
  are specified. Thanks to Michael Biebl for helping to debug this one.
- relaxed GnuTLS version requirement to 1.4.0 after confirmation from the
  field that this version is sufficient
- bugfix: parser did not properly handle empty structured data
- bugfix: invalid mutex release in msg.c (detected under thread debugger,
  seems not to have any impact on actual deployments)
---------------------------------------------------------------------------
Version 3.22.0 [v3-stable] (rgerhards), 2009-04-21
This is the first stable release that includes the full functionality
of the 3.21.x version tree.
- bugfix: $InputTCPMaxSessions config directive was accepted, but not
  honored. This resulted in a fixed upper limit of 200 connections.
- bugfix: the default for $DirCreateMode was 0644, and as such wrong.
  It has now been changed to 0700. For some background, please see
  http://lists.adiscon.net/pipermail/rsyslog/2009-April/001986.html
- bugfix: ompgsql did not detect problems in sql command execution
  this could cause loss of messages. The handling was correct if the
  connection broke, but not if there was a problem with statement
  execution. The most probable case for such a case would be invalid
  sql inside the template, and this is now much easier to diagnose.
---------------------------------------------------------------------------
Version 3.21.11 [BETA] (rgerhards), 2009-04-03
- build system improvements contributed by Michael Biebl - thx!
- all patches from 3.20.5 incorporated (see it's ChangeLog entry)
---------------------------------------------------------------------------
Version 3.21.10 [BETA] (rgerhards), 2009-02-02
- bugfix: inconsistent use of mutex/atomic operations could cause segfault
  details are too many, for full analysis see blog post at:
  http://blog.gerhards.net/2009/01/rsyslog-data-race-analysis.html
- the string "Do Die" was accidently emited upon exit in non-debug mode
  This has now been corrected. Thanks to varmojfekoj for the patch.
- some legacy options were not correctly processed.
  Thanks to varmojfekoj for the patch.
- doc bugfix: v3-compatiblity document had typo in config directive
  thanks to Andrej for reporting this
---------------------------------------------------------------------------
Version 3.21.9 [BETA] (rgerhards), 2008-12-04
- re-release of 3.21.8 with an additional fix, that could also lead
  to DoS; 3.21.8 has been removed from the official download archives
- security fix: imudp emitted a message when a non-permitted sender
  tried to send a message to it. This behaviour is operator-configurable.
  If enabled, a message was emitted each time. That way an attacker could
  effectively fill the disk via this facility. The message is now
  emitted only once in a minute (this currently is a hard-coded limit,
  if someone comes up with a good reason to make it configurable, we
  will probably do that).
---------------------------------------------------------------------------
Version 3.21.8  [BETA] (rgerhards), 2008-12-04
- bugfix: imklog did not compile on FreeBSD
- security bugfix: $AllowedSender was not honored, all senders were
  permitted instead (see http://www.rsyslog.com/Article322.phtml)
- merged in all other changes from 3.20.1 (see there)
---------------------------------------------------------------------------
Version 3.21.7  [BETA] (rgerhards), 2008-11-11
- this is the new beta branch, based on the former 3.21.6 devel
- new functionality: ZERO property replacer nomatch option (from v3-stable)
---------------------------------------------------------------------------
Version 3.21.6  [DEVEL] (rgerhards), 2008-10-22
- consolidated time calls during msg object creation, improves performance
  and consistency
- bugfix: solved a segfault condition
- bugfix: subsecond time properties generated by imfile, imklog and
  internal messages could be slightly inconsistent
- bugfix: (potentially big) memory leak on HUP if queues could not be
  drained before timeout - thanks to David Lang for pointing this out
- added capability to support multiple module search pathes. Thank
  to Marius Tomaschewski for providing the patch.
- bugfix: im3195 did no longer compile
- improved "make distcheck" by ensuring everything relevant is recompiled
---------------------------------------------------------------------------
Version 3.21.5  [DEVEL] (rgerhards), 2008-09-30
- performance optimization: unnecessary time() calls during message
  parsing removed - thanks to David Lang for his excellent performance
  analysis
- added new capability to property replacer: multiple immediately
  successive field delimiters are treated as a single one.
  Thanks to Zhuang Yuyao for the patch.
- added message property "inputname", which contains the name of the
  input (module) that generated it. Presence is depending on suport in
  each input module (else it is blank).
- added system property "$myhostname", which contains the name of the
  local host as it knows itself.
- imported a number of fixes and enhancements from the stable and
  devel branches, including a fix to a potential segfault on HUP
  when using UDP listners
- re-enabled gcc builtin atomic operations and added a proper
  ./configure check
- bugfix: potential race condition when adding messages to queue
  There was a wrong order of mutex lock operations. It is hard to
  believe that really caused problems, but in theory it could and with
  threading we often see that theory becomes practice if something is only
  used long enough on a fast enough machine with enough CPUs ;)
- cleaned up internal debug system code and made it behave better
  in regard to multi-threading
---------------------------------------------------------------------------
Version 3.21.4  [DEVEL] (rgerhards), 2008-09-04
- removed compile time fixed message size limit (was 2K), limit can now
  be set via $MaxMessageSize global config directive (finally gotten rid
  of MAXLINE ;))
- enhanced doc for $ActionExecOnlyEveryNthTimeTimeout
- integrated a number of patches from 3.18.4, namely
  - bugfix: order-of magnitude issue with base-10 size definitions
    in config file parser. Could lead to invalid sizes, constraints
    etc for e.g. queue files and any other object whose size was specified
    in base-10 entities. Did not apply to binary entities. Thanks to
    RB for finding this bug and providing a patch.
  - bugfix: action was not called when system time was set backwards
    (until the previous time was reached again). There are still some
    side-effects when time is rolled back (A time rollback is really a bad
    thing to do, ideally the OS should issue pseudo time (like NetWare did)
    when the user tries to roll back time). Thanks to varmojfekoj for this
    patch.
  - doc bugfix: rsyslog.conf man page improved and minor nit fixed
    thanks to Lukas Kuklinek for the patch.
---------------------------------------------------------------------------
Version 3.21.3  [DEVEL] (rgerhards), 2008-08-13
- added ability to specify flow control mode for imuxsock
- added ability to execute actions only after the n-th call of the action
  This also lead to the addition of two new config directives:
  $ActionExecOnlyEveryNthTime and $ActionExecOnlyEveryNthTimeTimeout
  This feature is useful, for example, for alerting: it permits you to
  send an alert only after at least n occurences of a specific message
  have been seen by rsyslogd. This protectes against false positives
  due to waiting for additional confirmation.
- bugfix: IPv6 addresses could not be specified in forwarding actions
  New syntax @[addr]:port introduced to enable that. Root problem was IPv6
  addresses contain colons.
- somewhat enhanced debugging messages
- imported from 3.18.3:
  - enhanced ommysql to support custom port to connect to server
    Port can be set via new $ActionOmmysqlServerPort config directive
    Note: this was a very minor change and thus deemed appropriate to be
    done in the stable release.
  - bugfix: misspelled config directive, previously was
    $MainMsgQueueWorkeTimeoutrThreadShutdown, is now
    $MainMsgQueueWorkerTimeoutThreadShutdown. Note that the misspelled
    directive is not preserved - if the misspelled directive was used
    (which I consider highly unlikely), the config file must be changed.
    Thanks to lperr for reporting the bug.
---------------------------------------------------------------------------
Version 3.21.2  [DEVEL] (rgerhards), 2008-08-04
- added $InputUnixListenSocketHostName config directive, which permits to
  override the hostname being used on a local unix socket. This is useful
  for differentiating "hosts" running in several jails. Feature was
  suggested by David Darville, thanks for the suggestion.
- enhanced ommail to support multiple email recipients. This is done by
  specifying $ActionMailTo multiple times. Note that this introduces a
  small incompatibility to previous config file syntax: the recipient
  list is now reset for each action (we honestly believe that will
  not cause any problem - apologies if it does).
- enhanced troubleshooting documentation
---------------------------------------------------------------------------
Version 3.21.1  [DEVEL] (rgerhards), 2008-07-30
- bugfix: no error was reported if the target of a $IncludeConfig
  could not be accessed.
- added testbed for common config errors
- added doc for -u option to rsyslogd man page
- enhanced config file checking - no active actions are detected
- added -N rsyslogd command line option for a config validation run
  (which does not execute actual syslogd code and does not interfere
  with a running instance)
- somewhat improved emergency configuration. It is now also selected
  if the config contains no active actions
- rsyslogd error messages are now reported to stderr by default. can be
  turned off by the new "$ErrorMessagesToStderr off" directive
 Thanks to HKS for suggesting the new features.
---------------------------------------------------------------------------
Version 3.21.0  [DEVEL] (rgerhards), 2008-07-18
- starts a new devel branch
- added a generic test driver for RainerScript plus some test cases
  to the testbench
- added a small diagnostic tool to obtain result of gethostname() API
- imported all changes from 3.18.1 until today (some quite important,
  see below)
---------------------------------------------------------------------------
Version 3.20.6 [v3-stable] (rgerhards), 2009-04-16
- this is the last v3-stable for the 3.20.x series
- bugfix: $InputTCPMaxSessions config directive was accepted, but not
  honored. This resulted in a fixed upper limit of 200 connections.
- bugfix: the default for $DirCreateMode was 0644, and as such wrong.
  It has now been changed to 0700. For some background, please see
  http://lists.adiscon.net/pipermail/rsyslog/2009-April/001986.html
---------------------------------------------------------------------------
Version 3.20.5 [v3-stable] (rgerhards), 2009-04-02
- bugfix: potential abort with DA queue after high watermark is reached
  There exists a race condition that can lead to a segfault. Thanks
  go to vbernetr, who performed the analysis and provided patch, which
  I only tweaked a very little bit.
- fixed bugs in RainerScript:
  o when converting a number and a string to a common type, both were 
    actually converted to the other variable's type.
  o the value of rsCStrConvertToNumber() was miscalculated.
  Thanks to varmojfekoj for the patch
- fixed a bug in configure.ac which resulted in problems with
  environment detection - thanks to Michael Biebl for the patch
- fixed a potential segfault problem in gssapi code
  thanks to varmojfekoj for the patch
- doc enhance: provide standard template for MySQL module and instructions
  on how to modify schema
---------------------------------------------------------------------------
Version 3.20.4 [v3-stable] (rgerhards), 2009-02-09
- bugfix: inconsistent use of mutex/atomic operations could cause segfault
  details are too many, for full analysis see blog post at:
  http://blog.gerhards.net/2009/01/rsyslog-data-race-analysis.html
- bugfix: invalid ./configure settings for RFC3195
  thanks to Michael Biebl for the patch
- bugfix: invalid mutex access in msg.c
- doc bugfix: dist tarball missed 2 files, had one extra file that no
  longer belongs into it. Thanks to Michael Biebl for pointing this out.
---------------------------------------------------------------------------
Version 3.20.3 [v3-stable] (rgerhards), 2009-01-19
- doc bugfix: v3-compatiblity document had typo in config directive
  thanks to Andrej for reporting this
- fixed a potential segfault condition with $AllowedSender directive
  On HUP, the root pointers were not properly cleaned up. Thanks to
  Michael Biebel, olgoat, and Juha Koho for reporting and analyzing
  the bug.
---------------------------------------------------------------------------
Version 3.20.2 [v3-stable] (rgerhards), 2008-12-04
- re-release of 3.20.1 with an additional fix, that could also lead
  to DoS; 3.20.1 has been removed from the official download archives
- security fix: imudp emitted a message when a non-permitted sender
  tried to send a message to it. This behaviour is operator-configurable.
  If enabled, a message was emitted each time. That way an attacker could
  effectively fill the disk via this facility. The message is now
  emitted only once in a minute (this currently is a hard-coded limit,
  if someone comes up with a good reason to make it configurable, we
  will probably do that).
---------------------------------------------------------------------------
Version 3.20.1 [v3-stable] (rgerhards), 2008-12-04
- security bugfix: $AllowedSender was not honored, all senders were
  permitted instead
- enhance: regex nomatch option "ZERO" has been added
  This allows to return the string 0 if a regular expression is
  not found. This is probably useful for storing numerical values into
  database columns.
- bugfix: memory leak in gtls netstream driver fixed
  memory was lost each time a TLS session was torn down. This could 
  result in a considerable memory leak if it happened quite frequently
  (potential system crash condition)
- doc update: documented how to specify multiple property replacer
  options + link to new online regex generator tool added
- minor bufgfix: very small memory leak in gtls netstream driver
  around a handful of bytes (< 20) for each HUP
- improved debug output for regular expressions inside property replacer
  RE's seem to be a big trouble spot and I would like to have more
  information inside the debug log. So I decided to add some additional
  debug strings permanently.
---------------------------------------------------------------------------
Version 3.20.0 [v3-stable] (rgerhards), 2008-11-05
- this is the inital release of the 3.19.x branch as a stable release
- bugfix: double-free in pctp netstream driver. Thank to varmojfeko
  for the patch
---------------------------------------------------------------------------
Version 3.19.12 [BETA] (rgerhards), 2008-10-16
- bugfix: subseconds where not correctly extracted from a timestamp
  if that timestamp did not contain any subsecond information (the
  resulting string was garbagge but should have been "0", what it
  now is).
- increased maximum size of a configuration statement to 4K (was 1K)
- imported all fixes from the stable branch (quite a lot)
- bugfix: (potentially big) memory leak on HUP if queues could not be
  drained before timeout - thanks to David Lang for pointing this out
---------------------------------------------------------------------------
Version 3.19.11 [BETA] (rgerhards), 2008-08-25
This is a refresh of the beta. No beta-specific fixes have been added.
- included fixes from v3-stable (most importantly 3.18.3)
---------------------------------------------------------------------------
Version 3.19.10 [BETA] (rgerhards), 2008-07-15
- start of a new beta branch based on former 3.19 devel branch
- bugfix: bad memory leak in disk-based queue modes
- bugfix: UDP syslog forwarding did not work on all platforms
  the ai_socktype was incorrectly set to 1. On some platforms, this
  lead to failing name resolution (e.g. FreeBSD 7). Thanks to HKS for
  reporting the bug.
- bugfix: priority was incorrectly calculated on FreeBSD 7,
  because the LOG_MAKEPRI() C macro has a different meaning there (it
  is just a simple addition of faciltity and severity). I have changed
  this to use own, consistent, code for PRI calculation. Thank to HKS
  for reporting this bug.
- bugfix (cosmetical): authorization was not checked when gtls handshake
  completed immediately. While this sounds scary, the situation can not
  happen in practice. We use non-blocking IO only for server-based gtls
  session setup. As TLS requires the exchange of multiple frames before
  the handshake completes, it simply is impossible to do this in one
  step. However, it is useful to have the code path correct even for 
  this case - otherwise, we may run into problems if the code is changed
  some time later (e.g. to use blocking sockets). Thanks to varmojfekoj
  for providing the patch.
- important queue bugfix from 3.18.1 imported (see below)
- cleanup of some debug messages
---------------------------------------------------------------------------
Version 3.19.9 (rgerhards), 2008-07-07
- added tutorial for creating a TLS-secured syslog infrastructure
- rewritten omusrmsg to no longer fork() a new process for sending messages
  this caused some problems with the threading model, e.g. zombies. Also,
  it was far less optimal than it is now.
- bugfix: machine certificate was required for client even in TLS anon mode
  Reference: http://bugzilla.adiscon.com/show_bug.cgi?id=85
  The fix also slightly improves performance by not storing certificates in
  client sessions when there is no need to do so.
- bugfix: RainerScript syntax error was not always detected
---------------------------------------------------------------------------
Version 3.19.8 (rgerhards), 2008-07-01
- bugfix: gtls module did not correctly handle EGAIN (and similar) recv()
  states. This has been fixed by introducing a new abstraction layer inside
  gtls.
- added (internal) error codes to error messages; added redirector to
  web description of error codes
  closes bug http://bugzilla.adiscon.com/show_bug.cgi?id=20
- disabled compile warnings caused by third-party libraries
- reduced number of compile warnings in gcc's -pedantic mode
- some minor documentation improvements
- included all fixes from beta 3.17.5
---------------------------------------------------------------------------
Version 3.19.7 (rgerhards), 2008-06-11
- added new property replacer option "date-subseconds" that enables
  to query just the subsecond part of a high-precision timestamp
- somewhat improved plain tcp syslog reliability by doing a connection
  check before sending. Credits to Martin Schuette for providing the
  idea. Details are available at
  http://blog.gerhards.net/2008/06/reliable-plain-tcp-syslog-once-again.html
- made rsyslog tickless in the (usual and default) case that repeated
  message reduction is turned off. More info:
  http://blog.gerhards.net/2008/06/coding-to-save-environment.html
- some build system cleanup, thanks to Michael Biebl
- bugfix: compile under (Free)BSD failed due to some invalid library
  definitions - this is fixed now. Thanks to Michael Biebl for the patch.
---------------------------------------------------------------------------
Version 3.19.6 (rgerhards), 2008-06-06
- enhanced property replacer to support multiple regex matches
- bugfix: part of permittedPeer structure was not correctly initialized
  thanks to varmojfekoj for spotting this
- bugfix: off-by-one bug during certificate check
- bugfix: removed some memory leaks in TLS code
---------------------------------------------------------------------------
Version 3.19.5 (rgerhards), 2008-05-30
- enabled Posix ERE expressions inside the property replacer
  (previously BRE was permitted only)
- provided ability to specify that a regular expression submatch shall
  be used inside the property replacer
- implemented in property replacer: if a regular expression does not match,
  it can now either return "**NO MATCH** (default, as before), a blank
  property or the full original property text
- enhanced property replacer to support multiple regex matches
---------------------------------------------------------------------------
Version 3.19.4 (rgerhards), 2008-05-27
- implemented x509/certvalid gtls auth mode
- implemented x509/name gtls auth mode (including wildcards)
- changed fingerprint gtls auth mode to new format fingerprint
- protected gtls error string function by a mutex. Without it, we
  could have a race condition in extreme cases. This was very remote,
  but now can no longer happen.
- changed config directive name to reflect different use
  $ActionSendStreamDriverCertFingerprint is now
  $ActionSendStreamDriverPermittedPeer and can be used both for
  fingerprint and name authentication (similar to the input side)
- bugfix: sender information (fromhost et al) was missing in imudp
  thanks to sandiso for reporting this bug
- this release fully inplements IETF's syslog-transport-tls-12 plus
  the latest text changes Joe Salowey provided via email. Not included
  is ipAddress subjectAltName authentication, which I think will be
  dropped from the draft. I don't think there is any real need for it.
This release also includes all bug fix up to today from the beta
and stable branches. Most importantly, this means the bugfix for
100% CPU utilization by imklog.
---------------------------------------------------------------------------
Version 3.19.3 (rgerhards), 2008-05-21
- added ability to authenticate the server against its certificate
  fingerprint
- added ability for client to provide its fingerprint
- added ability for server to obtain client cert's fingerprint
- bugfix: small mem leak in omfwd on exit (strmdriver name was not freed)
- bugfix: $ActionSendStreamDriver had no effect
- bugfix: default syslog port was no longer used if none was
  configured. Thanks to varmojfekoj for the patch
- bugfix: missing linker options caused build to fail on some
  systems. Thanks to Tiziano Mueller for the patch.
---------------------------------------------------------------------------
Version 3.19.2 (rgerhards), 2008-05-16
- bugfix: TCP input modules did incorrectly set fromhost property
  (always blank)
- bugfix: imklog did not set fromhost property
- added "fromhost-ip" property
  Note that adding this property changes the on-disk format for messages.
  However, that should not have any bad effect on existing spool files.
  But you will run into trouble if you create a spool file with this
  version and then try to process it with an older one (after a downgrade).
  Don't do that ;)
- added "RSYSLOG_DebugFormat" canned template
- bugfix: hostname and fromhost were swapped when a persisted message
  (in queued mode) was read in
- bugfix: lmtcpclt, lmtcpsrv and lmgssutil did all link to the static
  runtime library, resulting in a large size increase (and potential
  "interesting" effects). Thanks to Michael Biebel for reporting the size
  issue.
- bugfix: TLS server went into an endless loop in some situations.
  Thanks to Michael Biebl for reporting the problem.
- fixed potential segfault due to invalid call to cfsysline
  thanks to varmojfekoj for the patch
---------------------------------------------------------------------------
Version 3.19.1 (rgerhards), 2008-05-07
- configure help for --enable-gnutls wrong - said default is "yes" but
  default actually is "no" - thanks to darix for pointing this out
- file dirty.h was missing - thanks to darix for pointing this out
- bugfix: man files were not properly distributed - thanks to
  darix for reporting and to Michael Biebl for help with the fix
- some minor cleanup
---------------------------------------------------------------------------
Version 3.19.0 (rgerhards), 2008-05-06
- begins new devel branch version
- implemented TLS for plain tcp syslog (this is also the world's first
  implementation of IETF's upcoming syslog-transport-tls draft)
- partly rewritten and improved omfwd among others, now loads TCP
  code only if this is actually necessary
- split of a "runtime library" for rsyslog - this is not yet a clean
  model, because some modularization is still outstanding. In theory,
  this shall enable other utilities but rsyslogd to use the same
  runtime
- implemented im3195, the RFC3195 input as a plugin
- changed directory structure, files are now better organized
- a lot of cleanup in regard to modularization
- -c option no longer must be the first option - thanks to varmjofekoj
  for the patch
---------------------------------------------------------------------------
Version 3.18.7 (rgerhards), 2008-12-??
- bugfix: the default for $DirCreateMode was 0644, and as such wrong.
  It has now been changed to 0700. For some background, please see
  http://lists.adiscon.net/pipermail/rsyslog/2009-April/001986.html
- fixed a potential segfault condition with $AllowedSender directive
  On HUP, the root pointers were not properly cleaned up. Thanks to
  Michael Biebel, olgoat, and Juha Koho for reporting and analyzing
  the bug.
- some legacy options were not correctly processed.
  Thanks to varmojfekoj for the patch.
- doc bugfix: some spelling errors in man pages corrected. Thanks to
  Geoff Simmons for the patch.
---------------------------------------------------------------------------
Version 3.18.6 (rgerhards), 2008-12-08
- security bugfix: $AllowedSender was not honored, all senders were
  permitted instead (see http://www.rsyslog.com/Article322.phtml)
  (backport from v3-stable, v3.20.9)
- minor bugfix: dual close() call on tcp session closure
---------------------------------------------------------------------------
Version 3.18.5 (rgerhards), 2008-10-09
- bugfix: imudp input module could cause segfault on HUP
  It did not properly de-init a variable acting as a linked list head.
  That resulted in trying to access freed memory blocks after the HUP.
- bugfix:  rsyslogd could hang on HUP
  because getnameinfo() is not cancel-safe, but was not guarded against
  being cancelled. pthread_cancel() is routinely being called during
  HUP processing.
- bugfix[minor]: if queue size reached light_delay mark, enqueuing
  could potentially be blocked for a longer period of time, which
  was not the behaviour desired.
- doc bugfix: $ActionExecOnlyWhenPreviousIsSuspended was still misspelled
  as $...OnlyIfPrev... in some parts of the documentation. Thanks to 
  Lorenzo M. Catucci for reporting this bug.
- added doc on malformed messages, cause and how to work-around, to the
  doc set
- added doc on how to build from source repository
---------------------------------------------------------------------------
Version 3.18.4 (rgerhards), 2008-09-18
- bugfix: order-of magnitude issue with base-10 size definitions
  in config file parser. Could lead to invalid sizes, constraints
  etc for e.g. queue files and any other object whose size was specified
  in base-10 entities. Did not apply to binary entities. Thanks to
  RB for finding this bug and providing a patch.
- bugfix: action was not called when system time was set backwards
  (until the previous time was reached again). There are still some
  side-effects when time is rolled back (A time rollback is really a bad
  thing to do, ideally the OS should issue pseudo time (like NetWare did)
  when the user tries to roll back time). Thanks to varmojfekoj for this
  patch.
- doc bugfix: rsyslog.conf man page improved and minor nit fixed
  thanks to Lukas Kuklinek for the patch.
- bugfix: error code -2025 was used for two different errors. queue full
  is now -2074 and -2025 is unique again. (did cause no real problem
  except for troubleshooting)
- bugfix: default discard severity was incorrectly set to 4, which lead
  to discard-on-queue-full to be enabled by default. That could cause
  message loss where non was expected.  The default has now been changed
  to the correct value of 8, which disables the functionality. This
  problem applied both to the main message queue and the action queues.
  Thanks to Raoul Bhatia for pointing out this problem.
- bugfix: option value for legacy -a option could not be specified,
  resulting in strange operations. Thanks to Marius Tomaschewski
  for the patch.
- bugfix: colon after date should be ignored, but was not. This has
  now been corrected. Required change to the internal ParseTIMESTAMP3164()
  interface.
---------------------------------------------------------------------------
Version 3.18.3 (rgerhards), 2008-08-18
- bugfix: imfile could cause a segfault upon rsyslogd HUP and termination
  Thanks to lperr for an excellent bug report that helped detect this
  problem.
- enhanced ommysql to support custom port to connect to server
  Port can be set via new $ActionOmmysqlServerPort config directive
  Note: this was a very minor change and thus deemed appropriate to be
  done in the stable release.
- bugfix: misspelled config directive, previously was
  $MainMsgQueueWorkeTimeoutrThreadShutdown, is now
  $MainMsgQueueWorkerTimeoutThreadShutdown. Note that the misspelled
  directive is not preserved - if the misspelled directive was used
  (which I consider highly unlikely), the config file must be changed.
  Thanks to lperr for reporting the bug.
- disabled flow control for imuxsock, as it could cause system hangs
  under some circumstances. The devel (3.21.3 and above) will
  re-enable it and provide enhanced configurability to overcome the
  problems if they occur.
---------------------------------------------------------------------------
Version 3.18.2 (rgerhards), 2008-08-08
- merged in IPv6 forwarding address bugfix from v2-stable
---------------------------------------------------------------------------
Version 3.18.1 (rgerhards), 2008-07-21
- bugfix: potential segfault in creating message mutex in non-direct queue
  mode. rsyslogd segfaults on freeeBSD 7.0 (an potentially other platforms)
  if an action queue is running in any other mode than non-direct. The
  same problem can potentially be triggered by some main message queue
  settings. In any case, it will manifest during rsylog's startup. It is
  unlikely to happen after a successful startup (the only window of
  exposure may be a relatively seldom executed action running in queued
  mode). This has been corrected. Thank to HKS for point out the problem.
- bugfix: priority was incorrectly calculated on FreeBSD 7,
  because the LOG_MAKEPRI() C macro has a different meaning there (it
  is just a simple addition of faciltity and severity). I have changed
  this to use own, consistent, code for PRI calculation. [Backport from
  3.19.10]
- bugfix: remove PRI part from kernel message if it is present
  Thanks to Michael Biebl for reporting this bug
- bugfix: mark messages were not correctly written to text log files
  the markmessageinterval was not correctly propagated to all places
  where it was needed. This resulted in rsyslog using the default
  (20 minutes) in some code pathes, what looked to the user like mark
  messages were never written.
- added a new property replacer option "sp-if-no-1st-sp" to cover
  a problem with RFC 3164 based interpreation of tag separation. While
  it is a generic approach, it fixes a format problem introduced in
  3.18.0, where kernel messages no longer had a space after the tag.
  This is done by a modifcation of the default templates.
  Please note that this may affect some messages where there intentionally
  is no space between the tag and the first character of the message
  content. If so, this needs to be worked around via a specific
  template. However, we consider this scenario to be quite remote and,
  even if it exists, it is not expected that it will actually cause
  problems with log parsers (instead, we assume the new default template
  behaviour may fix previous problems with log parsers due to the 
  missing space).
- bugfix: imklog module was not correctly compiled for GNU/kFreeBSD.
  Thanks to Petr Salinger for the patch
- doc bugfix: property replacer options secpath-replace and
  secpath-drop were not documented
- doc bugfix: fixed some typos in rsyslog.conf man page
- fixed typo in source comment  - thanks to Rio Fujita
- some general cleanup (thanks to Michael Biebl)
---------------------------------------------------------------------------
Version 3.18.0 (rgerhards), 2008-07-11
- begun a new v3-stable based on former 3.17.4 beta plus patches to
  previous v3-stable
- bugfix in RainerScript: syntax error was not always detected
---------------------------------------------------------------------------
Version 3.17.5 (rgerhards), 2008-06-27
- added doc: howto set up a reliable connection to remote server via
  queued mode (and plain tcp protocol)
- bugfix: comments after actions were not properly treated. For some
  actions (e.g. forwarding), this could also lead to invalid configuration
---------------------------------------------------------------------------
Version 3.17.4 (rgerhards), 2008-06-16
- changed default for $KlogSymbolLookup to "off". The directive is
  also scheduled for removal in a later version. This was necessary
  because on kernels >= 2.6, the kernel does the symbol lookup itself. The
  imklog lookup logic then breaks the log message and makes it unusable.
---------------------------------------------------------------------------
Version 3.17.3 (rgerhards), 2008-05-28
- bugfix: imklog went into an endless loop if a PRI value was inside
  a kernel log message (unusual case under Linux, frequent under BSD)
---------------------------------------------------------------------------
Version 3.17.2 (rgerhards), 2008-05-04
- this version is the new beta, based on 3.17.1 devel feature set
- merged in imklog bug fix from v3-stable (3.16.1)
---------------------------------------------------------------------------
Version 3.17.1 (rgerhards), 2008-04-15
- removed dependency on MAXHOSTNAMELEN as much as it made sense.
  GNU/Hurd does not define it (because it has no limit), and we have taken
  care for cases where it is undefined now. However, some very few places
  remain where IMHO it currently is not worth fixing the code. If it is
  not defined, we have used a generous value of 1K, which is above IETF
  RFC's on hostname length at all. The memory consumption is no issue, as
  there are only a handful of this buffers allocated *per run* -- that's
  also the main reason why we consider it not worth to be fixed any further.
- enhanced legacy syslog parser to handle slightly malformed messages
  (with a space in front of the timestamp) - at least HP procurve is
  known to do that and I won't outrule that others also do it. The 
  change looks quite unintrusive and so we added it to the parser.
- implemented klogd functionality for BSD
- implemented high precision timestamps for the kernel log. Thanks to
  Michael Biebl for pointing out that the kernel log did not have them.
- provided ability to discard non-kernel messages if they are present
  in the kernel log (seems to happen on BSD)
- implemented $KLogInternalMsgFacility config directive
- implemented $KLogPermitNonKernelFacility config directive
Plus a number of bugfixes that were applied to v3-stable and beta
branches (not mentioned here in detail).
---------------------------------------------------------------------------
Version 3.17.0 (rgerhards), 2008-04-08
- added native ability to send mail messages
- removed no longer needed file relptuil.c/.h
- added $ActionExecOnlyOnceEveryInterval config directive
- bugfix: memory leaks in script engine
- bugfix: zero-length strings were not supported in object
  deserializer
- properties are now case-insensitive everywhere (script, filters,
  templates)
- added the capability to specify a processing (actually dequeue)
  timeframe with queues - so things can be configured to be done
  at off-peak hours
- We have removed the 32 character size limit (from RFC3164) on the
  tag. This had bad effects on existing envrionments, as sysklogd didn't
  obey it either (probably another bug in RFC3164...). We now receive
  the full size, but will modify the outputs so that only 32 characters
  max are used by default. If you need large tags in the output, you need
  to provide custom templates.
- changed command line processing. -v, -M, -c options are now parsed
  and processed before all other options. Inter-option dependencies
  have been relieved. Among others, permits to specify intial module
  load path via -M only (not the environment) which makes it much
  easier to work with non-standard module library locations. Thanks
  to varmojfekoj for suggesting this change. Matches bugzilla bug 55.
- bugfix: some messages were emited without hostname
Plus a number of bugfixes that were applied to v3-stable and beta
branches (not mentioned here in detail).
---------------------------------------------------------------------------
Version 3.16.3 (rgerhards), 2008-07-11
- updated information on rsyslog packages
- bugfix: memory leak in disk-based queue modes
---------------------------------------------------------------------------
Version 3.16.2 (rgerhards), 2008-06-25
- fixed potential segfault due to invalid call to cfsysline
  thanks to varmojfekoj for the patch
- bugfix: some whitespaces where incorrectly not ignored when parsing
  the config file. This is now corrected. Thanks to Michael Biebl for
  pointing out the problem.
---------------------------------------------------------------------------
Version 3.16.1 (rgerhards), 2008-05-02
- fixed a bug in imklog which lead to startup problems (including
  segfault) on some platforms under some circumsances. Thanks to
  Vieri for reporting this bug and helping to troubleshoot it.
---------------------------------------------------------------------------
Version 3.16.0 (rgerhards), 2008-04-24
- new v3-stable (3.16.x) based on beta 3.15.x (RELP support)
- bugfix: omsnmp had a too-small sized buffer for hostname+port. This
  could not lead to a segfault, as snprintf() was used, but could cause
  some trouble with extensively long hostnames.
- applied patch from Tiziano Müller to remove some compiler warnings
- added gssapi overview/howto thanks to Peter Vrabec
- changed some files to grant LGPLv3 extended persmissions on top of GPLv3
  this also is the first sign of something that will evolve into a
  well-defined "rsyslog runtime library"
---------------------------------------------------------------------------
Version 3.15.1 (rgerhards), 2008-04-11
- bugfix: some messages were emited without hostname
- disabled atomic operations for the time being because they introduce some
  cross-platform trouble - need to see how to fix this in the best 
  possible way
- bugfix: zero-length strings were not supported in object
  deserializer
- added librelp check via PKG_CHECK thanks to Michael Biebl's patch
- file relputil.c deleted, is not actually needed
- added more meaningful error messages to rsyslogd (when some errors
  happens during startup)
- bugfix: memory leaks in script engine
- bugfix: $hostname and $fromhost in RainerScript did not work
This release also includes all changes applied to the stable versions
up to today.
---------------------------------------------------------------------------
Version 3.15.0 (rgerhards), 2008-04-01
- major new feature: imrelp/omrelp support reliable delivery of syslog
  messages via the RELP protocol and librelp (http://www.librelp.com).
  Plain tcp syslog, so far the best reliability solution, can lose
  messages when something goes wrong or a peer goes down. With RELP,
  this can no longer happen. See imrelp.html for more details.
- bugfix: rsyslogd was no longer build by default; man pages are 
  only installed if corresponding option is selected. Thanks to
  Michael Biebl for pointing these problems out.
---------------------------------------------------------------------------
Version 3.14.2 (rgerhards), 2008-04-09
- bugfix: segfault with expression-based filters
- bugfix: omsnmp did not deref errmsg object on exit (no bad effects caused)
- some cleanup
- bugfix: imklog did not work well with kernel 2.6+. Thanks to Peter
  Vrabec for patching it based on the development in sysklogd - and thanks
  to the sysklogd project for upgrading klogd to support the new
  functionality
- some cleanup in imklog
- bugfix: potential segfault in imklog when kernel is compiled without
  /proc/kallsyms and the file System.map is missing. Thanks to
  Andrea Morandi for pointing it out and suggesting a fix.
- bugfixes, credits to varmojfekoj:
  * reset errno before printing a warning message
  * misspelled directive name in code processing legacy options
- bugfix: some legacy options not correctly interpreted - thanks to
  varmojfekoj for the patch
- improved detection of modules being loaded more than once
  thanks to varmojfekoj for the patch
---------------------------------------------------------------------------
Version 3.14.1 (rgerhards), 2008-04-04
- bugfix: some messages were emited without hostname
- bugfix: rsyslogd was no longer build by default; man pages are 
  only installed if corresponding option is selected. Thanks to
  Michael Biebl for pointing these problems out.
- bugfix: zero-length strings were not supported in object
  deserializer
- disabled atomic operations for this stable build as it caused
  platform problems
- bugfix: memory leaks in script engine
- bugfix: $hostname and $fromhost in RainerScript did not work
- bugfix: some memory leak when queue is runing in disk mode
- man pages improved thanks to varmofekoj and Peter Vrabec
- We have removed the 32 character size limit (from RFC3164) on the
  tag. This had bad effects on existing envrionments, as sysklogd didn't
  obey it either (probably another bug in RFC3164...). We now receive
  the full size, but will modify the outputs so that only 32 characters
  max are used by default. If you need large tags in the output, you need
  to provide custom templates.
- bugfix: some memory leak when queue is runing in disk mode
---------------------------------------------------------------------------
Version 3.14.0 (rgerhards), 2008-04-02
An interim version was accidently released to the web. It was named 3.14.0.
To avoid confusion, we have not assigned this version number to any
official release. If you happen to use 3.14.0, please update to 3.14.1.
---------------------------------------------------------------------------
Version 3.13.0-dev0 (rgerhards), 2008-03-31
- bugfix: accidently set debug option in 3.12.5 reset to production
  This option prevented dlclose() to be called. It had no real bad effects,
  as the modules were otherwise correctly deinitialized and dlopen()
  supports multiple opens of the same module without any memory footprint.
- removed --enable-mudflap, added --enable-valgrind ./configure setting
- bugfix: tcp receiver could segfault due to uninitialized variable
- docfix: queue doc had a wrong directive name that prevented max worker
  threads to be correctly set
- worked a bit on atomic memory operations to support problem-free
  threading (only at non-intrusive places)
- added a --enable/disable-rsyslogd configure option so that
  source-based packaging systems can build plugins without the need
  to compile rsyslogd
- some cleanup
- test of potential new version number scheme
---------------------------------------------------------------------------
Version 3.12.5 (rgerhards), 2008-03-28
- changed default for "last message repeated n times", which is now
  off by default
- implemented backward compatibility commandline option parsing
- automatically generated compatibility config lines are now also
  logged so that a user can diagnose problems with them
- added compatibility mode for -a, -o and -p options
- compatibility mode processing finished
- changed default file output format to include high-precision timestamps
- added a buid-in template for previous syslogd file format
- added new $ActionFileDefaultTemplate directive
- added support for high-precision timestamps when receiving legacy
  syslog messages
- added new $ActionForwardDefaultTemplate directive
- added new $ActionGSSForwardDefaultTemplate directive
- added build-in templates for easier configuration
- bugfix: fixed small memory leak in tcpclt.c
- bugfix: fixed small memory leak in template regular expressions
- bugfix: regular expressions inside property replacer did not work
  properly
- bugfix: QHOUR and HHOUR properties were wrongly calculated
- bugfix: fixed memory leaks in stream class and imfile
- bugfix: $ModDir did invalid bounds checking, potential overlow in
  dbgprintf() - thanks to varmojfekoj for the patch
- bugfix: -t and -g legacy options max number of sessions had a wrong
  and much too high value
---------------------------------------------------------------------------
Version 3.12.4 (rgerhards), 2008-03-25
- Greatly enhanced rsyslogd's file write performance by disabling
  file syncing capability of output modules by default. This
  feature is usually not required, not useful and an extreme performance
  hit (both to rsyslogd as well as the system at large). Unfortunately,
  most users enable it by default, because it was most intuitive to enable
  it in plain old sysklogd syslog.conf format. There is now the
  $ActionFileEnableSync config setting which must be enabled in order to
  support syncing. By default it is off. So even if the old-format config
  lines request syncing, it is not done unless explicitely enabled. I am
  sure this is a very useful change and not a risk at all. I need to think
  if I undo it under compatibility mode, but currently this does not
  happen (I fear a lot of lazy users will run rsyslogd in compatibility
  mode, again bringing up this performance problem...).
- added flow control options to other input sources
- added $HHOUR and $QHOUR system properties - can be used for half- and
  quarter-hour logfile rotation
- changed queue's discard severities default value to 8 (do not discard)
  to prevent unintentional message loss
- removed a no-longer needed callback from the output module 
  interface. Results in reduced code complexity.
- bugfix/doc: removed no longer supported -h option from man page
- bugfix: imklog leaked several hundered KB on each HUP. Thanks to
  varmojfekoj for the patch
- bugfix: potential segfault on module unload. Thanks to varmojfekoj for
  the patch
- bugfix: fixed some minor memory leaks
- bugfix: fixed some slightly invalid memory accesses
- bugfix: internally generated messages had "FROMHOST" property not set
---------------------------------------------------------------------------
Version 3.12.3 (rgerhards), 2008-03-18
- added advanced flow control for congestion cases (mode depending on message
  source and its capablity to be delayed without bad side effects)
- bugfix: $ModDir should not be reset on $ResetConfig - this can cause a lot
  of confusion and there is no real good reason to do so. Also conflicts with
  the new -M option and environment setting.
- bugfix: TCP and GSSAPI framing mode variable was uninitialized, leading to
  wrong framing (caused, among others, interop problems)
- bugfix: TCP (and GSSAPI) octet-counted frame did not work correctly in all
  situations. If the header was split across two packet reads, it was invalidly
  processed, causing loss or modification of messages.
- bugfix: memory leak in imfile
- bugfix: duplicate public symbol in omfwd and omgssapi could lead to
  segfault. thanks to varmojfekoj for the patch.
- bugfix: rsyslogd aborted on sigup - thanks to varmojfekoj for the patch
- some more internal cleanup ;)
- begun relp modules, but these are not functional yet
- Greatly enhanced rsyslogd's file write performance by disabling
  file syncing capability of output modules by default. This
  feature is usually not required, not useful and an extreme performance
  hit (both to rsyslogd as well as the system at large). Unfortunately,
  most users enable it by default, because it was most intuitive to enable
  it in plain old sysklogd syslog.conf format. There is now a new config
  setting which must be enabled in order to support syncing. By default it
  is off. So even if the old-format config lines request syncing, it is
  not done unless explicitely enabled. I am sure this is a very useful
  change and not a risk at all. I need to think if I undo it under
  compatibility mode, but currently this does not happen (I fear a lot of
  lazy users will run rsyslogd in compatibility mode, again bringing up
  this performance problem...).
---------------------------------------------------------------------------
Version 3.12.2 (rgerhards), 2008-03-13
- added RSYSLOGD_MODDIR environment variable
- added -M rsyslogd option (allows to specify module directory location)
- converted net.c into a loadable library plugin
- bugfix: debug module now survives unload of loadable module when
  printing out function call data
- bugfix: not properly initialized data could cause several segfaults if
  there were errors in the config file - thanks to varmojfekoj for the patch
- bugfix: rsyslogd segfaulted when imfile read an empty line - thanks
  to Johnny Tan for an excellent bug report
- implemented dynamic module unload capability (not visible to end user)
- some more internal cleanup
- bugfix: imgssapi segfaulted under some conditions; this fix is actually
  not just a fix but a change in the object model. Thanks to varmojfekoj
  for providing the bug report, an initial fix and lots of good discussion
  that lead to where we finally ended up.
- improved session recovery when outbound tcp connection breaks, reduces
  probability of message loss at the price of a highly unlikely potential
  (single) message duplication
---------------------------------------------------------------------------
Version 3.12.1 (rgerhards), 2008-03-06
- added library plugins, which can be automatically loaded
- bugfix: actions were not correctly retried; caused message loss
- changed module loader to automatically add ".so" suffix if not
  specified (over time, this shall also ease portability of config
  files)
- improved debugging support; debug runtime options can now be set via
  an environment variable
- bugfix: removed debugging code that I forgot to remove before releasing
  3.12.0 (does not cause harm and happened only during startup)
- added support for the MonitorWare syslog MIB to omsnmp
- internal code improvements (more code converted into classes)
- internal code reworking of the imtcp/imgssapi module
- added capability to ignore client-provided timestamp on unix sockets and
  made this mode the default; this was needed, as some programs (e.g. sshd)
  log with inconsistent timezone information, what messes up the local
  logs (which by default don't even contain time zone information). This
  seems to be consistent with what sysklogd did for the past four years.
  Alternate behaviour may be desirable if gateway-like processes send
  messages via the local log slot - in this case, it can be enabled
  via the $InputUnixListenSocketIgnoreMsgTimestamp and
  $SystemLogSocketIgnoreMsgTimestamp config directives
- added ability to compile on HP UX; verified that imudp worked on HP UX;
  however, we are still in need of people trying out rsyslogd on HP UX,
  so it can not yet be assumed it runs there
- improved session recovery when outbound tcp connection breaks, reduces
  probability of message loss at the price of a highly unlikely potential
  (single) message duplication
---------------------------------------------------------------------------
Version 3.12.0 (rgerhards), 2008-02-28
- added full expression support for filters; filters can now contain
  arbitrary complex boolean, string and arithmetic expressions
---------------------------------------------------------------------------
Version 3.11.6 (rgerhards), 2008-02-27
- bugfix: gssapi libraries were still linked to rsyslog core, what should
  no longer be necessary. Applied fix by Michael Biebl to solve this.
- enabled imgssapi to be loaded side-by-side with imtcp
- added InputGSSServerPermitPlainTCP config directive
- split imgssapi source code somewhat from imtcp
- bugfix: queue cancel cleanup handler could be called with
  invalid pointer if dequeue failed
- bugfix: rsyslogd segfaulted on second SIGHUP
  tracker: http://bugzilla.adiscon.com/show_bug.cgi?id=38
- improved stability of queue engine
- bugfix: queue disk file were not properly persisted when 
  immediately after closing an output file rsyslog was stopped
  or huped (the new output file open must NOT have happend at
  that point) - this lead to a sparse and invalid queue file
  which could cause several problems to the engine (unpredictable
  results). This situation should have happened only in very
  rare cases. tracker: http://bugzilla.adiscon.com/show_bug.cgi?id=40
- bugfix: during queue shutdown, an assert invalidly triggered when
  the primary queue's DA worker was terminated while the DA queue's
  regular worker was still executing. This could result in a segfault
  during shutdown.
  tracker: http://bugzilla.adiscon.com/show_bug.cgi?id=41
- bugfix: queue properties sizeOnDisk, bytesRead were persisted to 
  disk with wrong data type (long instead of int64) - could cause
  problems on 32 bit machines
- bugfix: queue aborted when it was shut down, DA-enabled, DA mode
  was just initiated but not fully initialized (a race condition)
- bugfix: imfile could abort under extreme stress conditions
  (when it was terminated before it could open all of its
  to be monitored files)
- applied patch from varmojfekoj to fix an issue with compatibility 
  mode and default module directories (many thanks!):
  I've also noticed a bug in the compatibility code; the problem is that 
  options are parsed before configuration file so options which need a 
  module to be loaded will currently ignore any $moddir directive. This 
  can be fixed by moving legacyOptsHook() after config file parsing. 
  (see the attached patch) This goes against the logical order of 
  processing, but the legacy options are only few and it doesn't seem to 
  be a problem.
- bugfix: object property deserializer did not handle negative numbers
---------------------------------------------------------------------------
Version 3.11.5 (rgerhards), 2008-02-25
- new imgssapi module, changed imtcp module - this enables to load/package
  GSSAPI support separately - thanks to varmojfekoj for the patch
- compatibility mode (the -c option series) is now at least partly
  completed - thanks to varmojfekoj for the patch
- documentation for imgssapi and imtcp added
- duplicate $ModLoad's for the same module are now detected and
  rejected -- thanks to varmojfekoj for the patch
---------------------------------------------------------------------------
Version 3.11.4 (rgerhards), 2008-02-21
- bugfix: debug.html was missing from release tarball - thanks to Michael
  Biebl for bringing this to my attention
- some internal cleanup on the stringbuf object calling interface
- general code cleanup and further modularization
- $MainMessageQueueDiscardSeverity can now also handle textual severities
  (previously only integers)
- bugfix: message object was not properly synchronized when the 
  main queue had a single thread and non-direct action queues were used
- some documentation improvements
---------------------------------------------------------------------------
Version 3.11.3 (rgerhards), 2008-02-18
- fixed a bug in imklog which lead to duplicate message content in
  kernel logs
- added support for better plugin handling in libdbi (we contributed
  a patch to do that, we just now need to wait for the next libdbi
  version)
- bugfix: fixed abort when invalid template was provided to an action
  bug http://bugzilla.adiscon.com/show_bug.cgi?id=4
- re-instantiated SIGUSR1 function; added SIGUSR2 to generate debug
  status output
- added some documentation on runtime-debug settings
- slightly improved man pages for novice users
---------------------------------------------------------------------------
Version 3.11.2 (rgerhards), 2008-02-15
- added the capability to monitor text files and process their content
  as syslog messages (including forwarding)
- added support for libdbi, a database abstraction layer. rsyslog now
  also supports the following databases via dbi drivers:
  * Firebird/Interbase
  * FreeTDS (access to MS SQL Server and Sybase)
  * SQLite/SQLite3
  * Ingres (experimental)
  * mSQL (experimental)
  * Oracle (experimental)
  Additional drivers may be provided by the libdbi-drivers project, which
  can be used by rsyslog as soon as they become available.
- removed some left-over unnecessary dbgprintf's (cluttered screen,
  cosmetic)
- doc bugfix: html documentation for omsnmp was missing
---------------------------------------------------------------------------
Version 3.11.1 (rgerhards), 2008-02-12
- SNMP trap sender added thanks to Andre Lorbach (omsnmp)
- added input-plugin interface specification in form of a (copy) template
  input module
- applied documentation fix by Michael Biebl -- many thanks!
- bugfix: immark did not have MARK flags set...
- added x-info field to rsyslogd startup/shutdown message. Hopefully
  points users to right location for further info (many don't even know
  they run rsyslog ;))
- bugfix: trailing ":" of tag was lost while parsing legacy syslog messages
  without timestamp - thanks to Anders Blomdell for providing a patch!
- fixed a bug in stringbuf.c related to STRINGBUF_TRIM_ALLOCSIZE, which
  wasn't supposed to be used with rsyslog. Put a warning message up that
  tells this feature is not tested and probably not worth the effort.
  Thanks to Anders Blomdell fro bringing this to our attention
- somewhat improved performance of string buffers
- fixed bug that caused invalid treatment of tabs (HT) in rsyslog.conf
- bugfix: setting for $EscapeCopntrolCharactersOnReceive was not 
  properly initialized
- clarified usage of space-cc property replacer option
- improved abort diagnostic handler
- some initial effort for malloc/free runtime debugging support
- bugfix: using dynafile actions caused rsyslogd abort
- fixed minor man errors thanks to Michael Biebl
---------------------------------------------------------------------------
Version 3.11.0 (rgerhards), 2008-01-31
- implemented queued actions
- implemented simple rate limiting for actions
- implemented deliberate discarding of lower priority messages over higher
  priority ones when a queue runs out of space
- implemented disk quotas for disk queues
- implemented the $ActionResumeRetryCount config directive
- added $ActionQueueFilename config directive
- added $ActionQueueSize config directive
- added $ActionQueueHighWaterMark config directive
- added $ActionQueueLowWaterMark config directive
- added $ActionQueueDiscardMark config directive
- added $ActionQueueDiscardSeverity config directive
- added $ActionQueueCheckpointInterval config directive
- added $ActionQueueType config directive
- added $ActionQueueWorkerThreads config directive
- added $ActionQueueTimeoutshutdown config directive
- added $ActionQueueTimeoutActionCompletion config directive
- added $ActionQueueTimeoutenQueue config directive
- added $ActionQueueTimeoutworkerThreadShutdown config directive
- added $ActionQueueWorkerThreadMinimumMessages config directive
- added $ActionQueueMaxFileSize config directive
- added $ActionQueueSaveonShutdown config directive
- addded $ActionQueueDequeueSlowdown config directive
- addded $MainMsgQueueDequeueSlowdown config directive
- bugfix: added forgotten docs to package
- improved debugging support
- fixed a bug that caused $MainMsgQueueCheckpointInterval to work incorrectly
- when a long-running action needs to be cancelled on shutdown, the message
  that was processed by it is now preserved. This finishes support for
  guaranteed delivery of messages (if the output supports it, of course)
- fixed bug in output module interface, see
  http://sourceforge.net/tracker/index.php?func=detail&aid=1881008&group_id=123448&atid=696552
- changed the ommysql output plugin so that the (lengthy) connection
  initialization now takes place in message processing. This works much
  better with the new queued action mode (fast startup)
- fixed a bug that caused a potential hang in file and fwd output module
  varmojfekoj provided the patch - many thanks!
- bugfixed stream class offset handling on 32bit platforms
---------------------------------------------------------------------------
Version 3.10.3 (rgerhards), 2008-01-28
- fixed a bug with standard template definitions (not a big deal) - thanks
  to varmojfekoj for spotting it
- run-time instrumentation added
- implemented disk-assisted queue mode, which enables on-demand disk
  spooling if the queue's in-memory queue is exhausted
- implemented a dynamic worker thread pool for processing incoming
  messages; workers are started and shut down as need arises
- implemented a run-time instrumentation debug package
- implemented the $MainMsgQueueSaveOnShutdown config directive
- implemented the $MainMsgQueueWorkerThreadMinimumMessages config directive
- implemented the $MainMsgQueueTimeoutWorkerThreadShutdown config directive
---------------------------------------------------------------------------
Version 3.10.2 (rgerhards), 2008-01-14
- added the ability to keep stop rsyslogd without the need to drain
  the main message queue. In disk queue mode, rsyslog continues to
  run from the point where it stopped. In case of a system failure, it
  continues to process messages from the last checkpoint.
- fixed a bug that caused a segfault on startup when no $WorkDir directive
  was specified in rsyslog.conf
- provided more fine-grain control over shutdown timeouts and added a
  way to specify the enqueue timeout when the main message queue is full
- implemented $MainMsgQueueCheckpointInterval config directive
- implemented $MainMsgQueueTimeoutActionCompletion config directive
- implemented $MainMsgQueueTimeoutEnqueue config directive
- implemented $MainMsgQueueTimeoutShutdown config directive
---------------------------------------------------------------------------
Version 3.10.1 (rgerhards), 2008-01-10
- implemented the "disk" queue mode. However, it currently is of very
  limited use, because it does not support persistence over rsyslogd
  runs. So when rsyslogd is stopped, the queue is drained just as with
  the in-memory queue modes. Persistent queues will be a feature of
  the next release.
- performance-optimized string class, should bring an overall improvement
- fixed a memory leak in imudp -- thanks to varmojfekoj for the patch
- fixed a race condition that could lead to a rsyslogd hang when during
  HUP or termination
- done some doc updates
- added $WorkDirectory config directive
- added $MainMsgQueueFileName config directive
- added $MainMsgQueueMaxFileSize config directive
---------------------------------------------------------------------------
Version 3.10.0 (rgerhards), 2008-01-07
- implemented input module interface and initial input modules
- enhanced threading for input modules (each on its own thread now)
- ability to bind UDP listeners to specific local interfaces/ports and
  ability to run multiple of them concurrently
- added ability to specify listen IP address for UDP syslog server
- license changed to GPLv3
- mark messages are now provided by loadble module immark
- rklogd is no longer provided. Its functionality has now been taken over
  by imklog, a loadable input module. This offers a much better integration
  into rsyslogd and makes sure that the kernel logger process is brought
  up and down at the appropriate times
- enhanced $IncludeConfig directive to support wildcard characters
  (thanks to Michael Biebl)
- all inputs are now implemented as loadable plugins
- enhanced threading model: each input module now runs on its own thread
- enhanced message queue which now supports different queueing methods
  (among others, this can be used for performance fine-tuning)
- added a large number of new configuration directives for the new
  input modules
- enhanced multi-threading utilizing a worker thread pool for the
  main message queue
- compilation without pthreads is no longer supported
- much cleaner code due to new objects and removal of single-threading
  mode
---------------------------------------------------------------------------
Version 2.0.8 V2-STABLE (rgerhards), 2008-??-??
- bugfix: ompgsql did not detect problems in sql command execution
  this could cause loss of messages. The handling was correct if the
  connection broke, but not if there was a problem with statement
  execution. The most probable case for such a case would be invalid
  sql inside the template, and this is now much easier to diagnose.
- doc bugfix: default for $DirCreateMode incorrectly stated
---------------------------------------------------------------------------
Version 2.0.7 V2-STABLE (rgerhards), 2008-04-14
- bugfix: the default for $DirCreateMode was 0644, and as such wrong.
  It has now been changed to 0700. For some background, please see
  http://lists.adiscon.net/pipermail/rsyslog/2009-April/001986.html
- bugfix: "$CreateDirs off" also disabled file creation
  Thanks to William Tisater for analyzing this bug and providing a patch.
  The actual code change is heavily based on William's patch.
- bugfix: memory leak in ompgsql
  Thanks to Ken for providing the patch
- bugfix: potential memory leak in msg.c
  This one did not surface yet and the issue was actually found due to
  a problem in v4 - but better fix it here, too
---------------------------------------------------------------------------
Version 2.0.6 V2-STABLE (rgerhards), 2008-08-07
- bugfix: memory leaks in rsyslogd, primarily in singlethread mode
  Thanks to Frederico Nunez for providing the fix
- bugfix: copy&paste error lead to dangling if - this caused a very minor
  issue with re-formatting a RFC3164 date when the message was invalidly
  formatted and had a colon immediately after the date. This was in the
  code for some years (even v1 had it) and I think it never had any
  effect at all in practice. Though, it should be fixed - but definitely
  nothing to worry about.
---------------------------------------------------------------------------
Version 2.0.6 V2-STABLE (rgerhards), 2008-08-07
- bugfix: IPv6 addresses could not be specified in forwarding actions
  New syntax @[addr]:port introduced to enable that. Root problem was IPv6
  addresses contain colons. (backport from 3.21.3)
---------------------------------------------------------------------------
Version 2.0.5 STABLE (rgerhards), 2008-05-15
- bugfix: regular expressions inside property replacer did not work
  properly
- adapted to liblogging 0.7.1+
---------------------------------------------------------------------------
Version 2.0.4 STABLE (rgerhards), 2008-03-27
- bugfix: internally generated messages had "FROMHOST" property not set
- bugfix: continue parsing if tag is oversize (discard oversize part) - thanks
  to mclaughlin77@gmail.com for the patch
- added $HHOUR and $QHOUR system properties - can be used for half- and
  quarter-hour logfile rotation
---------------------------------------------------------------------------
Version 2.0.3 STABLE (rgerhards), 2008-03-12
- bugfix: setting for $EscapeCopntrolCharactersOnReceive was not 
  properly initialized
- bugfix: resolved potential segfault condition on HUP (extremely
  unlikely to happen in practice), for details see tracker:
  http://bugzilla.adiscon.com/show_bug.cgi?id=38
- improved the man pages a bit - thanks to Michael Biebl for the patch
- bugfix: not properly initialized data could cause several segfaults if
  there were errors in the config file - thanks to varmojfekoj for the patch
---------------------------------------------------------------------------
Version 2.0.2 STABLE (rgerhards), 2008-02-12
- fixed a bug that could cause invalid string handling via strerror_r
  varmojfekoj provided the patch - many thanks!
- added x-info field to rsyslogd startup/shutdown message. Hopefully
  points users to right location for further info (many don't even know
  they run rsyslog ;))
- bugfix: suspended actions were not always properly resumed
  varmojfekoj provided the patch - many thanks!
- bugfix: errno could be changed during mark processing, leading to
  invalid error messages when processing inputs. Thank to varmojfekoj for
  pointing out this problem.
- bugfix: trailing ":" of tag was lost while parsing legacy syslog messages
  without timestamp - thanks to Anders Blomdell for providing a patch!
- bugfix (doc): misspelled config directive, invalid signal info
- applied some doc fixes from Michel Biebl and cleaned up some no longer
  needed files suggested by him
- cleaned up stringbuf.c to fix an annoyance reported by Anders Blomdell
- fixed bug that caused invalid treatment of tabs (HT) in rsyslog.conf
---------------------------------------------------------------------------
Version 2.0.1 STABLE (rgerhards), 2008-01-24
- fixed a bug in integer conversion - but this function was never called,
  so it is not really a useful bug fix ;)
- fixed a bug with standard template definitions (not a big deal) - thanks
  to varmojfekoj for spotting it
- fixed a bug that caused a potential hang in file and fwd output module
  varmojfekoj provided the patch - many thanks!
---------------------------------------------------------------------------
Version 2.0.0 STABLE (rgerhards), 2008-01-02
- re-release of 1.21.2 as STABLE with no modifications except some
  doc updates
---------------------------------------------------------------------------
Version 1.21.2 (rgerhards), 2007-12-28
- created a gss-api output module. This keeps GSS-API code and
  TCP/UDP code separated. It is also important for forward-
  compatibility with v3. Please note that this change breaks compatibility
  with config files created for 1.21.0 and 1.21.1 - this was considered
  acceptable.
- fixed an error in forwarding retry code (could lead to message corruption
  but surfaced very seldom)
- increased portability for older platforms (AI_NUMERICSERV moved)
- removed socket leak in omfwd.c
- cross-platform patch for GSS-API compile problem on some platforms
  thanks to darix for the patch!
---------------------------------------------------------------------------
Version 1.21.1 (rgerhards), 2007-12-23
- small doc fix for $IncludeConfig
- fixed a bug in llDestroy()
- bugfix: fixing memory leak when message queue is full and during
  parsing. Thanks to varmojfekoj for the patch.
- bugfix: when compiled without network support, unix sockets were
  not properply closed
- bugfix: memory leak in cfsysline.c/doGetWord() fixed
---------------------------------------------------------------------------
Version 1.21.0 (rgerhards), 2007-12-19
- GSS-API support for syslog/TCP connections was added. Thanks to
  varmojfekoj for providing the patch with this functionality
- code cleanup
- enhanced $IncludeConfig directive to support wildcard filenames
- changed some multithreading synchronization
---------------------------------------------------------------------------
Version 1.20.1 (rgerhards), 2007-12-12
- corrected a debug setting that survived release. Caused TCP connections
  to be retried unnecessarily often.
- When a hostname ACL was provided and DNS resolution for that name failed,
  ACL processing was stopped at that point. Thanks to mildew for the patch.
  Fedora Bugzilla: http://bugzilla.redhat.com/show_bug.cgi?id=395911
- fixed a potential race condition, see link for details:
  http://rgerhards.blogspot.com/2007/12/rsyslog-race-condition.html
  Note that the probability of problems from this bug was very remote
- fixed a memory leak that happend when PostgreSQL date formats were
  used
---------------------------------------------------------------------------
Version 1.20.0 (rgerhards), 2007-12-07
- an output module for postgres databases has been added. Thanks to
  sur5r for contributing this code
- unloading dynamic modules has been cleaned up, we now have a
  real implementation and not just a dummy "good enough for the time
  being".
- enhanced platform independence - thanks to Bartosz Kuzma and Michael
  Biebl for their very useful contributions
- some general code cleanup (including warnings on 64 platforms, only)
---------------------------------------------------------------------------
Version 1.19.12 (rgerhards), 2007-12-03
- cleaned up the build system (thanks to Michael Biebl for the patch)
- fixed a bug where ommysql was still not compiled with -pthread option
---------------------------------------------------------------------------
Version 1.19.11 (rgerhards), 2007-11-29
- applied -pthread option to build when building for multi-threading mode
  hopefully solves an issue with segfaulting
---------------------------------------------------------------------------
Version 1.19.10 (rgerhards), 2007-10-19
- introdcued the new ":modulename:" syntax for calling module actions
  in selector lines; modified ommysql to support it. This is primarily
  an aid for further modules and a prequisite to actually allow third
  party modules to be created.
- minor fix in slackware startup script, "-r 0" is now "-r0"
- updated rsyslogd doc set man page; now in html format
- undid creation of a separate thread for the main loop -- this did not
  turn out to be needed or useful, so reduce complexity once again.
- added doc fixes provided by Michael Biebl - thanks
---------------------------------------------------------------------------
Version 1.19.9 (rgerhards), 2007-10-12
- now packaging system which again contains all components in a single
  tarball
- modularized main() a bit more, resulting in less complex code
- experimentally added an additional thread - will see if that affects
  the segfault bug we experience on some platforms. Note that this change
  is scheduled to be removed again later.
---------------------------------------------------------------------------
Version 1.19.8 (rgerhards), 2007-09-27
- improved repeated message processing
- applied patch provided by varmojfekoj to support building ommysql
  in its own way (now also resides in a plugin subdirectory);
  ommysql is now a separate package
- fixed a bug in cvthname() that lead to message loss if part
  of the source hostname would have been dropped
- created some support for distributing ommysql together with the
  main rsyslog package. I need to re-think it in the future, but
  for the time being the current mode is best. I now simply include
  one additional tarball for ommysql inside the main distribution.
  I look forward to user feedback on how this should be done best. In the
  long term, a separate project should be spawend for ommysql, but I'd
  like to do that only after the plugin interface is fully stable (what
  it is not yet).
---------------------------------------------------------------------------
Version 1.19.7 (rgerhards), 2007-09-25
- added code to handle situations where senders send us messages ending with
  a NUL character. It is now simply removed. This also caused trailing LF
  reduction to fail, when it was followed by such a NUL. This is now also
  handled.
- replaced some non-thread-safe function calls by their thread-safe
  counterparts
- fixed a minor memory leak that occured when the %APPNAME% property was
  used (I think nobody used that in practice)
- fixed a bug that caused signal handlers in cvthname() not to be restored when
  a malicious pointer record was detected and processing of the message been
  stopped for that reason (this should be really rare and can not be related
  to the segfault bug we are hunting).
- fixed a bug in cvthname that lead to passing a wrong parameter - in
  practice, this had no impact.
- general code cleanup (e.g. compiler warnings, comments)
---------------------------------------------------------------------------
Version 1.19.6 (rgerhards), 2007-09-11
- applied patch by varmojfekoj to change signal handling to the new
  sigaction API set (replacing the depreciated signal() calls and its
  friends.
- fixed a bug that in --enable-debug mode caused an assertion when the
  discard action was used
- cleaned up compiler warnings
- applied patch by varmojfekoj to FIX a bug that could cause 
  segfaults if empty properties were processed using modifying
  options (e.g. space-cc, drop-cc)
- fixed man bug: rsyslogd supports -l option
---------------------------------------------------------------------------
Version 1.19.5 (rgerhards), 2007-09-07
- changed part of the CStr interface so that better error tracking
  is provided and the calling sequence is more intuitive (there were
  invalid calls based on a too-weired interface)
- (hopefully) fixed some remaining bugs rooted in wrong use of 
  the CStr class. These could lead to program abort.
- applied patch by varmojfekoj two fix two potential segfault situations
- added $ModDir config directive
- modified $ModLoad so that an absolute path may be specified as
  module name (e.g. /rsyslog/ommysql.so)
---------------------------------------------------------------------------
Version 1.19.4 (rgerhards/varmojfekoj), 2007-09-04
- fixed a number of small memory leaks - thanks varmojfekoj for patching
- fixed an issue with CString class that could lead to rsyslog abort
  in tplToString() - thanks varmojfekoj for patching
- added a man-version of the config file documenation - thanks to Michel
  Samia for providing the man file
- fixed bug: a template like this causes an infinite loop:
  $template opts,"%programname:::a,b%"
  thanks varmojfekoj for the patch
- fixed bug: case changing options crash freeing the string pointer
  because they modify it: $template opts2,"%programname::1:lowercase%"
  thanks varmojfekoj for the patch
---------------------------------------------------------------------------
Version 1.19.3 (mmeckelein/varmojfekoj), 2007-08-31
- small mem leak fixed (after calling parseSelectorAct) - Thx varmojkekoj
- documentation section "Regular File" und "Blocks" updated
- solved an issue with dynamic file generation - Once again many thanks
  to varmojfekoj
- the negative selector for program name filter (Blocks) does not work as
  expected - Thanks varmojfekoj for patching
- added forwarding information to sysklogd (requires special template)
  to config doc
---------------------------------------------------------------------------
Version 1.19.2 (mmeckelein/varmojfekoj), 2007-08-28
- a specifically formed message caused a segfault - Many thanks varmojfekoj
  for providing a patch
- a typo and a weird condition are fixed in msg.c - Thanks again
  varmojfekoj 
- on file creation the file was always owned by root:root. This is fixed
  now - Thanks ypsa for solving this issue
---------------------------------------------------------------------------
Version 1.19.1 (mmeckelein), 2007-08-22
- a bug that caused a high load when a TCP/UDP connection was closed is 
  fixed now - Thanks mildew for solving this issue
- fixed a bug which caused a segfault on reinit - Thx varmojfekoj for the
  patch
- changed the hardcoded module path "/lib/rsyslog" to $(pkglibdir) in order
  to avoid trouble e.g. on 64 bit platforms (/lib64) - many thanks Peter
  Vrabec and darix, both provided a patch for solving this issue
- enhanced the unloading of modules - thanks again varmojfekoj
- applied a patch from varmojfekoj which fixes various little things in
  MySQL output module
---------------------------------------------------------------------------
Version 1.19.0 (varmojfekoj/rgerhards), 2007-08-16
- integrated patch from varmojfekoj to make the mysql module a loadable one
  many thanks for the patch, MUCH appreciated
---------------------------------------------------------------------------
Version 1.18.2 (rgerhards), 2007-08-13
- fixed a bug in outchannel code that caused templates to be incorrectly
  parsed
- fixed a bug in ommysql that caused a wrong ";template" missing message
- added some code for unloading modules; not yet fully complete (and we do
  not yet have loadable modules, so this is no problem)
- removed debian subdirectory by request of a debian packager (this is a special
  subdir for debian and there is also no point in maintaining it when there
  is a debian package available - so I gladly did this) in some cases
- improved overall doc quality (some pages were quite old) and linked to
  more of the online resources.
- improved /contrib/delete_mysql script by adding a host option and some
  other minor modifications
---------------------------------------------------------------------------
Version 1.18.1 (rgerhards), 2007-08-08
- applied a patch from varmojfekoj which solved a potential segfault
  of rsyslogd on HUP
- applied patch from Michel Samia to fix compilation when the pthreads
  feature is disabled
- some code cleanup (moved action object to its own file set)
- add config directive $MainMsgQueueSize, which now allows to configure the
  queue size dynamically
- all compile-time settings are now shown in rsyslogd -v, not just the
  active ones
- enhanced performance a little bit more
- added config file directive $ActionResumeInterval
- fixed a bug that prevented compilation under debian sid
- added a contrib directory for user-contributed useful things
---------------------------------------------------------------------------
Version 1.18.0 (rgerhards), 2007-08-03
- rsyslog now supports fallback actions when an action did not work. This
  is a great feature e.g. for backup database servers or backup syslog
  servers
- modified rklogd to only change the console log level if -c is specified
- added feature to use multiple actions inside a single selector
- implemented $ActionExecOnlyWhenPreviousIsSuspended config directive
- error messages during startup are now spit out to the configured log
  destinations
---------------------------------------------------------------------------
Version 1.17.6 (rgerhards), 2007-08-01
- continued to work on output module modularization - basic stage of
  this work is now FINISHED
- fixed bug in OMSRcreate() - always returned SR_RET_OK
- fixed a bug that caused ommysql to always complain about missing
  templates
- fixed a mem leak in OMSRdestruct - freeing the object itself was
  forgotten - thanks to varmojfekoj for the patch
- fixed a memory leak in syslogd/init() that happend when the config
  file could not be read - thanks to varmojfekoj for the patch
- fixed insufficient memory allocation in addAction() and its helpers.
  The initial fix and idea was developed by mildew, I fine-tuned
  it a bit. Thanks a lot for the fix, I'd probably had pulled out my
  hair to find the bug...
- added output of config file line number when a parsing error occured
- fixed bug in objomsr.c that caused program to abort in debug mode with
  an invalid assertion (in some cases)
- fixed a typo that caused the default template for MySQL to be wrong.
  thanks to mildew for catching this.
- added configuration file command $DebugPrintModuleList and
  $DebugPrintCfSysLineHandlerList
- fixed an invalid value for the MARK timer - unfortunately, there was
  a testing aid left in place. This resulted in quite frequent MARK messages
- added $IncludeConfig config directive
- applied a patch from mildew to prevent rsyslogd from freezing under heavy
  load. This could happen when the queue was full. Now, we drop messages
  but rsyslogd remains active.
---------------------------------------------------------------------------
Version 1.17.5 (rgerhards), 2007-07-30
- continued to work on output module modularization
- fixed a missing file bug - thanks to Andrea Montanari for reporting
  this problem
- fixed a problem with shutting down the worker thread and freeing the
  selector_t list - this caused messages to be lost, because the
  message queue was not properly drained before the selectors got
  destroyed.
---------------------------------------------------------------------------
Version 1.17.4 (rgerhards), 2007-07-27
- continued to work on output module modularization
- fixed a situation where rsyslogd could create zombie processes
  thanks to mildew for the patch
- applied patch from Michel Samia to fix compilation when NOT
  compiled for pthreads
---------------------------------------------------------------------------
Version 1.17.3 (rgerhards), 2007-07-25
- continued working on output module modularization
- fixed a bug that caused rsyslogd to segfault on exit (and
  probably also on HUP), when there was an unsent message in a selector
  that required forwarding and the dns lookup failed for that selector
  (yes, it was pretty unlikely to happen;))
  thanks to varmojfekoj <varmojfekoj@gmail.com> for the patch
- fixed a memory leak in config file parsing and die()
  thanks to varmojfekoj <varmojfekoj@gmail.com> for the patch
- rsyslogd now checks on startup if it is capable to performa any work
  at all. If it cant, it complains and terminates
  thanks to Michel Samia for providing the patch!
- fixed a small memory leak when HUPing syslogd. The allowed sender
  list now gets freed. thanks to mildew for the patch.
- changed the way error messages in early startup are logged. They
  now do no longer use the syslogd code directly but are rather
  send to stderr.
---------------------------------------------------------------------------
Version 1.17.2 (rgerhards), 2007-07-23
- made the port part of the -r option optional. Needed for backward
  compatibility with sysklogd
- replaced system() calls with something more reasonable. Please note that
  this might break compatibility with some existing configuration files.
  We accept this in favour of the gained security.
- removed a memory leak that could occur if timegenerated was used in
  RFC 3164 format in templates
- did some preparation in msg.c for advanced multithreading - placed the
  hooks, but not yet any active code
- worked further on modularization
- added $ModLoad MySQL (dummy) config directive
- added DropTrailingLFOnReception config directive
---------------------------------------------------------------------------
Version 1.17.1 (rgerhards), 2007-07-20
- fixed a bug that caused make install to install rsyslogd and rklogd under
  the wrong names
- fixed bug that caused $AllowedSenders to handle IPv6 scopes incorrectly;
  also fixed but that could grabble $AllowedSender wildcards. Thanks to
  mildew@gmail.com for the patch
- minor code cleanup - thanks to Peter Vrabec for the patch
- fixed minimal memory leak on HUP (caused by templates)
  thanks to varmojfekoj <varmojfekoj@gmail.com> for the patch
- fixed another memory leak on HUPing and on exiting rsyslogd
  again thanks to varmojfekoj <varmojfekoj@gmail.com> for the patch
- code cleanup (removed compiler warnings)
- fixed portability bug in configure.ac - thanks to Bartosz Kuźma for patch
- moved msg object into its own file set
- added the capability to continue trying to write log files when the
  file system is full. Functionality based on patch by Martin Schulze
  to sysklogd package.
---------------------------------------------------------------------------
Version 1.17.0 (RGer), 2007-07-17
- added $RepeatedLineReduction config parameter
- added $EscapeControlCharactersOnReceive config parameter
- added $ControlCharacterEscapePrefix config parameter
- added $DirCreateMode config parameter
- added $CreateDirs config parameter
- added $DebugPrintTemplateList config parameter
- added $ResetConfigVariables config parameter
- added $FileOwner config parameter
- added $FileGroup config parameter
- added $DirOwner config parameter
- added $DirGroup config parameter
- added $FailOnChownFailure config parameter
- added regular expression support to the filter engine
  thanks to Michel Samia for providing the patch!
- enhanced $AllowedSender functionality. Credits to mildew@gmail.com for
  the patch doing that
  - added IPv6 support
  - allowed DNS hostnames
  - allowed DNS wildcard names
- added new option $DropMsgsWithMaliciousDnsPTRRecords
- added autoconf so that rfc3195d, rsyslogd and klogd are stored to /sbin
- added capability to auto-create directories with dynaFiles
---------------------------------------------------------------------------
Version 1.16.0 (RGer/Peter Vrabec), 2007-07-13 - The Friday, 13th Release ;)
- build system switched to autotools
- removed SYSV preprocessor macro use, replaced with autotools equivalents
- fixed a bug that caused rsyslogd to segfault when TCP listening was
  disabled and it terminated
- added new properties "syslogfacility-text" and "syslogseverity-text"
  thanks to varmojfekoj <varmojfekoj@gmail.com> for the patch
- added the -x option to disable hostname dns reslution
  thanks to varmojfekoj <varmojfekoj@gmail.com> for the patch
- begun to better modularize syslogd.c - this is an ongoing project; moved
  type definitions to a separate file
- removed some now-unused fields from struct filed
- move file size limit fields in struct field to the "right spot" (the file
  writing part of the union - f_un.f_file)
- subdirectories linux and solaris are no longer part of the distribution
  package. This is not because we cease support for them, but there are no
  longer any files in them after the move to autotools
---------------------------------------------------------------------------
Version 1.15.1 (RGer), 2007-07-10
- fixed a bug that caused a dynaFile selector to stall when there was
  an open error with one file 
- improved template processing for dynaFiles; templates are now only
  looked up during initialization - speeds up processing
- optimized memory layout in struct filed when compiled with MySQL
  support
- fixed a bug that caused compilation without SYSLOG_INET to fail
- re-enabled the "last message repeated n times" feature. This
  feature was not taken care of while rsyslogd evolved from sysklogd
  and it was more or less defunct. Now it is fully functional again.
- added system properties: $NOW, $YEAR, $MONTH, $DAY, $HOUR, $MINUTE
- fixed a bug in iovAsString() that caused a memory leak under stress
  conditions (most probably memory shortage). This was unlikely to
  ever happen, but it doesn't hurt doing it right
- cosmetic: defined type "uchar", change all unsigned chars to uchar
---------------------------------------------------------------------------
Version 1.15.0 (RGer), 2007-07-05
- added ability to dynamically generate file names based on templates
  and thus properties. This was a much-requested feature. It makes
  life easy when it e.g. comes to splitting files based on the sender
  address.
- added $umask and $FileCreateMode config file directives
- applied a patch from Bartosz Kuzma to compile cleanly under NetBSD
- checks for extra (unexpected) characters in system config file lines
  have been added
- added IPv6 documentation - was accidently missing from CVS
- begun to change char to unsigned char
---------------------------------------------------------------------------
Version 1.14.2 (RGer), 2007-07-03
** this release fixes all known nits with IPv6 **
- restored capability to do /etc/service lookup for "syslog"
  service when -r 0 was given
- documented IPv6 handling of syslog messages
- integrate patch from Bartosz Kuźma to make rsyslog compile under
  Solaris again (the patch replaced a strndup() call, which is not
  available under Solaris
- improved debug logging when waiting on select
- updated rsyslogd man page with new options (-46A)
---------------------------------------------------------------------------
Version 1.14.1 (RGer/Peter Vrabec), 2007-06-29
- added Peter Vrabec's patch for IPv6 TCP
- prefixed all messages send to stderr in rsyslogd with "rsyslogd: "
---------------------------------------------------------------------------
Version 1.14.0 (RGer/Peter Vrabec), 2007-06-28
- Peter Vrabec provided IPv6 for rsyslog, so we are now IPv6 enabled
  IPv6 Support is currently for UDP only, TCP is to come soon.
  AllowedSender configuration does not yet work for IPv6.
- fixed code in iovCreate() that broke C's strict aliasing rules 
- fixed some char/unsigned char differences that forced the compiler
  to spit out warning messages
- updated the Red Hat init script to fix a known issue (thanks to
  Peter Vrabec)
---------------------------------------------------------------------------
Version 1.13.5 (RGer), 2007-06-22
- made the TCP session limit configurable via command line switch
  now -t <port>,<max sessions>
- added man page for rklogd(8) (basically a copy from klogd, but now
  there is one...)
- fixed a bug that caused internal messages (e.g. rsyslogd startup) to
  appear without a tag.
- removed a minor memory leak that occurred when TAG processing requalified
  a HOSTNAME to be a TAG (and a TAG already was set).
- removed potential small memory leaks in MsgSet***() functions. There
  would be a leak if a property was re-set, something that happened
  extremely seldom.
---------------------------------------------------------------------------
Version 1.13.4 (RGer), 2007-06-18
- added a new property "PRI-text", which holds the PRI field in
  textual form (e.g. "syslog.info")
- added alias "syslogseverity" for "syslogpriority", which is a
  misleading property name that needs to stay for historical
  reasons (and backward-compatility)
- added doc on how to record PRI value in log file
- enhanced signal handling in klogd, including removal of an unsafe
  call to the logging system during signal handling
---------------------------------------------------------------------------
Version 1.13.3 (RGer), 2007-06-15
- create a version of syslog.c from scratch. This is now
  - highly optimized for rsyslog
  - removes an incompatible license problem as the original
    version had a BSD license with advertising clause
  - fixed in the regard that rklogd will continue to work when
    rsysogd has been restarted (the original version, as well
    as sysklogd, will remain silent then)
  - solved an issue with an extra NUL char at message end that the
    original version had
- applied some changes to klogd to care for the new interface
- fixed a bug in syslogd.c which prevented compiling under debian
---------------------------------------------------------------------------
Version 1.13.2 (RGer), 2007-06-13
- lib order in makefile patched to facilitate static linking - thanks
  to Bennett Todd for providing the patch
- Integrated a patch from Peter Vrabec (pvrabec@redheat.com):
  - added klogd under the name of rklogd (remove dependency on
    original sysklogd package
  - createDB.sql now in UTF
  - added additional config files for use on Red Hat
---------------------------------------------------------------------------
Version 1.13.1 (RGer), 2007-02-05
- changed the listen backlog limit to a more reasonable value based on
  the maximum number of TCP connections configurd (10% + 5) - thanks to Guy
  Standen for the hint (actually, the limit was 5 and that was a 
  left-over from early testing).
- fixed a bug in makefile which caused DB-support to be disabled when
  NETZIP support was enabled
- added the -e option to allow transmission of every message to remote
  hosts (effectively turns off duplicate message suppression)
- (somewhat) improved memory consumption when compiled with MySQL support
- looks like we fixed an incompatibility with MySQL 5.x and above software
  At least in one case, the remote server name was destroyed, leading to 
  a connection failure. The new, improved code does not have this issue and
  so we see this as solved (the new code is generally somewhat better, so
  there is a good chance we fixed this incompatibility).
---------------------------------------------------------------------------
Version 1.13.0 (RGer), 2006-12-19
- added '$' as ToPos proptery replacer specifier - means "up to the
  end of the string"
- property replacer option "escape-cc", "drop-cc" and "space-cc"  added
- changed the handling of \0 characters inside syslog messages. We now
  consistently escape them to "#000". This is somewhat recommended in
  the draft-ietf-syslog-protocol-19 draft. While the real recomendation
  is to not escape any characters at all, we can not do this without
  considerable modification of the code. So we escape it to "#000", which
  is consistent with a sample found in the Internet-draft.
- removed message glue logic (see printchopped() comment for details)
  Also caused removal of parts table and thus some improvements in
  memory usage.
- changed the default MAXLINE to 2048 to take care of recent syslog
  standardization efforts (can easily be changed in syslogd.c)
- added support for byte-counted TCP syslog messages (much like
  syslog-transport-tls-05 Internet Draft). This was necessary to
  support compression over TCP.
- added support for receiving compressed syslog messages
- added support for sending compressed syslog messages
- fixed a bug where the last message in a syslog/tcp stream was
  lost if it was not properly terminated by a LF character
---------------------------------------------------------------------------
Version 1.12.3 (RGer), 2006-10-04
- implemented some changes to support Solaris (but support is not
  yet complete)
- commented out (via #if 0) some methods that are currently not being use
  but should be kept for further us
- added (interim) -u 1 option to turn off hostname and tag parsing
- done some modifications to better support Fedora
- made the field delimiter inside property replace configurable via
  template
- fixed a bug in property replacer: if fields were used, the delimitor
  became part of the field. Up until now, this was barely noticable as 
  the delimiter as TAB only and thus invisible to a human. With other
  delimiters available now, it quickly showed up. This bug fix might cause
  some grief to existing installations if they used the extra TAB for
  whatever reasons - sorry folks... Anyhow, a solution is easy: just add
  a TAB character contstant into your template. Thus, there has no attempt
  been made to do this in a backwards-compatible way.
---------------------------------------------------------------------------
Version 1.12.2 (RGer), 2006-02-15
- fixed a bug in the RFC 3339 date formatter. An extra space was added
  after the actual timestamp
- added support for providing high-precision RFC3339 timestamps for
  (rsyslogd-)internally-generated messages
- very (!) experimental support for syslog-protocol internet draft
  added (the draft is experimental, the code is solid ;))
- added support for field-extracting in the property replacer
- enhanced the legacy-syslog parser so that it can interpret messages
  that do not contain a TIMESTAMP
- fixed a bug that caused the default socket (usually /dev/log) to be
  opened even when -o command line option was given
- fixed a bug in the Debian sample startup script - it caused rsyslogd
  to listen to remote requests, which it shouldn't by default
---------------------------------------------------------------------------
Version 1.12.1 (RGer), 2005-11-23
- made multithreading work with BSD. Some signal-handling needed to be
  restructured. Also, there might be a slight delay of up to 10 seconds
  when huping and terminating rsyslogd under BSD
- fixed a bug where a NULL-pointer was passed to printf() in logmsg().
- fixed a bug during "make install" where rc3195d was not installed
  Thanks to Bennett Todd for spotting this.
- fixed a bug where rsyslogd dumped core when no TAG was found in the
  received message
- enhanced message parser so that it can deal with missing hostnames
  in many cases (may not be totally fail-safe)
- fixed a bug where internally-generated messages did not have the correct
  TAG
---------------------------------------------------------------------------
Version 1.12.0 (RGer), 2005-10-26
- moved to a multi-threaded design. single-threading is still optionally
  available. Multi-threading is experimental!
- fixed a potential race condition. In the original code, marking was done
  by an alarm handler, which could lead to all sorts of bad things. This
  has been changed now. See comments in syslogd.c/domark() for details.
- improved debug output for property-based filters
- not a code change, but: I have checked all exit()s to make sure that
  none occurs once rsyslogd has started up. Even in unusual conditions
  (like low-memory conditions) rsyslogd somehow remains active. Of course,
  it might loose a message or two, but at least it does not abort and it
  can also recover when the condition no longer persists.
- fixed a bug that could cause loss of the last message received
  immediately before rsyslogd was terminated.
- added comments on thread-safety of global variables in syslogd.c
- fixed a small bug: spurios printf() when TCP syslog was used
- fixed a bug that causes rsyslogd to dump core on termination when one
  of the selector lines did not receive a message during the run (very
  unlikely)
- fixed an one-too-low memory allocation in the TCP sender. Could result
  in rsyslogd dumping core.
- fixed a bug with regular expression support (thanks to Andres Riancho)
- a little bit of code restructuring (especially main(), which was
  horribly large)
---------------------------------------------------------------------------
Version 1.11.1 (RGer), 2005-10-19
- support for BSD-style program name and host blocks
- added a new property "programname" that can be used in templates
- added ability to specify listen port for rfc3195d
- fixed a bug that rendered the "startswith" comparison operation
  unusable.
- changed more functions to "static" storage class to help compiler
  optimize (should have been static in the first place...)
- fixed a potential memory leak in the string buffer class destructor.
  As the destructur was previously never called, the leak did not actually
  appear.
- some internal restructuring in anticipation/preparation of minimal
  multi-threading support
- rsyslogd still shares some code with the sysklogd project. Some patches
  for this shared code have been brought over from the sysklogd CVS.
---------------------------------------------------------------------------
Version 1.11.0 (RGer), 2005-10-12
- support for receiving messages via RFC 3195; added rfc3195d for that
  purpose
- added an additional guard to prevent rsyslogd from aborting when the
  2gb file size limit is hit. While a user can configure rsyslogd to
  handle such situations, it would abort if that was not done AND large
  file support was not enabled (ok, this is hopefully an unlikely scenario)
- fixed a bug that caused additional Unix domain sockets to be incorrectly
  processed - could lead to message loss in extreme cases
---------------------------------------------------------------------------
Version 1.10.2 (RGer), 2005-09-27
- added comparison operations in property-based filters:
  * isequal
  * startswith
- added ability to negate all property-based filter comparison operations
  by adding a !-sign right in front of the operation name
- added the ability to specify remote senders for UDP and TCP
  received messages. Allows to block all but well-known hosts
- changed the $-config line directives to be case-INsensitive
- new command line option -w added: "do not display warnings if messages
  from disallowed senders are received"
- fixed a bug that caused rsyslogd to dump core when the compare value
  was not quoted in property-based filters
- fixed a bug in the new CStr compare function which lead to invalid
  results (fortunately, this function was not yet used widely)
- added better support for "debugging" rsyslog.conf property filters
  (only if -d switch is given)
- changed some function definitions to static, which eventually enables
  some compiler optimizations
- fixed a bug in MySQL code; when a SQL error occured, rsyslogd could
  run in a tight loop. This was due to invalid sequence of error reporting
  and is now fixed.
---------------------------------------------------------------------------
Version 1.10.1 (RGer), 2005-09-23
- added the ability to execute a shell script as an action.
  Thanks to Bjoern Kalkbrenner for providing the code!
- fixed a bug in the MySQL code; due to the bug the automatic one-time
  retry after an error did not happen - this lead to error message in
  cases where none should be seen (e.g. after a MySQL restart)
- fixed a security issue with SQL-escaping in conjunction with
  non-(SQL-)standard MySQL features.
---------------------------------------------------------------------------
Version 1.10.0 (RGer), 2005-09-20
  REMINDER: 1.10 is the first unstable version if the 1.x series!
- added the capability to filter on any property in selector lines
  (not just facility and priority)
- changed stringbuf into a new counted string class
- added support for a "discard" action. If a selector line with
  discard (~ character) is found, no selector lines *after* that
  line will be processed.
- thanks to Andres Riancho, regular expression support has been
  added to the template engine
- added the FROMHOST property in the template processor, which could
  previously not be obtained. Thanks to Cristian Testa for pointing
  this out and even providing a fix.
- added display of compile-time options to -v output
- performance improvement for production build - made some checks
  to happen only during debug mode
- fixed a problem with compiling on SUSE and - while doing so - removed
  the socket call to set SO_BSDCOMPAT in cases where it is obsolete.
---------------------------------------------------------------------------
Version 1.0.4 (RGer), 2006-02-01
- a small but important fix: the tcp receiver had two forgotten printf's
  in it that caused a lot of unnecessary output to stdout. This was
  important enough to justify a new release
---------------------------------------------------------------------------
Version 1.0.3 (RGer), 2005-11-14
- added an additional guard to prevent rsyslogd from aborting when the
  2gb file size limit is hit. While a user can configure rsyslogd to
  handle such situations, it would abort if that was not done AND large
  file support was not enabled (ok, this is hopefully an unlikely scenario)
- fixed a bug that caused additional Unix domain sockets to be incorrectly
  processed - could lead to message loss in extreme cases
- applied some patches available from the sysklogd project to code
  shared from there
- fixed a bug that causes rsyslogd to dump core on termination when one
  of the selector lines did not receive a message during the run (very
  unlikely)
- fixed an one-too-low memory allocation in the TCP sender. Could result
  in rsyslogd dumping core.
- fixed a bug in the TCP sender that caused the retry logic to fail
  after an error or receiver overrun
- fixed a bug in init() that could lead to dumping core
- fixed a bug that could lead to dumping core when no HOSTNAME or no TAG
  was present in the syslog message
---------------------------------------------------------------------------
Version 1.0.2 (RGer), 2005-10-05
- fixed an issue with MySQL error reporting. When an error occured,
  the MySQL driver went into an endless loop (at least in most cases).
---------------------------------------------------------------------------
Version 1.0.1 (RGer), 2005-09-23
- fixed a security issue with SQL-escaping in conjunction with
  non-(SQL-)standard MySQL features.
---------------------------------------------------------------------------
Version 1.0.0 (RGer), 2005-09-12
- changed install doc to cover daily cron scripts - a trouble source
- added rc script for slackware (provided by Chris Elvidge - thanks!) 
- fixed a really minor bug in usage() - the -r option was still
  reported as without the port parameter
---------------------------------------------------------------------------
Version 0.9.8 (RGer), 2005-09-05
- made startup and shutdown message more consistent and included the
  pid, so that they can be easier correlated. Used syslog-protocol
  structured data format for this purpose.
- improved config info in startup message, now tells not only
  if it is listening remote on udp, but also for tcp. Also includes
  the port numbers. The previous startup message was misleading, because
  it did not say "remote reception" if rsyslogd was only listening via
  tcp (but not via udp).
- added a "how can you help" document to the doc set
---------------------------------------------------------------------------
Version 0.9.7 (RGer), 2005-08-15
- some of the previous doc files (like INSTALL) did not properly
  reflect the changes to the build process and the new doc. Fixed
  that.
- changed syslogd.c so that when compiled without database support,
  an error message is displayed when a database action is detected
  in the config file (previously this was used as an user rule ;))
- fixed a bug in the os-specific Makefiles which caused MySQL
  support to not be compiled, even if selected
---------------------------------------------------------------------------
Version 0.9.6 (RGer), 2005-08-09
- greatly enhanced documentation. Now available in html format in
  the "doc" folder and FreeBSD. Finally includes an install howto.
- improved MySQL error messages a little - they now show up as log
  messages, too (formerly only in debug mode)
- added the ability to specify the listen port for udp syslog.
  WARNING: This introduces an incompatibility. Formerly, udp
  syslog was enabled by the -r command line option. Now, it is
  "-r [port]", which is consistent with the tcp listener. However,
  just -r will now return an error message.
- added sample startup scripts for Debian and FreeBSD
- added support for easy feature selection in the makefile. Un-
  fortunately, this also means I needed to spilt the make file
  for different OS and distros. There are some really bad syntax
  differences between FreeBSD and Linux make.
---------------------------------------------------------------------------
Version 0.9.5 (RGer), 2005-08-01
- the "semicolon bug" was actually not (fully) solved in 0.9.4. One
  part of the bug was solved, but another still existed. This one
  is fixed now, too.
- the "semicolon bug" actually turned out to be a more generic bug.
  It appeared whenever an invalid template name was given. With some
  selector actions, rsyslogd dumped core, with other it "just" had
  a small ressource leak with others all worked well. These anomalies
  are now fixed. Note that they only appeared during system initaliziation
  once the system was running, nothing bad happened.
- improved error reporting for template errors on startup. They are now
  shown on the console and the start-up tty. Formerly, they were only
  visible in debug mode.
- support for multiple instances of rsyslogd on a single machine added
- added new option "-o" --> omit local unix domain socket. This option
  enables rsyslogd NOT to listen to the local socket. This is most
  helpful when multiple instances of rsyslogd (or rsyslogd and another
  syslogd) shall run on a single system.
- added new option "-i <pidfile>" which allows to specify the pidfile.
  This is needed when multiple instances of rsyslogd are to be run.
- the new project home page is now online at www.rsyslog.com
---------------------------------------------------------------------------
Version 0.9.4 (RGer), 2005-07-25
- finally added the TCP sender. It now supports non-blocking mode, no
  longer disabling message reception during connect. As it is now, it
  is usable in production. The code could be more sophisticated, but
  I've kept it short in anticipation of the move to liblogging, which
  will lead to the removal of the code just written ;)
- the "exiting on signal..." message still had the "syslogd" name in 
  it. Changed this to "rsyslogd", as we do not have a large user base
  yet, this should pose no problem.
- fixed "the semiconlon" bug. rsyslogd dumped core if a write-db action
  was specified but no semicolon was given after the password (an empty
  template was ok, but the semicolon needed to be present).
- changed a default for traditional output format. During testing, it
  was seen that the timestamp written to file in default format was
  the time of message reception, not the time specified in the TIMESTAMP
  field of the message itself. Traditionally, the message TIMESTAMP is
  used and this has been changed now.
---------------------------------------------------------------------------
Version 0.9.3 (RGer), 2005-07-19
- fixed a bug in the message parser. In June, the RFC 3164 timestamp
  was not correctly parsed (yes, only in June and some other months,
  see the code comment to learn why...)
- added the ability to specify the destination port when forwarding
  syslog messages (both for TCP and UDP)
- added an very experimental TCP sender (activated by
  @@machine:port in config). This is not yet for production use. If
  the receiver is not alive, rsyslogd will wait quite some time until
  the connection request times out, which most probably leads to
  loss of incoming messages.

---------------------------------------------------------------------------
Version 0.9.2 (RGer), around 2005-07-06
- I intended to change the maxsupported message size to 32k to
  support IHE - but given the memory inefficiency in the usual use
  cases, I have not done this. I have, however, included very
  specific instructions on how to do this in the source code. I have
  also done some testing with 32k messages, so you can change the
  max size without taking too much risk.
- added a syslog/tcp receiver; we now can receive messages via
  plain tcp, but we can still send only via UDP. The syslog/tcp
  receiver is the primary enhancement of this release.
- slightly changed some error messages that contained a spurios \n at
  the end of the line (which gives empty lines in your log...)

---------------------------------------------------------------------------
Version 0.9.1 (RGer)
- fixed code so that it compiles without errors under FreeBSD
- removed now unused function "allocate_log()" from syslogd.c
- changed the make file so that it contains more defines for
  different environments (in the long term, we need a better
  system for disabling/enabling features...)
- changed some printf's printing off_t types to %lld and
  explicit (long long) casts. I tried to figure out the exact type,
  but did not succeed in this. In the worst case, ultra-large peta-
  byte files will now display funny informational messages on rollover,
  something I think we can live with for the neersion 3.11.2 (rgerhards), 2008-02-??
---------------------------------------------------------------------------
Version 3.11.1 (rgerhards), 2008-02-12
- SNMP trap sender added thanks to Andre Lorbach (omsnmp)
- added input-plugin interface specification in form of a (copy) template
  input module
- applied documentation fix by Michael Biebl -- many thanks!
- bugfix: immark did not have MARK flags set...
- added x-info field to rsyslogd startup/shutdown message. Hopefully
  points users to right location for further info (many don't even know
  they run rsyslog ;))
- bugfix: trailing ":" of tag was lost while parsing legacy syslog messages
  without timestamp - thanks to Anders Blomdell for providing a patch!
- fixed a bug in stringbuf.c related to STRINGBUF_TRIM_ALLOCSIZE, which
  wasn't supposed to be used with rsyslog. Put a warning message up that
  tells this feature is not tested and probably not worth the effort.
  Thanks to Anders Blomdell fro bringing this to our attention
- somewhat improved performance of string buffers
- fixed bug that caused invalid treatment of tabs (HT) in rsyslog.conf
- bugfix: setting for $EscapeCopntrolCharactersOnReceive was not 
  properly initialized
- clarified usage of space-cc property replacer option
- improved abort diagnostic handler
- some initial effort for malloc/free runtime debugging support
- bugfix: using dynafile actions caused rsyslogd abort
- fixed minor man errors thanks to Michael Biebl
---------------------------------------------------------------------------
Version 3.11.0 (rgerhards), 2008-01-31
- implemented queued actions
- implemented simple rate limiting for actions
- implemented deliberate discarding of lower priority messages over higher
  priority ones when a queue runs out of space
- implemented disk quotas for disk queues
- implemented the $ActionResumeRetryCount config directive
- added $ActionQueueFilename config directive
- added $ActionQueueSize config directive
- added $ActionQueueHighWaterMark config directive
- added $ActionQueueLowWaterMark config directive
- added $ActionQueueDiscardMark config directive
- added $ActionQueueDiscardSeverity config directive
- added $ActionQueueCheckpointInterval config directive
- added $ActionQueueType config directive
- added $ActionQueueWorkerThreads config directive
- added $ActionQueueTimeoutshutdown config directive
- added $ActionQueueTimeoutActionCompletion config directive
- added $ActionQueueTimeoutenQueue config directive
- added $ActionQueueTimeoutworkerThreadShutdown config directive
- added $ActionQueueWorkerThreadMinimumMessages config directive
- added $ActionQueueMaxFileSize config directive
- added $ActionQueueSaveonShutdown config directive
- addded $ActionQueueDequeueSlowdown config directive
- addded $MainMsgQueueDequeueSlowdown config directive
- bugfix: added forgotten docs to package
- improved debugging support
- fixed a bug that caused $MainMsgQueueCheckpointInterval to work incorrectly
- when a long-running action needs to be cancelled on shutdown, the message
  that was processed by it is now preserved. This finishes support for
  guaranteed delivery of messages (if the output supports it, of course)
- fixed bug in output module interface, see
  http://sourceforge.net/tracker/index.php?func=detail&aid=1881008&group_id=123448&atid=696552
- changed the ommysql output plugin so that the (lengthy) connection
  initialization now takes place in message processing. This works much
  better with the new queued action mode (fast startup)
- fixed a bug that caused a potential hang in file and fwd output module
  varmojfekoj provided the patch - many thanks!
- bugfixed stream class offset handling on 32bit platforms
---------------------------------------------------------------------------
Version 3.10.3 (rgerhards), 2008-01-28
- fixed a bug with standard template definitions (not a big deal) - thanks
  to varmojfekoj for spotting it
- run-time instrumentation added
- implemented disk-assisted queue mode, which enables on-demand disk
  spooling if the queue's in-memory queue is exhausted
- implemented a dynamic worker thread pool for processing incoming
  messages; workers are started and shut down as need arises
- implemented a run-time instrumentation debug package
- implemented the $MainMsgQueueSaveOnShutdown config directive
- implemented the $MainMsgQueueWorkerThreadMinimumMessages config directive
- implemented the $MainMsgQueueTimeoutWorkerThreadShutdown config directive
---------------------------------------------------------------------------
Version 3.10.2 (rgerhards), 2008-01-14
- added the ability to keep stop rsyslogd without the need to drain
  the main message queue. In disk queue mode, rsyslog continues to
  run from the point where it stopped. In case of a system failure, it
  continues to process messages from the last checkpoint.
- fixed a bug that caused a segfault on startup when no $WorkDir directive
  was specified in rsyslog.conf
- provided more fine-grain control over shutdown timeouts and added a
  way to specify the enqueue timeout when the main message queue is full
- implemented $MainMsgQueueCheckpointInterval config directive
- implemented $MainMsgQueueTimeoutActionCompletion config directive
- implemented $MainMsgQueueTimeoutEnqueue config directive
- implemented $MainMsgQueueTimeoutShutdown config directive
---------------------------------------------------------------------------
Version 3.10.1 (rgerhards), 2008-01-10
- implemented the "disk" queue mode. However, it currently is of very
  limited use, because it does not support persistence over rsyslogd
  runs. So when rsyslogd is stopped, the queue is drained just as with
  the in-memory queue modes. Persistent queues will be a feature of
  the next release.
- performance-optimized string class, should bring an overall improvement
- fixed a memory leak in imudp -- thanks to varmojfekoj for the patch
- fixed a race condition that could lead to a rsyslogd hang when during
  HUP or termination
- done some doc updates
- added $WorkDirectory config directive
- added $MainMsgQueueFileName config directive
- added $MainMsgQueueMaxFileSize config directive
---------------------------------------------------------------------------
Version 3.10.0 (rgerhards), 2008-01-07
- implemented input module interface and initial input modules
- enhanced threading for input modules (each on its own thread now)
- ability to bind UDP listeners to specific local interfaces/ports and
  ability to run multiple of them concurrently
- added ability to specify listen IP address for UDP syslog server
- license changed to GPLv3
- mark messages are now provided by loadble module immark
- rklogd is no longer provided. Its functionality has now been taken over
  by imklog, a loadable input module. This offers a much better integration
  into rsyslogd and makes sure that the kernel logger process is brought
  up and down at the appropriate times
- enhanced $IncludeConfig directive to support wildcard characters
  (thanks to Michael Biebl)
- all inputs are now implemented as loadable plugins
- enhanced threading model: each input module now runs on its own thread
- enhanced message queue which now supports different queueing methods
  (among others, this can be used for performance fine-tuning)
- added a large number of new configuration directives for the new
  input modules
- enhanced multi-threading utilizing a worker thread pool for the
  main message queue
- compilation without pthreads is no longer supported
- much cleaner code due to new objects and removal of single-threading
  mode
---------------------------------------------------------------------------
Version 2.0.1 STABLE (rgerhards), 2008-01-24
- fixed a bug in integer conversion - but this function was never called,
  so it is not really a useful bug fix ;)
- fixed a bug with standard template definitions (not a big deal) - thanks
  to varmojfekoj for spotting it
- fixed a bug that caused a potential hang in file and fwd output module
  varmojfekoj provided the patch - many thanks!
---------------------------------------------------------------------------
Version 2.0.0 STABLE (rgerhards), 2008-01-02
- re-release of 1.21.2 as STABLE with no modifications except some
  doc updates
---------------------------------------------------------------------------
Version 1.21.2 (rgerhards), 2007-12-28
- created a gss-api output module. This keeps GSS-API code and
  TCP/UDP code separated. It is also important for forward-
  compatibility with v3. Please note that this change breaks compatibility
  with config files created for 1.21.0 and 1.21.1 - this was considered
  acceptable.
- fixed an error in forwarding retry code (could lead to message corruption
  but surfaced very seldom)
- increased portability for older platforms (AI_NUMERICSERV moved)
- removed socket leak in omfwd.c
- cross-platform patch for GSS-API compile problem on some platforms
  thanks to darix for the patch!
---------------------------------------------------------------------------
Version 1.21.1 (rgerhards), 2007-12-23
- small doc fix for $IncludeConfig
- fixed a bug in llDestroy()
- bugfix: fixing memory leak when message queue is full and during
  parsing. Thanks to varmojfekoj for the patch.
- bugfix: when compiled without network support, unix sockets were
  not properply closed
- bugfix: memory leak in cfsysline.c/doGetWord() fixed
---------------------------------------------------------------------------
Version 1.21.0 (rgerhards), 2007-12-19
- GSS-API support for syslog/TCP connections was added. Thanks to
  varmojfekoj for providing the patch with this functionality
- code cleanup
- enhanced $IncludeConfig directive to support wildcard filenames
- changed some multithreading synchronization
---------------------------------------------------------------------------
Version 1.20.1 (rgerhards), 2007-12-12
- corrected a debug setting that survived release. Caused TCP connections
  to be retried unnecessarily often.
- When a hostname ACL was provided and DNS resolution for that name failed,
  ACL processing was stopped at that point. Thanks to mildew for the patch.
  Fedora Bugzilla: http://bugzilla.redhat.com/show_bug.cgi?id=395911
- fixed a potential race condition, see link for details:
  http://rgerhards.blogspot.com/2007/12/rsyslog-race-condition.html
  Note that the probability of problems from this bug was very remote
- fixed a memory leak that happend when PostgreSQL date formats were
  used
---------------------------------------------------------------------------
Version 1.20.0 (rgerhards), 2007-12-07
- an output module for postgres databases has been added. Thanks to
  sur5r for contributing this code
- unloading dynamic modules has been cleaned up, we now have a
  real implementation and not just a dummy "good enough for the time
  being".
- enhanced platform independence - thanks to Bartosz Kuzma and Michael
  Biebl for their very useful contributions
- some general code cleanup (including warnings on 64 platforms, only)
---------------------------------------------------------------------------
Version 1.19.12 (rgerhards), 2007-12-03
- cleaned up the build system (thanks to Michael Biebl for the patch)
- fixed a bug where ommysql was still not compiled with -pthread option
---------------------------------------------------------------------------
Version 1.19.11 (rgerhards), 2007-11-29
- applied -pthread option to build when building for multi-threading mode
  hopefully solves an issue with segfaulting
---------------------------------------------------------------------------
Version 1.19.10 (rgerhards), 2007-10-19
- introdcued the new ":modulename:" syntax for calling module actions
  in selector lines; modified ommysql to support it. This is primarily
  an aid for further modules and a prequisite to actually allow third
  party modules to be created.
- minor fix in slackware startup script, "-r 0" is now "-r0"
- updated rsyslogd doc set man page; now in html format
- undid creation of a separate thread for the main loop -- this did not
  turn out to be needed or useful, so reduce complexity once again.
- added doc fixes provided by Michael Biebl - thanks
---------------------------------------------------------------------------
Version 1.19.9 (rgerhards), 2007-10-12
- now packaging system which again contains all components in a single
  tarball
- modularized main() a bit more, resulting in less complex code
- experimentally added an additional thread - will see if that affects
  the segfault bug we experience on some platforms. Note that this change
  is scheduled to be removed again later.
---------------------------------------------------------------------------
Version 1.19.8 (rgerhards), 2007-09-27
- improved repeated message processing
- applied patch provided by varmojfekoj to support building ommysql
  in its own way (now also resides in a plugin subdirectory);
  ommysql is now a separate package
- fixed a bug in cvthname() that lead to message loss if part
  of the source hostname would have been dropped
- created some support for distributing ommysql together with the
  main rsyslog package. I need to re-think it in the future, but
  for the time being the current mode is best. I now simply include
  one additional tarball for ommysql inside the main distribution.
  I look forward to user feedback on how this should be done best. In the
  long term, a separate project should be spawend for ommysql, but I'd
  like to do that only after the plugin interface is fully stable (what
  it is not yet).
---------------------------------------------------------------------------
Version 1.19.7 (rgerhards), 2007-09-25
- added code to handle situations where senders send us messages ending with
  a NUL character. It is now simply removed. This also caused trailing LF
  reduction to fail, when it was followed by such a NUL. This is now also
  handled.
- replaced some non-thread-safe function calls by their thread-safe
  counterparts
- fixed a minor memory leak that occured when the %APPNAME% property was
  used (I think nobody used that in practice)
- fixed a bug that caused signal handlers in cvthname() not to be restored when
  a malicious pointer record was detected and processing of the message been
  stopped for that reason (this should be really rare and can not be related
  to the segfault bug we are hunting).
- fixed a bug in cvthname that lead to passing a wrong parameter - in
  practice, this had no impact.
- general code cleanup (e.g. compiler warnings, comments)
---------------------------------------------------------------------------
Version 1.19.6 (rgerhards), 2007-09-11
- applied patch by varmojfekoj to change signal handling to the new
  sigaction API set (replacing the depreciated signal() calls and its
  friends.
- fixed a bug that in --enable-debug mode caused an assertion when the
  discard action was used
- cleaned up compiler warnings
- applied patch by varmojfekoj to FIX a bug that could cause 
  segfaults if empty properties were processed using modifying
  options (e.g. space-cc, drop-cc)
- fixed man bug: rsyslogd supports -l option
---------------------------------------------------------------------------
Version 1.19.5 (rgerhards), 2007-09-07
- changed part of the CStr interface so that better error tracking
  is provided and the calling sequence is more intuitive (there were
  invalid calls based on a too-weired interface)
- (hopefully) fixed some remaining bugs rooted in wrong use of 
  the CStr class. These could lead to program abort.
- applied patch by varmojfekoj two fix two potential segfault situations
- added $ModDir config directive
- modified $ModLoad so that an absolute path may be specified as
  module name (e.g. /rsyslog/ommysql.so)
---------------------------------------------------------------------------
Version 1.19.4 (rgerhards/varmojfekoj), 2007-09-04
- fixed a number of small memory leaks - thanks varmojfekoj for patching
- fixed an issue with CString class that could lead to rsyslog abort
  in tplToString() - thanks varmojfekoj for patching
- added a man-version of the config file documenation - thanks to Michel
  Samia for providing the man file
- fixed bug: a template like this causes an infinite loop:
  $template opts,"%programname:::a,b%"
  thanks varmojfekoj for the patch
- fixed bug: case changing options crash freeing the string pointer
  because they modify it: $template opts2,"%programname::1:lowercase%"
  thanks varmojfekoj for the patch
---------------------------------------------------------------------------
Version 1.19.3 (mmeckelein/varmojfekoj), 2007-08-31
- small mem leak fixed (after calling parseSelectorAct) - Thx varmojkekoj
- documentation section "Regular File" und "Blocks" updated
- solved an issue with dynamic file generation - Once again many thanks
  to varmojfekoj
- the negative selector for program name filter (Blocks) does not work as
  expected - Thanks varmojfekoj for patching
- added forwarding information to sysklogd (requires special template)
  to config doc
---------------------------------------------------------------------------
Version 1.19.2 (mmeckelein/varmojfekoj), 2007-08-28
- a specifically formed message caused a segfault - Many thanks varmojfekoj
  for providing a patch
- a typo and a weird condition are fixed in msg.c - Thanks again
  varmojfekoj 
- on file creation the file was always owned by root:root. This is fixed
  now - Thanks ypsa for solving this issue
---------------------------------------------------------------------------
Version 1.19.1 (mmeckelein), 2007-08-22
- a bug that caused a high load when a TCP/UDP connection was closed is 
  fixed now - Thanks mildew for solving this issue
- fixed a bug which caused a segfault on reinit - Thx varmojfekoj for the
  patch
- changed the hardcoded module path "/lib/rsyslog" to $(pkglibdir) in order
  to avoid trouble e.g. on 64 bit platforms (/lib64) - many thanks Peter
  Vrabec and darix, both provided a patch for solving this issue
- enhanced the unloading of modules - thanks again varmojfekoj
- applied a patch from varmojfekoj which fixes various little things in
  MySQL output module
---------------------------------------------------------------------------
Version 1.19.0 (varmojfekoj/rgerhards), 2007-08-16
- integrated patch from varmojfekoj to make the mysql module a loadable one
  many thanks for the patch, MUCH appreciated
---------------------------------------------------------------------------
Version 1.18.2 (rgerhards), 2007-08-13
- fixed a bug in outchannel code that caused templates to be incorrectly
  parsed
- fixed a bug in ommysql that caused a wrong ";template" missing message
- added some code for unloading modules; not yet fully complete (and we do
  not yet have loadable modules, so this is no problem)
- removed debian subdirectory by request of a debian packager (this is a special
  subdir for debian and there is also no point in maintaining it when there
  is a debian package available - so I gladly did this) in some cases
- improved overall doc quality (some pages were quite old) and linked to
  more of the online resources.
- improved /contrib/delete_mysql script by adding a host option and some
  other minor modifications
---------------------------------------------------------------------------
Version 1.18.1 (rgerhards), 2007-08-08
- applied a patch from varmojfekoj which solved a potential segfault
  of rsyslogd on HUP
- applied patch from Michel Samia to fix compilation when the pthreads
  feature is disabled
- some code cleanup (moved action object to its own file set)
- add config directive $MainMsgQueueSize, which now allows to configure the
  queue size dynamically
- all compile-time settings are now shown in rsyslogd -v, not just the
  active ones
- enhanced performance a little bit more
- added config file directive $ActionResumeInterval
- fixed a bug that prevented compilation under debian sid
- added a contrib directory for user-contributed useful things
---------------------------------------------------------------------------
Version 1.18.0 (rgerhards), 2007-08-03
- rsyslog now supports fallback actions when an action did not work. This
  is a great feature e.g. for backup database servers or backup syslog
  servers
- modified rklogd to only change the console log level if -c is specified
- added feature to use multiple actions inside a single selector
- implemented $ActionExecOnlyWhenPreviousIsSuspended config directive
- error messages during startup are now spit out to the configured log
  destinations
---------------------------------------------------------------------------
Version 1.17.6 (rgerhards), 2007-08-01
- continued to work on output module modularization - basic stage of
  this work is now FINISHED
- fixed bug in OMSRcreate() - always returned SR_RET_OK
- fixed a bug that caused ommysql to always complain about missing
  templates
- fixed a mem leak in OMSRdestruct - freeing the object itself was
  forgotten - thanks to varmojfekoj for the patch
- fixed a memory leak in syslogd/init() that happend when the config
  file could not be read - thanks to varmojfekoj for the patch
- fixed insufficient memory allocation in addAction() and its helpers.
  The initial fix and idea was developed by mildew, I fine-tuned
  it a bit. Thanks a lot for the fix, I'd probably had pulled out my
  hair to find the bug...
- added output of config file line number when a parsing error occured
- fixed bug in objomsr.c that caused program to abort in debug mode with
  an invalid assertion (in some cases)
- fixed a typo that caused the default template for MySQL to be wrong.
  thanks to mildew for catching this.
- added configuration file command $DebugPrintModuleList and
  $DebugPrintCfSysLineHandlerList
- fixed an invalid value for the MARK timer - unfortunately, there was
  a testing aid left in place. This resulted in quite frequent MARK messages
- added $IncludeConfig config directive
- applied a patch from mildew to prevent rsyslogd from freezing under heavy
  load. This could happen when the queue was full. Now, we drop messages
  but rsyslogd remains active.
---------------------------------------------------------------------------
Version 1.17.5 (rgerhards), 2007-07-30
- continued to work on output module modularization
- fixed a missing file bug - thanks to Andrea Montanari for reporting
  this problem
- fixed a problem with shutting down the worker thread and freeing the
  selector_t list - this caused messages to be lost, because the
  message queue was not properly drained before the selectors got
  destroyed.
---------------------------------------------------------------------------
Version 1.17.4 (rgerhards), 2007-07-27
- continued to work on output module modularization
- fixed a situation where rsyslogd could create zombie processes
  thanks to mildew for the patch
- applied patch from Michel Samia to fix compilation when NOT
  compiled for pthreads
---------------------------------------------------------------------------
Version 1.17.3 (rgerhards), 2007-07-25
- continued working on output module modularization
- fixed a bug that caused rsyslogd to segfault on exit (and
  probably also on HUP), when there was an unsent message in a selector
  that required forwarding and the dns lookup failed for that selector
  (yes, it was pretty unlikely to happen;))
  thanks to varmojfekoj <varmojfekoj@gmail.com> for the patch
- fixed a memory leak in config file parsing and die()
  thanks to varmojfekoj <varmojfekoj@gmail.com> for the patch
- rsyslogd now checks on startup if it is capable to performa any work
  at all. If it cant, it complains and terminates
  thanks to Michel Samia for providing the patch!
- fixed a small memory leak when HUPing syslogd. The allowed sender
  list now gets freed. thanks to mildew for the patch.
- changed the way error messages in early startup are logged. They
  now do no longer use the syslogd code directly but are rather
  send to stderr.
---------------------------------------------------------------------------
Version 1.17.2 (rgerhards), 2007-07-23
- made the port part of the -r option optional. Needed for backward
  compatibility with sysklogd
- replaced system() calls with something more reasonable. Please note that
  this might break compatibility with some existing configuration files.
  We accept this in favour of the gained security.
- removed a memory leak that could occur if timegenerated was used in
  RFC 3164 format in templates
- did some preparation in msg.c for advanced multithreading - placed the
  hooks, but not yet any active code
- worked further on modularization
- added $ModLoad MySQL (dummy) config directive
- added DropTrailingLFOnReception config directive
---------------------------------------------------------------------------
Version 1.17.1 (rgerhards), 2007-07-20
- fixed a bug that caused make install to install rsyslogd and rklogd under
  the wrong names
- fixed bug that caused $AllowedSenders to handle IPv6 scopes incorrectly;
  also fixed but that could grabble $AllowedSender wildcards. Thanks to
  mildew@gmail.com for the patch
- minor code cleanup - thanks to Peter Vrabec for the patch
- fixed minimal memory leak on HUP (caused by templates)
  thanks to varmojfekoj <varmojfekoj@gmail.com> for the patch
- fixed another memory leak on HUPing and on exiting rsyslogd
  again thanks to varmojfekoj <varmojfekoj@gmail.com> for the patch
- code cleanup (removed compiler warnings)
- fixed portability bug in configure.ac - thanks to Bartosz Kuźma for patch
- moved msg object into its own file set
- added the capability to continue trying to write log files when the
  file system is full. Functionality based on patch by Martin Schulze
  to sysklogd package.
---------------------------------------------------------------------------
Version 1.17.0 (RGer), 2007-07-17
- added $RepeatedLineReduction config parameter
- added $EscapeControlCharactersOnReceive config parameter
- added $ControlCharacterEscapePrefix config parameter
- added $DirCreateMode config parameter
- added $CreateDirs config parameter
- added $DebugPrintTemplateList config parameter
- added $ResetConfigVariables config parameter
- added $FileOwner config parameter
- added $FileGroup config parameter
- added $DirOwner config parameter
- added $DirGroup config parameter
- added $FailOnChownFailure config parameter
- added regular expression support to the filter engine
  thanks to Michel Samia for providing the patch!
- enhanced $AllowedSender functionality. Credits to mildew@gmail.com for
  the patch doing that
  - added IPv6 support
  - allowed DNS hostnames
  - allowed DNS wildcard names
- added new option $DropMsgsWithMaliciousDnsPTRRecords
- added autoconf so that rfc3195d, rsyslogd and klogd are stored to /sbin
- added capability to auto-create directories with dynaFiles
---------------------------------------------------------------------------
Version 1.16.0 (RGer/Peter Vrabec), 2007-07-13 - The Friday, 13th Release ;)
- build system switched to autotools
- removed SYSV preprocessor macro use, replaced with autotools equivalents
- fixed a bug that caused rsyslogd to segfault when TCP listening was
  disabled and it terminated
- added new properties "syslogfacility-text" and "syslogseverity-text"
  thanks to varmojfekoj <varmojfekoj@gmail.com> for the patch
- added the -x option to disable hostname dns reslution
  thanks to varmojfekoj <varmojfekoj@gmail.com> for the patch
- begun to better modularize syslogd.c - this is an ongoing project; moved
  type definitions to a separate file
- removed some now-unused fields from struct filed
- move file size limit fields in struct field to the "right spot" (the file
  writing part of the union - f_un.f_file)
- subdirectories linux and solaris are no longer part of the distribution
  package. This is not because we cease support for them, but there are no
  longer any files in them after the move to autotools
---------------------------------------------------------------------------
Version 1.15.1 (RGer), 2007-07-10
- fixed a bug that caused a dynaFile selector to stall when there was
  an open error with one file 
- improved template processing for dynaFiles; templates are now only
  looked up during initialization - speeds up processing
- optimized memory layout in struct filed when compiled with MySQL
  support
- fixed a bug that caused compilation without SYSLOG_INET to fail
- re-enabled the "last message repeated n times" feature. This
  feature was not taken care of while rsyslogd evolved from sysklogd
  and it was more or less defunct. Now it is fully functional again.
- added system properties: $NOW, $YEAR, $MONTH, $DAY, $HOUR, $MINUTE
- fixed a bug in iovAsString() that caused a memory leak under stress
  conditions (most probably memory shortage). This was unlikely to
  ever happen, but it doesn't hurt doing it right
- cosmetic: defined type "uchar", change all unsigned chars to uchar
---------------------------------------------------------------------------
Version 1.15.0 (RGer), 2007-07-05
- added ability to dynamically generate file names based on templates
  and thus properties. This was a much-requested feature. It makes
  life easy when it e.g. comes to splitting files based on the sender
  address.
- added $umask and $FileCreateMode config file directives
- applied a patch from Bartosz Kuzma to compile cleanly under NetBSD
- checks for extra (unexpected) characters in system config file lines
  have been added
- added IPv6 documentation - was accidently missing from CVS
- begun to change char to unsigned char
---------------------------------------------------------------------------
Version 1.14.2 (RGer), 2007-07-03
** this release fixes all known nits with IPv6 **
- restored capability to do /etc/service lookup for "syslog"
  service when -r 0 was given
- documented IPv6 handling of syslog messages
- integrate patch from Bartosz Kuźma to make rsyslog compile under
  Solaris again (the patch replaced a strndup() call, which is not
  available under Solaris
- improved debug logging when waiting on select
- updated rsyslogd man page with new options (-46A)
---------------------------------------------------------------------------
Version 1.14.1 (RGer/Peter Vrabec), 2007-06-29
- added Peter Vrabec's patch for IPv6 TCP
- prefixed all messages send to stderr in rsyslogd with "rsyslogd: "
---------------------------------------------------------------------------
Version 1.14.0 (RGer/Peter Vrabec), 2007-06-28
- Peter Vrabec provided IPv6 for rsyslog, so we are now IPv6 enabled
  IPv6 Support is currently for UDP only, TCP is to come soon.
  AllowedSender configuration does not yet work for IPv6.
- fixed code in iovCreate() that broke C's strict aliasing rules 
- fixed some char/unsigned char differences that forced the compiler
  to spit out warning messages
- updated the Red Hat init script to fix a known issue (thanks to
  Peter Vrabec)
---------------------------------------------------------------------------
Version 1.13.5 (RGer), 2007-06-22
- made the TCP session limit configurable via command line switch
  now -t <port>,<max sessions>
- added man page for rklogd(8) (basically a copy from klogd, but now
  there is one...)
- fixed a bug that caused internal messages (e.g. rsyslogd startup) to
  appear without a tag.
- removed a minor memory leak that occurred when TAG processing requalified
  a HOSTNAME to be a TAG (and a TAG already was set).
- removed potential small memory leaks in MsgSet***() functions. There
  would be a leak if a property was re-set, something that happened
  extremely seldom.
---------------------------------------------------------------------------
Version 1.13.4 (RGer), 2007-06-18
- added a new property "PRI-text", which holds the PRI field in
  textual form (e.g. "syslog.info")
- added alias "syslogseverity" for "syslogpriority", which is a
  misleading property name that needs to stay for historical
  reasons (and backward-compatility)
- added doc on how to record PRI value in log file
- enhanced signal handling in klogd, including removal of an unsafe
  call to the logging system during signal handling
---------------------------------------------------------------------------
Version 1.13.3 (RGer), 2007-06-15
- create a version of syslog.c from scratch. This is now
  - highly optimized for rsyslog
  - removes an incompatible license problem as the original
    version had a BSD license with advertising clause
  - fixed in the regard that rklogd will continue to work when
    rsysogd has been restarted (the original version, as well
    as sysklogd, will remain silent then)
  - solved an issue with an extra NUL char at message end that the
    original version had
- applied some changes to klogd to care for the new interface
- fixed a bug in syslogd.c which prevented compiling under debian
---------------------------------------------------------------------------
Version 1.13.2 (RGer), 2007-06-13
- lib order in makefile patched to facilitate static linking - thanks
  to Bennett Todd for providing the patch
- Integrated a patch from Peter Vrabec (pvrabec@redheat.com):
  - added klogd under the name of rklogd (remove dependency on
    original sysklogd package
  - createDB.sql now in UTF
  - added additional config files for use on Red Hat
---------------------------------------------------------------------------
Version 1.13.1 (RGer), 2007-02-05
- changed the listen backlog limit to a more reasonable value based on
  the maximum number of TCP connections configurd (10% + 5) - thanks to Guy
  Standen for the hint (actually, the limit was 5 and that was a 
  left-over from early testing).
- fixed a bug in makefile which caused DB-support to be disabled when
  NETZIP support was enabled
- added the -e option to allow transmission of every message to remote
  hosts (effectively turns off duplicate message suppression)
- (somewhat) improved memory consumption when compiled with MySQL support
- looks like we fixed an incompatibility with MySQL 5.x and above software
  At least in one case, the remote server name was destroyed, leading to 
  a connection failure. The new, improved code does not have this issue and
  so we see this as solved (the new code is generally somewhat better, so
  there is a good chance we fixed this incompatibility).
---------------------------------------------------------------------------
Version 1.13.0 (RGer), 2006-12-19
- added '$' as ToPos proptery replacer specifier - means "up to the
  end of the string"
- property replacer option "escape-cc", "drop-cc" and "space-cc"  added
- changed the handling of \0 characters inside syslog messages. We now
  consistently escape them to "#000". This is somewhat recommended in
  the draft-ietf-syslog-protocol-19 draft. While the real recomendation
  is to not escape any characters at all, we can not do this without
  considerable modification of the code. So we escape it to "#000", which
  is consistent with a sample found in the Internet-draft.
- removed message glue logic (see printchopped() comment for details)
  Also caused removal of parts table and thus some improvements in
  memory usage.
- changed the default MAXLINE to 2048 to take care of recent syslog
  standardization efforts (can easily be changed in syslogd.c)
- added support for byte-counted TCP syslog messages (much like
  syslog-transport-tls-05 Internet Draft). This was necessary to
  support compression over TCP.
- added support for receiving compressed syslog messages
- added support for sending compressed syslog messages
- fixed a bug where the last message in a syslog/tcp stream was
  lost if it was not properly terminated by a LF character
---------------------------------------------------------------------------
Version 1.12.3 (RGer), 2006-10-04
- implemented some changes to support Solaris (but support is not
  yet complete)
- commented out (via #if 0) some methods that are currently not being use
  but should be kept for further us
- added (interim) -u 1 option to turn off hostname and tag parsing
- done some modifications to better support Fedora
- made the field delimiter inside property replace configurable via
  template
- fixed a bug in property replacer: if fields were used, the delimitor
  became part of the field. Up until now, this was barely noticable as 
  the delimiter as TAB only and thus invisible to a human. With other
  delimiters available now, it quickly showed up. This bug fix might cause
  some grief to existing installations if they used the extra TAB for
  whatever reasons - sorry folks... Anyhow, a solution is easy: just add
  a TAB character contstant into your template. Thus, there has no attempt
  been made to do this in a backwards-compatible way.
---------------------------------------------------------------------------
Version 1.12.2 (RGer), 2006-02-15
- fixed a bug in the RFC 3339 date formatter. An extra space was added
  after the actual timestamp
- added support for providing high-precision RFC3339 timestamps for
  (rsyslogd-)internally-generated messages
- very (!) experimental support for syslog-protocol internet draft
  added (the draft is experimental, the code is solid ;))
- added support for field-extracting in the property replacer
- enhanced the legacy-syslog parser so that it can interpret messages
  that do not contain a TIMESTAMP
- fixed a bug that caused the default socket (usually /dev/log) to be
  opened even when -o command line option was given
- fixed a bug in the Debian sample startup script - it caused rsyslogd
  to listen to remote requests, which it shouldn't by default
---------------------------------------------------------------------------
Version 1.12.1 (RGer), 2005-11-23
- made multithreading work with BSD. Some signal-handling needed to be
  restructured. Also, there might be a slight delay of up to 10 seconds
  when huping and terminating rsyslogd under BSD
- fixed a bug where a NULL-pointer was passed to printf() in logmsg().
- fixed a bug during "make install" where rc3195d was not installed
  Thanks to Bennett Todd for spotting this.
- fixed a bug where rsyslogd dumped core when no TAG was found in the
  received message
- enhanced message parser so that it can deal with missing hostnames
  in many cases (may not be totally fail-safe)
- fixed a bug where internally-generated messages did not have the correct
  TAG
---------------------------------------------------------------------------
Version 1.12.0 (RGer), 2005-10-26
- moved to a multi-threaded design. single-threading is still optionally
  available. Multi-threading is experimental!
- fixed a potential race condition. In the original code, marking was done
  by an alarm handler, which could lead to all sorts of bad things. This
  has been changed now. See comments in syslogd.c/domark() for details.
- improved debug output for property-based filters
- not a code change, but: I have checked all exit()s to make sure that
  none occurs once rsyslogd has started up. Even in unusual conditions
  (like low-memory conditions) rsyslogd somehow remains active. Of course,
  it might loose a message or two, but at least it does not abort and it
  can also recover when the condition no longer persists.
- fixed a bug that could cause loss of the last message received
  immediately before rsyslogd was terminated.
- added comments on thread-safety of global variables in syslogd.c
- fixed a small bug: spurios printf() when TCP syslog was used
- fixed a bug that causes rsyslogd to dump core on termination when one
  of the selector lines did not receive a message during the run (very
  unlikely)
- fixed an one-too-low memory allocation in the TCP sender. Could result
  in rsyslogd dumping core.
- fixed a bug with regular expression support (thanks to Andres Riancho)
- a little bit of code restructuring (especially main(), which was
  horribly large)
---------------------------------------------------------------------------
Version 1.11.1 (RGer), 2005-10-19
- support for BSD-style program name and host blocks
- added a new property "programname" that can be used in templates
- added ability to specify listen port for rfc3195d
- fixed a bug that rendered the "startswith" comparison operation
  unusable.
- changed more functions to "static" storage class to help compiler
  optimize (should have been static in the first place...)
- fixed a potential memory leak in the string buffer class destructor.
  As the destructur was previously never called, the leak did not actually
  appear.
- some internal restructuring in anticipation/preparation of minimal
  multi-threading support
- rsyslogd still shares some code with the sysklogd project. Some patches
  for this shared code have been brought over from the sysklogd CVS.
---------------------------------------------------------------------------
Version 1.11.0 (RGer), 2005-10-12
- support for receiving messages via RFC 3195; added rfc3195d for that
  purpose
- added an additional guard to prevent rsyslogd from aborting when the
  2gb file size limit is hit. While a user can configure rsyslogd to
  handle such situations, it would abort if that was not done AND large
  file support was not enabled (ok, this is hopefully an unlikely scenario)
- fixed a bug that caused additional Unix domain sockets to be incorrectly
  processed - could lead to message loss in extreme cases
---------------------------------------------------------------------------
Version 1.10.2 (RGer), 2005-09-27
- added comparison operations in property-based filters:
  * isequal
  * startswith
- added ability to negate all property-based filter comparison operations
  by adding a !-sign right in front of the operation name
- added the ability to specify remote senders for UDP and TCP
  received messages. Allows to block all but well-known hosts
- changed the $-config line directives to be case-INsensitive
- new command line option -w added: "do not display warnings if messages
  from disallowed senders are received"
- fixed a bug that caused rsyslogd to dump core when the compare value
  was not quoted in property-based filters
- fixed a bug in the new CStr compare function which lead to invalid
  results (fortunately, this function was not yet used widely)
- added better support for "debugging" rsyslog.conf property filters
  (only if -d switch is given)
- changed some function definitions to static, which eventually enables
  some compiler optimizations
- fixed a bug in MySQL code; when a SQL error occured, rsyslogd could
  run in a tight loop. This was due to invalid sequence of error reporting
  and is now fixed.
---------------------------------------------------------------------------
Version 1.10.1 (RGer), 2005-09-23
- added the ability to execute a shell script as an action.
  Thanks to Bjoern Kalkbrenner for providing the code!
- fixed a bug in the MySQL code; due to the bug the automatic one-time
  retry after an error did not happen - this lead to error message in
  cases where none should be seen (e.g. after a MySQL restart)
- fixed a security issue with SQL-escaping in conjunction with
  non-(SQL-)standard MySQL features.
---------------------------------------------------------------------------
Version 1.10.0 (RGer), 2005-09-20
  REMINDER: 1.10 is the first unstable version if the 1.x series!
- added the capability to filter on any property in selector lines
  (not just facility and priority)
- changed stringbuf into a new counted string class
- added support for a "discard" action. If a selector line with
  discard (~ character) is found, no selector lines *after* that
  line will be processed.
- thanks to Andres Riancho, regular expression support has been
  added to the template engine
- added the FROMHOST property in the template processor, which could
  previously not be obtained. Thanks to Cristian Testa for pointing
  this out and even providing a fix.
- added display of compile-time options to -v output
- performance improvement for production build - made some checks
  to happen only during debug mode
- fixed a problem with compiling on SUSE and - while doing so - removed
  the socket call to set SO_BSDCOMPAT in cases where it is obsolete.
---------------------------------------------------------------------------
Version 1.0.4 (RGer), 2006-02-01
- a small but important fix: the tcp receiver had two forgotten printf's
  in it that caused a lot of unnecessary output to stdout. This was
  important enough to justify a new release
---------------------------------------------------------------------------
Version 1.0.3 (RGer), 2005-11-14
- added an additional guard to prevent rsyslogd from aborting when the
  2gb file size limit is hit. While a user can configure rsyslogd to
  handle such situations, it would abort if that was not done AND large
  file support was not enabled (ok, this is hopefully an unlikely scenario)
- fixed a bug that caused additional Unix domain sockets to be incorrectly
  processed - could lead to message loss in extreme cases
- applied some patches available from the sysklogd project to code
  shared from there
- fixed a bug that causes rsyslogd to dump core on termination when one
  of the selector lines did not receive a message during the run (very
  unlikely)
- fixed an one-too-low memory allocation in the TCP sender. Could result
  in rsyslogd dumping core.
- fixed a bug in the TCP sender that caused the retry logic to fail
  after an error or receiver overrun
- fixed a bug in init() that could lead to dumping core
- fixed a bug that could lead to dumping core when no HOSTNAME or no TAG
  was present in the syslog message
---------------------------------------------------------------------------
Version 1.0.2 (RGer), 2005-10-05
- fixed an issue with MySQL error reporting. When an error occured,
  the MySQL driver went into an endless loop (at least in most cases).
---------------------------------------------------------------------------
Version 1.0.1 (RGer), 2005-09-23
- fixed a security issue with SQL-escaping in conjunction with
  non-(SQL-)standard MySQL features.
---------------------------------------------------------------------------
Version 1.0.0 (RGer), 2005-09-12
- changed install doc to cover daily cron scripts - a trouble source
- added rc script for slackware (provided by Chris Elvidge - thanks!) 
- fixed a really minor bug in usage() - the -r option was still
  reported as without the port parameter
---------------------------------------------------------------------------
Version 0.9.8 (RGer), 2005-09-05
- made startup and shutdown message more consistent and included the
  pid, so that they can be easier correlated. Used syslog-protocol
  structured data format for this purpose.
- improved config info in startup message, now tells not only
  if it is listening remote on udp, but also for tcp. Also includes
  the port numbers. The previous startup message was misleading, because
  it did not say "remote reception" if rsyslogd was only listening via
  tcp (but not via udp).
- added a "how can you help" document to the doc set
---------------------------------------------------------------------------
Version 0.9.7 (RGer), 2005-08-15
- some of the previous doc files (like INSTALL) did not properly
  reflect the changes to the build process and the new doc. Fixed
  that.
- changed syslogd.c so that when compiled without database support,
  an error message is displayed when a database action is detected
  in the config file (previously this was used as an user rule ;))
- fixed a bug in the os-specific Makefiles which caused MySQL
  support to not be compiled, even if selected
---------------------------------------------------------------------------
Version 0.9.6 (RGer), 2005-08-09
- greatly enhanced documentation. Now available in html format in
  the "doc" folder and FreeBSD. Finally includes an install howto.
- improved MySQL error messages a little - they now show up as log
  messages, too (formerly only in debug mode)
- added the ability to specify the listen port for udp syslog.
  WARNING: This introduces an incompatibility. Formerly, udp
  syslog was enabled by the -r command line option. Now, it is
  "-r [port]", which is consistent with the tcp listener. However,
  just -r will now return an error message.
- added sample startup scripts for Debian and FreeBSD
- added support for easy feature selection in the makefile. Un-
  fortunately, this also means I needed to spilt the make file
  for different OS and distros. There are some really bad syntax
  differences between FreeBSD and Linux make.
---------------------------------------------------------------------------
Version 0.9.5 (RGer), 2005-08-01
- the "semicolon bug" was actually not (fully) solved in 0.9.4. One
  part of the bug was solved, but another still existed. This one
  is fixed now, too.
- the "semicolon bug" actually turned out to be a more generic bug.
  It appeared whenever an invalid template name was given. With some
  selector actions, rsyslogd dumped core, with other it "just" had
  a small ressource leak with others all worked well. These anomalies
  are now fixed. Note that they only appeared during system initaliziation
  once the system was running, nothing bad happened.
- improved error reporting for template errors on startup. They are now
  shown on the console and the start-up tty. Formerly, they were only
  visible in debug mode.
- support for multiple instances of rsyslogd on a single machine added
- added new option "-o" --> omit local unix domain socket. This option
  enables rsyslogd NOT to listen to the local socket. This is most
  helpful when multiple instances of rsyslogd (or rsyslogd and another
  syslogd) shall run on a single system.
- added new option "-i <pidfile>" which allows to specify the pidfile.
  This is needed when multiple instances of rsyslogd are to be run.
- the new project home page is now online at www.rsyslog.com
---------------------------------------------------------------------------
Version 0.9.4 (RGer), 2005-07-25
- finally added the TCP sender. It now supports non-blocking mode, no
  longer disabling message reception during connect. As it is now, it
  is usable in production. The code could be more sophisticated, but
  I've kept it short in anticipation of the move to liblogging, which
  will lead to the removal of the code just written ;)
- the "exiting on signal..." message still had the "syslogd" name in 
  it. Changed this to "rsyslogd", as we do not have a large user base
  yet, this should pose no problem.
- fixed "the semiconlon" bug. rsyslogd dumped core if a write-db action
  was specified but no semicolon was given after the password (an empty
  template was ok, but the semicolon needed to be present).
- changed a default for traditional output format. During testing, it
  was seen that the timestamp written to file in default format was
  the time of message reception, not the time specified in the TIMESTAMP
  field of the message itself. Traditionally, the message TIMESTAMP is
  used and this has been changed now.
---------------------------------------------------------------------------
Version 0.9.3 (RGer), 2005-07-19
- fixed a bug in the message parser. In June, the RFC 3164 timestamp
  was not correctly parsed (yes, only in June and some other months,
  see the code comment to learn why...)
- added the ability to specify the destination port when forwarding
  syslog messages (both for TCP and UDP)
- added an very experimental TCP sender (activated by
  @@machine:port in config). This is not yet for production use. If
  the receiver is not alive, rsyslogd will wait quite some time until
  the connection request times out, which most probably leads to
  loss of incoming messages.

---------------------------------------------------------------------------
Version 0.9.2 (RGer), around 2005-07-06
- I intended to change the maxsupported message size to 32k to
  support IHE - but given the memory inefficiency in the usual use
  cases, I have not done this. I have, however, included very
  specific instructions on how to do this in the source code. I have
  also done some testing with 32k messages, so you can change the
  max size without taking too much risk.
- added a syslog/tcp receiver; we now can receive messages via
  plain tcp, but we can still send only via UDP. The syslog/tcp
  receiver is the primary enhancement of this release.
- slightly changed some error messages that contained a spurios \n at
  the end of the line (which gives empty lines in your log...)

---------------------------------------------------------------------------
Version 0.9.1 (RGer)
- fixed code so that it compiles without errors under FreeBSD
- removed now unused function "allocate_log()" from syslogd.c
- changed the make file so that it contains more defines for
  different environments (in the long term, we need a better
  system for disabling/enabling features...)
- changed some printf's printing off_t types to %lld and
  explicit (long long) casts. I tried to figure out the exact type,
  but did not succeed in this. In the worst case, ultra-large peta-
  byte files will now display funny informational messages on rollover,
  something I think we can live with for the neersion 3.11.2 (rgerhards), 2008-02-??
---------------------------------------------------------------------------
Version 3.11.1 (rgerhards), 2008-02-12
- SNMP trap sender added thanks to Andre Lorbach (omsnmp)
- added input-plugin interface specification in form of a (copy) template
  input module
- applied documentation fix by Michael Biebl -- many thanks!
- bugfix: immark did not have MARK flags set...
- added x-info field to rsyslogd startup/shutdown message. Hopefully
  points users to right location for further info (many don't even know
  they run rsyslog ;))
- bugfix: trailing ":" of tag was lost while parsing legacy syslog messages
  without timestamp - thanks to Anders Blomdell for providing a patch!
- fixed a bug in stringbuf.c related to STRINGBUF_TRIM_ALLOCSIZE, which
  wasn't supposed to be used with rsyslog. Put a warning message up that
  tells this feature is not tested and probably not worth the effort.
  Thanks to Anders Blomdell fro bringing this to our attention
- somewhat improved performance of string buffers
- fixed bug that caused invalid treatment of tabs (HT) in rsyslog.conf
- bugfix: setting for $EscapeCopntrolCharactersOnReceive was not 
  properly initialized
- clarified usage of space-cc property replacer option
- improved abort diagnostic handler
- some initial effort for malloc/free runtime debugging support
- bugfix: using dynafile actions caused rsyslogd abort
- fixed minor man errors thanks to Michael Biebl
---------------------------------------------------------------------------
Version 3.11.0 (rgerhards), 2008-01-31
- implemented queued actions
- implemented simple rate limiting for actions
- implemented deliberate discarding of lower priority messages over higher
  priority ones when a queue runs out of space
- implemented disk quotas for disk queues
- implemented the $ActionResumeRetryCount config directive
- added $ActionQueueFilename config directive
- added $ActionQueueSize config directive
- added $ActionQueueHighWaterMark config directive
- added $ActionQueueLowWaterMark config directive
- added $ActionQueueDiscardMark config directive
- added $ActionQueueDiscardSeverity config directive
- added $ActionQueueCheckpointInterval config directive
- added $ActionQueueType config directive
- added $ActionQueueWorkerThreads config directive
- added $ActionQueueTimeoutshutdown config directive
- added $ActionQueueTimeoutActionCompletion config directive
- added $ActionQueueTimeoutenQueue config directive
- added $ActionQueueTimeoutworkerThreadShutdown config directive
- added $ActionQueueWorkerThreadMinimumMessages config directive
- added $ActionQueueMaxFileSize config directive
- added $ActionQueueSaveonShutdown config directive
- addded $ActionQueueDequeueSlowdown config directive
- addded $MainMsgQueueDequeueSlowdown config directive
- bugfix: added forgotten docs to package
- improved debugging support
- fixed a bug that caused $MainMsgQueueCheckpointInterval to work incorrectly
- when a long-running action needs to be cancelled on shutdown, the message
  that was processed by it is now preserved. This finishes support for
  guaranteed delivery of messages (if the output supports it, of course)
- fixed bug in output module interface, see
  http://sourceforge.net/tracker/index.php?func=detail&aid=1881008&group_id=123448&atid=696552
- changed the ommysql output plugin so that the (lengthy) connection
  initialization now takes place in message processing. This works much
  better with the new queued action mode (fast startup)
- fixed a bug that caused a potential hang in file and fwd output module
  varmojfekoj provided the patch - many thanks!
- bugfixed stream class offset handling on 32bit platforms
---------------------------------------------------------------------------
Version 3.10.3 (rgerhards), 2008-01-28
- fixed a bug with standard template definitions (not a big deal) - thanks
  to varmojfekoj for spotting it
- run-time instrumentation added
- implemented disk-assisted queue mode, which enables on-demand disk
  spooling if the queue's in-memory queue is exhausted
- implemented a dynamic worker thread pool for processing incoming
  messages; workers are started and shut down as need arises
- implemented a run-time instrumentation debug package
- implemented the $MainMsgQueueSaveOnShutdown config directive
- implemented the $MainMsgQueueWorkerThreadMinimumMessages config directive
- implemented the $MainMsgQueueTimeoutWorkerThreadShutdown config directive
---------------------------------------------------------------------------
Version 3.10.2 (rgerhards), 2008-01-14
- added the ability to keep stop rsyslogd without the need to drain
  the main message queue. In disk queue mode, rsyslog continues to
  run from the point where it stopped. In case of a system failure, it
  continues to process messages from the last checkpoint.
- fixed a bug that caused a segfault on startup when no $WorkDir directive
  was specified in rsyslog.conf
- provided more fine-grain control over shutdown timeouts and added a
  way to specify the enqueue timeout when the main message queue is full
- implemented $MainMsgQueueCheckpointInterval config directive
- implemented $MainMsgQueueTimeoutActionCompletion config directive
- implemented $MainMsgQueueTimeoutEnqueue config directive
- implemented $MainMsgQueueTimeoutShutdown config directive
---------------------------------------------------------------------------
Version 3.10.1 (rgerhards), 2008-01-10
- implemented the "disk" queue mode. However, it currently is of very
  limited use, because it does not support persistence over rsyslogd
  runs. So when rsyslogd is stopped, the queue is drained just as with
  the in-memory queue modes. Persistent queues will be a feature of
  the next release.
- performance-optimized string class, should bring an overall improvement
- fixed a memory leak in imudp -- thanks to varmojfekoj for the patch
- fixed a race condition that could lead to a rsyslogd hang when during
  HUP or termination
- done some doc updates
- added $WorkDirectory config directive
- added $MainMsgQueueFileName config directive
- added $MainMsgQueueMaxFileSize config directive
---------------------------------------------------------------------------
Version 3.10.0 (rgerhards), 2008-01-07
- implemented input module interface and initial input modules
- enhanced threading for input modules (each on its own thread now)
- ability to bind UDP listeners to specific local interfaces/ports and
  ability to run multiple of them concurrently
- added ability to specify listen IP address for UDP syslog server
- license changed to GPLv3
- mark messages are now provided by loadble module immark
- rklogd is no longer provided. Its functionality has now been taken over
  by imklog, a loadable input module. This offers a much better integration
  into rsyslogd and makes sure that the kernel logger process is brought
  up and down at the appropriate times
- enhanced $IncludeConfig directive to support wildcard characters
  (thanks to Michael Biebl)
- all inputs are now implemented as loadable plugins
- enhanced threading model: each input module now runs on its own thread
- enhanced message queue which now supports different queueing methods
  (among others, this can be used for performance fine-tuning)
- added a large number of new configuration directives for the new
  input modules
- enhanced multi-threading utilizing a worker thread pool for the
  main message queue
- compilation without pthreads is no longer supported
- much cleaner code due to new objects and removal of single-threading
  mode
---------------------------------------------------------------------------
Version 2.0.1 STABLE (rgerhards), 2008-01-24
- fixed a bug in integer conversion - but this function was never called,
  so it is not really a useful bug fix ;)
- fixed a bug with standard template definitions (not a big deal) - thanks
  to varmojfekoj for spotting it
- fixed a bug that caused a potential hang in file and fwd output module
  varmojfekoj provided the patch - many thanks!
---------------------------------------------------------------------------
Version 2.0.0 STABLE (rgerhards), 2008-01-02
- re-release of 1.21.2 as STABLE with no modifications except some
  doc updates
---------------------------------------------------------------------------
Version 1.21.2 (rgerhards), 2007-12-28
- created a gss-api output module. This keeps GSS-API code and
  TCP/UDP code separated. It is also important for forward-
  compatibility with v3. Please note that this change breaks compatibility
  with config files created for 1.21.0 and 1.21.1 - this was considered
  acceptable.
- fixed an error in forwarding retry code (could lead to message corruption
  but surfaced very seldom)
- increased portability for older platforms (AI_NUMERICSERV moved)
- removed socket leak in omfwd.c
- cross-platform patch for GSS-API compile problem on some platforms
  thanks to darix for the patch!
---------------------------------------------------------------------------
Version 1.21.1 (rgerhards), 2007-12-23
- small doc fix for $IncludeConfig
- fixed a bug in llDestroy()
- bugfix: fixing memory leak when message queue is full and during
  parsing. Thanks to varmojfekoj for the patch.
- bugfix: when compiled without network support, unix sockets were
  not properply closed
- bugfix: memory leak in cfsysline.c/doGetWord() fixed
---------------------------------------------------------------------------
Version 1.21.0 (rgerhards), 2007-12-19
- GSS-API support for syslog/TCP connections was added. Thanks to
  varmojfekoj for providing the patch with this functionality
- code cleanup
- enhanced $IncludeConfig directive to support wildcard filenames
- changed some multithreading synchronization
---------------------------------------------------------------------------
Version 1.20.1 (rgerhards), 2007-12-12
- corrected a debug setting that survived release. Caused TCP connections
  to be retried unnecessarily often.
- When a hostname ACL was provided and DNS resolution for that name failed,
  ACL processing was stopped at that point. Thanks to mildew for the patch.
  Fedora Bugzilla: http://bugzilla.redhat.com/show_bug.cgi?id=395911
- fixed a potential race condition, see link for details:
  http://rgerhards.blogspot.com/2007/12/rsyslog-race-condition.html
  Note that the probability of problems from this bug was very remote
- fixed a memory leak that happend when PostgreSQL date formats were
  used
---------------------------------------------------------------------------
Version 1.20.0 (rgerhards), 2007-12-07
- an output module for postgres databases has been added. Thanks to
  sur5r for contributing this code
- unloading dynamic modules has been cleaned up, we now have a
  real implementation and not just a dummy "good enough for the time
  being".
- enhanced platform independence - thanks to Bartosz Kuzma and Michael
  Biebl for their very useful contributions
- some general code cleanup (including warnings on 64 platforms, only)
---------------------------------------------------------------------------
Version 1.19.12 (rgerhards), 2007-12-03
- cleaned up the build system (thanks to Michael Biebl for the patch)
- fixed a bug where ommysql was still not compiled with -pthread option
---------------------------------------------------------------------------
Version 1.19.11 (rgerhards), 2007-11-29
- applied -pthread option to build when building for multi-threading mode
  hopefully solves an issue with segfaulting
---------------------------------------------------------------------------
Version 1.19.10 (rgerhards), 2007-10-19
- introdcued the new ":modulename:" syntax for calling module actions
  in selector lines; modified ommysql to support it. This is primarily
  an aid for further modules and a prequisite to actually allow third
  party modules to be created.
- minor fix in slackware startup script, "-r 0" is now "-r0"
- updated rsyslogd doc set man page; now in html format
- undid creation of a separate thread for the main loop -- this did not
  turn out to be needed or useful, so reduce complexity once again.
- added doc fixes provided by Michael Biebl - thanks
---------------------------------------------------------------------------
Version 1.19.9 (rgerhards), 2007-10-12
- now packaging system which again contains all components in a single
  tarball
- modularized main() a bit more, resulting in less complex code
- experimentally added an additional thread - will see if that affects
  the segfault bug we experience on some platforms. Note that this change
  is scheduled to be removed again later.
---------------------------------------------------------------------------
Version 1.19.8 (rgerhards), 2007-09-27
- improved repeated message processing
- applied patch provided by varmojfekoj to support building ommysql
  in its own way (now also resides in a plugin subdirectory);
  ommysql is now a separate package
- fixed a bug in cvthname() that lead to message loss if part
  of the source hostname would have been dropped
- created some support for distributing ommysql together with the
  main rsyslog package. I need to re-think it in the future, but
  for the time being the current mode is best. I now simply include
  one additional tarball for ommysql inside the main distribution.
  I look forward to user feedback on how this should be done best. In the
  long term, a separate project should be spawend for ommysql, but I'd
  like to do that only after the plugin interface is fully stable (what
  it is not yet).
---------------------------------------------------------------------------
Version 1.19.7 (rgerhards), 2007-09-25
- added code to handle situations where senders send us messages ending with
  a NUL character. It is now simply removed. This also caused trailing LF
  reduction to fail, when it was followed by such a NUL. This is now also
  handled.
- replaced some non-thread-safe function calls by their thread-safe
  counterparts
- fixed a minor memory leak that occured when the %APPNAME% property was
  used (I think nobody used that in practice)
- fixed a bug that caused signal handlers in cvthname() not to be restored when
  a malicious pointer record was detected and processing of the message been
  stopped for that reason (this should be really rare and can not be related
  to the segfault bug we are hunting).
- fixed a bug in cvthname that lead to passing a wrong parameter - in
  practice, this had no impact.
- general code cleanup (e.g. compiler warnings, comments)
---------------------------------------------------------------------------
Version 1.19.6 (rgerhards), 2007-09-11
- applied patch by varmojfekoj to change signal handling to the new
  sigaction API set (replacing the depreciated signal() calls and its
  friends.
- fixed a bug that in --enable-debug mode caused an assertion when the
  discard action was used
- cleaned up compiler warnings
- applied patch by varmojfekoj to FIX a bug that could cause 
  segfaults if empty properties were processed using modifying
  options (e.g. space-cc, drop-cc)
- fixed man bug: rsyslogd supports -l option
---------------------------------------------------------------------------
Version 1.19.5 (rgerhards), 2007-09-07
- changed part of the CStr interface so that better error tracking
  is provided and the calling sequence is more intuitive (there were
  invalid calls based on a too-weired interface)
- (hopefully) fixed some remaining bugs rooted in wrong use of 
  the CStr class. These could lead to program abort.
- applied patch by varmojfekoj two fix two potential segfault situations
- added $ModDir config directive
- modified $ModLoad so that an absolute path may be specified as
  module name (e.g. /rsyslog/ommysql.so)
---------------------------------------------------------------------------
Version 1.19.4 (rgerhards/varmojfekoj), 2007-09-04
- fixed a number of small memory leaks - thanks varmojfekoj for patching
- fixed an issue with CString class that could lead to rsyslog abort
  in tplToString() - thanks varmojfekoj for patching
- added a man-version of the config file documenation - thanks to Michel
  Samia for providing the man file
- fixed bug: a template like this causes an infinite loop:
  $template opts,"%programname:::a,b%"
  thanks varmojfekoj for the patch
- fixed bug: case changing options crash freeing the string pointer
  because they modify it: $template opts2,"%programname::1:lowercase%"
  thanks varmojfekoj for the patch
---------------------------------------------------------------------------
Version 1.19.3 (mmeckelein/varmojfekoj), 2007-08-31
- small mem leak fixed (after calling parseSelectorAct) - Thx varmojkekoj
- documentation section "Regular File" und "Blocks" updated
- solved an issue with dynamic file generation - Once again many thanks
  to varmojfekoj
- the negative selector for program name filter (Blocks) does not work as
  expected - Thanks varmojfekoj for patching
- added forwarding information to sysklogd (requires special template)
  to config doc
---------------------------------------------------------------------------
Version 1.19.2 (mmeckelein/varmojfekoj), 2007-08-28
- a specifically formed message caused a segfault - Many thanks varmojfekoj
  for providing a patch
- a typo and a weird condition are fixed in msg.c - Thanks again
  varmojfekoj 
- on file creation the file was always owned by root:root. This is fixed
  now - Thanks ypsa for solving this issue
---------------------------------------------------------------------------
Version 1.19.1 (mmeckelein), 2007-08-22
- a bug that caused a high load when a TCP/UDP connection was closed is 
  fixed now - Thanks mildew for solving this issue
- fixed a bug which caused a segfault on reinit - Thx varmojfekoj for the
  patch
- changed the hardcoded module path "/lib/rsyslog" to $(pkglibdir) in order
  to avoid trouble e.g. on 64 bit platforms (/lib64) - many thanks Peter
  Vrabec and darix, both provided a patch for solving this issue
- enhanced the unloading of modules - thanks again varmojfekoj
- applied a patch from varmojfekoj which fixes various little things in
  MySQL output module
---------------------------------------------------------------------------
Version 1.19.0 (varmojfekoj/rgerhards), 2007-08-16
- integrated patch from varmojfekoj to make the mysql module a loadable one
  many thanks for the patch, MUCH appreciated
---------------------------------------------------------------------------
Version 1.18.2 (rgerhards), 2007-08-13
- fixed a bug in outchannel code that caused templates to be incorrectly
  parsed
- fixed a bug in ommysql that caused a wrong ";template" missing message
- added some code for unloading modules; not yet fully complete (and we do
  not yet have loadable modules, so this is no problem)
- removed debian subdirectory by request of a debian packager (this is a special
  subdir for debian and there is also no point in maintaining it when there
  is a debian package available - so I gladly did this) in some cases
- improved overall doc quality (some pages were quite old) and linked to
  more of the online resources.
- improved /contrib/delete_mysql script by adding a host option and some
  other minor modifications
---------------------------------------------------------------------------
Version 1.18.1 (rgerhards), 2007-08-08
- applied a patch from varmojfekoj which solved a potential segfault
  of rsyslogd on HUP
- applied patch from Michel Samia to fix compilation when the pthreads
  feature is disabled
- some code cleanup (moved action object to its own file set)
- add config directive $MainMsgQueueSize, which now allows to configure the
  queue size dynamically
- all compile-time settings are now shown in rsyslogd -v, not just the
  active ones
- enhanced performance a little bit more
- added config file directive $ActionResumeInterval
- fixed a bug that prevented compilation under debian sid
- added a contrib directory for user-contributed useful things
---------------------------------------------------------------------------
Version 1.18.0 (rgerhards), 2007-08-03
- rsyslog now supports fallback actions when an action did not work. This
  is a great feature e.g. for backup database servers or backup syslog
  servers
- modified rklogd to only change the console log level if -c is specified
- added feature to use multiple actions inside a single selector
- implemented $ActionExecOnlyWhenPreviousIsSuspended config directive
- error messages during startup are now spit out to the configured log
  destinations
---------------------------------------------------------------------------
Version 1.17.6 (rgerhards), 2007-08-01
- continued to work on output module modularization - basic stage of
  this work is now FINISHED
- fixed bug in OMSRcreate() - always returned SR_RET_OK
- fixed a bug that caused ommysql to always complain about missing
  templates
- fixed a mem leak in OMSRdestruct - freeing the object itself was
  forgotten - thanks to varmojfekoj for the patch
- fixed a memory leak in syslogd/init() that happend when the config
  file could not be read - thanks to varmojfekoj for the patch
- fixed insufficient memory allocation in addAction() and its helpers.
  The initial fix and idea was developed by mildew, I fine-tuned
  it a bit. Thanks a lot for the fix, I'd probably had pulled out my
  hair to find the bug...
- added output of config file line number when a parsing error occured
- fixed bug in objomsr.c that caused program to abort in debug mode with
  an invalid assertion (in some cases)
- fixed a typo that caused the default template for MySQL to be wrong.
  thanks to mildew for catching this.
- added configuration file command $DebugPrintModuleList and
  $DebugPrintCfSysLineHandlerList
- fixed an invalid value for the MARK timer - unfortunately, there was
  a testing aid left in place. This resulted in quite frequent MARK messages
- added $IncludeConfig config directive
- applied a patch from mildew to prevent rsyslogd from freezing under heavy
  load. This could happen when the queue was full. Now, we drop messages
  but rsyslogd remains active.
---------------------------------------------------------------------------
Version 1.17.5 (rgerhards), 2007-07-30
- continued to work on output module modularization
- fixed a missing file bug - thanks to Andrea Montanari for reporting
  this problem
- fixed a problem with shutting down the worker thread and freeing the
  selector_t list - this caused messages to be lost, because the
  message queue was not properly drained before the selectors got
  destroyed.
---------------------------------------------------------------------------
Version 1.17.4 (rgerhards), 2007-07-27
- continued to work on output module modularization
- fixed a situation where rsyslogd could create zombie processes
  thanks to mildew for the patch
- applied patch from Michel Samia to fix compilation when NOT
  compiled for pthreads
---------------------------------------------------------------------------
Version 1.17.3 (rgerhards), 2007-07-25
- continued working on output module modularization
- fixed a bug that caused rsyslogd to segfault on exit (and
  probably also on HUP), when there was an unsent message in a selector
  that required forwarding and the dns lookup failed for that selector
  (yes, it was pretty unlikely to happen;))
  thanks to varmojfekoj <varmojfekoj@gmail.com> for the patch
- fixed a memory leak in config file parsing and die()
  thanks to varmojfekoj <varmojfekoj@gmail.com> for the patch
- rsyslogd now checks on startup if it is capable to performa any work
  at all. If it cant, it complains and terminates
  thanks to Michel Samia for providing the patch!
- fixed a small memory leak when HUPing syslogd. The allowed sender
  list now gets freed. thanks to mildew for the patch.
- changed the way error messages in early startup are logged. They
  now do no longer use the syslogd code directly but are rather
  send to stderr.
---------------------------------------------------------------------------
Version 1.17.2 (rgerhards), 2007-07-23
- made the port part of the -r option optional. Needed for backward
  compatibility with sysklogd
- replaced system() calls with something more reasonable. Please note that
  this might break compatibility with some existing configuration files.
  We accept this in favour of the gained security.
- removed a memory leak that could occur if timegenerated was used in
  RFC 3164 format in templates
- did some preparation in msg.c for advanced multithreading - placed the
  hooks, but not yet any active code
- worked further on modularization
- added $ModLoad MySQL (dummy) config directive
- added DropTrailingLFOnReception config directive
---------------------------------------------------------------------------
Version 1.17.1 (rgerhards), 2007-07-20
- fixed a bug that caused make install to install rsyslogd and rklogd under
  the wrong names
- fixed bug that caused $AllowedSenders to handle IPv6 scopes incorrectly;
  also fixed but that could grabble $AllowedSender wildcards. Thanks to
  mildew@gmail.com for the patch
- minor code cleanup - thanks to Peter Vrabec for the patch
- fixed minimal memory leak on HUP (caused by templates)
  thanks to varmojfekoj <varmojfekoj@gmail.com> for the patch
- fixed another memory leak on HUPing and on exiting rsyslogd
  again thanks to varmojfekoj <varmojfekoj@gmail.com> for the patch
- code cleanup (removed compiler warnings)
- fixed portability bug in configure.ac - thanks to Bartosz Kuźma for patch
- moved msg object into its own file set
- added the capability to continue trying to write log files when the
  file system is full. Functionality based on patch by Martin Schulze
  to sysklogd package.
---------------------------------------------------------------------------
Version 1.17.0 (RGer), 2007-07-17
- added $RepeatedLineReduction config parameter
- added $EscapeControlCharactersOnReceive config parameter
- added $ControlCharacterEscapePrefix config parameter
- added $DirCreateMode config parameter
- added $CreateDirs config parameter
- added $DebugPrintTemplateList config parameter
- added $ResetConfigVariables config parameter
- added $FileOwner config parameter
- added $FileGroup config parameter
- added $DirOwner config parameter
- added $DirGroup config parameter
- added $FailOnChownFailure config parameter
- added regular expression support to the filter engine
  thanks to Michel Samia for providing the patch!
- enhanced $AllowedSender functionality. Credits to mildew@gmail.com for
  the patch doing that
  - added IPv6 support
  - allowed DNS hostnames
  - allowed DNS wildcard names
- added new option $DropMsgsWithMaliciousDnsPTRRecords
- added autoconf so that rfc3195d, rsyslogd and klogd are stored to /sbin
- added capability to auto-create directories with dynaFiles
---------------------------------------------------------------------------
Version 1.16.0 (RGer/Peter Vrabec), 2007-07-13 - The Friday, 13th Release ;)
- build system switched to autotools
- removed SYSV preprocessor macro use, replaced with autotools equivalents
- fixed a bug that caused rsyslogd to segfault when TCP listening was
  disabled and it terminated
- added new properties "syslogfacility-text" and "syslogseverity-text"
  thanks to varmojfekoj <varmojfekoj@gmail.com> for the patch
- added the -x option to disable hostname dns reslution
  thanks to varmojfekoj <varmojfekoj@gmail.com> for the patch
- begun to better modularize syslogd.c - this is an ongoing project; moved
  type definitions to a separate file
- removed some now-unused fields from struct filed
- move file size limit fields in struct field to the "right spot" (the file
  writing part of the union - f_un.f_file)
- subdirectories linux and solaris are no longer part of the distribution
  package. This is not because we cease support for them, but there are no
  longer any files in them after the move to autotools
---------------------------------------------------------------------------
Version 1.15.1 (RGer), 2007-07-10
- fixed a bug that caused a dynaFile selector to stall when there was
  an open error with one file 
- improved template processing for dynaFiles; templates are now only
  looked up during initialization - speeds up processing
- optimized memory layout in struct filed when compiled with MySQL
  support
- fixed a bug that caused compilation without SYSLOG_INET to fail
- re-enabled the "last message repeated n times" feature. This
  feature was not taken care of while rsyslogd evolved from sysklogd
  and it was more or less defunct. Now it is fully functional again.
- added system properties: $NOW, $YEAR, $MONTH, $DAY, $HOUR, $MINUTE
- fixed a bug in iovAsString() that caused a memory leak under stress
  conditions (most probably memory shortage). This was unlikely to
  ever happen, but it doesn't hurt doing it right
- cosmetic: defined type "uchar", change all unsigned chars to uchar
---------------------------------------------------------------------------
Version 1.15.0 (RGer), 2007-07-05
- added ability to dynamically generate file names based on templates
  and thus properties. This was a much-requested feature. It makes
  life easy when it e.g. comes to splitting files based on the sender
  address.
- added $umask and $FileCreateMode config file directives
- applied a patch from Bartosz Kuzma to compile cleanly under NetBSD
- checks for extra (unexpected) characters in system config file lines
  have been added
- added IPv6 documentation - was accidently missing from CVS
- begun to change char to unsigned char
---------------------------------------------------------------------------
Version 1.14.2 (RGer), 2007-07-03
** this release fixes all known nits with IPv6 **
- restored capability to do /etc/service lookup for "syslog"
  service when -r 0 was given
- documented IPv6 handling of syslog messages
- integrate patch from Bartosz Kuźma to make rsyslog compile under
  Solaris again (the patch replaced a strndup() call, which is not
  available under Solaris
- improved debug logging when waiting on select
- updated rsyslogd man page with new options (-46A)
---------------------------------------------------------------------------
Version 1.14.1 (RGer/Peter Vrabec), 2007-06-29
- added Peter Vrabec's patch for IPv6 TCP
- prefixed all messages send to stderr in rsyslogd with "rsyslogd: "
---------------------------------------------------------------------------
Version 1.14.0 (RGer/Peter Vrabec), 2007-06-28
- Peter Vrabec provided IPv6 for rsyslog, so we are now IPv6 enabled
  IPv6 Support is currently for UDP only, TCP is to come soon.
  AllowedSender configuration does not yet work for IPv6.
- fixed code in iovCreate() that broke C's strict aliasing rules 
- fixed some char/unsigned char differences that forced the compiler
  to spit out warning messages
- updated the Red Hat init script to fix a known issue (thanks to
  Peter Vrabec)
---------------------------------------------------------------------------
Version 1.13.5 (RGer), 2007-06-22
- made the TCP session limit configurable via command line switch
  now -t <port>,<max sessions>
- added man page for rklogd(8) (basically a copy from klogd, but now
  there is one...)
- fixed a bug that caused internal messages (e.g. rsyslogd startup) to
  appear without a tag.
- removed a minor memory leak that occurred when TAG processing requalified
  a HOSTNAME to be a TAG (and a TAG already was set).
- removed potential small memory leaks in MsgSet***() functions. There
  would be a leak if a property was re-set, something that happened
  extremely seldom.
---------------------------------------------------------------------------
Version 1.13.4 (RGer), 2007-06-18
- added a new property "PRI-text", which holds the PRI field in
  textual form (e.g. "syslog.info")
- added alias "syslogseverity" for "syslogpriority", which is a
  misleading property name that needs to stay for historical
  reasons (and backward-compatility)
- added doc on how to record PRI value in log file
- enhanced signal handling in klogd, including removal of an unsafe
  call to the logging system during signal handling
---------------------------------------------------------------------------
Version 1.13.3 (RGer), 2007-06-15
- create a version of syslog.c from scratch. This is now
  - highly optimized for rsyslog
  - removes an incompatible license problem as the original
    version had a BSD license with advertising clause
  - fixed in the regard that rklogd will continue to work when
    rsysogd has been restarted (the original version, as well
    as sysklogd, will remain silent then)
  - solved an issue with an extra NUL char at message end that the
    original version had
- applied some changes to klogd to care for the new interface
- fixed a bug in syslogd.c which prevented compiling under debian
---------------------------------------------------------------------------
Version 1.13.2 (RGer), 2007-06-13
- lib order in makefile patched to facilitate static linking - thanks
  to Bennett Todd for providing the patch
- Integrated a patch from Peter Vrabec (pvrabec@redheat.com):
  - added klogd under the name of rklogd (remove dependency on
    original sysklogd package
  - createDB.sql now in UTF
  - added additional config files for use on Red Hat
---------------------------------------------------------------------------
Version 1.13.1 (RGer), 2007-02-05
- changed the listen backlog limit to a more reasonable value based on
  the maximum number of TCP connections configurd (10% + 5) - thanks to Guy
  Standen for the hint (actually, the limit was 5 and that was a 
  left-over from early testing).
- fixed a bug in makefile which caused DB-support to be disabled when
  NETZIP support was enabled
- added the -e option to allow transmission of every message to remote
  hosts (effectively turns off duplicate message suppression)
- (somewhat) improved memory consumption when compiled with MySQL support
- looks like we fixed an incompatibility with MySQL 5.x and above software
  At least in one case, the remote server name was destroyed, leading to 
  a connection failure. The new, improved code does not have this issue and
  so we see this as solved (the new code is generally somewhat better, so
  there is a good chance we fixed this incompatibility).
---------------------------------------------------------------------------
Version 1.13.0 (RGer), 2006-12-19
- added '$' as ToPos proptery replacer specifier - means "up to the
  end of the string"
- property replacer option "escape-cc", "drop-cc" and "space-cc"  added
- changed the handling of \0 characters inside syslog messages. We now
  consistently escape them to "#000". This is somewhat recommended in
  the draft-ietf-syslog-protocol-19 draft. While the real recomendation
  is to not escape any characters at all, we can not do this without
  considerable modification of the code. So we escape it to "#000", which
  is consistent with a sample found in the Internet-draft.
- removed message glue logic (see printchopped() comment for details)
  Also caused removal of parts table and thus some improvements in
  memory usage.
- changed the default MAXLINE to 2048 to take care of recent syslog
  standardization efforts (can easily be changed in syslogd.c)
- added support for byte-counted TCP syslog messages (much like
  syslog-transport-tls-05 Internet Draft). This was necessary to
  support compression over TCP.
- added support for receiving compressed syslog messages
- added support for sending compressed syslog messages
- fixed a bug where the last message in a syslog/tcp stream was
  lost if it was not properly terminated by a LF character
---------------------------------------------------------------------------
Version 1.12.3 (RGer), 2006-10-04
- implemented some changes to support Solaris (but support is not
  yet complete)
- commented out (via #if 0) some methods that are currently not being use
  but should be kept for further us
- added (interim) -u 1 option to turn off hostname and tag parsing
- done some modifications to better support Fedora
- made the field delimiter inside property replace configurable via
  template
- fixed a bug in property replacer: if fields were used, the delimitor
  became part of the field. Up until now, this was barely noticable as 
  the delimiter as TAB only and thus invisible to a human. With other
  delimiters available now, it quickly showed up. This bug fix might cause
  some grief to existing installations if they used the extra TAB for
  whatever reasons - sorry folks... Anyhow, a solution is easy: just add
  a TAB character contstant into your template. Thus, there has no attempt
  been made to do this in a backwards-compatible way.
---------------------------------------------------------------------------
Version 1.12.2 (RGer), 2006-02-15
- fixed a bug in the RFC 3339 date formatter. An extra space was added
  after the actual timestamp
- added support for providing high-precision RFC3339 timestamps for
  (rsyslogd-)internally-generated messages
- very (!) experimental support for syslog-protocol internet draft
  added (the draft is experimental, the code is solid ;))
- added support for field-extracting in the property replacer
- enhanced the legacy-syslog parser so that it can interpret messages
  that do not contain a TIMESTAMP
- fixed a bug that caused the default socket (usually /dev/log) to be
  opened even when -o command line option was given
- fixed a bug in the Debian sample startup script - it caused rsyslogd
  to listen to remote requests, which it shouldn't by default
---------------------------------------------------------------------------
Version 1.12.1 (RGer), 2005-11-23
- made multithreading work with BSD. Some signal-handling needed to be
  restructured. Also, there might be a slight delay of up to 10 seconds
  when huping and terminating rsyslogd under BSD
- fixed a bug where a NULL-pointer was passed to printf() in logmsg().
- fixed a bug during "make install" where rc3195d was not installed
  Thanks to Bennett Todd for spotting this.
- fixed a bug where rsyslogd dumped core when no TAG was found in the
  received message
- enhanced message parser so that it can deal with missing hostnames
  in many cases (may not be totally fail-safe)
- fixed a bug where internally-generated messages did not have the correct
  TAG
---------------------------------------------------------------------------
Version 1.12.0 (RGer), 2005-10-26
- moved to a multi-threaded design. single-threading is still optionally
  available. Multi-threading is experimental!
- fixed a potential race condition. In the original code, marking was done
  by an alarm handler, which could lead to all sorts of bad things. This
  has been changed now. See comments in syslogd.c/domark() for details.
- improved debug output for property-based filters
- not a code change, but: I have checked all exit()s to make sure that
  none occurs once rsyslogd has started up. Even in unusual conditions
  (like low-memory conditions) rsyslogd somehow remains active. Of course,
  it might loose a message or two, but at least it does not abort and it
  can also recover when the condition no longer persists.
- fixed a bug that could cause loss of the last message received
  immediately before rsyslogd was terminated.
- added comments on thread-safety of global variables in syslogd.c
- fixed a small bug: spurios printf() when TCP syslog was used
- fixed a bug that causes rsyslogd to dump core on termination when one
  of the selector lines did not receive a message during the run (very
  unlikely)
- fixed an one-too-low memory allocation in the TCP sender. Could result
  in rsyslogd dumping core.
- fixed a bug with regular expression support (thanks to Andres Riancho)
- a little bit of code restructuring (especially main(), which was
  horribly large)
---------------------------------------------------------------------------
Version 1.11.1 (RGer), 2005-10-19
- support for BSD-style program name and host blocks
- added a new property "programname" that can be used in templates
- added ability to specify listen port for rfc3195d
- fixed a bug that rendered the "startswith" comparison operation
  unusable.
- changed more functions to "static" storage class to help compiler
  optimize (should have been static in the first place...)
- fixed a potential memory leak in the string buffer class destructor.
  As the destructur was previously never called, the leak did not actually
  appear.
- some internal restructuring in anticipation/preparation of minimal
  multi-threading support
- rsyslogd still shares some code with the sysklogd project. Some patches
  for this shared code have been brought over from the sysklogd CVS.
---------------------------------------------------------------------------
Version 1.11.0 (RGer), 2005-10-12
- support for receiving messages via RFC 3195; added rfc3195d for that
  purpose
- added an additional guard to prevent rsyslogd from aborting when the
  2gb file size limit is hit. While a user can configure rsyslogd to
  handle such situations, it would abort if that was not done AND large
  file support was not enabled (ok, this is hopefully an unlikely scenario)
- fixed a bug that caused additional Unix domain sockets to be incorrectly
  processed - could lead to message loss in extreme cases
---------------------------------------------------------------------------
Version 1.10.2 (RGer), 2005-09-27
- added comparison operations in property-based filters:
  * isequal
  * startswith
- added ability to negate all property-based filter comparison operations
  by adding a !-sign right in front of the operation name
- added the ability to specify remote senders for UDP and TCP
  received messages. Allows to block all but well-known hosts
- changed the $-config line directives to be case-INsensitive
- new command line option -w added: "do not display warnings if messages
  from disallowed senders are received"
- fixed a bug that caused rsyslogd to dump core when the compare value
  was not quoted in property-based filters
- fixed a bug in the new CStr compare function which lead to invalid
  results (fortunately, this function was not yet used widely)
- added better support for "debugging" rsyslog.conf property filters
  (only if -d switch is given)
- changed some function definitions to static, which eventually enables
  some compiler optimizations
- fixed a bug in MySQL code; when a SQL error occured, rsyslogd could
  run in a tight loop. This was due to invalid sequence of error reporting
  and is now fixed.
---------------------------------------------------------------------------
Version 1.10.1 (RGer), 2005-09-23
- added the ability to execute a shell script as an action.
  Thanks to Bjoern Kalkbrenner for providing the code!
- fixed a bug in the MySQL code; due to the bug the automatic one-time
  retry after an error did not happen - this lead to error message in
  cases where none should be seen (e.g. after a MySQL restart)
- fixed a security issue with SQL-escaping in conjunction with
  non-(SQL-)standard MySQL features.
---------------------------------------------------------------------------
Version 1.10.0 (RGer), 2005-09-20
  REMINDER: 1.10 is the first unstable version if the 1.x series!
- added the capability to filter on any property in selector lines
  (not just facility and priority)
- changed stringbuf into a new counted string class
- added support for a "discard" action. If a selector line with
  discard (~ character) is found, no selector lines *after* that
  line will be processed.
- thanks to Andres Riancho, regular expression support has been
  added to the template engine
- added the FROMHOST property in the template processor, which could
  previously not be obtained. Thanks to Cristian Testa for pointing
  this out and even providing a fix.
- added display of compile-time options to -v output
- performance improvement for production build - made some checks
  to happen only during debug mode
- fixed a problem with compiling on SUSE and - while doing so - removed
  the socket call to set SO_BSDCOMPAT in cases where it is obsolete.
---------------------------------------------------------------------------
Version 1.0.4 (RGer), 2006-02-01
- a small but important fix: the tcp receiver had two forgotten printf's
  in it that caused a lot of unnecessary output to stdout. This was
  important enough to justify a new release
---------------------------------------------------------------------------
Version 1.0.3 (RGer), 2005-11-14
- added an additional guard to prevent rsyslogd from aborting when the
  2gb file size limit is hit. While a user can configure rsyslogd to
  handle such situations, it would abort if that was not done AND large
  file support was not enabled (ok, this is hopefully an unlikely scenario)
- fixed a bug that caused additional Unix domain sockets to be incorrectly
  processed - could lead to message loss in extreme cases
- applied some patches available from the sysklogd project to code
  shared from there
- fixed a bug that causes rsyslogd to dump core on termination when one
  of the selector lines did not receive a message during the run (very
  unlikely)
- fixed an one-too-low memory allocation in the TCP sender. Could result
  in rsyslogd dumping core.
- fixed a bug in the TCP sender that caused the retry logic to fail
  after an error or receiver overrun
- fixed a bug in init() that could lead to dumping core
- fixed a bug that could lead to dumping core when no HOSTNAME or no TAG
  was present in the syslog message
---------------------------------------------------------------------------
Version 1.0.2 (RGer), 2005-10-05
- fixed an issue with MySQL error reporting. When an error occured,
  the MySQL driver went into an endless loop (at least in most cases).
---------------------------------------------------------------------------
Version 1.0.1 (RGer), 2005-09-23
- fixed a security issue with SQL-escaping in conjunction with
  non-(SQL-)standard MySQL features.
---------------------------------------------------------------------------
Version 1.0.0 (RGer), 2005-09-12
- changed install doc to cover daily cron scripts - a trouble source
- added rc script for slackware (provided by Chris Elvidge - thanks!) 
- fixed a really minor bug in usage() - the -r option was still
  reported as without the port parameter
---------------------------------------------------------------------------
Version 0.9.8 (RGer), 2005-09-05
- made startup and shutdown message more consistent and included the
  pid, so that they can be easier correlated. Used syslog-protocol
  structured data format for this purpose.
- improved config info in startup message, now tells not only
  if it is listening remote on udp, but also for tcp. Also includes
  the port numbers. The previous startup message was misleading, because
  it did not say "remote reception" if rsyslogd was only listening via
  tcp (but not via udp).
- added a "how can you help" document to the doc set
---------------------------------------------------------------------------
Version 0.9.7 (RGer), 2005-08-15
- some of the previous doc files (like INSTALL) did not properly
  reflect the changes to the build process and the new doc. Fixed
  that.
- changed syslogd.c so that when compiled without database support,
  an error message is displayed when a database action is detected
  in the config file (previously this was used as an user rule ;))
- fixed a bug in the os-specific Makefiles which caused MySQL
  support to not be compiled, even if selected
---------------------------------------------------------------------------
Version 0.9.6 (RGer), 2005-08-09
- greatly enhanced documentation. Now available in html format in
  the "doc" folder and FreeBSD. Finally includes an install howto.
- improved MySQL error messages a little - they now show up as log
  messages, too (formerly only in debug mode)
- added the ability to specify the listen port for udp syslog.
  WARNING: This introduces an incompatibility. Formerly, udp
  syslog was enabled by the -r command line option. Now, it is
  "-r [port]", which is consistent with the tcp listener. However,
  just -r will now return an error message.
- added sample startup scripts for Debian and FreeBSD
- added support for easy feature selection in the makefile. Un-
  fortunately, this also means I needed to spilt the make file
  for different OS and distros. There are some really bad syntax
  differences between FreeBSD and Linux make.
---------------------------------------------------------------------------
Version 0.9.5 (RGer), 2005-08-01
- the "semicolon bug" was actually not (fully) solved in 0.9.4. One
  part of the bug was solved, but another still existed. This one
  is fixed now, too.
- the "semicolon bug" actually turned out to be a more generic bug.
  It appeared whenever an invalid template name was given. With some
  selector actions, rsyslogd dumped core, with other it "just" had
  a small ressource leak with others all worked well. These anomalies
  are now fixed. Note that they only appeared during system initaliziation
  once the system was running, nothing bad happened.
- improved error reporting for template errors on startup. They are now
  shown on the console and the start-up tty. Formerly, they were only
  visible in debug mode.
- support for multiple instances of rsyslogd on a single machine added
- added new option "-o" --> omit local unix domain socket. This option
  enables rsyslogd NOT to listen to the local socket. This is most
  helpful when multiple instances of rsyslogd (or rsyslogd and another
  syslogd) shall run on a single system.
- added new option "-i <pidfile>" which allows to specify the pidfile.
  This is needed when multiple instances of rsyslogd are to be run.
- the new project home page is now online at www.rsyslog.com
---------------------------------------------------------------------------
Version 0.9.4 (RGer), 2005-07-25
- finally added the TCP sender. It now supports non-blocking mode, no
  longer disabling message reception during connect. As it is now, it
  is usable in production. The code could be more sophisticated, but
  I've kept it short in anticipation of the move to liblogging, which
  will lead to the removal of the code just written ;)
- the "exiting on signal..." message still had the "syslogd" name in 
  it. Changed this to "rsyslogd", as we do not have a large user base
  yet, this should pose no problem.
- fixed "the semiconlon" bug. rsyslogd dumped core if a write-db action
  was specified but no semicolon was given after the password (an empty
  template was ok, but the semicolon needed to be present).
- changed a default for traditional output format. During testing, it
  was seen that the timestamp written to file in default format was
  the time of message reception, not the time specified in the TIMESTAMP
  field of the message itself. Traditionally, the message TIMESTAMP is
  used and this has been changed now.
---------------------------------------------------------------------------
Version 0.9.3 (RGer), 2005-07-19
- fixed a bug in the message parser. In June, the RFC 3164 timestamp
  was not correctly parsed (yes, only in June and some other months,
  see the code comment to learn why...)
- added the ability to specify the destination port when forwarding
  syslog messages (both for TCP and UDP)
- added an very experimental TCP sender (activated by
  @@machine:port in config). This is not yet for production use. If
  the receiver is not alive, rsyslogd will wait quite some time until
  the connection request times out, which most probably leads to
  loss of incoming messages.

---------------------------------------------------------------------------
Version 0.9.2 (RGer), around 2005-07-06
- I intended to change the maxsupported message size to 32k to
  support IHE - but given the memory inefficiency in the usual use
  cases, I have not done this. I have, however, included very
  specific instructions on how to do this in the source code. I have
  also done some testing with 32k messages, so you can change the
  max size without taking too much risk.
- added a syslog/tcp receiver; we now can receive messages via
  plain tcp, but we can still send only via UDP. The syslog/tcp
  receiver is the primary enhancement of this release.
- slightly changed some error messages that contained a spurios \n at
  the end of the line (which gives empty lines in your log...)

---------------------------------------------------------------------------
Version 0.9.1 (RGer)
- fixed code so that it compiles without errors under FreeBSD
- removed now unused function "allocate_log()" from syslogd.c
- changed the make file so that it contains more defines for
  different environments (in the long term, we need a better
  system for disabling/enabling features...)
- changed some printf's printing off_t types to %lld and
  explicit (long long) casts. I tried to figure out the exact type,
  but did not succeed in this. In the worst case, ultra-large peta-
  byte files will now display funny informational messages on rollover,
  something I think we can live with for the next 10 years or so...

---------------------------------------------------------------------------
Version 0.9.0 (RGer)
- changed the filed structure to be a linked list. Previously, it
  was a table - well, for non-SYSV it was defined as linked list,
  but from what I see that code did no longer work after my
  modifications. I am now using a linked list in general because
  that is needed for other upcoming modifications.
- fixed a bug that caused rsyslogd not to listen to anything if
  the configuration file could not be read
- pervious versions disabled network logging (send/receive) if
  syslog/udp port was not in /etc/services. Now defaulting to
  port 514 in this case.
- internal error messages are now supported up to 256 bytes
- error message seen during config file read are now also displayed
  to the attached tty and not only the console
- changed some error messages during init to be sent to the console
  and/or emergency log. Previously, they were only seen if the
  -d (debug) option was present on the command line.
- fixed the "2gb file issue on 32bit systems". If a file grew to
  more than 2gb, the syslogd was aborted with "file size exceeded". 
  Now, defines have been added according to
  http://www.daimi.au.dk/~kasperd/comp.os.linux.development.faq.html#LARGEFILE
  Testing revealed that they work ;)
  HOWEVER, if your file system, glibc, kernel, whatever does not
  support files larger 2gb, you need to set a file size limit with
  the new output channel mechanism.
- updated man pages to reflect the changes

---------------------------------------------------------------------------
Version 0.8.4

- improved -d debug output (removed developer-only content)
- now compiles under FreeBSD and NetBSD (only quick testing done on NetBSD)
---------------------------------------------------------------------------
Version 0.8.3

- security model in "make install" changed
- minor doc updates
---------------------------------------------------------------------------
Version 0.8.2

- added man page for rsyslog.conf and rsyslogd
- gave up on the concept of rsyslog being a "drop in" replacement
  for syslogd. Now, the user installs rsyslogd and also needs to
  adjust his system settings to this specifically. This also lead
  to these changes:
  * changed Makefile so that install now installs rsyslogd instead
    of dealing with syslogd
  * changed the default config file name to rsyslog.conf
---------------------------------------------------------------------------
Version 0.8.1

- fixed a nasty memory leak (probably not the last one with this release)
- some enhancements to Makefile as suggested by Bennett Todd
- syslogd-internal messages (like restart) were missing the hostname
  this has been corrected
---------------------------------------------------------------------------
Version 0.8.0

Initial testing release. Based on the sysklogd package. Thanks to the
sysklogd maintainers for all their good work!
---------------------------------------------------------------------------

----------------------------------------------------------------------
The following comments were left in the syslogd source. While they provide
not too much detail, the help to date when Rainer started work on the
project (which was 2003, now even surprising for Rainer himself ;)).
 * \author Rainer Gerhards <rgerhards@adiscon.com>
 * \date 2003-10-17
 *       Some initial modifications on the sysklogd package to support
 *       liblogging. These have actually not yet been merged to the
 *       source you see currently (but they hopefully will)
 *
 * \date 2004-10-28
 *       Restarted the modifications of sysklogd. This time, we
 *       focus on a simpler approach first. The initial goal is to
 *       provide MySQL database support (so that syslogd can log
 *       to the database).
----------------------------------------------------------------------
The following comments are from the stock syslogd.c source. They provide
some insight into what happened to the source before we forked
rsyslogd. However, much of the code already has been replaced and more
is to be replaced. So over time, these comments become less valuable.
I have moved them out of the syslogd.c file to shrink it, especially
as a lot of them do no longer apply. For historical reasons and
understanding of how the daemon evolved, they are probably still
helpful.
 * Author: Eric Allman
 * extensive changes by Ralph Campbell
 * more extensive changes by Eric Allman (again)
 *
 * Steve Lord:	Fix UNIX domain socket code, added linux kernel logging
 *		change defines to
 *		SYSLOG_INET	- listen on a UDP socket
 *		SYSLOG_UNIXAF	- listen on unix domain socket
 *		SYSLOG_KERNEL	- listen to linux kernel
 *
 * Mon Feb 22 09:55:42 CST 1993:  Dr. Wettstein
 * 	Additional modifications to the source.  Changed priority scheme
 *	to increase the level of configurability.  In its stock configuration
 *	syslogd no longer logs all messages of a certain priority and above
 *	to a log file.  The * wildcard is supported to specify all priorities.
 *	Note that this is a departure from the BSD standard.
 *
 *	Syslogd will now listen to both the inetd and the unixd socket.  The
 *	strategy is to allow all local programs to direct their output to
 *	syslogd through the unixd socket while the program listens to the
 *	inetd socket to get messages forwarded from other hosts.
 *
 * Fri Mar 12 16:55:33 CST 1993:  Dr. Wettstein
 *	Thanks to Stephen Tweedie (dcs.ed.ac.uk!sct) for helpful bug-fixes
 *	and an enlightened commentary on the prioritization problem.
 *
 *	Changed the priority scheme so that the default behavior mimics the
 *	standard BSD.  In this scenario all messages of a specified priority
 *	and above are logged.
 *
 *	Add the ability to specify a wildcard (=) as the first character
 *	of the priority name.  Doing this specifies that ONLY messages with
 *	this level of priority are to be logged.  For example:
 *
 *		*.=debug			/usr/adm/debug
 *
 *	Would log only messages with a priority of debug to the /usr/adm/debug
 *	file.
 *
 *	Providing an * as the priority specifies that all messages are to be
 *	logged.  Note that this case is degenerate with specifying a priority
 *	level of debug.  The wildcard * was retained because I believe that
 *	this is more intuitive.
 *
 * Thu Jun 24 11:34:13 CDT 1993:  Dr. Wettstein
 *	Modified sources to incorporate changes in libc4.4.  Messages from
 *	syslog are now null-terminated, syslogd code now parses messages
 *	based on this termination scheme.  Linux as of libc4.4 supports the
 *	fsync system call.  Modified code to fsync after all writes to
 *	log files.
 *
 * Sat Dec 11 11:59:43 CST 1993:  Dr. Wettstein
 *	Extensive changes to the source code to allow compilation with no
 *	complaints with -Wall.
 *
 *	Reorganized the facility and priority name arrays so that they
 *	compatible with the syslog.h source found in /usr/include/syslog.h.
 *	NOTE that this should really be changed.  The reason I do not
 *	allow the use of the values defined in syslog.h is on account of
 *	the extensions made to allow the wildcard character in the
 *	priority field.  To fix this properly one should malloc an array,
 *	copy the contents of the array defined by syslog.h and then
 *	make whatever modifications that are desired.  Next round.
 *
 * Thu Jan  6 12:07:36 CST 1994:  Dr. Wettstein
 *	Added support for proper decomposition and re-assembly of
 *	fragment messages on UNIX domain sockets.  Lack of this capability
 *	was causing 'partial' messages to be output.  Since facility and
 *	priority information is encoded as a leader on the messages this
 *	was causing lines to be placed in erroneous files.
 *
 *	Also added a patch from Shane Alderton (shane@ion.apana.org.au) to
 *	correct a problem with syslogd dumping core when an attempt was made
 *	to write log messages to a logged-on user.  Thank you.
 *
 *	Many thanks to Juha Virtanen (jiivee@hut.fi) for a series of
 *	interchanges which lead to the fixing of problems with messages set
 *	to priorities of none and emerg.  Also thanks to Juha for a patch
 *	to exclude users with a class of LOGIN from receiving messages.
 *
 *	Shane Alderton provided an additional patch to fix zombies which
 *	were conceived when messages were written to multiple users.
 *
 * Mon Feb  6 09:57:10 CST 1995:  Dr. Wettstein
 *	Patch to properly reset the single priority message flag.  Thanks
 *	to Christopher Gori for spotting this bug and forwarding a patch.
 *
 * Wed Feb 22 15:38:31 CST 1995:  Dr. Wettstein
 *	Added version information to startup messages.
 *
 *	Added defines so that paths to important files are taken from
 *	the definitions in paths.h.  Hopefully this will insure that
 *	everything follows the FSSTND standards.  Thanks to Chris Metcalf
 *	for a set of patches to provide this functionality.  Also thanks
 *	Elias Levy for prompting me to get these into the sources.
 *
 * Wed Jul 26 18:57:23 MET DST 1995:  Martin Schulze
 *	Linux' gethostname only returns the hostname and not the fqdn as
 *	expected in the code. But if you call hostname with an fqdn then
 *	gethostname will return an fqdn, so we have to mention that. This
 *	has been changed.
 *
 *	The 'LocalDomain' and the hostname of a remote machine is
 *	converted to lower case, because the original caused some
 *	inconsistency, because the (at least my) nameserver did respond an
 *	fqdn containing of upper- _and_ lowercase letters while
 *	'LocalDomain' consisted only of lowercase letters and that didn't
 *	match.
 *
 * Sat Aug  5 18:59:15 MET DST 1995:  Martin Schulze
 *	Now no messages that were received from any remote host are sent
 *	out to another. At my domain this missing feature caused ugly
 *	syslog-loops, sometimes.
 *
 *	Remember that no message is sent out. I can't figure out any
 *	scenario where it might be useful to change this behavior and to
 *	send out messages to other hosts than the one from which we
 *	received the message, but I might be shortsighted. :-/
 *
 * Thu Aug 10 19:01:08 MET DST 1995:  Martin Schulze
 *	Added my pidfile.[ch] to it to perform a better handling with
 *	pidfiles. Now both, syslogd and klogd, can only be started
 *	once. They check the pidfile.
 *
 * Sun Aug 13 19:01:41 MET DST 1995:  Martin Schulze
 *	Add an addition to syslog.conf's interpretation. If a priority
 *	begins with an exclamation mark ('!') the normal interpretation
 *	of the priority is inverted: ".!*" is the same as ".none", ".!=info"
 *	don't logs the info priority, ".!crit" won't log any message with
 *	the priority crit or higher. For example:
 *
 *		mail.*;mail.!=info		/usr/adm/mail
 *
 *	Would log all messages of the facility mail except those with
 *	the priority info to /usr/adm/mail. This makes the syslogd
 *	much more flexible.
 *
 *	Defined TABLE_ALLPRI=255 and changed some occurrences.
 *
 * Sat Aug 19 21:40:13 MET DST 1995:  Martin Schulze
 *	Making the table of facilities and priorities while in debug
 *	mode more readable.
 *
 *	If debugging is turned on, printing the whole table of
 *	facilities and priorities every hexadecimal or 'X' entry is
 *	now 2 characters wide.
 *
 *	The number of the entry is prepended to each line of
 *	facilities and priorities, and F_UNUSED lines are not shown
 *	anymore.
 *
 *	Corrected some #ifdef SYSV's.
 *
 * Mon Aug 21 22:10:35 MET DST 1995:  Martin Schulze
 *	Corrected a strange behavior during parsing of configuration
 *	file. The original BSD syslogd doesn't understand spaces as
 *	separators between specifier and action. This syslogd now
 *	understands them. The old behavior caused some confusion over
 *	the Linux community.
 *
 * Thu Oct 19 00:02:07 MET 1995:  Martin Schulze
 *	The default behavior has changed for security reasons. The
 *	syslogd will not receive any remote message unless you turn
 *	reception on with the "-r" option.
 *
 *	Not defining SYSLOG_INET will result in not doing any network
 *	activity, i.e. not sending or receiving messages.  I changed
 *	this because the old idea is implemented with the "-r" option
 *	and the old thing didn't work anyway.
 *
 * Thu Oct 26 13:14:06 MET 1995:  Martin Schulze
 *	Added another logfile type F_FORW_UNKN.  The problem I ran into
 *	was a name server that runs on my machine and a forwarder of
 *	kern.crit to another host.  The hosts address can only be
 *	fetched using the nameserver.  But named is started after
 *	syslogd, so syslogd complained.
 *
 *	This logfile type will retry to get the address of the
 *	hostname ten times and then complain.  This should be enough to
 *	get the named up and running during boot sequence.
 *
 * Fri Oct 27 14:08:15 1995:  Dr. Wettstein
 *	Changed static array of logfiles to a dynamic array. This
 *	can grow during process.
 *
 * Fri Nov 10 23:08:18 1995:  Martin Schulze
 *	Inserted a new tabular sys_h_errlist that contains plain text
 *	for error codes that are returned from the net subsystem and
 *	stored in h_errno. I have also changed some wrong lookups to
 *	sys_errlist.
 *
 * Wed Nov 22 22:32:55 1995:  Martin Schulze
 *	Added the fabulous strip-domain feature that allows us to
 *	strip off (several) domain names from the fqdn and only log
 *	the simple hostname. This is useful if you're in a LAN that
 *	has a central log server and also different domains.
 *
 *	I have also also added the -l switch do define hosts as
 *	local. These will get logged with their simple hostname, too.
 *
 * Thu Nov 23 19:02:56 MET DST 1995:  Martin Schulze
 *	Added the possibility to omit fsyncing of logfiles after every
 *	write. This will give some performance back if you have
 *	programs that log in a very verbose manner (like innd or
 *	smartlist). Thanks to Stephen R. van den Berg <srb@cuci.nl>
 *	for the idea.
 *
 * Thu Jan 18 11:14:36 CST 1996:  Dr. Wettstein
 *	Added patche from beta-testers to stop compile error.  Also
 *	added removal of pid file as part of termination cleanup.
 *
 * Wed Feb 14 12:42:09 CST 1996:  Dr. Wettstein
 *	Allowed forwarding of messages received from remote hosts to
 *	be controlled by a command-line switch.  Specifying -h allows
 *	forwarding.  The default behavior is to disable forwarding of
 *	messages which were received from a remote host.
 *
 *	Parent process of syslogd does not exit until child process has
 *	finished initialization process.  This allows rc.* startup to
 *	pause until syslogd facility is up and operating.
 *
 *	Re-arranged the select code to move UNIX domain socket accepts
 *	to be processed later.  This was a contributed change which
 *	has been proposed to correct the delays sometimes encountered
 *	when syslogd starts up.
 *
 *	Minor code cleanups.
 *
 * Thu May  2 15:15:33 CDT 1996:  Dr. Wettstein
 *	Fixed bug in init function which resulted in file descripters
 *	being orphaned when syslogd process was re-initialized with SIGHUP
 *	signal.  Thanks to Edvard Tuinder
 *	(Edvard.Tuinder@praseodymium.cistron.nl) for putting me on the
 *	trail of this bug.  I am amazed that we didn't catch this one
 *	before now.
 *
 * Tue May 14 00:03:35 MET DST 1996:  Martin Schulze
 *	Corrected a mistake that causes the syslogd to stop logging at
 *	some virtual consoles under Linux. This was caused by checking
 *	the wrong error code. Thanks to Michael Nonweiler
 *	<mrn20@hermes.cam.ac.uk> for sending me a patch.
 *
 * Mon May 20 13:29:32 MET DST 1996:  Miquel van Smoorenburg <miquels@cistron.nl>
 *	Added continuation line supported and fixed a bug in
 *	the init() code.
 *
 * Tue May 28 00:58:45 MET DST 1996:  Martin Schulze
 *	Corrected behaviour of blocking pipes - i.e. the whole system
 *	hung.  Michael Nonweiler <mrn20@hermes.cam.ac.uk> has sent us
 *	a patch to correct this.  A new logfile type F_PIPE has been
 *	introduced.
 *
 * Mon Feb 3 10:12:15 MET DST 1997:  Martin Schulze
 *	Corrected behaviour of logfiles if the file can't be opened.
 *	There was a bug that causes syslogd to try to log into non
 *	existing files which ate cpu power.
 *
 * Sun Feb 9 03:22:12 MET DST 1997:  Martin Schulze
 *	Modified syslogd.c to not kill itself which confuses bash 2.0.
 *
 * Mon Feb 10 00:09:11 MET DST 1997:  Martin Schulze
 *	Improved debug code to decode the numeric facility/priority
 *	pair into textual information.
 *
 * Tue Jun 10 12:35:10 MET DST 1997:  Martin Schulze
 *	Corrected freeing of logfiles.  Thanks to Jos Vos <jos@xos.nl>
 *	for reporting the bug and sending an idea to fix the problem.
 *
 * Tue Jun 10 12:51:41 MET DST 1997:  Martin Schulze
 *	Removed sleep(10) from parent process.  This has caused a slow
 *	startup in former times - and I don't see any reason for this.
 *
 * Sun Jun 15 16:23:29 MET DST 1997: Michael Alan Dorman
 *	Some more glibc patches made by <mdorman@debian.org>.
 *
 * Thu Jan  1 16:04:52 CET 1998: Martin Schulze <joey@infodrom.north.de
 *	Applied patch from Herbert Thielen <Herbert.Thielen@lpr.e-technik.tu-muenchen.de>.
 *	This included some balance parentheses for emacs and a bug in
 *	the exclamation mark handling.
 *
 *	Fixed small bug which caused syslogd to write messages to the
 *	wrong logfile under some very rare conditions.  Thanks to
 *	Herbert Xu <herbert@gondor.apana.org.au> for fiddling this out.
 *
 * Thu Jan  8 22:46:35 CET 1998: Martin Schulze <joey@infodrom.north.de>
 *	Reworked one line of the above patch as it prevented syslogd
 *	from binding the socket with the result that no messages were
 *	forwarded to other hosts.
 *
 * Sat Jan 10 01:33:06 CET 1998: Martin Schulze <joey@infodrom.north.de>
 *	Fixed small bugs in F_FORW_UNKN meachanism.  Thanks to Torsten
 *	Neumann <torsten@londo.rhein-main.de> for pointing me to it.
 *
 * Mon Jan 12 19:50:58 CET 1998: Martin Schulze <joey@infodrom.north.de>
 *	Modified debug output concerning remote receiption.
 *
 * Mon Feb 23 23:32:35 CET 1998: Topi Miettinen <Topi.Miettinen@ml.tele.fi>
 *	Re-worked handling of Unix and UDP sockets to support closing /
 *	opening of them in order to have it open only if it is needed
 *	either for forwarding to a remote host or by receiption from
 *	the network.
 *
 * Wed Feb 25 10:54:09 CET 1998: Martin Schulze <joey@infodrom.north.de>
 *	Fixed little comparison mistake that prevented the MARK
 *	feature to work properly.
 *
 * Wed Feb 25 13:21:44 CET 1998: Martin Schulze <joey@infodrom.north.de>
 *	Corrected Topi's patch as it prevented forwarding during
 *	startup due to an unknown LogPort.
 *
 * Sat Oct 10 20:01:48 CEST 1998: Martin Schulze <joey@infodrom.north.de>
 *	Added support for TESTING define which will turn syslogd into
 *	stdio-mode used for debugging.
 *
 * Sun Oct 11 20:16:59 CEST 1998: Martin Schulze <joey@infodrom.north.de>
 *	Reworked the initialization/fork code.  Now the parent
 *	process activates a signal handler which the daughter process
 *	will raise if it is initialized.  Only after that one the
 *	parent process may exit.  Otherwise klogd might try to flush
 *	its log cache while syslogd can't receive the messages yet.
 *
 * Mon Oct 12 13:30:35 CEST 1998: Martin Schulze <joey@infodrom.north.de>
 *	Redirected some error output with regard to argument parsing to
 *	stderr.
 *
 * Mon Oct 12 14:02:51 CEST 1998: Martin Schulze <joey@infodrom.north.de>
 *	Applied patch provided vom Topi Miettinen with regard to the
 *	people from OpenBSD.  This provides the additional '-a'
 *	argument used for specifying additional UNIX domain sockets to
 *	listen to.  This is been used with chroot()'ed named's for
 *	example.  See for http://www.psionic.com/papers/dns.html
 *
 * Mon Oct 12 18:29:44 CEST 1998: Martin Schulze <joey@infodrom.north.de>
 *	Added `ftp' facility which was introduced in glibc version 2.
 *	It's #ifdef'ed so won't harm with older libraries.
 *
 * Mon Oct 12 19:59:21 MET DST 1998: Martin Schulze <joey@infodrom.north.de>
 *	Code cleanups with regard to bsd -> posix transition and
 *	stronger security (buffer length checking).  Thanks to Topi
 *	Miettinen <tom@medialab.sonera.net>
 *	. index() --> strchr()
 *	. sprintf() --> snprintf()
 *	. bcopy() --> memcpy()
 *	. bzero() --> memset()
 *	. UNAMESZ --> UT_NAMESIZE
 *	. sys_errlist --> strerror()
 *
 * Mon Oct 12 20:22:59 CEST 1998: Martin Schulze <joey@infodrom.north.de>
 *	Added support for setutent()/getutent()/endutend() instead of
 *	binary reading the UTMP file.  This is the the most portable
 *	way.  This allows /var/run/utmp format to change, even to a
 *	real database or utmp daemon. Also if utmp file locking is
 *	implemented in libc, syslog will use it immediately.  Thanks
 *	to Topi Miettinen <tom@medialab.sonera.net>.
 *
 * Mon Oct 12 20:49:18 MET DST 1998: Martin Schulze <joey@infodrom.north.de>
 *	Avoid logging of SIGCHLD when syslogd is in the process of
 *	exiting and closing its files.  Again thanks to Topi.
 *
 * Mon Oct 12 22:18:34 CEST 1998: Martin Schulze <joey@infodrom.north.de>
 *	Modified printline() to support 8bit characters - such as
 *	russion letters.  Thanks to Vladas Lapinskas <lapinskas@mail.iae.lt>.
 *
 * Sat Nov 14 02:29:37 CET 1998: Martin Schulze <joey@infodrom.north.de>
 *	``-m 0'' now turns of MARK logging entirely.
 *
 * Tue Jan 19 01:04:18 MET 1999: Martin Schulze <joey@infodrom.north.de>
 *	Finally fixed an error with `-a' processing, thanks to Topi
 *	Miettinen <tom@medialab.sonera.net>.
 *
 * Sun May 23 10:08:53 CEST 1999: Martin Schulze <joey@infodrom.north.de>
 *	Removed superflous call to utmpname().  The path to the utmp
 *	file is defined in the used libc and should not be hardcoded
 *	into the syslogd binary referring the system it was compiled on.
 *
 * Sun Sep 17 20:45:33 CEST 2000: Martin Schulze <joey@infodrom.ffis.de>
 *	Fixed some bugs in printline() code that did not escape
 *	control characters '\177' through '\237' and contained a
 *	single-byte buffer overflow.  Thanks to Solar Designer
 *	<solar@false.com>.
 *
 * Sun Sep 17 21:26:16 CEST 2000: Martin Schulze <joey@infodrom.ffis.de>
 *	Don't close open sockets upon reload.  Thanks to Bill
 *	Nottingham.
 *
 * Mon Sep 18 09:10:47 CEST 2000: Martin Schulze <joey@infodrom.ffis.de>
 *	Fixed bug in printchopped() that caused syslogd to emit
 *	kern.emerg messages when splitting long lines.  Thanks to
 *	Daniel Jacobowitz <dan@debian.org> for the fix.
 *
 * Mon Sep 18 15:33:26 CEST 2000: Martin Schulze <joey@infodrom.ffis.de>
 *	Removed unixm/unix domain sockets and switch to Datagram Unix
 *	Sockets.  This should remove one possibility to play DoS with
 *	syslogd.  Thanks to Olaf Kirch <okir@caldera.de> for the patch.
 *
 * Sun Mar 11 20:23:44 CET 2001: Martin Schulze <joey@infodrom.ffis.de>
 *	Don't return a closed fd if `-a' is called with a wrong path.
 *	Thanks to Bill Nottingham <notting@redhat.com> for providing
 *	a patch.<|MERGE_RESOLUTION|>--- conflicted
+++ resolved
@@ -1,5 +1,4 @@
 ---------------------------------------------------------------------------
-<<<<<<< HEAD
 Version 6.6.1  [v6-stable] 2012-10-??
 - bugfix: build problems on some platforms
 - bugfix: misaddressing of $mmnormalizeuserawmsg parameter
@@ -665,11 +664,10 @@
 - added imptcp, a simplified, Linux-specific and potentielly fast
   syslog plain tcp input plugin (NOT supporting TLS!)
   [ported from v4]
-=======
+---------------------------------------------------------------------------
 Version 5.10.2  [V5-STABLE], 201?-??-??
 - bugfix: spurios error messages from imuxsock about (non-error) EAGAIN
   Thanks to Marius Tomaschwesky for the patch.
->>>>>>> 85536bc0
 ---------------------------------------------------------------------------
 Version 5.10.1  [V5-STABLE], 2012-10-17
 - bugfix: imuxsock and imklog truncated head of received message
