--- conflicted
+++ resolved
@@ -1,15 +1,11 @@
 ---------------------------------------------------------------------------
 Version 5.9.3  [V5-DEVEL] (al), 2011-??-??
-<<<<<<< HEAD
-- bugfix: potential misadressing in property replacer
-- bugfix: MSGID corruption in RFC5424 parser under some circumstances
-  closes: http://bugzilla.adiscon.com/show_bug.cgi?id=275
-=======
 - added capability to emit config error location info for warnings 
   otherwise, omusrmsg's warning about new config format was not
   accompanied by problem location.
 - bugfix: potential misadressing in property replacer
->>>>>>> ec1f816d
+- bugfix: MSGID corruption in RFC5424 parser under some circumstances
+  closes: http://bugzilla.adiscon.com/show_bug.cgi?id=275
 ---------------------------------------------------------------------------
 Version 5.9.2  [V5-DEVEL] (rgerhards), 2011-07-11
 - systemd support: set stdout/stderr to null - thx to Lennart for the patch
