---------------------------------------------------------------------------
<<<<<<< HEAD
Version 8.1.1 [devel] 2013-11-??
- bugfix: STOP/discard(~) was mostly NOT honored
  This lead to execution of config code that was not meant to be executed.
- bugfix: memory leak on worker thread termination
- bugfix: potential segfault in omfile under heavy load
  Thanks to Pavel Levshin for alerting us.
- bugfix: mmsequence: instance mode did not work
  Thanks to Pavel Levshin for the patch
- omhiredis: now supports v8 output module interface and works again
  Thanks to Pavel Levshin for the patch
- mmaudit: now supports v8 output module interface and work again
- bugfix: potential abort on startup in debug mode
  This depends on template type being used. The root cause was a 
  non-necessary debug output, which were at the wrong spot (leftover from
  initial testing).
  Thanks to Pavel Levshin for alerting us and providing a patch
  proposal.
---------------------------------------------------------------------------
Version 8.1.0 [devel] 2013-11-15
- rewritten core engine for higher performance and new features
  In detail:
  * completely rewritten rule execution engine
  * completely changed output module interface
  * remodelled output module interface
  * enabled important output modules to support full concurrent
    operation
  The core engine has been considerably changed and must be considered
  experimental at this stage. Note that it does not yet include all
  features planned for v8, but is close to this goal. In theory, the
  engine should perform much better, especially on complex configurations
  and busy servers. Most importantly, actions instances can now be called
  concurrently from worker threads and many important output modules
  support multiple concurrent action instances natively.
- module omruleset is no longer enabled by default.
  Note that it has been deprecated in v7 and been replaced by the "call"
  statement. Also, it can still be build without problems, the option must
  just explicitely be given.
---------------------------------------------------------------------------
Version 7.5.7 [devel] 2013-11-??
=======
Version 7.5.7 [v7-devel] 2013-11-??
- bugfix: segfault on startup when certain script constructs are used
  e.g. "if not $msg ..."
>>>>>>> 496fad48
- bugfix: ommysql lost configfile/section parameters after first close
  This means that when a connection was broken, it was probably
  re-instantiated with different parameters than configured.
- bugfix: regression in template processing with subtrees in templates
  Thanks to Pavel Levshin for the fix
- bugfix: regular worker threads are not properly (re)started if DA
  mode is active.
  This occurs only under rare conditions, but definitely is a bug that
  needed to be addressed. It probably is present since version 4.
  Note that this patch has not been applied to v7.4-stable, as it
  is very unlikely to happen and the fix itself has some regression
  potential (the fix looks very solid, but it addresses a core component).
  Thanks to Pavel Levshin for the fix
- worker thread pool handling has been improved
  Among others, permits pool to actually shrink (was quite hard with
  previous implementation. This will also improve performance and/or
  lower system overhead on busy systems.
  Thanks to Pavel Levshin for the enhancement.
- now emit warning message if om with msg passing mode uses action queue
  These can modify the message, and this causes races.
- bugfix: $SystemLogUseSysTimeStamp/$SystemLogUsePIDFromSystem did not work
  Thanks to Tomas Heinrich for the patch.
---------------------------------------------------------------------------
<<<<<<< HEAD
=======
Version 7.5.6 [devel] 2013-10-29
- impstats: add capability to bind to a ruleset
- improved performance of RainerScript variable access
  by refactoring the whole body of variable handling code. This also
  solves some of the anomalies experienced in some versions of rsyslog.
  All variable types are now handled in unified code, including
  access via templates.
- RainerScript: make use of 64 bit for numbers where available
  Thanks to Pavel Levshin for enhancement.
- slight performance optimization if GCC is used
  We give branch prediction hints for the frequent RETiRet macro which is
  used for error handling. Some slight performance gain is to be expected
  from that.
- removed global variable support
  The original idea was not well thought out and global variables, as
  implemented, worked far different from what anybody would expect. As
  such, we consider the current approach as an experiment that did not
  work out and opt to removing it, clearing the way for a better future
  solution. Note: global vars were introduced in 7.5.3 on Sept, 11th 2013.
- new module mmsequence, primarily used for action load balancing
  Thanks to Pavel Levshin for contributing this module.
- bugfix: unset statement always worked on message var, even if local
  var was given
- imudp: support for binding to ruleset added
- bugfix: segfault if variable was assigned to non-container subtree
  Thanks to Pavel Levshin for the fix
- bugfix: imuxsock did not suport addtl sockets if syssock was disabled
  Thanks to Pavel Levshin for the fix
- bugfix: running imupd on multiple threads lead to segfault if recvmmsg
  is available
- bugfix: imudp when using recvmmsg could report wrong sender IP
- bugfix: segfault if re_extract() function was used and no match found
- bugfix: omelasticsearch did not compile on platforms without atomic
  instructions
- bugfix: potential misadressing on startup if property-filter was used
  This could happen if the property name was longer than 127 chars, a case
  that would not happen in practice.
- bugfix: invalid property filter was not properly disabled in ruleset
  Note: the cosmetic memory leak introduced with that patch in 7.4.5 is
  now also fixed.
- imported bugfixes from 7.4.6 stable release
---------------------------------------------------------------------------
Version 7.5.5 [devel] 2013-10-16
- imfile: permit to monitor an unlimited number of files
- imptcp: add "defaultTZ" input parameter
- imudp: support for multiple receiver threads added
- imudp: add "dfltTZ" input config parameter
- bugfix: memory leak in mmnormalize
- bugfix: mmutf8fix did not properly handle invalid UTF-8 at END of message
  if the very last character sequence was too long, this was not detected
  Thanks to Risto Vaarandi for reporting this problem.
- mmanon: removed the check for specific "terminator characters" after 
  last octet. As it turned out, this didn't work in practice as there
  was an enormous set of potential terminator chars -- so removing
  them was the best thing to do. Note that this may change behaviour of
  existing installations. Yet, we still consider this an important
  bugfix, that should be applied to the stable branch.
  closes: http://bugzilla.adiscon.com/show_bug.cgi?id=477
  Thanks to Muri Cicanor for initiating the discussion
- now requires libestr 0.1.7 as early versions had a nasty bug in
  string comparisons
- bugfix: mmanon did not detect all IP addresses in rewrite mode
  The problem occured if two IPs were close to each other and the first one
  was shrunk.
  closes: http://bugzilla.adiscon.com/show_bug.cgi?id=485
  Thanks to micah-at-riseup.net for reporting this bug
- bugfix: mmanon sometimes used invalid replacement char in simple mode
  depending on configuration sequence, the replacement character was set
  to 's' instead of the correct value. Most importantly, it was set to
  's' if simple mode was selected and no replacement char set.
  closes: http://bugzilla.adiscon.com/show_bug.cgi?id=484
  Thanks to micah-at-riseup.net for reporting this bug
- bugfix: memory leak in mmnormalize
- bugfix: array-based ==/!= comparisions lead to invalid results
  This was a regression introduced in 7.3.5 bei the PRI optimizer
---------------------------------------------------------------------------
Version 7.5.4 [devel] 2013-10-07
- mmpstrucdata: new module to parse RFC5424 structured data into json
  message properties
- change main/ruleset queue defaults to be more enterprise-like
  new defaults are queue.size 100,000 max workers 2, worker
  activation after 40,000 msgs are queued, batch size 256. These settings
  are much more useful for enterprises and will not hurt low-end systems
  that much. This is part of our re-focus on enterprise needs.
- omfwd: new action parameter "maxErrorMessages" added
- omfile: new module parameters to set action defaults added
  * dirCreateMode
  * fileCreateMode
- mmutf8fix: new module to fix invalid UTF-8 sequences
- imuxsock: handle unlimited number of additional listen sockets
- doc: improve usability by linking to relevant web ressources
  The idea is to enable users to quickly find additional information,
  samples, HOWTOs and the like on the main site.
  At the same time, (very) slightly remove memory footprint when
  few listeners are monitored.
- bugfix: omfwd parameter streamdrivermmode was not properly handled
  it was always overwritten by whatever value was set via the 
  legacy directive $ActionSendStreamDriverMode
- imtcp: add streamdriver.name module parameter
  permits overriding the system default stream driver (gtls, ptcp)
- bugfix: build system: libgcrypt.h needed even if libgrcypt was disabled
  Thanks to Jonny Törnbom for reporting this problem
- imported bugfixes from 7.4.4
---------------------------------------------------------------------------
Version 7.5.3 [devel] 2013-09-11
- imfile: support for escaping LF characters added
  embedded LF in syslog messages cause a lot of trouble. imfile now has
  the capability to escape them to "#012" (just like the regular control
  character escape option). This requires new-style input statements to be
  used. If legacy configuration statements are used, LF escaping is always
  turned off to preserve compatibility.
  NOTE: if input() statements were already used, there is a CHANGE OF
        BEHAVIOUR: starting with this version, escaping is enabled by
	default. So if you do not want it, you need to add
	escapeLF="off"
	to the input statement. Given the trouble LFs cause and the fact
	that the majority of installations still use legacy config, we
	considered this behaviour change acceptable and useful.
  see also: http://blog.gerhards.net/2013/09/imfile-multi-line-messages.html
- add support for global and local variables
- bugfix: queue file size was not correctly processed
  this could lead to using one queue file per message for sizes >2GiB
  Thanks to Tomas Heinrich for the patch.
- add main_queue() configuration object to configure main message queue
- bugfix: stream compression in imptcp caused timestamp to be corrupted
- imudp: add ability to specify SO_RCVBUF size (rcvbufSize parameter)
- imudp: use inputname for statistics, if configured
- impstats: add process resource usage counters [via getrusage()]
- impstats: add paramter "resetCounters" to report delta values
  possible for most, but not all, counters. See doc for details.
- librelp 1.2.0 is now required
- make use of new librelp generic error reporting facility
  This leads to more error messages being passed to the user and
  thus simplified troubleshooting.
- bugfix: very small memory leak in imrelp
  more or less cosmetic, a single memory block was not freed, but this
  only happens immediately before termination (when the OS automatically
  frees all memory). Still an annoyance e.g. in valgrind.
- fix compile problem in debug build
- imported fixes from 7.4.4
---------------------------------------------------------------------------
Version 7.5.2 [devel] 2013-07-04
- librelp 1.1.4 is now required
  We use API extensions for better error reporting and higher performance.
- omrelp: use transactional mode to make imrelp emit bulk sends
- omrelp: add "windowSize" parameter to set custom RELP window size
- bugfix: double-free in omelasticsearch
  closes: http://bugzilla.adiscon.com/show_bug.cgi?id=461
  a security advisory for this bug is available at:
     http://www.lsexperts.de/advisories/lse-2013-07-03.txt
  CVE: CVE-2013-4758 
  PLEASE NOTE: This issue only existed if omelasticsearch was used
  in a non-default configuration, where the "errorfile" parameter
  was specified. Without that parameter set, the bug could not
  be triggered.
  Thanks to Markus Vervier and Marius Ionescu for providing a detailled
  bug report. Special thanks to Markus for coordinating his security
  advisory with us.
- doc: fixed various typos
  closes: http://bugzilla.adiscon.com/show_bug.cgi?id=391
  Thanks to Georgi Georgiev for the patch.
---------------------------------------------------------------------------
Version 7.5.1 [devel] 2013-06-26
- librelp 1.1.3 is required - older versions can lead to a segfault
- add mmfields, which among others supports easy parsing of CEF messages
- omrelp:
  * new parameter "compression.prioritystring" to control encryption
    parameters used by GnuTLS
- imrelp:
  * new parameter "compression.dhbits" to control the number of
    bits being used for Diffie-Hellman key generation
  * new parameter "compression.prioritystring" to control encryption
    parameters used by GnuTLS
  * support for impstats added
  * support for setting permitted peers (client authentication) added
  * bugfix: potential segfault at startup on invalid config parameters
- imjournal: imported patches from 7.4.1
- omprog: add support for command line parameters
- added experimental TCP stream compression (imptcp only, currently)
- added BSD-specific syslog facilities
  * "console"
  * "bsd_security" - this is called "security" under BSD, but that name
    was unfortunately already taken by some standard facility. So I 
    did the (hopefully) second-best thing and renamed it a little.
- imported fixes from 7.4.2 (especially build problems on FreeBSD)
- bugfix: imptcp did not properly initialize compression status variable
  could lead to segfault if stream:always compression mode was selected
---------------------------------------------------------------------------
Version 7.5.0 [devel] 2013-06-11
- imrelp: implement "ruleset" module parameter
- imrelp/omrelp: add TLS & compression (zip) support
- omrelp: add "rebindInterval" parameter
- add -S command line option to specify IP address to use for RELP client
  connections
  Thanks to Axel Rau for the patch.
---------------------------------------------------------------------------
>>>>>>> 496fad48
Version 7.4.7  [v7.4-stable] 2013-11-??
- bugfix: segfault on startup when certain script constructs are used
  e.g. "if not $msg ..."
- bugfix: imuxsock: UseSysTimeStamp config parameter did not work correctly
  Thanks to Tomas Heinrich for alerting us and provinding a solution
  suggestion.
- bugfix: $SystemLogUseSysTimeStamp/$SystemLogUsePIDFromSystem did not work
  Thanks to Tomas Heinrich for the patch.
- improved checking of queue config parameters on startup
- bugfix: call to ruleset with async queue did not use the queue
  closes: http://bugzilla.adiscon.com/show_bug.cgi?id=443
---------------------------------------------------------------------------
Version 7.5.6 [devel] 2013-10-29
- impstats: add capability to bind to a ruleset
- improved performance of RainerScript variable access
  by refactoring the whole body of variable handling code. This also
  solves some of the anomalies experienced in some versions of rsyslog.
  All variable types are now handled in unified code, including
  access via templates.
- RainerScript: make use of 64 bit for numbers where available
  Thanks to Pavel Levshin for enhancement.
- slight performance optimization if GCC is used
  We give branch prediction hints for the frequent RETiRet macro which is
  used for error handling. Some slight performance gain is to be expected
  from that.
- removed global variable support
  The original idea was not well thought out and global variables, as
  implemented, worked far different from what anybody would expect. As
  such, we consider the current approach as an experiment that did not
  work out and opt to removing it, clearing the way for a better future
  solution. Note: global vars were introduced in 7.5.3 on Sept, 11th 2013.
- new module mmsequence, primarily used for action load balancing
  Thanks to Pavel Levshin for contributing this module.
- bugfix: unset statement always worked on message var, even if local
  var was given
- imudp: support for binding to ruleset added
- bugfix: segfault if variable was assigned to non-container subtree
  Thanks to Pavel Levshin for the fix
- bugfix: imuxsock did not suport addtl sockets if syssock was disabled
  Thanks to Pavel Levshin for the fix
- bugfix: running imupd on multiple threads lead to segfault if recvmmsg
  is available
- bugfix: imudp when using recvmmsg could report wrong sender IP
- bugfix: segfault if re_extract() function was used and no match found
- bugfix: omelasticsearch did not compile on platforms without atomic
  instructions
- bugfix: potential misadressing on startup if property-filter was used
  This could happen if the property name was longer than 127 chars, a case
  that would not happen in practice.
- bugfix: invalid property filter was not properly disabled in ruleset
  Note: the cosmetic memory leak introduced with that patch in 7.4.5 is
  now also fixed.
- imported bugfixes from 7.4.6 stable release
---------------------------------------------------------------------------
Version 7.5.5 [devel] 2013-10-16
- imfile: permit to monitor an unlimited number of files
- imptcp: add "defaultTZ" input parameter
- imudp: support for multiple receiver threads added
- imudp: add "dfltTZ" input config parameter
- bugfix: memory leak in mmnormalize
- bugfix: mmutf8fix did not properly handle invalid UTF-8 at END of message
  if the very last character sequence was too long, this was not detected
  Thanks to Risto Vaarandi for reporting this problem.
- mmanon: removed the check for specific "terminator characters" after 
  last octet. As it turned out, this didn't work in practice as there
  was an enormous set of potential terminator chars -- so removing
  them was the best thing to do. Note that this may change behaviour of
  existing installations. Yet, we still consider this an important
  bugfix, that should be applied to the stable branch.
  closes: http://bugzilla.adiscon.com/show_bug.cgi?id=477
  Thanks to Muri Cicanor for initiating the discussion
- now requires libestr 0.1.7 as early versions had a nasty bug in
  string comparisons
- bugfix: mmanon did not detect all IP addresses in rewrite mode
  The problem occured if two IPs were close to each other and the first one
  was shrunk.
  closes: http://bugzilla.adiscon.com/show_bug.cgi?id=485
  Thanks to micah-at-riseup.net for reporting this bug
- bugfix: mmanon sometimes used invalid replacement char in simple mode
  depending on configuration sequence, the replacement character was set
  to 's' instead of the correct value. Most importantly, it was set to
  's' if simple mode was selected and no replacement char set.
  closes: http://bugzilla.adiscon.com/show_bug.cgi?id=484
  Thanks to micah-at-riseup.net for reporting this bug
- bugfix: memory leak in mmnormalize
- bugfix: array-based ==/!= comparisions lead to invalid results
  This was a regression introduced in 7.3.5 bei the PRI optimizer
---------------------------------------------------------------------------
Version 7.5.4 [devel] 2013-10-07
- mmpstrucdata: new module to parse RFC5424 structured data into json
  message properties
- change main/ruleset queue defaults to be more enterprise-like
  new defaults are queue.size 100,000 max workers 2, worker
  activation after 40,000 msgs are queued, batch size 256. These settings
  are much more useful for enterprises and will not hurt low-end systems
  that much. This is part of our re-focus on enterprise needs.
- omfwd: new action parameter "maxErrorMessages" added
- omfile: new module parameters to set action defaults added
  * dirCreateMode
  * fileCreateMode
- mmutf8fix: new module to fix invalid UTF-8 sequences
- imuxsock: handle unlimited number of additional listen sockets
- doc: improve usability by linking to relevant web ressources
  The idea is to enable users to quickly find additional information,
  samples, HOWTOs and the like on the main site.
  At the same time, (very) slightly remove memory footprint when
  few listeners are monitored.
- bugfix: omfwd parameter streamdrivermmode was not properly handled
  it was always overwritten by whatever value was set via the 
  legacy directive $ActionSendStreamDriverMode
- imtcp: add streamdriver.name module parameter
  permits overriding the system default stream driver (gtls, ptcp)
- bugfix: build system: libgcrypt.h needed even if libgrcypt was disabled
  Thanks to Jonny Törnbom for reporting this problem
- imported bugfixes from 7.4.4
---------------------------------------------------------------------------
Version 7.5.3 [devel] 2013-09-11
- imfile: support for escaping LF characters added
  embedded LF in syslog messages cause a lot of trouble. imfile now has
  the capability to escape them to "#012" (just like the regular control
  character escape option). This requires new-style input statements to be
  used. If legacy configuration statements are used, LF escaping is always
  turned off to preserve compatibility.
  NOTE: if input() statements were already used, there is a CHANGE OF
        BEHAVIOUR: starting with this version, escaping is enabled by
	default. So if you do not want it, you need to add
	escapeLF="off"
	to the input statement. Given the trouble LFs cause and the fact
	that the majority of installations still use legacy config, we
	considered this behaviour change acceptable and useful.
  see also: http://blog.gerhards.net/2013/09/imfile-multi-line-messages.html
- add support for global and local variables
- bugfix: queue file size was not correctly processed
  this could lead to using one queue file per message for sizes >2GiB
  Thanks to Tomas Heinrich for the patch.
- add main_queue() configuration object to configure main message queue
- bugfix: stream compression in imptcp caused timestamp to be corrupted
- imudp: add ability to specify SO_RCVBUF size (rcvbufSize parameter)
- imudp: use inputname for statistics, if configured
- impstats: add process resource usage counters [via getrusage()]
- impstats: add paramter "resetCounters" to report delta values
  possible for most, but not all, counters. See doc for details.
- librelp 1.2.0 is now required
- make use of new librelp generic error reporting facility
  This leads to more error messages being passed to the user and
  thus simplified troubleshooting.
- bugfix: very small memory leak in imrelp
  more or less cosmetic, a single memory block was not freed, but this
  only happens immediately before termination (when the OS automatically
  frees all memory). Still an annoyance e.g. in valgrind.
- fix compile problem in debug build
- imported fixes from 7.4.4
---------------------------------------------------------------------------
Version 7.5.2 [devel] 2013-07-04
- librelp 1.1.4 is now required
  We use API extensions for better error reporting and higher performance.
- omrelp: use transactional mode to make imrelp emit bulk sends
- omrelp: add "windowSize" parameter to set custom RELP window size
- bugfix: double-free in omelasticsearch
  closes: http://bugzilla.adiscon.com/show_bug.cgi?id=461
  a security advisory for this bug is available at:
     http://www.lsexperts.de/advisories/lse-2013-07-03.txt
  CVE: CVE-2013-4758 
  PLEASE NOTE: This issue only existed if omelasticsearch was used
  in a non-default configuration, where the "errorfile" parameter
  was specified. Without that parameter set, the bug could not
  be triggered.
  Thanks to Markus Vervier and Marius Ionescu for providing a detailled
  bug report. Special thanks to Markus for coordinating his security
  advisory with us.
- doc: fixed various typos
  closes: http://bugzilla.adiscon.com/show_bug.cgi?id=391
  Thanks to Georgi Georgiev for the patch.
---------------------------------------------------------------------------
Version 7.5.1 [devel] 2013-06-26
- librelp 1.1.3 is required - older versions can lead to a segfault
- add mmfields, which among others supports easy parsing of CEF messages
- omrelp:
  * new parameter "compression.prioritystring" to control encryption
    parameters used by GnuTLS
- imrelp:
  * new parameter "compression.dhbits" to control the number of
    bits being used for Diffie-Hellman key generation
  * new parameter "compression.prioritystring" to control encryption
    parameters used by GnuTLS
  * support for impstats added
  * support for setting permitted peers (client authentication) added
  * bugfix: potential segfault at startup on invalid config parameters
- imjournal: imported patches from 7.4.1
- omprog: add support for command line parameters
- added experimental TCP stream compression (imptcp only, currently)
- added BSD-specific syslog facilities
  * "console"
  * "bsd_security" - this is called "security" under BSD, but that name
    was unfortunately already taken by some standard facility. So I 
    did the (hopefully) second-best thing and renamed it a little.
- imported fixes from 7.4.2 (especially build problems on FreeBSD)
- bugfix: imptcp did not properly initialize compression status variable
  could lead to segfault if stream:always compression mode was selected
---------------------------------------------------------------------------
Version 7.5.0 [devel] 2013-06-11
- imrelp: implement "ruleset" module parameter
- imrelp/omrelp: add TLS & compression (zip) support
- omrelp: add "rebindInterval" parameter
- add -S command line option to specify IP address to use for RELP client
  connections
  Thanks to Axel Rau for the patch.
---------------------------------------------------------------------------
Version 7.4.6  [v7.4-stable] 2013-10-31
- bugfix: potential abort during HUP
  This could happen when one of imklog, imzmq3, imkmsg, impstats,
  imjournal, or imuxsock were under heavy load during a HUP.
  closes: http://bugzilla.adiscon.com/show_bug.cgi?id=489
  Thanks to Guy Rozendorn for reporting the problem and Peval Levhshin for
  his analysis.
- bugfix: imtcp flowControl parameter incorrectly defaulted to "off"
  This could cause message loss on systems under heavy load and was
  a change-of-behaviour to previous version. This is a regression
  most probably introduced in 5.9.0 (but did not try hard to find the
  exact point of its introduction).
- now requires libestr 0.1.9 as earlier versions lead to problems with
  number handling in RainerScript
- bugfix: memory leak in strlen() RainerScript function
  Thanks to Gregoire Seux for reportig this bug.
  closes: http://bugzilla.adiscon.com/show_bug.cgi?id=486
- bugfix: buffer overrun if re_extract function was called for submatch 50
  Thanks to Pavel Levshin for reporting the problem and its location.
- bugfix: memleak in re_extract() function
  Thanks to Pavel Levshin for reporting this problem.
- bugfix: potential abort in RainerScript optimizer
  closes: http://bugzilla.adiscon.com/show_bug.cgi?id=488
  Thanks to Thomas Doll for reporting the problem and Pavel Levshin for
  fixing it.
- bugfix: memory leak in omhiredis
  Thanks to Pavel Levshin for the fix
- bugfix: segfault if variable was assigned to non-container subtree
  Thanks to Pavel Levshin for the fix
---------------------------------------------------------------------------
Version 7.4.5  [v7.4-stable] 2013-10-22
- mmanon: removed the check for specific "terminator characters" after 
  last octet. As it turned out, this didn't work in practice as there
  was an enormous set of potential terminator chars -- so removing
  them was the best thing to do. Note that this may change behaviour of
  existing installations. Yet, we still consider this an important
  bugfix, that should be applied to the stable branch.
  closes: http://bugzilla.adiscon.com/show_bug.cgi?id=477
  Thanks to Muri Cicanor for initiating the discussion
- now requires libestr 0.1.8 as early versions had a nasty bug in
  string comparisons
- omelasticsearch: add failed.httprequests stats counter
- bugfix: invalid property filter was not properly disabled in ruleset
  Note that this bugfix introduces a very slight memory leak, which is
  cosmetic, as it just holds data until termination that is no longer
  needed. It is just the part of the config that was invalid. We will
  "fix" this "issue" in the devel version first, as the fix is a bit
  too intrusive to do without hard need in the stable version.
- bugfix: segfault if re_extract() function was used and no match found
- bugfix: potential misadressing on startup if property-filter was used
  This could happen if the property name was longer than 127 chars, a case
  that would not happen in practice.
- bugfix: omelasticsearch: correct failed.http stats counter
- bugfix: omelasticsearch: did not correctly initialize stats counters
- bugfix: omelasticsearch: failed.es counter was only maintained in bulk mode
  This usually did not lead to any problems, because they are in static
  memory, which is initialized to zero by the OS when the plugin is
  loaded. But it may cause problems especially on systems that do not
  support atomic instructions - in this case the associated mutexes also
  did not get properly initialized.
- bugfix: mmanon did not detect all IP addresses in rewrite mode
  The problem occured if two IPs were close to each other and the first one
  was shrunk.
  closes: http://bugzilla.adiscon.com/show_bug.cgi?id=485
  Thanks to micah-at-riseup.net for reporting this bug
- bugfix: mmanon sometimes used invalid replacement char in simple mode
  depending on configuration sequence, the replacement character was set
  to 's' instead of the correct value. Most importantly, it was set to
  's' if simple mode was selected and no replacement char set.
  closes: http://bugzilla.adiscon.com/show_bug.cgi?id=484
  Thanks to micah-at-riseup.net for reporting this bug
- bugfix: memory leak in mmnormalize
- bugfix: array-based ==/!= comparisions lead to invalid results
  This was a regression introduced in 7.3.5 bei the PRI optimizer
- bugfix: omprog blocked signals to executed programs
  The made it impossible to send signals to programs executed via
  omprog.
  Thanks to Risto Vaarandi for the analysis and a patch.
- bugfix: doc: imuxsock legacy param $SystemLogSocketParseTrusted was
  misspelled
  Thanks to David Lang for alerting us
- bugfix: imfile "facility" input parameter improperly handled
  caused facility not to be set, and severity to be overwritten with
  the facility value.
  Thanks to forum user dmunny for reporting this bug.
- bugfix: small memory leak in imfile when $ResetConfigVariables was used
  Thanks to Grégory Nuyttens for reporting this bug and providig a fix
- bugfix: segfault on startup if TLS was used but no CA cert set
- bugfix: segfault on startup if TCP TLS was used but no cert or key set
- bugfix: some more build problems with newer json-c versions
  Thanks to Michael Biebl for mentioning the problem.
- bugfix: build system: libgcrypt.h needed even if libgrcypt was disabled
  Thanks to Jonny Törnbom for reporting this problem
---------------------------------------------------------------------------
Version 7.4.4  [v7.4-stable] 2013-09-03
- better error messages in GuardTime signature provider
  Thanks to Ahto Truu for providing the patch.
- make rsyslog use the new json-c pkgconfig file if available
  Thanks to the Gentoo team for the patches.
- bugfix: imfile parameter "persistStateInterval" was unusable
  due to a case typo in imfile; work-around was to use legacy config
  Thanks to Brandon Murphy for reporting this bug.
- bugfix: TLV16 flag encoding error in signature files from GT provider
  This fixes a problem where the TLV16 flag was improperly encoded.
  Unfortunately, existing files already have the bug and may not properly
  be processed. The fix uses constants from the GuardTime API lib to
  prevent such problems in the future.
  Thanks to Ahto Truu for providing the patch.
- bugfix: slightly malformed SMTP handling in ommail
- bugfix: segfault in omprog if no template was provided (now dflt is used)
- bugfix: segfault in ompipe if no template was provided (now dflt is used)
- bugfix: segfault in omsnmp if no template was provided (now dflt is used)
- bugfix: some omsnmp optional config params were flagged as mandatory
- bugfix: segfault in omelasticsearch when resuming queued messages
  after restarting Elasticsearch
  closes: http://bugzilla.adiscon.com/show_bug.cgi?id=464
- bugfix: imtcp addtlframedelimiter could not be set to zero
  Thanks to Chris Norton for alerting us.
- doc bugfix: remove no-longer existing omtemplate from developer doc
  was specifically mentioned as a sample for creating new plugins
  Thanks to Yannick Brosseau for alerting us of this problem.
  closes: http://bugzilla.adiscon.com/show_bug.cgi?id=473
---------------------------------------------------------------------------
Version 7.4.3  [v7.4-stable] 2013-07-18
- bugfix: queue file size was not correctly processed
  this could lead to using one queue file per message for sizes >2GiB
  Thanks to Tomas Heinrich for the patch.
- bugfix: $QHOUR/$HHOUR were always "00" or "01"
  regression some time between v5 and here
  Thanks to forum user rjmcinty for reporting this bug
- bugfix: testbench tool chkseq did improperly report invalid file
  This happened when permitted duplicate values existed in the very
  last lines, right before end-of-file.
  Thanks to Radu Gheorghe for reporting this bug.
---------------------------------------------------------------------------
Version 7.4.3  [v7.4-stable] 2013-07-18
- bugfix: memory leak if disk queues were used and json data present
- bugfix: CEE/json data was lost during disk queue operation
- bugfix: potential segfault during startup on invalid config
  could happen if invalid actions were present, which could lead
  to improper handling in optimizer.
- bugfix: 100% CPU utilization when DA queue became full
- bugfix: omlibdbi did not properly close connection on some errors
  This happened to errors occuring in Begin/End Transaction entry
  points.
- cosmetic bugfix: file name buffer was not freed on disk queue destruction
  This was an extremely small one-time per run memleak, so nothing of
  concern. However, it bugs under valgrind and similar memory debuggers.
- fix build on FreeBSD
  Thanks to Christiano Rolim for the patch
---------------------------------------------------------------------------
Version 7.4.2  [v7.4-stable] 2013-07-04
- bugfix: in RFC5425 TLS, multiple wildcards in auth could cause segfault
- bugfix: RainerScript object required parameters were not properly
  checked - this clould result to segfaults on startup if parameters
  were missing.
- bugfix: double-free in omelasticsearch
  closes: http://bugzilla.adiscon.com/show_bug.cgi?id=461
  a security advisory for this bug is available at:
     http://www.lsexperts.de/advisories/lse-2013-07-03.txt
  CVE: CVE-2013-4758 
  PLEASE NOTE: This issue only existed if omelasticsearch was used
  in a non-default configuration, where the "errorfile" parameter
  was specified. Without that parameter set, the bug could not
  be triggered.
  Thanks to Markus Vervier and Marius Ionescu for providing a detailled
  bug report. Special thanks to Markus for coordinating his security
  advisory with us.
- bugfix: omrelp potential segfault at startup on invalid config parameters
- bugfix: small memory leak when $uptime property was used
- bugfix: potential segfault on rsyslog termination in imudp
  closes: http://bugzilla.adiscon.com/show_bug.cgi?id=456
- bugfix: lmsig_gt abort on invalid configuration parameters
  closes: http://bugzilla.adiscon.com/show_bug.cgi?id=448
  Thanks to Risto Laanoja for the patch.
- imtcp: fix typo in "listner" parameter, which is "listener"
  Currently, both names are accepted.
- solved build problems on FreeBSD
  closes: http://bugzilla.adiscon.com/show_bug.cgi?id=457
  closes: http://bugzilla.adiscon.com/show_bug.cgi?id=458
  Thanks to Christiano for reproting and suggesting patches
- solved build problems on CENTOS5
---------------------------------------------------------------------------
Version 7.4.1  [v7.4-stable] 2013-06-17
- imjournal: add ratelimiting capability
  The original imjournal code did not support ratelimiting at all. We
  now have our own ratelimiter. This can mitigate against journal
  database corruption, when the journal re-sends old data. This is a
  current bug in systemd journal, but we won't outrule this to happen
  in the future again. So it is better to have a safeguard in place.
  By default, we permit 20,000 messages witin 10 minutes. This may
  be a bit restrictive, but given the risk potential it seems reasonable.
  Users requiring larger traffic flows can always adjust the value.
- bugfix: potential loop in rate limiting
  if the message that tells about rate-limiting gets rate-limited itself,
  it will potentially create and endless loop
- bugfix: potential segfault in imjournal if journal DB is corrupted
- bugfix: prevent a segfault in imjournal if state file is not defined
- bugfix imzmq3: potential segfault on startup
  if no problem happend at startup, everything went fine
  Thanks to Hongfei Cheng and Brian Knox for the patch
---------------------------------------------------------------------------
Version 7.4.0  [v7.4-stable] 2013-06-06
This starts a new stable branch based on 7.3.15 plus the following changes:
- add --enable-cached-man-pages ./configure option
  permits to build rsyslog on a system where rst2man is not installed. In
  that case, cached versions of the man pages are used (they were built
  during "make dist", so they should be current for the version in
  question.
- doc bugfix: ReadMode wrong in imfile doc, two values were swapped
  Thanks to jokajak@gmail.com for mentioning this
  closes: http://bugzilla.adiscon.com/show_bug.cgi?id=450
- imjournal: no longer do periodic wakeup
- bugfix: potential hang *in debug mode* on rsyslogd termination
  This ONLY affected rsyslogd if it were running with debug output
  enabled.
- bugfix: $template statement with multiple spaces lead to invalid tpl name
  If multiple spaces were used in front of the template name, all but one
  of them became actually part of the template name. So
  $template   a,"..." would be name "  a", and as such "a" was not
  available, e.g. in 
  *.* /var/log/file;a
  This is a legacy config problem. As it was unreported for many years,
  no backport of the fix to old versions will happen.
  This is a long-standing bug that was only recently reported by forum
  user mc-sim.
  Reference: http://kb.monitorware.com/post23448.html
- 0mq fixes; credits to Hongfei Cheng and Brian Knox
---------------------------------------------------------------------------
Version 7.3.15  [beta] 2013-05-15
- bugfix: problem in build system (especially when cross-compiling)
  Thanks to Tomas Heinrich and winfried_mb2@xmsnet.nl for the patch.
  closes: http://bugzilla.adiscon.com/show_bug.cgi?id=445
- bugfix: imjournal had problem with systemd journal API change
- imjournal: now obtain and include PID
- bugfix: .logsig files had tlv16 indicator bit at wrong offset
- bugfix: omrelp legacy config parameters set a timeout of zero
  which lead the legacy config to be unusable.
- bugfix: segfault on startup if a disk queue was configure without file
  name
  Now this triggers an error message and the queue is changed to
  linkedList type.
- bugfix: invalid addressing in string class (recent regression)
---------------------------------------------------------------------------
Version 7.3.14  [beta] 2013-05-06
- bugfix: some man pages were not properly installed
  either rscryutil or rsgtutil man was installed, but not both
  Thanks to Marius Tomaschewski for the patch.
- bugfix: potential segfault on startup when builtin module was specified
  in module() statement.
  Thanks to Marius Tomaschewski for reporting the bug.
- bugfix: segfault due to invalid dynafile cache handling
  Accidently, the old-style cache size parameter was used when the
  dynafile cache was created in a RainerScript action. If the old-style
  size was lower than the one actually set, this lead to misadressing
  when the size was overrun, and that could lead to all kinds of
  "interesting things", often in segfaults.
  closes: http://bugzilla.adiscon.com/show_bug.cgi?id=440
---------------------------------------------------------------------------
Version 7.3.13  [beta] 2013-04-29
- added omrabbitmq module (contributed, untested)
  Note: this is unsupported and as such was moved immediately into the
  beta version.
  Thanks to Vaclav Tomec for providing this module.
- bugfix: build problem when --enable-encryption was not selected
  Thanks to Michael Biebl for fixing this.
- doc bugfix: omfile parameter "VeryRobustZip" was documentas as
  "VeryReliableZip"
  closes: http://bugzilla.adiscon.com/show_bug.cgi?id=437
  Thanks to Thomas Doll for reporting this.
---------------------------------------------------------------------------
Version 7.3.12  [devel] 2013-04-25
- added doc for omelasticsearch
  Thanks to Radu Gheorghe for the doc contribution.
- omelasticsearch: _id field support for bulk operations
  closes: http://bugzilla.adiscon.com/show_bug.cgi?id=392
  Thanks to Jérôme Renard for the idea and patches.
- max number of templates for plugin use has been increased to five
- platform compatibility enhancement: solve compile issue with libgcrypt
  do not use GCRY_CIPHER_MODE_AESWRAP where not available
- fix compile on Solaris
  Thanks to Martin Carpenter for the patch.
- bugfix: off-by-one error in handling local FQDN name (regression)
  A remporary buffer was allocated one byte too small. Did only
  affect startup, not actual operations. Came up during routine tests,
  and can have no effect once the engine runs. Bug was introduced in
  7.3.11.
- bugfix: build problems on Solaris
  closes: http://bugzilla.adiscon.com/show_bug.cgi?id=436
- bugfix: block size limit was not properly honored
- bugfix: potential segfault in guardtime signature provider
  it could segfault if an error was reported by the GuardTime API, because
  an invalid free could happen then
---------------------------------------------------------------------------
Version 7.3.11  [devel] 2013-04-23
- added support for encrypting log files
- omhiredis: added support for redis pipeline support
  Thanks to Brian Knox for the patch.
- bugfix:  $PreserveFQDN is not properly working
  Thanks to Louis Bouchard for the patch
  closes: http://bugzilla.adiscon.com/show_bug.cgi?id=426
- bugfix: imuxsock aborted due to problem in ratelimiting code
  Thanks to Tomas Heinrich for the patch.
- bugfix: imuxsock aborted under some conditions
  regression from ratelimiting enhancements - this was a different one
  to the one Tomas Heinrich patched.
- bugfix: timestamp problems in imkmsg
---------------------------------------------------------------------------
Version 7.3.10  [devel] 2013-04-10
- added RainerScript re_extract() function
- omrelp: added support for RainerScript-based configuration
- omrelp: added ability to specify session timeout
- templates now permit substring extraction relative to end-of-string
- bugfix: failover/action suspend did not work correctly
  This was experienced if the retry action took more than one second
  to complete. For suspending, a cached timestamp was used, and if the
  retry took longer, that timestamp was already in the past. As a 
  result, the action never was kept in suspended state, and as such
  no failover happened. The suspend functionalit now does no longer use
  the cached timestamp (should not have any performance implication, as
  action suspend occurs very infrequently).
- bugfix: gnutls RFC5425 driver had some undersized buffers
  Thanks to Tomas Heinrich for the patch.
- bugfix: nested if/prifilt conditions did not work properly
  closes: http://bugzilla.adiscon.com/show_bug.cgi?id=415
- bugfix: imuxsock aborted under some conditions
  regression from ratelimiting enhancements
- bugfix: build problems on Solaris
  Thanks to Martin Carpenter for the patches.
---------------------------------------------------------------------------
Version 7.3.9  [devel] 2013-03-27
- support for signing logs added
- imudp: now supports user-selectable inputname
- omlibdbi: now supports transaction interface
  if recent enough lbdbi is present
- imuxsock: add ability to NOT create/delete sockets during startup and
  shutdown
  closes: http://bugzilla.adiscon.com/show_bug.cgi?id=259
- imfile: errors persisting state file are now reported
  closes: http://bugzilla.adiscon.com/show_bug.cgi?id=292
- imfile: now detects file change when rsyslog was inactive
  Previosly, this case could not be detected, so if a file was overwritten
  or rotated away while rsyslog was stopped, some data was missing. This
  is now detected and the new file being forwarded right from the
  beginning.
  closes: http://bugzilla.adiscon.com/show_bug.cgi?id=228
- updated systemd files to match current systemd source
- bugfix: imudp scheduling parameters did affect main thread, not imudp
  closes: http://bugzilla.adiscon.com/show_bug.cgi?id=409
- bugfix: build problem on platforms without GLOB_NOMAGIC
- bugfix: build problems on non-Linux platforms
- bugfix: stdout/stderr were not closed on forking
  but were closed when running in the forground - this was just reversed
  of what it should be. This is a regression of a recent change.
---------------------------------------------------------------------------
Version 7.3.8  [devel] 2013-03-18
- imrelp: now supports listening to IPv4/v6 only instead of always both
  build now requires librelp 1.0.2
  closes: http://bugzilla.adiscon.com/show_bug.cgi?id=378
- bugfix: mmanon did not build on some platforms (e.g. Ubuntu)
- bugfix: segfault in expression optimizer
  closes: http://bugzilla.adiscon.com/show_bug.cgi?id=423
- bugfix: imuxsock was missing SysSock.ParseTrusted module parameter
  To use that functionality, legacy rsyslog.conf syntax had to be used.
  Also, the doc was missing information on the "ParseTrusted" set of
  config directives.
- bugfix: include files got included in the wrong order
  closes: http://bugzilla.adiscon.com/show_bug.cgi?id=411
  This happens if an $IncludeConfig directive was done on multiple
  files (e.g. the distro default of $IncludeConfig /etc/rsyslog.d/*.conf).
  In that case, the order of include file processing is reversed, which
  could lead to all sorts of problems.
  Thanks to Nathan Stratton Treadway for his great analysis of the problem,
  which made bug fixing really easy.
---------------------------------------------------------------------------
Version 7.3.7  [devel] 2013-03-12
- add support for anonymizing IPv4 addresses
- add support for writing to the Linux Journal (omjournal)
- imuxsock: add capability to ignore messages from ourselfes
  This helps prevent message routing loops, and is vital to have
  if omjournal is used together with traditional syslog.
- field() function now supports a string as field delimiter
- added ability to configure debug system via rsyslog.conf
- bugfix: imuxsock segfault when system log socket was used
- bugfix: mmjsonparse segfault if new-style config was used
- bugfix: script == comparison did not work properly on JSON objects
- bugfix: field() function did never return "***FIELD NOT FOUND***"
  instead it returned "***ERROR in field() FUNCTION***" in that case
---------------------------------------------------------------------------
Version 7.3.6  [devel] 2013-01-28
- greatly improved speed of large-array  [N]EQ RainerScript comparisons
  Thanks to David Lang for a related discussion that inspired the idea
  to do this with a much simpler (yet sufficient) approach than orignally
  planned for.
- greatly improved speed of DNS cache for large cache sizes
- general performance improvements
- omfile: added stats counters for dynafile caches
- omfile: improved async writing, finally enabled full async write
  also fixed a couple of smaller issues along that way
- impstats: added ability to write stats records to local file
  and avoid going through the syslog log stream. syslog logging can now
  also be turned off (see doc for details).
- bugfix: imklog issued wrong facility in error messages
  ...what could lead to problems in other parts of the code
- fix compile problem in imklog
- added capability to output thread-id-to-function debug info
  This is a useful debug aid, but nothing of concern for regular users.
---------------------------------------------------------------------------
Version 7.3.5  [devel] 2012-12-19
- ommysql: addded batching/transaction support
- enhanced script optimizer to optimize common PRI-based comparisons
  These constructs are especially used in SUSE default config files,
  but also by many users (as they are more readable than the equivalent
  PRI-based filter).
- omudpspoof: add support for new config system
- omudpspoof: add support for packets larger than 1472 bytes
  On Ethernet, they need to be transmitted in multiple fragments. While
  it is known that fragmentation can cause issues, it is the best choice
  to be made in that case. Also improved debug output.
- bugfix: omudpspoof failed depending on the execution environment
  The v7 engine closes fds, and closed some of libnet's fds as well, what
  lead to problems (unfortunately, at least some libnet versions do not
  report a proper error state but still "success"...). The order of libnet
  calls has been adjusted to by in sync with what the core engine does.
- bugfix: segfault on imuxsock startup if system log socket is used
  and no ratelimiting supported. Happens only during initial config
  read phase, once this is over, everything works stable.
- bugfix: mmnormalize build problems
- bugfix: mmnormalize could abort rsyslog if config parameter was in error
- bugfix: no error message for invalid string template parameters
  rather a malformed template was generated, and error information emitted
  at runtime. However, this could be quite confusing. Note that with this
  "bugfix" user experience changes: formerly, rsyslog and the affected
  actions properly started up, but the actions did not produce proper
  data. Now, there are startup error messages and the actions are NOT
  executed (due to missing template due to template error).
- bugfix[minor]: invalid error code when mmnormalize could not access
  rulebase
- bugfix(kind of): script optimizer did not work for complex boolean
  expressions
- doc bugfix: corrections and improvements in mmnormalize html doc page
- bugfix: some message properties could be garbled due to race condition
  This happened only on very high volume systems, if the same message was
  being processed by two different actions. This was a regression caused
  by the new config processor, which did no longer properly enable msg
  locking in multithreaded cases. The bugfix is actually a refactoring of
  the msg locking code - we no longer do unlocked operations, as the use
  case for it has mostly gone away. It is potentially possible only at
  very low-end systems, and there the small additional overhead of doing
  the locking does not really hurt. Instead, the removal of that 
  capability can actually slightly improve performance in common cases,
  as the code path is smaller and requires slightly less memory writes.
  That probably outperforms the extra locking overhead (which in the 
  low-end case always happens in user space, without need for kernel
  support as we can always directly aquire the lock - there is no
  contention at all).
- build system cleanup (thanks to Michael Biebl for this!)
- bugfix: omelasticsearch did not properly compile on some platforms
  due to missing libmath. Thanks to Michael Biebl for the fix
---------------------------------------------------------------------------
Version 7.3.4  [devel] 2012-11-23
- further (and rather drastically) improved disk queue performance
  we now save one third of the IO calls
- imklog: added ParseKernelTimestamp parameter (import from 5.10.2)
  Thanks to Marius Tomaschewski for the patch.
- imklog: added KeepKernelTimestamp parameter (import from 5.10.2)
  Thanks to Marius Tomaschewski for the patch.
- bugfix: improper handling of backslash in string-type template()s
- bugfix: leading quote (") in string-type template() lead to thight loop
  on startup
- bugfix: no error msg on invalid field option in legacy/string template
- bugfix: imklog mistakenly took kernel timestamp subseconds as nanoseconds
  ... actually, they are microseconds. So the fractional part of the 
  timestamp was not properly formatted. (import from 5.10.2)
  Thanks to Marius Tomaschewski for the bug report and the patch idea.
---------------------------------------------------------------------------
Version 7.3.3  [devel] 2012-11-07
- improved disk queue performance
- bugfix: dynafile zip files could be corrupted
  This could happen if a dynafile was destructed before the first write.
  In practice, this could happen if few lines were written to a file and
  it then became evicted from the dynafile cache. This would probably
  look very random, because it depended on the timing in regard to 
  message volume and dynafile cache size.
---------------------------------------------------------------------------
Version 7.3.2  [devel] 2012-10-30
- mmnormalize: support for v6+ config interface added
- mmjsonparse: support for v6+ config interface added
---------------------------------------------------------------------------
Version 7.3.2  [devel] 2012-10-30
- totally reworked ratelimiting and "last message repeated n times"
  all over rsyslog code. Each of the supported inputs now supports 
  linux-like ratelimiting (formerly only imuxsock did). Also, the
  "last message repeated n times" is now processed at the input side
  and no longer at the output side of rsyslog processing. This 
  provides the basis for new future additions as well as usually more
  performance and a much simpler output part (which can be even further
  refactored).
- imtcp: support for Linux-Type ratelimiting added
- imptcp: support for Linux-Type ratelimiting added
- imudp enhancements:
  * support for input batching added (performance improvement)
  * support for Linux-Type ratelimiting added
- permited action-like statements (stop, call, ...) in action lists
- bugfix: segfault on startup when modules using MSG_PASSING mode are used
- omelasticsearch: support for writing data errors to local file added
- omelasticsearch: fix check for bulk processing status response
---------------------------------------------------------------------------
Version 7.3.1  [devel] 2012-10-19
- optimized template processing performance, especially for $NOW family
  of properties
- change lumberjack cookie to "@cee:" from "@cee: "
  CEE originally specified the cookie with SP, whereas other lumberjack
  tools used it without space. In order to keep interop with lumberjack,
  we now use the cookie without space as well. I hope this can be changed
  in CEE as well when it is released at a later time.
  Thanks to Miloslav Trmač for pointing this out and a similiar v7 patch.
- bugfix: imuxsock and imklog truncated head of received message
  This happened only under some circumstances. Thanks to Marius
  Tomaschewski, Florian Piekert and Milan Bartos for their help in
  solving this issue.
- bugfix: imuxsock did not properly honor $LocalHostIPIF
---------------------------------------------------------------------------
Version 7.3.0  [devel] 2012-10-09
- omlibdbi improvements, added
  * support for config load phases & module() parameters
  * support for default templates
  * driverdirectory is now cleanly a global parameter, but can no longer
    be specified as an action paramter. Note that in previous versions
    this parameter was ignored in all but the first action definition
- improved omfile zip writer to increase compression
  This was achieved by somewhat reducing the robustness of the zip archive.
  This is controlled by the new action parameter "VeryReliableZip".
----------------------------------------------------------------------------
Version 7.2.8  [v7-stable] 2013-0?-??
- bugfix: potential segfault on startup when builtin module was specified
  in module() statement.
  Thanks to Marius Tomaschewski for reporting the bug.
- bugfix: segfault due to invalid dynafile cache handling
  Accidently, the old-style cache size parameter was used when the
  dynafile cache was created in a RainerScript action. If the old-style
  size was lower than the one actually set, this lead to misadressing
  when the size was overrun, and that could lead to all kinds of
  "interesting things", often in segfaults.
  closes: http://bugzilla.adiscon.com/show_bug.cgi?id=440
----------------------------------------------------------------------------
Version 7.2.7  [v7-stable] 2013-04-17
- rsyslogd startup information is now properly conveyed back to init
  when privileges are beging dropped
  Actually, we have moved termination of the parent in front of the
  priv drop. So it shall work now in all cases. See code comments in
  commit for more details.
- If forking, the parent now waits for a maximum of 60 seconds for
  termination by the child
- improved debugging support in forked (auto-backgrounding) mode
  The rsyslog debug log file is now continued to be written across the
  fork.
- updated systemd files to match current systemd source
- bugfix: failover/action suspend did not work correctly
  This was experienced if the retry action took more than one second
  to complete. For suspending, a cached timestamp was used, and if the
  retry took longer, that timestamp was already in the past. As a 
  result, the action never was kept in suspended state, and as such
  no failover happened. The suspend functionalit now does no longer use
  the cached timestamp (should not have any performance implication, as
  action suspend occurs very infrequently).
- bugfix: nested if/prifilt conditions did not work properly
  closes: http://bugzilla.adiscon.com/show_bug.cgi?id=415
- bugfix: script == comparison did not work properly on JSON objects
  [backport from 7.3 branch]
- bugfix: imudp scheduling parameters did affect main thread, not imudp
  closes: http://bugzilla.adiscon.com/show_bug.cgi?id=409
- bugfix: imuxsock rate-limiting could not be configured via legacy conf
  Rate-limiting for the system socket could not be configured via legacy
  configuration directives. However, the new-style RainerScript config
  options worked.
  Thanks to Milan Bartos for the patch.
  closes: http://bugzilla.adiscon.com/show_bug.cgi?id=390
- bugfix: using group resolution could lead to endless loop
  Thanks to Tomas Heinrich for the patch.
  closes: http://bugzilla.adiscon.com/show_bug.cgi?id=310
- bugfix: $mmnormalizeuseramsg paramter was specified with wrong type
  Thank to Renzhong Zhang for alerting us of the problem.
  closes: http://bugzilla.adiscon.com/show_bug.cgi?id=420
- bugfix: RainerScript getenv() function caused segfault when var was
  not found.
  Thanks to Philippe Muller for the patch.
- bugfix: several issues in imkmsg
  see bug tracker: http://bugzilla.adiscon.com/show_bug.cgi?id=421#c8
- bugfix: imuxsock was missing SysSock.ParseTrusted module parameter
  To use that functionality, legacy rsyslog.conf syntax had to be used.
  Also, the doc was missing information on the "ParseTrusted" set of
  config directives.
- bugfix: parameter action.execOnlyWhenPreviousIsSuspended was accidently 
  of integer-type. For obvious reasons, it needs to be boolean. Note
  that this change can break existing configurations if they circumvented
  the problem by using 0/1 values.
- doc bugfix: rsyslog.conf man page had invalid file format info
  closes: http://bugzilla.adiscon.com/show_bug.cgi?id=418
----------------------------------------------------------------------------
Version 7.2.6  [v7-stable] 2013-03-05
- slightly improved config parser error messages when invalid escapes happen
- bugfix: include files got included in the wrong order
  closes: http://bugzilla.adiscon.com/show_bug.cgi?id=411
  This happens if an $IncludeConfig directive was done on multiple
  files (e.g. the distro default of $IncludeConfig /etc/rsyslog.d/*.conf).
  In that case, the order of include file processing is reversed, which
  could lead to all sorts of problems.
  Thanks to Nathan Stratton Treadway for his great analysis of the problem,
  which made bug fixing really easy.
- bugfix: omelasticsearch failed when authentication data was provided
  ... at least in most cases it emitted an error message:
  "snprintf failed when trying to build auth string"
  Thanks to Joerg Heinemann for alerting us.
  closes: http://bugzilla.adiscon.com/show_bug.cgi?id=404
- bugfix: some property-based filter were incorrectly parsed
  This usually lead to a syntax error on startup and rsyslogd not actually
  starting up. The problem was the regex, which did not care for double
  quote characters to follow in the action part - unfortunately something
  that can frequently happen with v6+ format. An example:
  :programname, isequal, "as" {action(type="omfile" ...) }
  Here, the part 
  :programname, isequal, "as" {action(type="omfile"
  was treated as the property filter, and the rest as action part.
  Obviously, this did not work out. Unfortunately, such situations usually
  resulted in very hard to understand error messages.
----------------------------------------------------------------------------
Version 7.2.5  [v7-stable] 2013-01-08
- build system cleanup (thanks to Michael Biebl for this!)
- bugfix: omelasticsearch did not properly compile on some platforms
  due to missing libmath. Thanks to Michael Biebl for the fix
- bugfix: invalid DST handling under Solaris
  Thanks to Scott Severtson for the patch.
- bugfix: on termination, actions were incorrectly called
  The problem was that incomplete fiter evaluation was done *during the
  shutdown phase*. This affected only the LAST batches being processed. No
  problem existed during the regular run. Could usually only happen on
  very busy systems, which were still busy during shutdown.
- bugfix: very large memory consumption (and probably out of memory) when
  FromPos was specified in template, but ToPos not.
  Thanks to Radu Gheorghe for alerting us of this bug.
- bugfix: timeval2syslogTime cause problems on some platforms
  due to invalid assumption on structure data types.
  closes: http://bugzilla.adiscon.com/show_bug.cgi?id=394
  Thanks to David Hill for the patch [under ASL2.0 as per email conversation
  2013-01-03].
- bugfix: compile errors in im3195
  Thanks to Martin Körper for the patch
- bugfix: doGetFileCreateMode() had invalid validity check ;)
  Thanks to Chandler Latour for the patch.
- bugfix: mmjsonparse errornously returned action error when no CEE cookie
  was present.
----------------------------------------------------------------------------
Version 7.2.4  [v7-stable] 2012-12-07
- enhance: permit RFC3339 timestamp in local log socket messages
  Thanks to Sebastien Ponce for the patch.
- imklog: added ParseKernelTimestamp parameter (import from 5.10.2)
  Thanks to Marius Tomaschewski for the patch.
- fix missing functionality: ruleset(){} could not specify ruleset queue
  The "queue.xxx" parameter set was not supported, and legacy ruleset
  config statements did not work (by intention). The fix introduces the
  "queue.xxx" parameter set. It has some regression potential, but only
  for the new functionality. Note that using that interface it is possible
  to specify duplicate queue file names, which will cause trouble. This
  will be solved in v7.3, because there is a too-large regression
  potential for the v7.2 stable branch.
- imklog: added KeepKernelTimestamp parameter (import from 5.10.2)
  Thanks to Marius Tomaschewski for the patch.
- bugfix: imklog mistakenly took kernel timestamp subseconds as nanoseconds
  ... actually, they are microseconds. So the fractional part of the 
  timestamp was not properly formatted. (import from 5.10.2)
  Thanks to Marius Tomaschewski for the bug report and the patch idea.
- bugfix: supportoctetcountedframing parameter did not work in imptcp
- bugfix: modules not (yet) supporting new conf format were not properly
  registered. This lead to a "module not found" error message instead of
  the to-be-expected "module does not support new style" error message.
  That invalid error message could be quite misleading and actually stop
  people from addressing the real problem (aka "go nuts" ;))
- bugfix: template "type" parameter is mandatory (but was not)
- bugfix: some message properties could be garbled due to race condition
  This happened only on very high volume systems, if the same message was
  being processed by two different actions. This was a regression caused
  by the new config processor, which did no longer properly enable msg
  locking in multithreaded cases. The bugfix is actually a refactoring of
  the msg locking code - we no longer do unlocked operations, as the use
  case for it has mostly gone away. It is potentially possible only at
  very low-end systems, and there the small additional overhead of doing
  the locking does not really hurt. Instead, the removal of that 
  capability can actually slightly improve performance in common cases,
  as the code path is smaller and requires slightly less memory writes.
  That probably outperforms the extra locking overhead (which in the 
  low-end case always happens in user space, without need for kernel
  support as we can always directly aquire the lock - there is no
  contention at all).
----------------------------------------------------------------------------
Version 7.2.3  [v7-stable] 2012-10-21
- regression fix: rsyslogd terminated when wild-card $IncludeConfig did not
  find actual include files. For example, if this directive is present:
  $IncludeConfig /etc/rsyslog.d/*.conf
  and there are no *.conf files in /etc/rsyslog.d (but rsyslog.d exists),
  rsyslogd will emit an error message and terminate. Previous (and expected)
  behaviour is that an empty file set is no problem. HOWEVER, if the
  directory itself does not exist, this is flagged as an error and will
  load to termination (no startup).
  Unfortunately, this is often the case by default in many distros, so this
  actually prevents rsyslog startup.
----------------------------------------------------------------------------
Version 7.2.2  [v7-stable] 2012-10-16
- doc improvements
- enabled to build without libuuid, at loss of uuid functionality
  this enables smoother builds on older systems that do not support
  libuuid. Loss of functionality should usually not matter too much as
  uuid support has only recently been added and is very seldom used.
- bugfix: omfwd did not properly support "template" parameter
- bugfix: potential segfault when re_match() function was used
  Thanks to oxpa for the patch.
  closes: http://bugzilla.adiscon.com/show_bug.cgi?id=371
- bugfix: potential abort of imtcp on rsyslogd shutdown
- bugfix: imzmq3 segfault with PULL subscription
  Thanks to Martin Nilsson for the patch.
- bugfix: improper handling of backslash in string-type template()s
- bugfix: leading quote (") in string-type template() lead to thight loop
  on startup
- bugfix: no error msg on invalid field option in legacy/string template
- bugfix: potential segfault due to invalid param handling in comparisons
  This could happen in RainerScript comparisons (like contains); in some
  cases an unitialized variable was accessed, which could lead to an
  invalid free and in turn to a segfault.
  closes: http://bugzilla.adiscon.com/show_bug.cgi?id=372
  Thanks to Georgi Georgiev for reporting this bug and his great help
  in solving it.
- bugfix: no error msg on unreadable $IncludeConfig path
- bugfix: $IncludeConfig did not correctly process directories
  closes: http://bugzilla.adiscon.com/show_bug.cgi?id=376
  The testbench was also enhanced to check for these cases.
  Thanks to Georgi Georgiev for the bug report.
- bugfix: make rsyslog compile on kfreebsd again
  closes: http://bugzilla.adiscon.com/show_bug.cgi?id=380
  Thanks to Guillem Jover for the patch.
- bugfix: garbled message if field name was used with jsonf property option
  The length for the field name was invalidly computed, resulting in either
  truncated field names or including extra random data. If the random data
  contained NULs, the rest of the message became unreadable.
  closes: http://bugzilla.adiscon.com/show_bug.cgi?id=374
- bugfix: potential segfault at startup with property-based filter
  If the property name was followed by a space before the comma, rsyslogd
  aborted on startup. Note that no segfault could happen if the initial
  startup went well (this was a problem with the config parser).
  closes: http://bugzilla.adiscon.com/show_bug.cgi?id=381
- bugfix: imfile discarded some file parts
  File lines that were incomplete (LF missing) *at the time imfile polled
  the file* were partially discarded. That part of the line that was read 
  without the LF was discarded, and the rest of the line was submitted in
  the next polling cycle. This is now changed so that the partial content
  is saved until the complete line is read. Note that the patch affects
  only read mode 0.
  Thanks to Milan Bartos for providing the base idea for the solution.
----------------------------------------------------------------------------
Version 7.2.1  [v7-stable] 2012-10-29
- bugfix: ruleset()-object did only support a single statement
- added -D rsyslogd option to enable config parser debug mode
- improved syntax error messages by outputting the error token
- the rsyslog core now suspeneds actions after 10 failures in a row
  This was former the case after 1,000 failures and could cause rsyslog
  to be spammed/ressources misused. See the v6 compatibility doc for more
  details.
- ommongodb rate-limits error messages to prevent spamming the syslog
  closes (for v7.2): http://bugzilla.adiscon.com/show_bug.cgi?id=366
----------------------------------------------------------------------------
Version 7.2.0  [v7-stable] 2012-10-22
This starts a new stable branch based on 7.1.12 plus the following changes:
- bugfix: imuxsock did not properly honor $LocalHostIPIF
- omruleset/omdiscard do no longer issue "deprecated" warings, as 7.1
  grammar does not permit to use the replacements under all circumstances
----------------------------------------------------------------------------
Version 7.1.12  [beta] 2012-10-18
- minor updates to better support newer systemd developments
  Thanks to Michael Biebl for the patches.
- build system cleanup
  Thanks to Michael Biebl for the patch series.
- cleanup: removed remains of -c option (compatibility mode)
  both from code & doc and emitted warning message if still used
  closes: http://bugzilla.adiscon.com/show_bug.cgi?id=361
  Thanks to Michael Biebl for reporting & suggestions
- bugfix: imklog truncated head of received message
  This happened only under some circumstances. Thanks to Marius
  Tomaschewski and Florian Piekert for their help in solving this issue.
----------------------------------------------------------------------------
Version 7.1.11  [beta] 2012-10-16
- bugfix: imuxsock truncated head of received message
  This happened only under some circumstances. Thanks to Marius
  Tomaschewski, Florian Piekert and Milan Bartos for their help in
  solving this issue.
- bugfix: do not crash if set statement is used with date field
  Thanks to Miloslav Trmač for the patch.
- change lumberjack cookie to "@cee:" from "@cee: "
  CEE originally specified the cookie with SP, whereas other lumberjack
  tools used it without space. In order to keep interop with lumberjack,
  we now use the cookie without space as well. I hope this can be changed
  in CEE as well when it is released at a later time.
  Thanks to Miloslav Trmač for pointing this out and a similiar v7 patch.
- added deprecated note to omruleset (plus clue to use "call")
- added deprecated note to discard action (plus clue to use "stop")
---------------------------------------------------------------------------
Version 7.1.10  [beta] 2012-10-11
 - bugfix: m4 directory was not present in release tarball
 - bugfix: small memory leak with string-type templates
 - bugfix: small memory leak when template was specified in omfile
 - bugfix: some config processing warning messages were treated as errors
 - bugfix: small memory leak when processing action() statements
 - bugfix: unknown action() parameters were not reported
---------------------------------------------------------------------------
Version 7.1.9  [beta] 2012-10-09
- bugfix: comments inside objects (e.g. action()) were not properly handled
- bugfix: in (non)equal comparisons the position of arrays influenced result
  This behaviour is OK for "contains"-type of comparisons (which have quite
  different semantics), but not for == and <>, which shall be commutative.
  This has been fixed now, so there is no difference any longer if the
  constant string array is the left or right hand operand. We solved this
  via the optimizer, as it keeps the actual script execution code small.
---------------------------------------------------------------------------
Version 7.1.8  [beta] 2012-10-02
- bugfix: ruleset(){} directive errornously changed default ruleset
  much like the $ruleset legacy conf statement. This potentially lead
  to statements being assigned to the wrong ruleset.
- improved module doc
- added "parser" parameter to ruleset(), so that parser chain can be
  configured
- implemented "continue" RainerScript statement
---------------------------------------------------------------------------
Version 7.1.7  [devel] 2012-10-01
- implemented RainerScript "call" statement
- implemented RainerScript array-based string comparison operations
- implemented imtcp "permittedPeers" module-global parameter
- imudp: support for specifying multiple ports via array added
---------------------------------------------------------------------------
Version 7.1.6  [devel] 2012-09-28
- implemented RainerScript input() statement, including support for it
  in major input plugins
- implemented RainerScript ruleset() statement
---------------------------------------------------------------------------
Version 7.1.5  [devel] 2012-09-25
- implemented RainerScript prifield() function
- implemented RainerScript field() function
- added new module imkmsg to process structured kernel log
  Thanks to Milan Bartos for contributing this module
- implemented basic RainerScript optimizer, which will speed up script
  operations
- bugfix: invalid free if function re_match() was incorrectly used
  if the config file parser detected that param 2 was not constant, some
  data fields were not initialized. The destructor did not care about that.
  This bug happened only if rsyslog startup was unclean.
---------------------------------------------------------------------------
Version 7.1.4  [devel] 2012-09-19
- implemented ability for CEE-based properties to be stored in disk queues
- implemented string concatenation in expressions via &-operator
- implemented json subtree copy in variable assignment
- implemented full JSON support for variable manipulation
- introduced "subtree"-type templates
- bugfix: omfile action did not respect "template" parameter
  ... and used default template in all cases
- bugfix: MsgDup() did not copy CEE structure
  This function was called at various places, most importantly during
  "last messages repeated n times" processing and omruleset. If CEE(JSON)
  data was present, it was lost as part of the copy process.
- bugfix: debug output indicated improper queue type
---------------------------------------------------------------------------
Version 7.1.3  [devel] 2012-09-17
- introduced "set" and "unset" config statements
- bugfix: missing support for escape sequences in RainerScript
  only \' was supported. Now the usual set is supported. Note that v5
  used \x as escape where x was any character (e.g. "\n" meant "n" and NOT
  LF). This also means there is some incompatibility to v5 for well-know
  sequences. Better break it now than later.
- bugfix: invalid property name in property-filter could cause abort
  if action chaining (& operator) was used
  http://bugzilla.adiscon.com/show_bug.cgi?id=355
  Thanks to pilou@gmx.com for the bug report
---------------------------------------------------------------------------
Version 7.1.2  [devel] 2012-09-12
- bugfix: messages were duplicated, sometimes massively
  regression from new code in 7.1.1 and reason for early release
- bugfix: remove invalid socket option call from imuxsock
  Thanks to Cristian Ionescu-Idbohrn and Jonny Törnbom 
- bugfix: abort when invalid property name was configured
  in property-based filter
- bugfix: multiple rulesets did no longer work correctly (7.1.1 regression)
---------------------------------------------------------------------------
Version 7.1.1  [devel] 2012-09-11
- MAJOR NEW FEATURE: rulengine now fully supports nesting
  including if ... then ... else ... constructs. This is a big change
  and it obviously has a lot of bug potential.
- BSD-style (filter) blocks are no longer supported
  see http://www.rsyslog.com/g/BSD for details and solution
- imuxsock now stores trusted properties by default in the CEE root
  This was done in order to keep compatible with other implementations of
  the lumberjack schema
  Thanks to Miloslav Trmač for pointing to this.
- bugfix: string-generating templates caused abort if CEE field could not
  be found
---------------------------------------------------------------------------
Version 7.1.0  [devel] 2012-09-06
- added support for hierarchical properties (CEE/lumberjack)
- added pure JSON output plugin parameter passing mode
- ommongodb now supports templates
- bugfix: imtcp could abort on exit due to invalid free()
- imported bugfixes from 6.4.1
---------------------------------------------------------------------------
Version 6.6.1  [v6-stable] 2012-10-??
- bugfix: build problems on some platforms
- bugfix: misaddressing of $mmnormalizeuserawmsg parameter
  On many platforms, this has no effect at all. At some, it may cause
  a segfault. The problem occurs only during config phase, no segfault
  happens when rsyslog has fully started.
- fix API "glitch" in some plugins
  This did not affect users, but could have caused trouble in the future
  for developers.
- bugfix: no error msg on invalid field option in legacy/string template
- bugfix: no error msg on unreadable $IncludeConfig path
- bugfix: $IncludeConfig did not correctly process directories
  closes: http://bugzilla.adiscon.com/show_bug.cgi?id=376
  The testbench was also enhanced to check for these cases.
  Thanks to Georgi Georgiev for the bug report.
- bugfix: spurios error messages from imuxsock about (non-error) EAGAIN
  Thanks to Marius Tomaschewski for the patch.
- imklog: added $klogParseKernelTimestamp option
  When enabled, kernel message [timestamp] is converted for message time.
  Default is to use receive time as in 5.8.x and before, because the clock
  used to create the timestamp is not supposed to be as accurate as the
  monotonic clock (depends on hardware and kernel) resulting in differences
  between kernel and system messages which occurred at same time.
  Thanks to Marius Tomaschewski for the patch.
- imklog: added $klogKeepKernelTimestamp option
  When enabled, the kernel [timestamp] remains at begin of
  each message, even it is used for the message time too.
  Thanks to Marius Tomaschewski for the patch.
- bugfix: imklog mistakenly took kernel timestamp subseconds as nanoseconds
  ... actually, they are microseconds. So the fractional part of the 
  timestamp was not properly formatted.
  Thanks to Marius Tomaschewski for the bug report and the patch idea.
- bugfix: hostname set in rsyslog.conf was not picked up until HUP
  which could also mean "never" or "not for a very long time".
  Thanks to oxpa for providing analysis and a patch
- bugfix: some message properties could be garbled due to race condition
  This happened only on very high volume systems, if the same message was
  being processed by two different actions. This was a regression caused
  by the new config processor, which did no longer properly enable msg
  locking in multithreaded cases. The bugfix is actually a refactoring of
  the msg locking code - we no longer do unlocked operations, as the use
  case for it has mostly gone away. It is potentially possible only at
  very low-end systems, and there the small additional overhead of doing
  the locking does not really hurt. Instead, the removal of that 
  capability can actually slightly improve performance in common cases,
  as the code path is smaller and requires slightly less memory writes.
  That probably outperforms the extra locking overhead (which in the 
  low-end case always happens in user space, without need for kernel
  support as we can always directly aquire the lock - there is no
  contention at all).
- bugfix: invalid DST handling under Solaris
  Thanks to Scott Severtson for the patch.
---------------------------------------------------------------------------
Version 6.6.0  [v6-stable] 2012-10-22
This starts a new stable branch, based on the 6.5.x series, plus:
- bugfix: imuxsock did not properly honor $LocalHostIPIF
---------------------------------------------------------------------------
Version 6.5.1  [beta] 2012-10-11
- added tool "logctl" to handle lumberjack logs in MongoDB
- imfile ported to new v6 config interface
- imfile now supports config parameter for maximum number of submits
  which is a fine-tuning parameter in regard to input baching
- added pure JSON output plugin parameter passing mode
- ommongodb now supports templates
- bugfix: imtcp could abort on exit due to invalid free()
- bugfix: remove invalid socket option call from imuxsock
  Thanks to Cristian Ionescu-Idbohrn and Jonny Törnbom 
- added pure JSON output plugin parameter passing mode
- ommongodb now supports templates
- bugfix: imtcp could abort on exit due to invalid free()
- bugfix: missing support for escape sequences in RainerScript
  only \' was supported. Now the usual set is supported. Note that v5
  used \x as escape where x was any character (e.g. "\n" meant "n" and NOT
  LF). This also means there is some incompatibility to v5 for well-know
  sequences. Better break it now than later.
- bugfix: small memory leaks in template() statements
  these were one-time memory leaks during startup, so they did NOT grow
  during runtime
- bugfix: config validation run did not always return correct return state
- bugfix: config errors did not always cause statement to fail
  This could lead to startup with invalid parameters.
---------------------------------------------------------------------------
Version 6.5.0  [devel] 2012-08-28
- imrelp now supports non-cancel thread termination
  (but now requires at least librelp 1.0.1)
- implemented freeCnf() module interface
  This was actually not present in older versions, even though some modules
  already used it. The implementation was now done, and not in 6.3/6.4 
  because the resulting memory leak was ultra-slim and the new interface
  handling has some potential to seriously break things. Not the kind of
  thing you want to add in late beta state, if avoidable.
- added --enable-debugless configure option for very high demanding envs
  This actually at compile time disables a lot of debug code, resulting
  in some speedup (but serious loss of debugging capabilities)
- added new 0mq plugins (via czmq lib)
  Thanks to David Kelly for contributing these modules
- bugfix: omhdfs did no longer compile
- bugfix: SystemLogSocketAnnotate did not work correctly
  Thanks to Miloslav Trmač for the patch
- $SystemLogParseTrusted config file option
  Thanks to Milan Bartos for the patch
- added template config directive
- added new uuid message property
  Thanks to Jérôme Renard for the idea and patches.
  Note: patches were released under ASL 2.0, see
  http://bugzilla.adiscon.com/show_bug.cgi?id=353
---------------------------------------------------------------------------
Version 6.4.3  [V6-STABLE/NEVER RELEASED] 2012-??-??
This version was never released as 6.6.0 came quickly enough. Note that
all these patches here are present in 6.6.0.
- cleanup: removed remains of -c option (compatibility mode)
  both from code & doc and emitted warning message if still used
  closes: http://bugzilla.adiscon.com/show_bug.cgi?id=361
  Thanks to Michael Biebl for reporting & suggestions
- bugfix: imuxsock and imklog truncated head of received message
  This happened only under some circumstances. Thanks to Marius
  Tomaschewski, Florian Piekert and Milan Bartos for their help in
  solving this issue.
- change lumberjack cookie to "@cee:" from "@cee: "
  CEE originally specified the cookie with SP, whereas other lumberjack
  tools used it without space. In order to keep interop with lumberjack,
  we now use the cookie without space as well. I hope this can be changed
  in CEE as well when it is released at a later time.
  Thanks to Miloslav Trmač for pointing this out and a similiar v7 patch.
- bugfix: comments inside objects (e.g. action()) were not properly handled
- bugfix: sysklogd-emulating standard template was no longer present in v6
  This was obviously lost during the transition to the new config format.
  Thanks to Milan Bartos for alerting us and a patch!
- bugfix: some valid legacy PRI filters were flagged as errornous
  closes: http://bugzilla.adiscon.com/show_bug.cgi?id=358
  This happend to filters of the style "local0,local1.*", where the 
  multiple facilities were comma-separated.
- bugfix: imuxsock did not properly honor $LocalHostIPIF
---------------------------------------------------------------------------
Version 6.4.2  [V6-STABLE] 2012-09-20
- bugfix: potential abort, if action queue could not be properly started
  This most importantly could happen due to configuration errors.
- bugfix: remove invalid socket option call from imuxsock
  Thanks to Cristian Ionescu-Idbohrn and Jonny Törnbom 
- bugfix: missing support for escape sequences in RainerScript
  only \' was supported. Now the usual set is supported. Note that v5
  used \x as escape where x was any character (e.g. "\n" meant "n" and NOT
  LF). This also means there is some incompatibility to v5 for well-know
  sequences. Better break it now than later.
- bugfix: config validation run did not always return correct return state
---------------------------------------------------------------------------
Version 6.4.1  [V6-STABLE] 2012-09-06
- bugfix: multiple main queues with same queue file name were not detected
  This lead to queue file corruption. While the root cause is a config
  error, it is a bug that this important and hard to find config error
  was not detected by rsyslog.
- bugfix: "jsonf" property replacer option did generate invalid JSON
  in JSON, we have "fieldname":"value", but the option emitted 
  "fieldname"="value". Interestingly, this was accepted by a couple
  of sinks, most importantly elasticsearch. Now the correct format is
  emitted, which causes a remote chance that some things that relied on
  the wrong format will break.
  Thanks to Miloslav Trmač for the patch
- change $!all-json did emit an empty (thus non-JSON) string if no libee
  data was present. It now emits {} and thus valid JSON. There is a
  small risk that this may break some things that relied on the previous
  inconsistency.
  Thanks to Miloslav Trmač for the patch
- bugfix: omusrsmsg incorrect return state & config warning handling
  During config file processing, Omusrmsg often incorrectly returned a
  warning status, even when no warning was present (caused by
  uninitialized variable). Also, the core handled warning messages
  incorrectly, and treated them as errors. As a result, omusrmsg
  (most often) could not properly be loaded. Note that this only
  occurs with legacy config action syntax. This was a regression
  caused by an incorrect merge in to the 6.3.x codebase.
  Thanks to Stefano Mason for alerting us of this bug.
- bugfix: Fixed TCP CheckConnection handling in omfwd.c. Interface needed 
  to be changed in lower stream classes. Syslog TCP Sending is now resumed
  properly. Unfixed, that lead to non-detection of downstate of remote
  hosts.
---------------------------------------------------------------------------
Version 6.4.0  [V6-STABLE] 2012-08-20
- THIS IS THE FIRST VERSION OF THE 6.4.x STABLE BRANCH
  It includes all enhancements made in 6.3.x plus what is written in the
  ChangeLog below. 
- omelasticsearch: support for parameters parent & dynparent added
- bugfix: imtcp aborted when more than 2 connections were used.
  Incremented pthread stack size to 4MB for imtcp, imptcp and imttcp
  closes: http://bugzilla.adiscon.com/show_bug.cgi?id=342
- bugfix: imptcp aborted when $InputPTCPServerBindRuleset was used
- bugfix: problem with cutting first 16 characters from message with
  bAnnotate
  Thanks to Milan Bartos for the patch.
---------------------------------------------------------------------------
Version 6.3.12  [BETA] 2012-07-02
- support for elasticsearch via omelasticsearch added
  Note that this module has been tested quite well by a number of folks,
  and this is why we merge in new functionality in a late beta stage.
  Even if problems would exist, only users of omelasticsearch would
  experience them, making it a pretty safe addition.
- bugfix: $ActionName was not properly honored
  Thanks to Abby Edwards for alerting us
---------------------------------------------------------------------------
Version 6.3.11  [BETA] 2012-06-18
- bugfix: expression-based filters with AND/OR could segfault
  due to a problem with boolean shortcut operations. From the user's
  perspective, the segfault is almost non-deterministic (it occurs when
  a shortcut is used).
  Thanks to Lars Peterson for providing the initial bug report and his
  support in solving it.
- bugfix: "last message repeated n times" message was missing hostname
  Thanks to Zdenek Salvet for finding this bug and to Bodik for reporting
---------------------------------------------------------------------------
Version 6.3.10  [BETA] 2012-06-04
- bugfix: delayble source could block action queue, even if there was
  a disk queue associated with it. The root cause of this problem was
  that it makes no sense to delay messages once they arrive in the 
  action queue - the "input" that is being held in that case is the main
  queue worker, what makes no sense.
  Thanks to Marcin for alerting us on this problem and providing 
  instructions to reproduce it.
- bugfix: invalid free in imptcp could lead to abort during startup
- bugfix: if debug message could end up in log file when forking
  if rsyslog was set to auto-background (thus fork, the default) and debug
  mode to stdout was enabled, debug messages ended up in the first log file
  opened. Currently, stdout logging is completely disabled in forking mode
  (but writing to the debug log file is still possible). This is a change 
  in behaviour, which is under review. If it causes problems to you,
  please let us know.
  Thanks to Tomas Heinrich for the patch.
- bugfix: --enable-smcustbindcdr configure directive did not work
  closes: http://bugzilla.adiscon.com/show_bug.cgi?id=330
  Thanks to Ultrabug for the patch.
- bugfix: made rsyslog compile when libestr ist not installed in /usr
  Thanks to Miloslav Trmač for providing patches and suggestions
---------------------------------------------------------------------------
Version 6.3.9  [BETA] 2012-05-22
- bugfix: imtcp could cause hang during reception
  this also applied to other users of core file tcpsrv.c, but imtcp was
  by far the most prominent and widely-used, the rest rather exotic
  (like imdiag)
- added capability to specify substrings for field extraction mode
- added the "jsonf" property replacer option (and fieldname)
- bugfix: omudpspoof did not work correctly if no spoof hostname was
  configured
- bugfix: property replacer option "json" could lead to content loss
  message was truncated if escaping was necessary
- bugfix: assigned ruleset was lost when using disk queues
  This looked quite hard to diagnose for disk-assisted queues, as the
  pure memory part worked well, but ruleset info was lost for messages
  stored inside the disk queue.
- bugfix/imuxsock: solving abort if hostname was not set; configured
  hostname was not used (both merge regressions)
 -bugfix/omfile: template action parameter was not accepted
  (and template name set to "??" if the parameter was used)
  Thanks to Brian Knox for alerting us on this bug.
- bugfix: ommysql did not properly init/exit the mysql runtime library
  this could lead to segfaults. Triggering condition: multiple action
  instances using ommysql.  Thanks to Tomas Heinrich for reporting this
  problem and providing an initial patch (which my solution is based on,
  I need to add more code to clean the mess up).
- bugfix: rsyslog did not terminate when delayable inputs were blocked
  due to unvailable sources. Fixes:
  http://bugzilla.adiscon.com/show_bug.cgi?id=299
  Thanks to Marcin M for bringing up this problem and Andre Lorbach
  for helping to reproduce and fix it.
- added capability to specify substrings for field extraction mode
- bugfix: disk queue was not persisted on shutdown, regression of fix to
  http://bugzilla.adiscon.com/show_bug.cgi?id=299
  The new code also handles the case of shutdown of blocking light and 
  full delayable sources somewhat smarter and permits, assuming sufficient
  timouts, to persist message up to the max queue capacity. Also some nits
  in debug instrumentation have been fixed.
---------------------------------------------------------------------------
Version 6.3.8  [DEVEL] 2012-04-16
- added $PStatJSON directive to permit stats records in JSON format
- added "date-unixtimestamp" property replacer option to format as a
  unix timestamp (seconds since epoch)
- added "json" property replacer option to support JSON encoding on a
  per-property basis
- added omhiredis (contributed module)
- added mmjsonparse to support recognizing and parsing JSON enhanced syslog
  messages
- upgraded more plugins to support the new v6 config format:
  - ommysql
  - omlibdbi
  - omsnmp
- added configuration directives to customize queue light delay marks
  $MainMsgQueueLightDelayMark, $ActionQueueLightDelayMark; both
  specify number of messages starting at which a delay happens.
- added message property parsesuccess to indicate if the last run
  higher-level parser could successfully parse the message or not
  (see property replacer html doc for details)
- bugfix: abort during startup when rsyslog.conf v6+ format was used in
  a certain way
- bugfix: property $!all-json made rsyslog abort if no normalized data
  was available
- bugfix: memory leak in array passing output module mode
- added configuration directives to customize queue light delay marks
- permit size modifiers (k,m,g,...) in integer config parameters
  Thanks to Jo Rhett for the suggestion.
- bugfix: hostname was not requeried on HUP
  Thanks to Per Jessen for reporting this bug and Marius Tomaschewski for
  his help in testing the fix.
- bugfix: imklog invalidly computed facility and severity
  closes: http://bugzilla.adiscon.com/show_bug.cgi?id=313
- added configuration directive to disable octet-counted framing
  for imtcp, directive is $InputTCPServerSupportOctetCountedFraming 
  for imptcp, directive is $InputPTCPServerSupportOctetCountedFraming 
- added capability to use a local interface IP address as fromhost-ip for
  locally originating messages. New directive $LocalHostIPIF
---------------------------------------------------------------------------
Version 6.3.7  [DEVEL] 2012-02-02
- imported refactored v5.9.6 imklog linux driver, now combined with BSD
  driver
- removed imtemplate/omtemplate template modules, as this was waste of time
  The actual input/output modules are better copy templates. Instead, the
  now-removed modules cost time for maintenance AND often caused confusion
  on what their role was.
- added a couple of new stats objects
- improved support for new v6 config system. The build-in output modules
  now all support the new config language
- bugfix: facility local<x> was not correctly interpreted in legacy filters
  Was only accepted if it was the first PRI in a multi-filter PRI.
  Thanks to forum user Mark for bringing this to our attention.
- bugfix: potential abort after reading invalid X.509 certificate
  closes: http://bugzilla.adiscon.com/show_bug.cgi?id=290
  Thanks to Tomas Heinrich for the patch
- bufgix: legacy parsing of some filters did not work correctly
- bugfix: rsyslog aborted during startup if there is an error in loading
  an action and legacy configuration mode is used
- bugfix: bsd klog driver did no longer compile
- relicensed larger parts of the code under Apache (ASL) 2.0
---------------------------------------------------------------------------
Version 6.3.6  [DEVEL] 2011-09-19
- added $InputRELPServerBindRuleset directive to specify rulesets for RELP
- bugfix: config parser did not support properties with dashes in them
  inside property-based filters. Thanks to Gerrit Seré for reporting this.
---------------------------------------------------------------------------
Version 6.3.5  [DEVEL] (rgerhards/al), 2011-09-01
- bugfix/security: off-by-two bug in legacy syslog parser, CVE-2011-3200
- bugfix: mark message processing did not work correctly
- imudp&imtcp now report error if no listener at all was defined
  Thanks to Marcin for suggesting this error message.
- bugfix: potential misadressing in property replacer
---------------------------------------------------------------------------
Version 6.3.4  [DEVEL] (rgerhards), 2011-08-02
- added support for action() config object
  * in rsyslog core engine
  * in omfile
  * in omusrmsg
- bugfix: omusrmsg format usr1,usr2 was no longer supported
- bugfix: misaddressing in config handler
  In theory, can cause segfault, in practice this is extremely unlikely
  Thanks to Marcin for alertig me.
---------------------------------------------------------------------------
Version 6.3.3  [DEVEL] (rgerhards), 2011-07-13
- rsyslog.conf format: now parsed by RainerScript parser
  this provides the necessary base for future enhancements as well as some
  minor immediate ones. For details see:
  http://blog.gerhards.net/2011/07/rsyslog-633-config-format-improvements.html
- performance of script-based filters notably increased
- removed compatibility mode as we expect people have adjusted their
  confs by now
- added support for the ":omfile:" syntax for actions
---------------------------------------------------------------------------
Version 6.3.2  [DEVEL] (rgerhards), 2011-07-06
- added support for the ":omusrmsg:" syntax in configuring user messages
- systemd support: set stdout/stderr to null - thx to Lennart for the patch
- added support for obtaining timestamp for kernel message from message
  If the kernel time-stamps messages, time is now take from that
  timestamp instead of the system time when the message was read. This
  provides much better accuracy. Thanks to Lennart Poettering for
  suggesting this feature and his help during implementation.
- added support for obtaining timestamp from system for imuxsock
  This permits to read the time a message was submitted to the system
  log socket. Most importantly, this is provided in microsecond resolution.
  So we are able to obtain high precision timestampis even for messages
  that were - as is usual - not formatted with them. This also simplifies
  things in regard to local time calculation in chroot environments.
  Many thanks to Lennart Poettering for suggesting this feature,
  providing some guidance on implementing it and coordinating getting the
  necessary support into the Linux kernel.
- bugfix: timestamp was incorrectly calculated for timezones with minute
  offset
  closes: http://bugzilla.adiscon.com/show_bug.cgi?id=271
- bugfix: memory leak in imtcp & subsystems under some circumstances
  This leak is tied to error conditions which lead to incorrect cleanup
  of some data structures.
---------------------------------------------------------------------------
Version 6.3.1  [DEVEL] (rgerhards), 2011-06-07
- added a first implementation of a DNS name cache
  this still has a couple of weaknesses, like no expiration of entries,
  suboptimal algorithms -- but it should perform much better than
  what we had previously. Implementation will be improved based on
  feedback during the next couple of releases
---------------------------------------------------------------------------
Version 6.3.0  [DEVEL] (rgerhards), 2011-06-01
- introduced new config system
  http://blog.gerhards.net/2011/06/new-rsyslog-config-system-materializes.html
---------------------------------------------------------------------------
Version 6.2.2  [v6-stable], 2012-06-13
- build system improvements and spec file templates
  Thanks to Abby Edwards for providing these enhancements
- bugfix: disk queue was not persisted on shutdown, regression of fix to
  http://bugzilla.adiscon.com/show_bug.cgi?id=299
  The new code also handles the case of shutdown of blocking light and 
  full delayable sources somewhat smarter and permits, assuming sufficient
  timouts, to persist message up to the max queue capacity. Also some nits
  in debug instrumentation have been fixed.
- bugfix: --enable-smcustbindcdr configure directive did not work
  closes: http://bugzilla.adiscon.com/show_bug.cgi?id=330
  Thanks to Ultrabug for the patch.
- add small delay (50ms) after sending shutdown message
  There seem to be cases where the shutdown message is otherwise not
  processed, not even on an idle system. Thanks to Marcin for
  bringing this problem up.
- support for resolving huge groups
  closes: http://bugzilla.adiscon.com/show_bug.cgi?id=310
  Thanks to Alec Warner for the patch
- bugfix: potential hang due to mutex deadlock
  closes: http://bugzilla.adiscon.com/show_bug.cgi?id=316
  Thanks to Andreas Piesk for reporting&analyzing this bug as well as
  providing patches and other help in resolving it.
- bugfix: property PROCID empty instead of proper nilvalue if not present
  If it is not present, it must have the nilvalue "-" as of RFC5424
  closes: http://bugzilla.adiscon.com/show_bug.cgi?id=332
  Thanks to John N for reporting this issue.
- bugfix: did not compile under solaris due to $uptime property code
  For the time being, $uptime is not supported on Solaris
- bugfix: "last message repeated n times" message was missing hostname
  Thanks to Zdenek Salvet for finding this bug and to Bodik for reporting
---------------------------------------------------------------------------
Version 6.2.1  [v6-stable], 2012-05-10
- change plugin config interface to be compatible with pre-v6.2 system
  The functionality was already removed (because it is superseeded by the
  v6.3+ config language), but code was still present. I have now removed
  those parts that affect interface. Full removal will happen in v6.3, in
  order to limit potential regressions. However, it was considered useful
  enough to do the interface change in v6-stable; this also eases merging
  branches!
- re-licensed larger parts of the codebase under the Apache license 2.0
- bugfix: omprog made rsyslog abort on startup if not binary to
  execute was configured
- bugfix: imklog invalidly computed facility and severity
  closes: http://bugzilla.adiscon.com/show_bug.cgi?id=313
- bugfix: stopped DA queue was never processed after a restart due to a
  regression from statistics module
- bugfix: memory leak in array passing output module mode
- bugfix: ommysql did not properly init/exit the mysql runtime library
  this could lead to segfaults. Triggering condition: multiple action
  instances using ommysql.  Thanks to Tomas Heinrich for reporting this
  problem and providing an initial patch (which my solution is based on,
  I need to add more code to clean the mess up).
- bugfix: rsyslog did not terminate when delayable inputs were blocked
  due to unvailable sources. Fixes:
  http://bugzilla.adiscon.com/show_bug.cgi?id=299
  Thanks to Marcin M for bringing up this problem and Andre Lorbach
  for helping to reproduce and fix it.
- bugfix/tcpflood: sending small test files did not work correctly
---------------------------------------------------------------------------
Version 6.2.0  [v6-stable], 2012-01-09
- bugfix (kind of): removed numerical part from pri-text
  see v6 compatibility document for reasons
- bugfix: race condition when extracting program name, APPNAME, structured
  data and PROCID (RFC5424 fields) could lead to invalid characters e.g.
  in dynamic file names or during forwarding (general malfunction of these
  fields in templates, mostly under heavy load)
- bugfix: imuxsock did no longer ignore message-provided timestamp, if
  so configured (the *default*). Lead to no longer sub-second timestamps.
  closes: http://bugzilla.adiscon.com/show_bug.cgi?id=281
- bugfix: omfile returns fatal error code for things that go really wrong
  previously, RS_RET_RESUME was returned, which lead to a loop inside the
  rule engine as omfile could not really recover.
- bugfix: rsyslogd -v always said 64 atomics were not present
  thanks to mono_matsuko for the patch
- bugfix: potential abort after reading invalid X.509 certificate
  closes: http://bugzilla.adiscon.com/show_bug.cgi?id=290
  Thanks to Tomas Heinrich for the patch
- enhanced module loader to not rely on PATH_MAX
- imuxsock: added capability to "annotate" messages with "trusted
  information", which contains some properties obtained from the system
  and as such sure to not be faked. This is inspired by the similiar idea
  introduced in systemd.
---------------------------------------------------------------------------
Version 6.1.12  [BETA], 2011-09-01
- bugfix/security: off-by-two bug in legacy syslog parser, CVE-2011-3200
- bugfix: mark message processing did not work correctly
- bugfix: potential misadressing in property replacer
- bugfix: memcpy overflow can occur in allowed sender checkig
  if a name is resolved to IPv4-mapped-on-IPv6 address
  Found by Ismail Dönmez at suse
- bugfix: The NUL-Byte for the syslogtag was not copied in MsgDup (msg.c)
- bugfix: fixed incorrect state handling for Discard Action (transactions)
  Note: This caused all messages in a batch to be set to COMMITTED, 
  even if they were discarded. 
---------------------------------------------------------------------------
Version 6.1.11  [BETA] (rgerhards), 2011-07-11
- systemd support: set stdout/stderr to null - thx to Lennart for the patch
- added support for the ":omusrmsg:" syntax in configuring user messages
- added support for the ":omfile:" syntax in configuring user messages
---------------------------------------------------------------------------
Version 6.1.10  [BETA] (rgerhards), 2011-06-22
- bugfix: problems in failover action handling
  closes: http://bugzilla.adiscon.com/show_bug.cgi?id=270
  closes: http://bugzilla.adiscon.com/show_bug.cgi?id=254
- bugfix: mutex was invalidly left unlocked during action processing
  At least one case where this can occur is during thread shutdown, which
  may be initiated by lower activity. In most cases, this is quite
  unlikely to happen. However, if it does, data structures may be 
  corrupted which could lead to fatal failure and segfault. I detected
  this via a testbench test, not a user report. But I assume that some
  users may have had unreproducable aborts that were cause by this bug.
---------------------------------------------------------------------------
Version 6.1.9  [BETA] (rgerhards), 2011-06-14
- bugfix: problems in failover action handling
  closes: http://bugzilla.adiscon.com/show_bug.cgi?id=270
  closes: http://bugzilla.adiscon.com/show_bug.cgi?id=254
- bugfix: mutex was invalidly left unlocked during action processing
  At least one case where this can occur is during thread shutdown, which
  may be initiated by lower activity. In most cases, this is quite
  unlikely to happen. However, if it does, data structures may be 
  corrupted which could lead to fatal failure and segfault. I detected
  this via a testbench test, not a user report. But I assume that some
  users may have had unreproducable aborts that were cause by this bug.
- bugfix/improvement:$WorkDirectory now gracefully handles trailing slashes
- bugfix: memory leak in imtcp & subsystems under some circumstances
  This leak is tied to error conditions which lead to incorrect cleanup
  of some data structures. [backport from v6.3]
- bugfix: $ActionFileDefaultTemplate did not work
  closes: http://bugzilla.adiscon.com/show_bug.cgi?id=262
---------------------------------------------------------------------------
Version 6.1.8  [BETA] (rgerhards), 2011-05-20
- official new beta version (note that in a sense 6.1.7 was already beta,
  so we may release the first stable v6 earlier than usual)
- new module mmsnmptrapd, a sample message modification module
- import of minor bug fixes from v4 & v5
---------------------------------------------------------------------------
Version 6.1.7  [DEVEL] (rgerhards), 2011-04-15
- added log classification capabilities (via mmnormalize & tags)
- speeded up tcp forwarding by reducing number of API calls
  this especially speeds up TLS processing
- somewhat improved documentation index
- bugfix: enhanced imudp config processing code disabled due to wrong
  merge (affected UDP realtime capabilities)
- bugfix (kind of): memory leak with tcp reception epoll handler
  This was an extremely unlikely leak and, if it happend, quite small.
  Still it is better to handle this border case.
- bugfix: IPv6-address could not be specified in omrelp
  this was due to improper parsing of ":"
  closes: http://bugzilla.adiscon.com/show_bug.cgi?id=250
- bugfix: do not open files with full privileges, if privs will be dropped
  This make the privilege drop code more bulletproof, but breaks Ubuntu's
  work-around for log files created by external programs with the wrong
  user and/or group. Note that it was long said that this "functionality"
  would break once we go for serious privilege drop code, so hopefully
  nobody still depends on it (and, if so, they lost...).
- bugfix: pipes not opened in full priv mode when privs are to be dropped
---------------------------------------------------------------------------
Version 6.1.6  [DEVEL] (rgerhards), 2011-03-14
- enhanced omhdfs to support batching mode. This permits to increase
  performance, as we now call the HDFS API with much larger message
  sizes and far more infrequently
- improved testbench
  among others, life tests for ommysql (against a test database) have
  been added, valgrind-based testing enhanced, ...
- bugfix: minor memory leak in omlibdbi (< 1k per instance and run)
- bugfix: (regression) omhdfs did no longer compile
- bugfix: omlibdbi did not use password from rsyslog.con
  closes: http://bugzilla.adiscon.com/show_bug.cgi?id=203
- systemd support somewhat improved (can now take over existing log sockt)
- bugfix: discard action did not work under some circumstances
  fixes: http://bugzilla.adiscon.com/show_bug.cgi?id=217
- bugfix: file descriptor leak in gnutls netstream driver
  fixes: http://bugzilla.adiscon.com/show_bug.cgi?id=222
- fixed compile problem in imtemplate
  fixes: http://bugzilla.adiscon.com/show_bug.cgi?id=235
---------------------------------------------------------------------------
Version 6.1.5  [DEVEL] (rgerhards), 2011-03-04
- improved testbench
- enhanced imtcp to use a pool of worker threads to process incoming
  messages. This enables higher processing rates, especially in the TLS
  case (where more CPU is needed for the crypto functions)
- added support for TLS (in anon mode) to tcpflood
- improved TLS error reporting
- improved TLS startup (Diffie-Hellman bits do not need to be generated,
  as we do not support full anon key exchange -- we always need certs)
- bugfix: fixed a memory leak and potential abort condition
  this could happen if multiple rulesets were used and some output batches
  contained messages belonging to more than one ruleset.
  fixes: http://bugzilla.adiscon.com/show_bug.cgi?id=226
  fixes: http://bugzilla.adiscon.com/show_bug.cgi?id=218
- bugfix: memory leak when $RepeatedMsgReduction on was used
  bug tracker: http://bugzilla.adiscon.com/show_bug.cgi?id=225
- bugfix: potential abort condition when $RepeatedMsgReduction set to on
  as well as potentially in a number of other places where MsgDup() was
  used. This only happened when the imudp input module was used and it
  depended on name resolution not yet had taken place. In other words,
  this was a strange problem that could lead to hard to diagnose 
  instability. So if you experience instability, chances are good that
  this fix will help.
---------------------------------------------------------------------------
Version 6.1.4  [DEVEL] (rgerhards), 2011-02-18
- bugfix/omhdfs: directive $OMHDFSFileName rendered unusable 
  due to a search and replace-induced bug ;)
- bugfix: minor race condition in action.c - considered cosmetic
  This is considered cosmetic as multiple threads tried to write exactly
  the same value into the same memory location without sync. The method
  has been changed so this can no longer happen.
- added pmsnare parser module (written by David Lang)
- enhanced imfile to support non-cancel input termination
- improved systemd socket activation thanks to Marius Tomaschewski
- improved error reporting for $WorkDirectory
  non-existance and other detectable problems are now reported,
  and the work directory is NOT set in this case
- bugfix: pmsnare causded abort under some conditions
- bugfix: abort if imfile reads file line of more than 64KiB
  Thanks to Peter Eisentraut for reporting and analysing this problem.
  bug tracker: http://bugzilla.adiscon.com/show_bug.cgi?id=221
- bugfix: queue engine did not properly slow down inputs in FULL_DELAY mode
  when in disk-assisted mode. This especially affected imfile, which
  created unnecessarily queue files if a large set of input file data was
  to process.
- bugfix: very long running actions could prevent shutdown under some
  circumstances. This has now been solved, at least for common
  situations.
- bugfix: fixed compile problem due to empty structs
  this occured only on some platforms/compilers. thanks to Dražen Kačar 
  for the fix
---------------------------------------------------------------------------
Version 6.1.3  [DEVEL] (rgerhards), 2011-02-01
- experimental support for monogodb added
- added $IMUDPSchedulingPolicy and $IMUDPSchedulingPriority config settings
- added $LocalHostName config directive
- improved tcpsrv performance by enabling multiple-entry epoll
  so far, we always pulled a single event from the epoll interface. 
  Now 128, what should result in performance improvement (less API
  calls) on busy systems. Most importantly affects imtcp.
- imptcp now supports non-cancel termination mode, a plus in stability
- imptcp speedup: multiple worker threads can now be used to read data
- new directive $InputIMPTcpHelperThreads added
- bugfix: fixed build problems on some platforms
  namely those that have 32bit atomic operations but not 64 bit ones
- bugfix: local hostname was pulled too-early, so that some config 
  directives (namely FQDN settings) did not have any effect
- enhanced tcpflood to support multiple sender threads
  this is required for some high-throughput scenarios (and necessary to
  run some performance tests, because otherwise the sender is too slow).
- added some new custom parsers (snare, aix, some Cisco "specialities")
  thanks to David Lang
---------------------------------------------------------------------------
Version 6.1.2  [DEVEL] (rgerhards), 2010-12-16
- added experimental support for log normalizaton (via liblognorm)
  support for normalizing log messages has been added in the form of
  mmnormalize. The core engine (property replacer, filter engine) has
  been enhanced to support properties from normalized events.
  Note: this is EXPERIMENTAL code. It is currently know that
  there are issues if the functionality is used with
  - disk-based queues
  - asynchronous action queues
  You can not use the new functionality together with these features.
  This limitation will be removed in later releases. However, we 
  preferred to release early, so that one can experiment with the new
  feature set and accepted the price that this means the full set of
  functionality is not yet available. If not used together with
  these features, log normalizing should be pretty stable.
- enhanced testing tool tcpflood
  now supports sending via UDP and the capability to run multiple
  iterations and generate statistics data records
- bugfix: potential abort when output modules with different parameter
  passing modes were used in configured output modules
---------------------------------------------------------------------------
Version 6.1.1  [DEVEL] (rgerhards), 2010-11-30
- bugfix(important): problem in TLS handling could cause rsyslog to loop
  in a tight loop, effectively disabling functionality and bearing the
  risk of unresponsiveness of the whole system.
  Bug tracker: http://bugzilla.adiscon.com/show_bug.cgi?id=194
- support for omhdfs officially added (import from 5.7.1)
- merged imuxsock improvements from 5.7.1 (see there)
- support for systemd officially added (import from 5.7.0)
- bugfix: a couple of problems that imfile had on some platforms, namely
  Ubuntu (not their fault, but occured there)
- bugfix: imfile utilizes 32 bit to track offset. Most importantly,
  this problem can not experienced on Fedora 64 bit OS (which has
  64 bit long's!)
- a number of other bugfixes from older versions imported
---------------------------------------------------------------------------
Version 6.1.0  [DEVEL] (rgerhards), 2010-08-12

*********************************** NOTE **********************************
The v6 versions of rsyslog feature a greatly redesigned config system 
which, among others, supports scoping. However, the initial version does
not contain the whole new system. Rather it will evolve. So it is
expected that interfaces, even new ones, break during the initial
6.x.y releases.
*********************************** NOTE **********************************

- added $Begin, $End and $ScriptScoping config scope statments
  (at this time for actions only).
- added imptcp, a simplified, Linux-specific and potentielly fast
  syslog plain tcp input plugin (NOT supporting TLS!)
  [ported from v4]
---------------------------------------------------------------------------
Version 5.10.2  [V5-STABLE], 201?-??-??
- bugfix: queue file size was not correctly processed
  this could lead to using one queue file per message for sizes >2GiB
  Thanks to Tomas Heinrich for the patch.
- updated systemd files to match current systemd source
- bugfix: spurios error messages from imuxsock about (non-error) EAGAIN
  Thanks to Marius Tomaschewski for the patch.
- imklog: added $klogParseKernelTimestamp option
  When enabled, kernel message [timestamp] is converted for message time.
  Default is to use receive time as in 5.8.x and before, because the clock
  used to create the timestamp is not supposed to be as accurate as the
  monotonic clock (depends on hardware and kernel) resulting in differences
  between kernel and system messages which occurred at same time.
  Thanks to Marius Tomaschewski for the patch.
- imklog: added $klogKeepKernelTimestamp option
  When enabled, the kernel [timestamp] remains at begin of
  each message, even it is used for the message time too.
  Thanks to Marius Tomaschewski for the patch.
- bugfix: imklog mistakenly took kernel timestamp subseconds as nanoseconds
  ... actually, they are microseconds. So the fractional part of the 
  timestamp was not properly formatted.
  Thanks to Marius Tomaschewski for the bug report and the patch idea.
- imklog: added $klogKeepKernelTimestamp option
  When enabled, the kernel [timestamp] remains at begin of
  each message, even it is used for the message time too.
  Thanks to Marius Tomaschewski for the patch.
- bugfix: imklog mistakenly took kernel timestamp subseconds as nanoseconds
  ... actually, they are microseconds. So the fractional part of the 
  timestamp was not properly formatted.
  Thanks to Marius Tomaschewski for the bug report and the patch idea.
- bugfix: invalid DST handling under Solaris
  Thanks to Scott Severtson for the patch.
- bugfix: invalid decrement in pm5424 could lead to log truncation
  Thanks to Tomas Heinrich for the patch.
- bugfix[kind of]: omudpspoof discarded messages >1472 bytes (MTU size)
  it now truncates these message, but ensures they are sent. Note that
  7.3.5+ will switch to fragmented UDP messages instead (up to 64K)
---------------------------------------------------------------------------
Version 5.10.1  [V5-STABLE], 2012-10-17
- bugfix: imuxsock and imklog truncated head of received message
  This happened only under some circumstances. Thanks to Marius
  Tomaschewski, Florian Piekert and Milan Bartos for their help in
  solving this issue.
- enable DNS resolution in imrelp
  Thanks to Apollon Oikonomopoulos for the patch
- bugfix: invalid property name in property-filter could cause abort
  if action chaining (& operator) was used
  http://bugzilla.adiscon.com/show_bug.cgi?id=355
  Thanks to pilou@gmx.com for the bug report
- bugfix: remove invalid socket option call from imuxsock
  Thanks to Cristian Ionescu-Idbohrn and Jonny Törnbom 
- bugfix: fixed wrong bufferlength for snprintf in tcpflood.c when using 
  the -f (dynafiles) option. 
- fixed issues in build system (namely related to cust1 dummy plugin)
---------------------------------------------------------------------------
Version 5.10.0  [V5-STABLE], 2012-08-23

NOTE: this is the new rsyslog v5-stable, incorporating all changes from the
      5.9.x series. In addition to that, it contains the fixes and
      enhancements listed below in this entry.

- bugfix: delayble source could block action queue, even if there was
  a disk queue associated with it. The root cause of this problem was
  that it makes no sense to delay messages once they arrive in the 
  action queue - the "input" that is being held in that case is the main
  queue worker, what makes no sense.
  Thanks to Marcin for alerting us on this problem and providing 
  instructions to reproduce it.
- bugfix: disk queue was not persisted on shutdown, regression of fix to
  http://bugzilla.adiscon.com/show_bug.cgi?id=299
  The new code also handles the case of shutdown of blocking light and 
  full delayable sources somewhat smarter and permits, assuming sufficient
  timouts, to persist message up to the max queue capacity. Also some nits
  in debug instrumentation have been fixed.
- add small delay (50ms) after sending shutdown message
  There seem to be cases where the shutdown message is otherwise not
  processed, not even on an idle system. Thanks to Marcin for
  bringing this problem up.
- support for resolving huge groups
  closes: http://bugzilla.adiscon.com/show_bug.cgi?id=310
  Thanks to Alec Warner for the patch
- bugfix: potential hang due to mutex deadlock
  closes: http://bugzilla.adiscon.com/show_bug.cgi?id=316
  Thanks to Andreas Piesk for reporting&analyzing this bug as well as
  providing patches and other help in resolving it.
- bugfix: property PROCID empty instead of proper nilvalue if not present
  If it is not present, it must have the nilvalue "-" as of RFC5424
  closes: http://bugzilla.adiscon.com/show_bug.cgi?id=332
  Thanks to John N for reporting this issue.
- bugfix: "last message repeated n times" message was missing hostname
  Thanks to Zdenek Salvet for finding this bug and to Bodik for reporting
- bugfix: multiple main queues with same queue file name was not detected
  This lead to queue file corruption. While the root cause is a config
  error, it is a bug that this important and hard to find config error
  was not detected by rsyslog.
---------------------------------------------------------------------------
Version 5.9.7  [V5-BETA], 2012-05-10
- added capability to specify substrings for field extraction mode
- bugfix: ommysql did not properly init/exit the mysql runtime library
  this could lead to segfaults. Triggering condition: multiple action
  instances using ommysql.  Thanks to Tomas Heinrich for reporting this
  problem and providing an initial patch (which my solution is based on,
  I need to add more code to clean the mess up).
- bugfix: rsyslog did not terminate when delayable inputs were blocked
  due to unvailable sources. Fixes:
  http://bugzilla.adiscon.com/show_bug.cgi?id=299
  Thanks to Marcin M for bringing up this problem and Andre Lorbach
  for helping to reproduce and fix it.
- bugfix/tcpflood: sending small test files did not work correctly
---------------------------------------------------------------------------
Version 5.9.6  [V5-BETA], 2012-04-12
- added configuration directives to customize queue light delay marks
- permit size modifiers (k,m,g,...) in integer config parameters
  Thanks to Jo Rhett for the suggestion.
- bugfix: hostname was not requeried on HUP
  Thanks to Per Jessen for reporting this bug and Marius Tomaschewski for
  his help in testing the fix.
- bugfix: imklog invalidly computed facility and severity
  closes: http://bugzilla.adiscon.com/show_bug.cgi?id=313
- bugfix: imptcp input name could not be set
  config directive was accepted, but had no effect
- added configuration directive to disable octet-counted framing
  for imtcp, directive is $InputTCPServerSupportOctetCountedFraming 
  for imptcp, directive is $InputPTCPServerSupportOctetCountedFraming 
- added capability to use a local interface IP address as fromhost-ip for
  locally originating messages. New directive $LocalHostIPIF
- added configuration directives to customize queue light delay marks
  $MainMsgQueueLightDelayMark, $ActionQueueLightDelayMark; both
  specify number of messages starting at which a delay happens.
---------------------------------------------------------------------------
Version 5.9.5  [V5-DEVEL], 2012-01-27
- improved impstats subsystem, added many new counters
- enhanced module loader to not rely on PATH_MAX
- refactored imklog linux driver, now combined with BSD driver
  The Linux driver no longer supports outdated kernel symbol resolution,
  which was disabled by default for very long. Also overall cleanup,
  resulting in much smaller code. Linux and BSD are now covered by a
  single small driver.
- $IMUXSockRateLimitInterval DEFAULT CHANGED, was 5, now 0
  The new default turns off rate limiting. This was chosen as people
  experienced problems with rate-limiting activated by default. Now it
  needs an explicit opt-in by setting this parameter.
  Thanks to Chris Gaffney for suggesting to make it opt-in; thanks to
  many unnamed others who already had complained at the time Chris made
  the suggestion ;-)
---------------------------------------------------------------------------
Version 5.9.4  [V5-DEVEL], 2011-11-29
- imuxsock: added capability to "annotate" messages with "trusted
  information", which contains some properties obtained from the system
  and as such sure to not be faked. This is inspired by the similiar idea
  introduced in systemd.
- removed dependency on gcrypt for recently-enough GnuTLS
  see: http://bugzilla.adiscon.com/show_bug.cgi?id=289
- bugfix: imuxsock did no longer ignore message-provided timestamp, if
  so configured (the *default*). Lead to no longer sub-second timestamps.
  closes: http://bugzilla.adiscon.com/show_bug.cgi?id=281
- bugfix: omfile returns fatal error code for things that go really wrong
  previously, RS_RET_RESUME was returned, which lead to a loop inside the
  rule engine as omfile could not really recover.
- bugfix: rsyslogd -v always said 64 atomics were not present
  thanks to mono_matsuko for the patch
---------------------------------------------------------------------------
Version 5.9.3  [V5-DEVEL], 2011-09-01
- bugfix/security: off-by-two bug in legacy syslog parser, CVE-2011-3200
- bugfix: mark message processing did not work correctly
- added capability to emit config error location info for warnings 
  otherwise, omusrmsg's warning about new config format was not
  accompanied by problem location.
- bugfix: potential misadressing in property replacer
- bugfix: MSGID corruption in RFC5424 parser under some circumstances
  closes: http://bugzilla.adiscon.com/show_bug.cgi?id=275
- bugfix: The NUL-Byte for the syslogtag was not copied in MsgDup (msg.c)
---------------------------------------------------------------------------
Version 5.9.2  [V5-DEVEL] (rgerhards), 2011-07-11
- systemd support: set stdout/stderr to null - thx to Lennart for the patch
- added support for the ":omusrmsg:" syntax in configuring user messages
- added support for the ":omfile:" syntax for actions
---------------------------------------------------------------------------
Version 5.9.1  [V5-DEVEL] (rgerhards), 2011-06-30
- added support for obtaining timestamp for kernel message from message
  If the kernel time-stamps messages, time is now take from that
  timestamp instead of the system time when the message was read. This
  provides much better accuracy. Thanks to Lennart Poettering for
  suggesting this feature and his help during implementation.
- added support for obtaining timestamp from system for imuxsock
  This permits to read the time a message was submitted to the system
  log socket. Most importantly, this is provided in microsecond resolution.
  So we are able to obtain high precision timestampis even for messages
  that were - as is usual - not formatted with them. This also simplifies
  things in regard to local time calculation in chroot environments.
  Many thanks to Lennart Poettering for suggesting this feature,
  providing some guidance on implementing it and coordinating getting the
  necessary support into the Linux kernel.
- bugfix: timestamp was incorrectly calculated for timezones with minute
  offset
  closes: http://bugzilla.adiscon.com/show_bug.cgi?id=271
- bugfix: problems in failover action handling
  closes: http://bugzilla.adiscon.com/show_bug.cgi?id=270
  closes: http://bugzilla.adiscon.com/show_bug.cgi?id=254
- bugfix: mutex was invalidly left unlocked during action processing
  At least one case where this can occur is during thread shutdown, which
  may be initiated by lower activity. In most cases, this is quite
  unlikely to happen. However, if it does, data structures may be 
  corrupted which could lead to fatal failure and segfault. I detected
  this via a testbench test, not a user report. But I assume that some
  users may have had unreproducable aborts that were cause by this bug.
- bugfix: memory leak in imtcp & subsystems under some circumstances
  This leak is tied to error conditions which lead to incorrect cleanup
  of some data structures. [backport from v6]
- bugfix/improvement:$WorkDirectory now gracefully handles trailing slashes
---------------------------------------------------------------------------
Version 5.9.0  [V5-DEVEL] (rgerhards), 2011-06-08
- imfile: added $InputFileMaxLinesAtOnce directive
- enhanced imfile to support input batching
- added capability for imtcp and imptcp to activate keep-alive packets
  at the socket layer. This has not been added to imttcp, as the latter is
  only an experimental module, and one which did not prove to be useful.
  reference: http://kb.monitorware.com/post20791.html
- added support to control KEEPALIVE settings in imptcp
  this has not yet been added to imtcp, but could be done on request.
- $ActionName is now also used for naming of queues in impstats
  as well as in the debug output
- bugfix: do not open files with full privileges, if privs will be dropped
  This make the privilege drop code more bulletproof, but breaks Ubuntu's
  work-around for log files created by external programs with the wrong
  user and/or group. Note that it was long said that this "functionality"
  would break once we go for serious privilege drop code, so hopefully
  nobody still depends on it (and, if so, they lost...).
- bugfix: pipes not opened in full priv mode when privs are to be dropped
- this begins a new devel branch for v5
- better handling of queue i/o errors in disk queues. This is kind of a
  bugfix, but a very intrusive one, this it goes into the devel version
  first. Right now, "file not found" is handled and leads to the new
  emergency mode, in which disk action is stopped and the queue run
  in direct mode. An error message is emited if this happens.
- added support for user-level PRI provided via systemd
- added new config directive $InputTCPFlowControl to select if tcp
  received messages shall be flagged as light delayable or not.
- enhanced omhdfs to support batching mode. This permits to increase
  performance, as we now call the HDFS API with much larger message
  sizes and far more infrequently
- bugfix: failover did not work correctly if repeated msg reduction was on
  affected directive was: $ActionExecOnlyWhenPreviousIsSuspended on
  closes: http://bugzilla.adiscon.com/show_bug.cgi?id=236
---------------------------------------------------------------------------
Version 5.8.13  [V5-stable] 2012-08-22
- bugfix: DA queue could cause abort
- bugfix: "last message repeated n times" message was missing hostname
  Thanks to Zdenek Salvet for finding this bug and to Bodik for reporting
- bugfix "$PreserveFQDN on" was not honored in some modules
  Thanks to bodik for reporting this bug.
- bugfix: randomized IP option header in omudpspoof caused problems
  closes: http://bugzilla.adiscon.com/show_bug.cgi?id=327
  Thanks to Rick Brown for helping to test out the patch.
- bugfix: potential abort if output plugin logged message during shutdown
  note that none of the rsyslog-provided plugins does this
  Thanks to bodik and Rohit Prasad for alerting us on this bug and
  analyzing it.
  fixes: http://bugzilla.adiscon.com/show_bug.cgi?id=347
- bugfix: multiple main queues with same queue file name was not detected
  This lead to queue file corruption. While the root cause is a config
  error, it is a bug that this important and hard to find config error
  was not detected by rsyslog.
---------------------------------------------------------------------------
Version 5.8.12  [V5-stable] 2012-06-06
- add small delay (50ms) after sending shutdown message
  There seem to be cases where the shutdown message is otherwise not
  processed, not even on an idle system. Thanks to Marcin for
  bringing this problem up.
- support for resolving huge groups
  closes: http://bugzilla.adiscon.com/show_bug.cgi?id=310
  Thanks to Alec Warner for the patch
- bugfix: delayble source could block action queue, even if there was
  a disk queue associated with it. The root cause of this problem was
  that it makes no sense to delay messages once they arrive in the 
  action queue - the "input" that is being held in that case is the main
  queue worker, what makes no sense.
  Thanks to Marcin for alerting us on this problem and providing 
  instructions to reproduce it.
- bugfix: disk queue was not persisted on shutdown, regression of fix to
  http://bugzilla.adiscon.com/show_bug.cgi?id=299
  The new code also handles the case of shutdown of blocking light and 
  full delayable sources somewhat smarter and permits, assuming sufficient
  timouts, to persist message up to the max queue capacity. Also some nits
  in debug instrumentation have been fixed.
- bugfix/omudpspoof: problems, including abort, happend when run on
  multiple threads. Root cause is that libnet is not thread-safe. 
  omudpspoof now guards libnet calls with their own mutex.
- bugfix: if debug message could end up in log file when forking
  if rsyslog was set to auto-background (thus fork, the default) and debug
  mode to stdout was enabled, debug messages ended up in the first log file
  opened. Currently, stdout logging is completely disabled in forking mode
  (but writing to the debug log file is still possible). This is a change 
  in behaviour, which is under review. If it causes problems to you,
  please let us know.
  Thanks to Tomas Heinrich for the patch.
- bugfix/tcpflood: sending small test files did not work correctly
- bugfix: potential hang due to mutex deadlock
  closes: http://bugzilla.adiscon.com/show_bug.cgi?id=316
  Thanks to Andreas Piesk for reporting&analyzing this bug as well as
  providing patches and other help in resolving it.
- bugfix: property PROCID empty instead of proper nilvalue if not present
  If it is not present, it must have the nilvalue "-" as of RFC5424
  closes: http://bugzilla.adiscon.com/show_bug.cgi?id=332
  Thanks to John N for reporting this issue.
---------------------------------------------------------------------------
Version 5.8.11  [V5-stable] 2012-05-03
- bugfix: ommysql did not properly init/exit the mysql runtime library
  this could lead to segfaults. Triggering condition: multiple action
  instances using ommysql.  Thanks to Tomas Heinrich for reporting this
  problem and providing an initial patch (which my solution is based on,
  I need to add more code to clean the mess up).
- bugfix: rsyslog did not terminate when delayable inputs were blocked
  due to unvailable sources. Fixes:
  http://bugzilla.adiscon.com/show_bug.cgi?id=299
  Thanks to Marcin M for bringing up this problem and Andre Lorbach
  for helping to reproduce and fix it.
- bugfix: active input in "light delay state" could block rsyslog
  termination, at least for prolonged period of time
- bugfix: imptcp input name could not be set
  config directive was accepted, but had no effect
- bugfix: assigned ruleset was lost when using disk queues
  This looked quite hard to diagnose for disk-assisted queues, as the
  pure memory part worked well, but ruleset info was lost for messages
  stored inside the disk queue.
- bugfix: hostname was not requeried on HUP
  Thanks to Per Jessen for reporting this bug and Marius Tomaschewski for
  his help in testing the fix.
- bugfix: inside queue.c, some thread cancel states were not correctly
  reset. While this is a bug, we assume it did have no practical effect
  because the reset as it was done was set to the state the code actually
  had at this point. But better fix this...
---------------------------------------------------------------------------
Version 5.8.10  [V5-stable] 2012-04-05
- bugfix: segfault on startup if $actionqueuefilename was missing for disk
  queue config
  Thanks to Tomas Heinrich for the patch.
- bugfix: segfault if disk-queue was started up with old queue file
  Thanks to Tomas Heinrich for the patch.
- bugfix: memory leak in array passing output module mode
---------------------------------------------------------------------------
Version 5.8.9  [V5-stable] 2012-03-15
- added tool to recover disk queue if .qi file is missing (recover_qi.pl)
  Thanks to Kaiwang Chen for contributing this tool
- bugfix: stopped DA queue was never processed after a restart due to a
  regression from statistics module
- added better doc for statsobj interface
  Thanks to Kaiwang Chen for his suggestions and analysis in regard to the
  stats subsystem.
---------------------------------------------------------------------------
Version 5.8.8  [V5-stable] 2012-03-05
- added capability to use a local interface IP address as fromhost-ip for
  imuxsock imklog
  new config directives: $IMUXSockLocalIPIF, $klogLocalIPIF
- added configuration directives to customize queue light delay marks
  $MainMsgQueueLightDelayMark, $ActionQueueLightDelayMark; both
  specify number of messages starting at which a delay happens.
- bugfix: omprog made rsyslog abort on startup if not binary to
  execute was configured
- bugfix: imklog invalidly computed facility and severity
  closes: http://bugzilla.adiscon.com/show_bug.cgi?id=313
---------------------------------------------------------------------------
Version 5.8.7  [V5-stable] 2012-01-17
- bugfix: instabilities when using RFC5424 header fields
  Thanks to Kaiwang Chen for the patch
- bugfix: imuxsock did truncate part of received message if it did not
  contain a proper date. The truncation occured because we removed that
  part of the messages that was expected to be the date.
  closes: http://bugzilla.adiscon.com/show_bug.cgi?id=295
- bugfix: potential abort after reading invalid X.509 certificate
  closes: http://bugzilla.adiscon.com/show_bug.cgi?id=290
  Thanks to Tomas Heinrich for the patch
- bugfix: stats counter were not properly initialized on creation
- FQDN hostname for multihomed host was not always set to the correct name
  if multiple aliases existed. Thanks to Tomas Heinreich for the patch.
- re-licensed larger parts of the codebase under the Apache license 2.0
---------------------------------------------------------------------------
Version 5.8.6  [V5-stable] 2011-10-21
- bugfix: missing whitespace after property-based filter was not detected
- bugfix: $OMFileFlushInterval period was doubled - now using correct value
- bugfix: ActionQueue could malfunction due to index error
  Thanks to Vlad Grigorescu for the patch
- bugfix: $ActionExecOnlyOnce interval did not work properly
  Thanks to Tomas Heinrich for the patch
- bugfix: race condition when extracting program name, APPNAME, structured
  data and PROCID (RFC5424 fields) could lead to invalid characters e.g.
  in dynamic file names or during forwarding (general malfunction of these
  fields in templates, mostly under heavy load)
- bugfix: imuxsock did no longer ignore message-provided timestamp, if
  so configured (the *default*). Lead to no longer sub-second timestamps.
  closes: http://bugzilla.adiscon.com/show_bug.cgi?id=281
- bugfix: omfile returns fatal error code for things that go really wrong
  previously, RS_RET_RESUME was returned, which lead to a loop inside the
  rule engine as omfile could not really recover.
- bugfix: imfile did invalid system call under some circumstances
  when a file that was to be monitored did not exist BUT the state file
  actually existed. Mostly a cosmetic issue. Root cause was incomplete
  error checking in stream.c; so patch may affect other code areas.
- bugfix: rsyslogd -v always said 64 atomics were not present
  thanks to mono_matsuko for the patch
---------------------------------------------------------------------------
Version 5.8.5  [V5-stable] (rgerhards/al), 2011-09-01
- bugfix/security: off-by-two bug in legacy syslog parser, CVE-2011-3200
- bugfix: mark message processing did not work correctly
- bugfix: potential hang condition during tag emulation
- bugfix: too-early string termination during tag emulation
- bugfix: The NUL-Byte for the syslogtag was not copied in MsgDup (msg.c)
- bugfix: fixed incorrect state handling for Discard Action (transactions)
  Note: This caused all messages in a batch to be set to COMMITTED, 
  even if they were discarded. 
---------------------------------------------------------------------------
Version 5.8.4  [V5-stable] (al), 2011-08-10
- bugfix: potential misadressing in property replacer
- bugfix: memcpy overflow can occur in allowed sender checkig
  if a name is resolved to IPv4-mapped-on-IPv6 address
  Found by Ismail Dönmez at suse
- bugfix: potential misadressing in property replacer
- bugfix: MSGID corruption in RFC5424 parser under some circumstances
  closes: http://bugzilla.adiscon.com/show_bug.cgi?id=275
---------------------------------------------------------------------------
Version 5.8.3  [V5-stable] (rgerhards), 2011-07-11
- systemd support: set stdout/stderr to null - thx to Lennart for the patch
- added support for the ":omusrmsg:" syntax in configuring user messages
- added support for the ":omfile:" syntax for actions
  Note: previous outchannel syntax will generate a warning message. This
  may be surprising to some users, but it is quite urgent to alert them
  of the new syntax as v6 can no longer support the previous one.
---------------------------------------------------------------------------
Version 5.8.2  [V5-stable] (rgerhards), 2011-06-21
- bugfix: problems in failover action handling
  closes: http://bugzilla.adiscon.com/show_bug.cgi?id=270
  closes: http://bugzilla.adiscon.com/show_bug.cgi?id=254
- bugfix: mutex was invalidly left unlocked during action processing
  At least one case where this can occur is during thread shutdown, which
  may be initiated by lower activity. In most cases, this is quite
  unlikely to happen. However, if it does, data structures may be 
  corrupted which could lead to fatal failure and segfault. I detected
  this via a testbench test, not a user report. But I assume that some
  users may have had unreproducable aborts that were cause by this bug.
- bugfix: memory leak in imtcp & subsystems under some circumstances
  This leak is tied to error conditions which lead to incorrect cleanup
  of some data structures. [backport from v6]
- bugfix/improvement:$WorkDirectory now gracefully handles trailing slashes
---------------------------------------------------------------------------
Version 5.8.1  [V5-stable] (rgerhards), 2011-05-19
- bugfix: invalid processing in QUEUE_FULL condition
  If the the multi-submit interface was used and a QUEUE_FULL condition
  occured, the failed message was properly destructed. However, the
  rest of the input batch, if it existed, was not processed. So this
  lead to potential loss of messages and a memory leak. The potential
  loss of messages was IMHO minor, because they would have been dropped
  in most cases due to the queue remaining full, but very few lucky ones
  from the batch may have made it. Anyhow, this has now been changed so
  that the rest of the batch is properly tried to be enqueued and, if
  not possible, destructed.
- new module mmsnmptrapd, a sample message modification module
  This can be useful to reformat snmptrapd messages and also serves as
  a sample for how to write message modification modules using the
  output module interface. Note that we introduced this new 
  functionality directly into the stable release, as it does not 
  modify the core and as such cannot have any side-effects if it is
  not used (and thus the risk is solely on users requiring that
  functionality).
- bugfix: rate-limiting inside imuxsock did not work 100% correct
  reason was that a global config variable was invalidly accessed where a
  listener variable should have been used.
  Also performance-improved the case when rate limiting is turned off (this
  is a very unintrusive change, thus done directly to the stable version).
- bugfix: $myhostname not available in RainerScript (and no error message)
  closes: http://bugzilla.adiscon.com/show_bug.cgi?id=233
- bugfix: memory and file descriptor leak in stream processing
  Leaks could occur under some circumstances if the file stream handler
  errored out during the open call. Among others, this could cause very
  big memory leaks if there were a problem with unreadable disk queue
  files. In regard to the memory leak, this
  closes: http://bugzilla.adiscon.com/show_bug.cgi?id=256
- bugfix: doc for impstats had wrong config statements
  also, config statements were named a bit inconsistent, resolved that
  problem by introducing an alias and only documenting the consistent
  statements
  Thanks to Marcin for bringing up this problem.
- bugfix: IPv6-address could not be specified in omrelp
  this was due to improper parsing of ":"
  closes: http://bugzilla.adiscon.com/show_bug.cgi?id=250
- bugfix: TCP connection invalidly aborted when messages needed to be
  discarded (due to QUEUE_FULL or similar problem)
- bugfix: $LocalHostName was not honored under all circumstances
  closes: http://bugzilla.adiscon.com/show_bug.cgi?id=258
- bugfix(minor): improper template function call in syslogd.c
---------------------------------------------------------------------------
Version 5.8.0  [V5-stable] (rgerhards), 2011-04-12

This is the new v5-stable branch, importing all feature from the 5.7.x
versions. To see what has changed in regard to the previous v5-stable,
check the Changelog for 5.7.x below.

- bugfix: race condition in deferred name resolution
  closes: http://bugzilla.adiscon.com/show_bug.cgi?id=238
  Special thanks to Marcin for his persistence in helping to solve this
  bug.
- bugfix: DA queue was never shutdown once it was started
  closes: http://bugzilla.adiscon.com/show_bug.cgi?id=241
---------------------------------------------------------------------------
Version 5.7.10  [V5-BETA] (rgerhards), 2011-03-29
- bugfix: ompgsql did not work properly with ANSI SQL strings
  closes: http://bugzilla.adiscon.com/show_bug.cgi?id=229
- bugfix: rsyslog did not build with --disable-regexp configure option
  closes: http://bugzilla.adiscon.com/show_bug.cgi?id=243
- bugfix: PRI was invalid on Solaris for message from local log socket
- enhance: added $BOM system property to ease writing byte order masks
- bugfix: RFC5424 parser confused by empty structured data
  closes: http://bugzilla.adiscon.com/show_bug.cgi?id=237
- bugfix: error return from strgen caused abort, now causes action to be
  ignored (just like a failed filter)
- new sample plugin for a strgen to generate sql statement consumable
  by a database plugin
- bugfix: strgen could not be used together with database outputs
  because the sql/stdsql option could not be specified. This has been
  solved by permitting the strgen to include the opton inside its name.
  closes: http://bugzilla.adiscon.com/show_bug.cgi?id=195
---------------------------------------------------------------------------
Version 5.7.9  [V5-BETA] (rgerhards), 2011-03-16
- improved testbench
  among others, life tests for ommysql (against a test database) have
  been added, valgrind-based testing enhanced, ...
- enhance: fallback *at runtime* to epoll_create if epoll_create1 is not
  available. Thanks to Michael Biebl for analysis and patch!
- bugfix: failover did not work correctly if repeated msg reduction was on
  closes: http://bugzilla.adiscon.com/show_bug.cgi?id=236
  affected directive was: $ActionExecOnlyWhenPreviousIsSuspended on
- bugfix: minor memory leak in omlibdbi (< 1k per instance and run)
- bugfix: (regression) omhdfs did no longer compile
- bugfix: omlibdbi did not use password from rsyslog.conf
  closes: http://bugzilla.adiscon.com/show_bug.cgi?id=203
---------------------------------------------------------------------------
Version 5.7.8  [V5-BETA] (rgerhards), 2011-03-09
- systemd support somewhat improved (can now take over existing log sockt)
- bugfix: discard action did not work under some circumstances
  fixes: http://bugzilla.adiscon.com/show_bug.cgi?id=217
- bugfix: file descriptor leak in gnutls netstream driver
  fixes: http://bugzilla.adiscon.com/show_bug.cgi?id=222
---------------------------------------------------------------------------
Version 5.7.7  [V5-BETA] (rgerhards), 2011-03-02
- bugfix: potential abort condition when $RepeatedMsgReduction set to on
  as well as potentially in a number of other places where MsgDup() was
  used. This only happened when the imudp input module was used and it
  depended on name resolution not yet had taken place. In other words,
  this was a strange problem that could lead to hard to diagnose 
  instability. So if you experience instability, chances are good that
  this fix will help.
---------------------------------------------------------------------------
Version 5.7.6  [V5-BETA] (rgerhards), 2011-02-25
- bugfix: fixed a memory leak and potential abort condition
  this could happen if multiple rulesets were used and some output batches
  contained messages belonging to more than one ruleset.
  fixes: http://bugzilla.adiscon.com/show_bug.cgi?id=226
  fixes: http://bugzilla.adiscon.com/show_bug.cgi?id=218
- bugfix: memory leak when $RepeatedMsgReduction on was used
  bug tracker: http://bugzilla.adiscon.com/show_bug.cgi?id=225
---------------------------------------------------------------------------
Version 5.7.5  [V5-BETA] (rgerhards), 2011-02-23
- enhance: imfile did not yet support multiple rulesets, now added
  we do this directly in the beta because a) it does not affect existing
  functionality and b) one may argue that this missing functionality is
  close to a bug.
- improved testbench, added tests for imuxsock
- bugfix: imuxsock did no longer sanitize received messages
  This was a regression from the imuxsock partial rewrite. Happened
  because the message is no longer run through the standard parsers. 
  bug tracker: http://bugzilla.adiscon.com/show_bug.cgi?id=224
- bugfix: minor race condition in action.c - considered cosmetic
  This is considered cosmetic as multiple threads tried to write exactly
  the same value into the same memory location without sync. The method
  has been changed so this can no longer happen.
---------------------------------------------------------------------------
Version 5.7.4  [V5-BETA] (rgerhards), 2011-02-17
- added pmsnare parser module (written by David Lang)
- enhanced imfile to support non-cancel input termination
- improved systemd socket activation thanks to Marius Tomaschewski
- improved error reporting for $WorkDirectory
  non-existance and other detectable problems are now reported,
  and the work directory is NOT set in this case
- bugfix: pmsnare causded abort under some conditions
- bugfix: abort if imfile reads file line of more than 64KiB
  Thanks to Peter Eisentraut for reporting and analysing this problem.
  bug tracker: http://bugzilla.adiscon.com/show_bug.cgi?id=221
- bugfix: queue engine did not properly slow down inputs in FULL_DELAY mode
  when in disk-assisted mode. This especially affected imfile, which
  created unnecessarily queue files if a large set of input file data was
  to process.
- bugfix: very long running actions could prevent shutdown under some
  circumstances. This has now been solved, at least for common
  situations.
- bugfix: fixed compile problem due to empty structs
  this occured only on some platforms/compilers. thanks to Dražen Kačar 
  for the fix
---------------------------------------------------------------------------
Version 5.7.3  [V5-BETA] (rgerhards), 2011-02-07
- added support for processing multi-line messages in imfile
- added $IMUDPSchedulingPolicy and $IMUDPSchedulingPriority config settings
- added $LocalHostName config directive
- bugfix: fixed build problems on some platforms
  namely those that have 32bit atomic operations but not 64 bit ones
- bugfix: local hostname was pulled too-early, so that some config 
  directives (namely FQDN settings) did not have any effect
- bugfix: imfile did duplicate messages under some circumstances
- added $OMMySQLConfigFile config directive
- added $OMMySQLConfigSection config directive
---------------------------------------------------------------------------
Version 5.7.2  [V5-DEVEL] (rgerhards), 2010-11-26
- bugfix(important): problem in TLS handling could cause rsyslog to loop
  in a tight loop, effectively disabling functionality and bearing the
  risk of unresponsiveness of the whole system.
  Bug tracker: http://bugzilla.adiscon.com/show_bug.cgi?id=194
- bugfix: imfile state file was not written when relative file name
  for it was specified
- bugfix: compile failed on systems without epoll_create1()
  Thanks to David Hill for providing a fix.
- bugfix: atomic increment for msg object may not work correct on all
  platforms. Thanks to Chris Metcalf for the patch
- bugfix: replacements for atomic operations for non-int sized types had
  problems. At least one instance of that problem could potentially lead
  to abort (inside omfile).
---------------------------------------------------------------------------
Version 5.7.1  [V5-DEVEL] (rgerhards), 2010-10-05
- support for Hadoop's HDFS added (via omhdfs)
- imuxsock now optionally use SCM_CREDENTIALS to pull the pid from the log
  socket itself
  (thanks to Lennart Poettering for the suggesting this feature)
- imuxsock now optionally uses per-process input rate limiting, guarding the
  user against processes spamming the system log
  (thanks to Lennart Poettering for suggesting this feature)
- added new config statements
  * $InputUnixListenSocketUsePIDFromSystem 
  * $SystemLogUsePIDFromSystem 
  * $SystemLogRateLimitInterval
  * $SystemLogRateLimitBurst
  * $SystemLogRateLimitSeverity
  * $IMUxSockRateLimitInterval
  * $IMUxSockRateLimitBurst
  * $IMUxSockRateLimitSeverity
- imuxsock now supports up to 50 different sockets for input
- some code cleanup in imuxsock (consider this a release a major
  modification, especially if problems show up)
- bugfix: /dev/log was unlinked even when passed in from systemd
  in which case it should be preserved as systemd owns it
---------------------------------------------------------------------------
Version 5.7.0  [V5-DEVEL] (rgerhards), 2010-09-16
- added module impstat to emit periodic statistics on rsyslog counters
- support for systemd officially added
  * acquire /dev/log socket optionally from systemd
    thanks to Lennart Poettering for this patch
  * sd-systemd API added as part of rsyslog runtime library
---------------------------------------------------------------------------
Version 5.6.5  [V5-STABLE] (rgerhards), 2011-03-22
- bugfix: failover did not work correctly if repeated msg reduction was on
  affected directive was: $ActionExecOnlyWhenPreviousIsSuspended on
  closes: http://bugzilla.adiscon.com/show_bug.cgi?id=236
- bugfix: omlibdbi did not use password from rsyslog.con
  closes: http://bugzilla.adiscon.com/show_bug.cgi?id=203
- bugfix(kind of): tell users that config graph can currently not be
  generated
  closes: http://bugzilla.adiscon.com/show_bug.cgi?id=232
- bugfix: discard action did not work under some circumstances
  fixes: http://bugzilla.adiscon.com/show_bug.cgi?id=217
  (backport from 5.7.8)
---------------------------------------------------------------------------
Version 5.6.4  [V5-STABLE] (rgerhards), 2011-03-03
- bugfix: potential abort condition when $RepeatedMsgReduction set to on
  as well as potentially in a number of other places where MsgDup() was
  used. This only happened when the imudp input module was used and it
  depended on name resolution not yet had taken place. In other words,
  this was a strange problem that could lead to hard to diagnose 
  instability. So if you experience instability, chances are good that
  this fix will help.
- bugfix: fixed a memory leak and potential abort condition
  this could happen if multiple rulesets were used and some output batches
  contained messages belonging to more than one ruleset.
  fixes: http://bugzilla.adiscon.com/show_bug.cgi?id=226
  fixes: http://bugzilla.adiscon.com/show_bug.cgi?id=218
- bugfix: memory leak when $RepeatedMsgReduction on was used
  bug tracker: http://bugzilla.adiscon.com/show_bug.cgi?id=225
---------------------------------------------------------------------------
Version 5.6.3  [V5-STABLE] (rgerhards), 2011-01-26
- bugfix: action processor released memory too early, resulting in
  potential issue in retry cases (but very unlikely due to another
  bug, which I also fixed -- only after the fix this problem here
  became actually visible).
- bugfix: batch processing flagged invalid message as "bad" under some
  circumstances
- bugfix: unitialized variable could cause issues under extreme conditions
  plus some minor nits. This was found after a clang static code analyzer
  analysis (great tool, and special thanks to Marcin for telling me about
  it!)
- bugfix: batches which had actions in error were not properly retried in
  all cases
- bugfix: imfile did duplicate messages under some circumstances
- bugfix: testbench was not activated if no Java was present on system
  ... what actually was a left-over. Java is no longer required.
---------------------------------------------------------------------------
Version 5.6.2  [V5-STABLE] (rgerhards), 2010-11-30
- bugfix: compile failed on systems without epoll_create1()
  Thanks to David Hill for providing a fix.
- bugfix: atomic increment for msg object may not work correct on all
  platforms. Thanks to Chris Metcalf for the patch
- bugfix: replacements for atomic operations for non-int sized types had
  problems. At least one instance of that problem could potentially lead
  to abort (inside omfile).
- added the $InputFilePersistStateInterval config directive to imfile
- changed imfile so that the state file is never deleted (makes imfile
  more robust in regard to fatal failures)
- bugfix: a slightly more informative error message when a TCP
  connections is aborted
---------------------------------------------------------------------------
Version 5.6.1  [V5-STABLE] (rgerhards), 2010-11-24
- bugfix(important): problem in TLS handling could cause rsyslog to loop
  in a tight loop, effectively disabling functionality and bearing the
  risk of unresponsiveness of the whole system.
  Bug tracker: http://bugzilla.adiscon.com/show_bug.cgi?id=194
- permitted imptcp to work on systems which support epoll(), but not
  epoll_create().
  Bug: http://bugzilla.adiscon.com/show_bug.cgi?id=204
  Thanks to Nicholas Brink for reporting this problem.
- bugfix: testbench failed if imptcp was not enabled
- bugfix: segfault when an *empty* template was used
  Bug: http://bugzilla.adiscon.com/show_bug.cgi?id=206
  Thanks to David Hill for alerting us.
- bugfix: compile failed with --enable-unlimited-select
  thanks varmojfekoj for the patch
---------------------------------------------------------------------------
Version 5.6.0  [V5-STABLE] (rgerhards), 2010-10-19

This release brings all changes and enhancements of the 5.5.x series
to the v5-stable branch.

- bugfix: a couple of problems that imfile had on some platforms, namely
  Ubuntu (not their fault, but occured there)
- bugfix: imfile utilizes 32 bit to track offset. Most importantly,
  this problem can not experienced on Fedora 64 bit OS (which has
  64 bit long's!)
---------------------------------------------------------------------------
Version 5.5.7  [V5-BETA] (rgerhards), 2010-08-09
- changed omudpspoof default spoof address to simplify typical use case
  thanks to David Lang for suggesting this
- doc bugfix: pmlastmsg doc samples had errors
- bugfix[minor]: pmrfc3164sd had invalid name (resided in rsyslog name 
  space, what should not be the case for a contributed module)
- added omuxsock, which permits to write message to local Unix sockets
  this is the counterpart to imuxsock, enabling fast local forwarding
---------------------------------------------------------------------------
Version 5.5.6  [DEVEL] (rgerhards), 2010-07-21
- added parser modules
  * pmlastmsg, which supports the notoriously malformed "last message
    repeated n times" messages from some syslogd's (namely sysklogd)
  * pmrfc3164sd (contributed), supports RFC5424 structured data in 
    RFC3164 messages [untested]
- added new module type "string generator", used to speed up output
  processing. Expected speedup for (typical) rsyslog processing is
  roughly 5 to 6 percent compared to using string-based templates.
  They may also be used to do more complex formatting with custom
  C code, what provided greater flexibility and probably far higher
  speed, for example if using multiple regular expressions within a 
  template.
- added 4 string generators for
  * RSYSLOG_FileFormat
  * RSYSLOG_TraditionalFileFormat
  * RSYSLOG_ForwardFormat
  * RSYSLOG_TraditionalForwardFormat
- bugfix: mutexes used to simulate atomic instructions were not destructed
- bugfix: regression caused more locking action in msg.c than necessary
- bugfix: "$ActionExecOnlyWhenPreviousIsSuspended on" was broken
- bugfix: segfault on HUP when "HUPIsRestart" was set to "on"
  thanks varmojfekoj for the patch
- bugfix: default for $OMFileFlushOnTXEnd was wrong ("off").
  This, in default mode, caused buffered writing to be used, what
  means that it looked like no output were written or partial
  lines. Thanks to Michael Biebl for pointing out this bug.
- bugfix: programname filter in ! configuration can not be reset
  Thanks to Kiss Gabor for the patch.
---------------------------------------------------------------------------
Version 5.5.5  [DEVEL] (rgerhards), 2010-05-20
- added new cancel-reduced action thread termination method
  We now manage to cancel threads that block inside a retry loop to
  terminate without the need to cancel the thread. Avoiding cancellation
  helps keep the system complexity minimal and thus provides for better
  stability. This also solves some issues with improper shutdown when
  inside an action retry loop.
---------------------------------------------------------------------------
Version 5.5.4  [DEVEL] (rgerhards), 2010-05-03
- This version offers full support for Solaris on Intel and Sparc
- bugfix: problems with atomic operations emulation
  replaced atomic operation emulation with new code. The previous code
  seemed to have some issue and also limited concurrency severely. The
  whole atomic operation emulation has been rewritten.
- bugfix: netstream ptcp support class was not correctly build on systems
  without epoll() support
- bugfix: segfault on Solaris/Sparc
---------------------------------------------------------------------------
Version 5.5.3  [DEVEL] (rgerhards), 2010-04-09
- added basic but functional support for Solaris
- imported many bugfixes from 3.6.2/4.6.1 (see ChangeLog below!)
- added new property replacer option "date-rfc3164-buggyday" primarily
  to ease migration from syslog-ng. See property replacer doc for
  details.
- added capability to turn off standard LF delimiter in TCP server
  via new directive "$InputTCPServerDisableLFDelimiter on"
- bugfix: failed to compile on systems without epoll support
- bugfix: comment char ('#') in literal terminated script parsing
  and thus could not be used.
  but tracker: http://bugzilla.adiscon.com/show_bug.cgi?id=119
  [merged in from v3.22.2]
- imported patches from 4.6.0:
  * improved testbench to contain samples for totally malformed messages
    which miss parts of the message content
  * bugfix: some malformed messages could lead to a missing LF inside files
    or some other missing parts of the template content.
  * bugfix: if a message ended immediately with a hostname, the hostname
    was mistakenly interpreted as TAG, and localhost be used as hostname
---------------------------------------------------------------------------
Version 5.5.2  [DEVEL] (rgerhards), 2010-02-05
- applied patches that make rsyslog compile under Apple OS X.
  Thanks to trey for providing these.
- replaced data type "bool" by "sbool" because this created some
  portability issues.
- added $Escape8BitCharactersOnReceive directive
  Thanks to David Lang for suggesting it.
- worked around an issue where omfile failed to compile on 32 bit platforms
  under some circumstances (this smells like a gcc problem, but a simple
  solution was available). Thanks to Kenneth Marshall for some advice.
- extended testbench
---------------------------------------------------------------------------
Version 5.5.1  [DEVEL] (rgerhards), 2009-11-27
- introduced the ablity for netstream drivers to utilize an epoll interface
  This offers increased performance and removes the select() FDSET size
  limit from imtcp. Note that we fall back to select() if there is no
  epoll netstream drivers. So far, an epoll driver has only been
  implemented for plain tcp syslog, the rest will follow once the code
  proves well in practice AND there is demand.
- re-implemented $EscapeControlCharacterTab config directive
  Based on Jonathan Bond-Caron's patch for v4. This now also includes some
  automatted tests.
- bugfix: enabling GSSServer crashes rsyslog startup
  Thanks to Tomas Kubina for the patch [imgssapi]
- bugfix (kind of): check if TCP connection is still alive if using TLS
  Thanks to Jonathan Bond-Caron for the patch.
---------------------------------------------------------------------------
Version 5.5.0  [DEVEL] (rgerhards), 2009-11-18
- moved DNS resolution code out of imudp and into the backend processing
  Most importantly, DNS resolution now never happens if the resolved name
  is not required. Note that this applies to imudp - for the other inputs,
  DNS resolution almost comes for free, so we do not do it there. However,
  the new method has been implemented in a generic way and as such may 
  also be used by other modules in the future.
- added option to use unlimited-size select() calls
  Thanks to varmjofekoj for the patch
  This is not done in imudp, as it natively supports epoll().
- doc: improved description of what loadable modules can do
---------------------------------------------------------------------------
Version 5.4.2  [v5-stable] (rgerhards), 2010-03-??
- bugfix(kind of): output plugin retry behaviour could cause engine to loop
  The rsyslog engine did not guard itself against output modules that do
  not properly convey back the tryResume() behaviour. This then leads to
  what looks like an endless loop. I consider this to be a bug of the 
  engine not only because it should be hardened against plugin misbehaviour,
  but also because plugins may not be totally able to avoid this situation
  (depending on the type of and processing done by the plugin).
- bugfix: testbench failed when not executed in UTC+1 timezone
  accidently, the time zone information was kept inside some
  to-be-checked-for responses
- temporary bugfix replaced by permanent one for
  message-induced off-by-one error (potential segfault) (see 4.6.2)
  The analysis has been completed and a better fix been crafted and 
  integrated.
- bugfix(minor): status variable was uninitialized
  However, this would have caused harm only if NO parser modules at
  all were loaded, which would lead to a defunctional configuration
  at all. And, even more important, this is impossible as two parser
  modules are built-in and thus can not be "not loaded", so we always
  have a minimum of two.
---------------------------------------------------------------------------
Version 5.4.1  [v5-stable] (rgerhards), 2010-03-??
- added new property replacer option "date-rfc3164-buggyday" primarily
  to ease migration from syslog-ng. See property replacer doc for
  details. [backport from 5.5.3 because urgently needed by some]
- imported all bugfixes vom 4.6.2 (see below)
---------------------------------------------------------------------------
Version 5.4.0  [v5-stable] (rgerhards), 2010-03-08
***************************************************************************
* This is a new stable v5 version. It contains all fixes and enhancements *
* made during the 5.3.x phase as well as those listed below.              *
* Note that the 5.2.x series was quite buggy and as such all users are    *
* strongly advised to upgrade to 5.4.0.                                   *
***************************************************************************
- bugfix: omruleset failed to work in many cases
  bug tracker: http://bugzilla.adiscon.com/show_bug.cgi?id=179
  Thanks to Ryan B. Lynch for reporting this issue.
- bugfix: comment char ('#') in literal terminated script parsing
  and thus could not be used.
  but tracker: http://bugzilla.adiscon.com/show_bug.cgi?id=119
  [merged in from v3.22.2]
---------------------------------------------------------------------------
Version 5.3.7  [BETA] (rgerhards), 2010-01-27
- bugfix: queues in direct mode could case a segfault, especially if an
  action failed for action queues. The issue was an invalid increment of
  a stack-based pointer which lead to destruction of the stack frame and
  thus a segfault on function return.
  Thanks to Michael Biebl for alerting us on this problem.
- bugfix: hostname accidently set to IP address for some message sources,
  for example imudp. Thanks to Anton for reporting this bug. [imported v4]
- bugfix: ompgsql had problems with transaction support, what actually 
  rendered it unsuable. Thanks to forum user "horhe" for alerting me
  on this bug and helping to debug/fix it! [imported from 5.3.6]
- bugfix: $CreateDirs variable not properly initialized, default thus
  was random (but most often "on") [imported from v3]
- bugfix: potential segfaults during queue shutdown
  (bugs require certain non-standard settings to appear)
  Thanks to varmojfekoj for the patch [imported from 4.5.8]
  [backport from 5.5.2]
- bugfix: wrong memory assignment for a config variable (probably
  without causing any harm) [backport from 5.2.2]
- bugfix: rsyslog hangs when writing to a named pipe which nobody was
  reading. Thanks to Michael Biebl for reporting this bug.
  Bugzilla entry: http://bugzilla.adiscon.com/show_bug.cgi?id=169
  [imported from 4.5.8]
---------------------------------------------------------------------------
Version 5.3.6  [BETA] (rgerhards), 2010-01-13
- bugfix: ompgsql did not properly check the server connection in
  tryResume(), which could lead to rsyslog running in a thight loop
- bugfix: suspension during beginTransaction() was not properly handled
  by rsyslog core
- bugfix: omfile output was only written when buffer was full, not at
  end of transaction
- bugfix: commit transaction was not properly conveyed to message layer,
  potentially resulting in non-message destruction and thus hangs
- bugfix: enabling GSSServer crashes rsyslog startup
  Thanks to Tomas Kubina for the patch [imgssapi]
- bugfix (kind of): check if TCP connection is still alive if using TLS
  Thanks to Jonathan Bond-Caron for the patch.
- bugfix: $CreateDirs variable not properly initialized, default thus
  was random (but most often "on") [imported from v3]
- bugfix: ompgsql had problems with transaction support, what actually 
  rendered it unsuable. Thanks to forum user "horhe" for alerting me
  on this bug and helping to debug/fix it!
- bugfix: memory leak when sending messages in zip-compressed format
  Thanks to Naoya Nakazawa for analyzing this issue and providing a patch.
- worked around an issue where omfile failed to compile on 32 bit platforms
  under some circumstances (this smells like a gcc problem, but a simple
  solution was available). Thanks to Kenneth Marshall for some advice.
  [backported from 5.5.x branch]
---------------------------------------------------------------------------
Version 5.3.5  [BETA] (rgerhards), 2009-11-13
- some light performance enhancement by replacing time() call with much
  faster (at least under linux) gettimeofday() calls.
- some improvement of omfile performance with dynafiles
  saved costly time() calls by employing a logical clock, which is 
  sufficient for the use case
- bugfix: omudpspoof miscalculated source and destination ports
  while this was probably not noticed for source ports, it resulted in
  almost all destination ports being wrong, except for the default port
  of 514, which by virtue of its binary representation was calculated 
  correct (and probably thus the bug not earlier detected).
- bugfixes imported from earlier releases
  * bugfix: named pipes did no longer work (they always got an open error)
    this was a regression from the omfile rewrite in 4.5.0
  * bugfix(testbench): sequence check was not always performed correctly,
    that could result in tests reporting success when they actually failed
- improved testbench: added tests for UDP forwarding and omudpspoof
- doc bugfix: omudpspoof had wrong config command names ("om" missing)
- bugfix [imported from 4.4.3]: $ActionExecOnlyOnceEveryInterval did
  not work.
- [inport v4] improved testbench, contains now tcp and gzip test cases
- [import v4] added a so-called "On Demand Debug" mode, in which debug
  output can be generated only after the process has started, but not right
  from the beginning. This is assumed to be useful for hard-to-find bugs.
  Also improved the doc on the debug system.
- bugfix: segfault on startup when -q or -Q option was given
  [imported from v3-stable]
---------------------------------------------------------------------------
Version 5.3.4  [DEVEL] (rgerhards), 2009-11-04
- added the ability to create custom message parsers
- added $RulesetParser config directive that permits to bind specific
  parsers to specific rulesets
- added omruleset output module, which provides great flexibility in 
  action processing. THIS IS A VERY IMPORTANT ADDITION, see its doc
  for why.
- added the capability to have ruleset-specific main message queues
  This offers considerable additional flexibility AND superior performance
  (in cases where multiple inputs now can avoid lock contention)
- bugfix: correct default for escape ('#') character restored
  This was accidently changed to '\\', thanks to David Lang for reporting
- bugfix(testbench): testcase did not properly wait for rsyslogd shutdown
  thus some unpredictable behavior and a false negative test result
  could occur.
---------------------------------------------------------------------------
Version 5.3.3  [DEVEL] (rgerhards), 2009-10-27
- simplified and thus speeded up the queue engine, also fixed some
  potential race conditions (in very unusual shutdown conditions)
  along the way. The threading model has seriously changes, so there may
  be some regressions.
- enhanced test environment (inlcuding testbench): support for enhancing
  probability of memory addressing failure by using non-NULL default
  value for malloced memory (optional, only if requested by configure
  option). This helps to track down some otherwise undetected issues
  within the testbench.
- bugfix: potential abort if inputname property was not set 
  primarily a problem of imdiag
- bugfix: message processing states were not set correctly in all cases
  however, this had no negative effect, as the message processing state
  was not evaluated when a batch was deleted, and that was the only case
  where the state could be wrong.
---------------------------------------------------------------------------
Version 5.3.2  [DEVEL] (rgerhards), 2009-10-21
- enhanced omfile to support transactional interface. This will increase
  performance in many cases.
- added multi-ruleset support to imudp
- re-enabled input thread termination handling that does avoid thread
  cancellation where possible. This provides a more reliable mode of
  rsyslogd termination (canceling threads my result in not properly
  freed resouces and potential later hangs, even though we perform
  proper cancel handling in our code). This is part of an effort to
  reduce thread cancellation as much as possible in rsyslog.
  NOTE: the code previously written code for this functionality had a
  subtle race condition. The new code solves that.
- enhanced immark to support non-cancel input module termination
- improved imudp so that epoll can be used in more environments,
  fixed potential compile time problem if EPOLL_CLOEXEC is not available.
- some cleanup/slight improvement:
  * changed imuxsock to no longer use deprecated submitAndParseMsg() IF
  * changed submitAndParseMsg() interface to be a wrapper around the new
    way of message creation/submission. This enables older plugins to be
    used together with the new interface. The removal also enables us to
    drop a lot of duplicate code, reducing complexity and increasing
    maintainability.
- bugfix: segfault when starting up with an invalid .qi file for a disk queue
  Failed for both pure disk as well as DA queues. Now, we emit an error
  message and disable disk queueing facility.
- bugfix: potential segfault on messages with empty MSG part. This was a
  recently introduced regression.
- bugfix: debug string larger than 1K were improperly displayed. Max size
  is now 32K, and if a string is even longer it is meaningfully truncated.
---------------------------------------------------------------------------
Version 5.3.1  [DEVEL] (rgerhards), 2009-10-05
- added $AbortOnUncleanConfig directive - permits to prevent startup when
  there are problems with the configuration file. See it's doc for
  details.
- included some important fixes from v4-stable:
  * bugfix: invalid handling of zero-sized messages
  * bugfix: zero-sized UDP messages are no longer processed
  * bugfix: random data could be appended to message
  * bugfix: reverse lookup reduction logic in imudp do DNS queries too often
- bugfixes imported from 4.5.4:
  * bugfix: potential segfault in stream writer on destruction
  * bugfix: potential race in object loader (obj.c) during use/release
  * bugfixes: potential problems in out file zip writer
---------------------------------------------------------------------------
Version 5.3.0  [DEVEL] (rgerhards), 2009-09-14
- begun to add simple GUI programs to gain insight into running rsyslogd
  instances and help setup and troubleshooting (active via the
  --enable-gui ./configure switch)
- changed imudp to utilize epoll(), where available. This shall provide
  slightly better performance (just slightly because we called select()
  rather infrequently on a busy system)
---------------------------------------------------------------------------
Version 5.2.2  [v5-stable] (rgerhards), 2009-11-??
- bugfix: enabling GSSServer crashes rsyslog startup
  Thanks to Tomas Kubina for the patch [imgssapi]
---------------------------------------------------------------------------
Version 5.2.1  [v5-stable] (rgerhards), 2009-11-02
- bugfix [imported from 4.4.3]: $ActionExecOnlyOnceEveryInterval did
  not work.
- bugfix: segfault on startup when -q or -Q option was given
  [imported from v3-stable]
---------------------------------------------------------------------------
Version 5.2.0  [v5-stable] (rgerhards), 2009-11-02
This is a re-release of version 5.1.6 as stable after we did not get any bug 
reports during the whole beta phase. Still, this first v5-stable may not be 
as stable as one hopes for, I am not sure if we did not get bug reports
just because nobody tried it. Anyhow, we need to go forward and so we
have the initial v5-stable.
---------------------------------------------------------------------------
Version 5.1.6  [v5-beta] (rgerhards), 2009-10-15
- feature imports from v4.5.6
- bugfix: potential race condition when queue worker threads were
  terminated
- bugfix: solved potential (temporary) stall of messages when the queue was
  almost empty and few new data added (caused testbench to sometimes hang!)
- fixed some race condition in testbench
- added more elaborate diagnostics to parts of the testbench
- bugfixes imported from 4.5.4:
  * bugfix: potential segfault in stream writer on destruction
  * bugfix: potential race in object loader (obj.c) during use/release
  * bugfixes: potential problems in out file zip writer
- included some important fixes from 4.4.2:
  * bugfix: invalid handling of zero-sized messages
  * bugfix: zero-sized UDP messages are no longer processed
  * bugfix: random data could be appended to message
  * bugfix: reverse lookup reduction logic in imudp do DNS queries too often
---------------------------------------------------------------------------
Version 5.1.5  [v5-beta] (rgerhards), 2009-09-11
- added new config option $ActionWriteAllMarkMessages
  this option permites to process mark messages under all circumstances,
  even if an action was recently called. This can be useful to use mark
  messages as a kind of heartbeat.
- added new config option $InputUnixListenSocketCreatePath
  to permit the auto-creation of pathes to additional log sockets. This
  turns out to be useful if they reside on temporary file systems and
  rsyslogd starts up before the daemons that create these sockets
  (rsyslogd always creates the socket itself if it does not exist).
- added $LogRSyslogStatusMessages configuration directive
  permitting to turn off rsyslog start/stop/HUP messages. See Debian
  ticket http://bugs.debian.org/cgi-bin/bugreport.cgi?bug=463793
- bugfix: hostnames with dashes in them were incorrectly treated as
  malformed, thus causing them to be treated as TAG (this was a regression
  introduced from the "rfc3164 strict" change in 4.5.0). Testbench has been
  updated to include a smaple message with a hostname containing a dash.
- bugfix: strings improperly reused, resulting in some message properties
  be populated with strings from previous messages. This was caused by
  an improper predicate check.
- added new config directive $omfileForceChown [import from 4.7.0]
---------------------------------------------------------------------------
Version 5.1.4  [DEVEL] (rgerhards), 2009-08-20
- legacy syslog parser changed so that it now accepts date stamps in
  wrong case. Some devices seem to create them and I do not see any harm
  in supporting that.
- added $InputTCPMaxListeners directive - permits to specify how many 
  TCP servers shall be possible (default is 20).
- bugfix: memory leak with some input modules. Those inputs that
  use parseAndSubmitMsg() leak two small memory blocks with every message.
  Typically, those process only relatively few messages, so the issue 
  does most probably not have any effect in practice.
- bugfix: if tcp listen port could not be created, no error message was
  emitted
- bugfix: discard action did not work (did not discard messages)
- bugfix: discard action caused segfault
- bugfix: potential segfault in output file writer (omfile)
  In async write mode, we use modular arithmetic to index the output
  buffer array. However, the counter variables accidently were signed,
  thus resulting in negative indizes after integer overflow. That in turn
  could lead to segfaults, but was depending on the memory layout of 
  the instance in question (which in turn depended on a number of
  variables, like compile settings but also configuration). The counters
  are now unsigned (as they always should have been) and so the dangling
  mis-indexing does no longer happen. This bug potentially affected all
  installations, even if only some may actually have seen a segfault.
---------------------------------------------------------------------------
Version 5.1.3  [DEVEL] (rgerhards), 2009-07-28
- architecture change: queue now always has at least one worker thread
  if not running in direct mode. Previous versions could run without 
  any active workers. This simplifies the code at a very small expense.
  See v5 compatibility note document for more in-depth discussion.
- enhance: UDP spoofing supported via new output module omudpspoof
  See the omudpspoof documentation for details and samples
- bugfix: message could be truncated after TAG, often when forwarding
  This was a result of an internal processing error if maximum field
  sizes had been specified in the property replacer.
- bugfix: minor static memory leak while reading configuration
  did NOT leak based on message volume
- internal: added ability to terminate input modules not via pthread_cancel
  but an alternate approach via pthread_kill. This is somewhat safer as we
  do not need to think about the cancel-safeness of all libraries we use.
  However, not all inputs can easily supported, so this now is a feature
  that can be requested by the input module (the most important ones
  request it).
---------------------------------------------------------------------------
Version 5.1.2  [DEVEL] (rgerhards), 2009-07-08
- bugfix: properties inputname, fromhost, fromhost-ip, msg were lost when
  working with disk queues
- some performance enhancements
- bugfix: abort condition when RecvFrom was not set and message reduction
  was on. Happend e.g. with imuxsock.
- added $klogConsoleLogLevel directive which permits to set a new
  console log level while rsyslog is active
- some internal code cleanup
---------------------------------------------------------------------------
Version 5.1.1  [DEVEL] (rgerhards), 2009-07-03
- bugfix: huge memory leak in queue engine (made rsyslogd unusable in
  production). Occured if at least one queue was in direct mode 
  (the default for action queues)
- imported many performance optimizations from v4-devel (4.5.0)
- bugfix: subtle (and usually irrelevant) issue in timout processing
  timeout could be one second too early if nanoseconds wrapped
- set a more sensible timeout for shutdow, now 1.5 seconds to complete
  processing (this also removes those cases where the shutdown message
  was not written because the termination happened before it)
---------------------------------------------------------------------------
Version 5.1.0  [DEVEL] (rgerhards), 2009-05-29

*********************************** NOTE **********************************
The v5 versions of rsyslog feature a greatly redesigned queue engine. The
major theme for the v5 release is twofold:

a) greatly improved performance
b) enable audit-grade processing

Here, audit-grade processing means that rsyslog, if used together with
audit-grade transports and configured correctly, will never lose messages
that already have been acknowledged, not even in fatal failure cases like
sudden loss of power.

Note that large parts of rsyslog's important core components have been
restructured to support these design goals. As such, early versions of
the engine will probably be less stable than the v3/v4 engine.

Also note that the initial versions do not cover all and everything. As
usual, the code will evolve toward the final goal as version numbers
increase.
*********************************** NOTE **********************************

- redesigned queue engine so that it supports ultra-reliable operations
  This resulted in a rewrite of large parts. The new capability can be
  used to build audit-grade systems on the basis of rsyslog.
- added $MainMsgQueueDequeueBatchSize and $ActionQueueDequeueBatchSize 
  configuration directives
- implemented a new transactional output module interface which provides
  superior performance (for databases potentially far superior performance)
- increased ompgsql performance by adapting to new transactional
  output module interface
---------------------------------------------------------------------------
Version 4.8.1  [v4-stable], 2011-09-??
- increased max config file line size to 64k
  We now also emit an error message if even 64k is not enough (not
  doing so previously may rightfully be considered as a bug)
- bugfix: omprog made rsyslog abort on startup if not binary to
  execute was configured
- bugfix: $ActionExecOnlyOnce interval did not work properly
  Thanks to Tomas Heinrich for the patch
- bugfix: potential abort if ultra-large file io buffers are used and
  dynafile cache exhausts address space (primarily a problem on 32 bit
  platforms)
- bugfix: potential abort after reading invalid X.509 certificate
  closes: http://bugzilla.adiscon.com/show_bug.cgi?id=290
  Thanks to Tomas Heinrich for the patch.
- bugfix: potential fatal abort in omgssapi
  Thanks to Tomas Heinrich for the patch.
- added doc for omprog
- FQDN hostname for multihomed host was not always set to the correct name
  if multiple aliases existed. Thanks to Tomas Heinreich for the patch.
- re-licensed larger parts of the codebase under the Apache license 2.0
---------------------------------------------------------------------------
Version 4.8.0  [v4-stable] (rgerhards), 2011-09-07
***************************************************************************
* This is a new stable v4 version. It contains all fixes and enhancements *
* made during the 4.7.x phase as well as those listed below.              *
* Note: major new development to v4 is concluded  and will only be done   *
*       for custom projects.                                              *
***************************************************************************
There are no changes compared to 4.7.5, just a re-release with the new
version number as new v4-stable. The most important new feature is Solaris
support.
---------------------------------------------------------------------------
Version 4.7.5  [v4-beta], 2011-09-01
- bugfix/security: off-by-two bug in legacy syslog parser, CVE-2011-3200
- bugfix: potential misadressing in property replacer
- bugfix: The NUL-Byte for the syslogtag was not copied in MsgDup (msg.c)
---------------------------------------------------------------------------
Version 4.7.4  [v4-beta] (rgerhards), 2011-07-11
- added support for the ":omusrmsg:" syntax in configuring user messages
- added support for the ":omfile:" syntax in configuring user messages
- added $LocalHostName config directive
- bugfix: PRI was invalid on Solaris for message from local log socket
Version 4.7.3  [v4-devel] (rgerhards), 2010-11-25
- added omuxsock, which permits to write message to local Unix sockets
  this is the counterpart to imuxsock, enabling fast local forwarding
- added imptcp, a simplified, Linux-specific and potentielly fast
  syslog plain tcp input plugin (NOT supporting TLS!)
- bugfix: a couple of problems that imfile had on some platforms, namely
  Ubuntu (not their fault, but occured there)
- bugfix: imfile utilizes 32 bit to track offset. Most importantly,
  this problem can not experienced on Fedora 64 bit OS (which has
  64 bit long's!)
- added the $InputFilePersistStateInterval config directive to imfile
- changed imfile so that the state file is never deleted (makes imfile
  more robust in regard to fatal failures)
---------------------------------------------------------------------------
Version 4.7.2  [v4-devel] (rgerhards), 2010-05-03
- bugfix: problems with atomic operations emulaton
  replaced atomic operation emulation with new code. The previous code
  seemed to have some issue and also limited concurrency severely. The
  whole atomic operation emulation has been rewritten.
- added new $Sleep directive to hold processing for a couple of seconds
  during startup
- bugfix: programname filter in ! configuration can not be reset
  Thanks to Kiss Gabor for the patch.
---------------------------------------------------------------------------
Version 4.7.1  [v4-devel] (rgerhards), 2010-04-22
- Solaris support much improved -- was not truely usable in 4.7.0
  Solaris is no longer supported in imklog, but rather there is a new
  plugin imsolaris, which is used to pull local log sources on a Solaris
  machine.
- testbench improvement: Java is no longer needed for testing tool creation
---------------------------------------------------------------------------
Version 4.7.0  [v4-devel] (rgerhards), 2010-04-14
- new: support for Solaris added (but not yet the Solaris door API)
- added function getenv() to RainerScript
- added new config option $InputUnixListenSocketCreatePath
  to permit the auto-creation of pathes to additional log sockets. This
  turns out to be useful if they reside on temporary file systems and
  rsyslogd starts up before the daemons that create these sockets
  (rsyslogd always creates the socket itself if it does not exist).
- added $LogRSyslogStatusMessages configuration directive
  permitting to turn off rsyslog start/stop/HUP messages. See Debian
  ticket http://bugs.debian.org/cgi-bin/bugreport.cgi?bug=463793
- added new config directive $omfileForceChown to (try to) fix some broken
  system configs.
  See ticket for details: http://bugzilla.adiscon.com/show_bug.cgi?id=150
- added $EscapeControlCharacterTab config directive
  Thanks to Jonathan Bond-Caron for the patch.
- added option to use unlimited-size select() calls
  Thanks to varmjofekoj for the patch
- debugondemand mode caused backgrounding to fail - close to a bug, but I'd
  consider the ability to background in this mode a new feature...
- bugfix (kind of): check if TCP connection is still alive if using TLS
  Thanks to Jonathan Bond-Caron for the patch.
- imported changes from 4.5.7 and below
- bugfix: potential segfault when -p command line option was used
  Thanks for varmojfekoj for pointing me at this bug.
- imported changes from 4.5.6 and below
---------------------------------------------------------------------------
Version 4.6.8  [v4-stable] (rgerhards), 2011-09-01
- bugfix/security: off-by-two bug in legacy syslog parser, CVE-2011-3200
- bugfix: potential misadressing in property replacer
- bugfix: memcpy overflow can occur in allowed sender checking
  if a name is resolved to IPv4-mapped-on-IPv6 address
  Found by Ismail Dönmez at suse
- bugfix: The NUL-Byte for the syslogtag was not copied in MsgDup (msg.c)
---------------------------------------------------------------------------
Version 4.6.7  [v4-stable] (rgerhards), 2011-07-11
- added support for the ":omusrmsg:" syntax in configuring user messages
- added support for the ":omfile:" syntax for actions
---------------------------------------------------------------------------
Version 4.6.6  [v4-stable] (rgerhards), 2011-06-24
- bugfix: memory leak in imtcp & subsystems under some circumstances
  This leak is tied to error conditions which lead to incorrect cleanup
  of some data structures. [backport from v6, limited testing under v4]
- bugfix: invalid processing in QUEUE_FULL condition
  If the the multi-submit interface was used and a QUEUE_FULL condition
  occured, the failed message was properly destructed. However, the
  rest of the input batch, if it existed, was not processed. So this
  lead to potential loss of messages and a memory leak. The potential
  loss of messages was IMHO minor, because they would have been dropped
  in most cases due to the queue remaining full, but very few lucky ones
  from the batch may have made it. Anyhow, this has now been changed so
  that the rest of the batch is properly tried to be enqueued and, if
  not possible, destructed.
- bugfix: invalid storage type for config variables
- bugfix: stream driver mode was not correctly set on tcp ouput on big
  endian systems.
  thanks varmojfekoj for the patch
- bugfix: IPv6-address could not be specified in omrelp
  this was due to improper parsing of ":"
  closes: http://bugzilla.adiscon.com/show_bug.cgi?id=250
- bugfix: memory and file descriptor leak in stream processing
  Leaks could occur under some circumstances if the file stream handler
  errored out during the open call. Among others, this could cause very
  big memory leaks if there were a problem with unreadable disk queue
  files. In regard to the memory leak, this
  closes: http://bugzilla.adiscon.com/show_bug.cgi?id=256
- bugfix: imfile potentially duplicates lines
  This can happen when 0 bytes are read from the input file, and some
  writer appends data to the file BEFORE we check if a rollover happens.
  The check for rollover uses the inode and size as a criterion. So far,
  we checked for equality of sizes, which is not given in this scenario,
  but that does not indicate a rollover. From the source code comments:
     Note that when we check the size, we MUST NOT check for equality.
     The reason is that the file may have been written right after we
     did try to read (so the file size has increased). That is NOT in
     indicator of a rollover (this is an actual bug scenario we 
     experienced). So we need to check if the new size is smaller than
     what we already have seen!
  Also, under some circumstances an invalid truncation was detected. This
  code has now been removed, a file change (and thus resent) is only
  detected if the inode number changes.
- bugfix: a couple of problems that imfile had on some platforms, namely
  Ubuntu (not their fault, but occured there)
- bugfix: imfile utilizes 32 bit to track offset. Most importantly,
  this problem can not experienced on Fedora 64 bit OS (which has
  64 bit long's!)
- bugfix: abort if imfile reads file line of more than 64KiB
  Thanks to Peter Eisentraut for reporting and analysing this problem.
  bug tracker: http://bugzilla.adiscon.com/show_bug.cgi?id=221
- bugfix: omlibdbi did not use password from rsyslog.con
  closes: http://bugzilla.adiscon.com/show_bug.cgi?id=203
- bugfix: TCP connection invalidly aborted when messages needed to be
  discarded (due to QUEUE_FULL or similar problem)
- bugfix: a slightly more informative error message when a TCP
  connections is aborted
- bugfix: timestamp was incorrectly calculated for timezones with minute
  offset
  closes: http://bugzilla.adiscon.com/show_bug.cgi?id=271
- some improvements thanks to clang's static code analyzer
  o overall cleanup (mostly unnecessary writes and otherwise unused stuff)
  o bugfix: fixed a very remote problem in msg.c which could occur when
    running under extremely low memory conditions
---------------------------------------------------------------------------
Version 4.6.5  [v4-stable] (rgerhards), 2010-11-24
- bugfix(important): problem in TLS handling could cause rsyslog to loop
  in a tight loop, effectively disabling functionality and bearing the
  risk of unresponsiveness of the whole system.
  Bug tracker: http://bugzilla.adiscon.com/show_bug.cgi?id=194
---------------------------------------------------------------------------
Version 4.6.4  [v4-stable] (rgerhards), 2010-08-05
- bugfix: zero-sized (empty) messages were processed by imtcp
  they are now dropped as they always should have been
- bugfix: programname filter in ! configuration can not be reset
  Thanks to Kiss Gabor for the patch.
---------------------------------------------------------------------------
Version 4.6.3  [v4-stable] (rgerhards), 2010-07-07
- improvded testbench
  - added test with truly random data received via syslog to test
    robustness
  - added new configure option that permits to disable and enable an
    extended testbench
- bugfix: segfault on HUP when "HUPIsRestart" was set to "on"
  thanks varmojfekoj for the patch
- bugfix: default for $OMFileFlushOnTXEnd was wrong ("off").
  This, in default mode, caused buffered writing to be used, what
  means that it looked like no output were written or partial
  lines. Thanks to Michael Biebl for pointing out this bug.
- bugfix: testbench failed when not executed in UTC+1 timezone
  accidently, the time zone information was kept inside some
  to-be-checked-for responses
- temporary bugfix replaced by permanent one for
  message-induced off-by-one error (potential segfault) (see 4.6.2)
  The analysis has been completed and a better fix been crafted and 
  integrated.
- bugfix: the T/P/E config size specifiers did not work properly under
  all 32-bit platforms
- bugfix: local unix system log socket was deleted even when it was
  not configured
- some doc fixes; incorrect config samples could cause confusion
  thanks to Anthony Edwards for pointing the problems out
---------------------------------------------------------------------------
Version 4.6.2  [v4-stable] (rgerhards), 2010-03-26
- new feature: "." action type added to support writing files to relative
  pathes (this is primarily meant as a debug aid)
- added replacements for atomic instructions on systems that do not
  support them. [backport of Stefen Sledz' patch for v5)
- new feature: $OMFileAsyncWriting directive added
  it permits to specifiy if asynchronous writing should be done or not
- bugfix(temporary): message-induced off-by-one error (potential segfault)
  Some types of malformed messages could trigger an off-by-one error
  (for example, \0 or \n as the last character, and generally control
  character escaption is questionable). This is due to not strictly
  following a the \0 or string counted string paradigm (during the last
  optimization on the cstring class). As a temporary fix, we have 
  introduced a proper recalculation of the size. However, a final
  patch is expected in the future. See bug tracker for further details
  and when the final patch will be available:
  http://bugzilla.adiscon.com/show_bug.cgi?id=184
  Note that the current patch is considered sufficient to solve the
  situation, but it requires a bit more runtime than desirable.
- bugfix: potential segfault in dynafile cache
  This bug was triggered by an open failure. The the cache was full and
  a new entry needed to be placed inside it, a victim for eviction was
  selected. That victim was freed, then the open of the new file tried. If
  the open failed, the victim entry was still freed, and the function
  exited. However, on next invocation and cache search, the victim entry
  was used as if it were populated, most probably resulting in a segfault.
- bugfix: race condition during directory creation
  If multiple files try to create a directory at (almost) the same time,
  some of them may fail. This is a data race and also exists with other
  processes that may create the same directory. We do now check for this
  condition and gracefully handle it.
- bugfix: potential re-use of free()ed file stream object in omfile
  when dynaCache is enabled, the cache is full, a new entry needs to
  be allocated, thus the LRU discarded, then a new entry is opend and that
  fails. In that case, it looks like the discarded stream may be reused
  improperly (based on code analysis, test case and confirmation pending)
- added new property replacer option "date-rfc3164-buggyday" primarily
  to ease migration from syslog-ng. See property replacer doc for
  details. [backport from 5.5.3 because urgently needed by some]
- improved testbench
- bugfix: invalid buffer write in (file) stream class
  currently being accessed buffer could be overwritten with new data.
  While this probably did not cause access violations, it could case loss
  and/or duplication of some data (definitely a race with no deterministic
  outcome)
- bugfix: potential hang condition during filestream close
  predicate was not properly checked when waiting for the background file
  writer
- bugfix: improper synchronization when "$OMFileFlushOnTXEnd on" was used
  Internal data structures were not properly protected due to missing
  mutex calls.
- bugfix: potential data loss during file stream shutdown
- bugfix: potential problems during file stream shutdown
  The shutdown/close sequence was not clean, what potentially (but
  unlikely) could lead to some issues. We have not been able to describe
  any fatal cases, but there was some bug potential. Sequence has now
  been straighted out.
- bugfix: potential problem (loop, abort) when file write error occured
  When a write error occured in stream.c, variable iWritten had the error
  code but this was handled as if it were the actual number of bytes
  written. That was used in pointer arithmetic later on, and thus could
  lead to all sorts of problems. However, this could only happen if the
  error was EINTR or the file in question was a tty. All other cases were
  handled properly. Now, iWritten is reset to zero in such cases, resulting
  in proper retries.
- bugfix: $omfileFlushOnTXEnd was turned on when set to off and vice
  versa due to an invalid check
- bugfix: recent patch to fix small memory leak could cause invalid free.
  This could only happen during config file parsing.
- bugfix(minor): handling of extremely large strings in dbgprintf() fixed
  Previously, it could lead to garbagge output and, in extreme cases, also
  to segfaults. Note: this was a problem only when debug output was 
  actually enabled, so it caused no problem in production use.
- bugfix(minor): BSD_SO_COMPAT query function had some global vars not
  properly initialized. However, in practice the loader initializes them 
  with zero, the desired value, so there were no actual issue in almost 
  all cases.
---------------------------------------------------------------------------
Version 4.6.1  [v4-stable] (rgerhards), 2010-03-04
- re-enabled old pipe output (using new module ompipe, built-in) after
  some problems with pipes (and especially in regard to xconsole) were
  discovered. Thanks to Michael Biebl for reporting the issues.
- bugfix: potential problems with large file support could cause segfault
  ... and other weird problems. This seemed to affect 32bit-platforms
  only, but I can not totally outrule there were issues on other
  platforms as well. The previous code could cause system data types
  to be defined inconsistently, and that could lead to various 
  troubles. Special thanks go to the Mandriva team for identifying
  an initial problem, help discussing it and ultimately a fix they
  contributed.
- bugfix: fixed problem that caused compilation on FreeBSD 9.0 to fail.
  bugtracker: http://bugzilla.adiscon.com/show_bug.cgi?id=181
  Thanks to Christiano for reporting.
- bugfix: potential segfault in omfile when a dynafile open failed
  In that case, a partial cache entry was written, and some internal
  pointers (iCurrElt) not correctly updated. In the next iteration, that
  could lead to a segfault, especially if iCurrElt then points to the
  then-partial record. Not very likely, but could happen in practice.
- bugfix (theoretical): potential segfault in omfile under low memory
  condition. This is only a theoretical bug, because it would only 
  happen when strdup() fails to allocate memory - which is highly 
  unlikely and will probably lead to all other sorts of errors.
- bugfix: comment char ('#') in literal terminated script parsing
  and thus could not be used.
  but tracker: http://bugzilla.adiscon.com/show_bug.cgi?id=119
  [merged in from v3.22.2]
---------------------------------------------------------------------------
Version 4.6.0  [v4-stable] (rgerhards), 2010-02-24
***************************************************************************
* This is a new stable v4 version. It contains all fixes and enhancements *
* made during the 4.5.x phase as well as those listed below.              *
* Note: this version is scheduled to conclude the v4 development process. *
*       Do not expect any more new developments in v4. The focus is now   *
*       on v5 (what also means we have a single devel branch again).      *
*       ("development" means new feature development, bug fixes are of    *
*       course provided for v4-stable)                                    *
***************************************************************************
- improved testbench to contain samples for totally malformed messages
  which miss parts of the message content
- bugfix: some malformed messages could lead to a missing LF inside files
  or some other missing parts of the template content.
- bugfix: if a message ended immediately with a hostname, the hostname
  was mistakenly interpreted as TAG, and localhost be used as hostname
- bugfix: message without MSG part could case a segfault
  [backported from v5 commit 98d1ed504ec001728955a5bcd7916f64cd85f39f]
  This actually was a "recent" regression, but I did not realize that it
  was introduced by the performance optimization in v4-devel. Shame on
  me for having two devel versions at the same time...
---------------------------------------------------------------------------
Version 4.5.8  [v4-beta] (rgerhards), 2010-02-10
- enhanced doc for using PostgreSQL
  Thanks to Marc Schiffbauer for the new/updated doc
- bugfix: property replacer returned invalid parameters under some (unusual)
  conditions. In extreme cases, this could lead to garbled logs and/or
  a system failure.
- bugfix: invalid length returned (often) when using regular expressions
  inside the property replacer
- bugfix: submatch regex in property replacer did not honor "return 0 on
  no match" config case
- bugfix: imuxsock incorrectly stated inputname "imudp"
  Thanks to Ryan Lynch for reporting this.
- (slightly) enhanced support for FreeBSD by setting _PATH_MODDIR to
  the correct value on FreeBSD.
  Thanks to Cristiano for the patch.
- bugfix: -d did not enable display of debug messages
  regression from introduction of "debug on demand" mode
  Thanks to Michael Biebl for reporting this bug
- bugfix: blanks inside file names did not terminate file name parsing.
  This could reslult in the whole rest of a line (including comments)
  to be treated as file name in "write to file" actions.
  Thanks to Jack for reporting this issue.
- bugfix: rsyslog hang when writing to a named pipe which nobody was
  reading. Thanks to Michael Biebl for reporting this bug.
  Bugzilla entry: http://bugzilla.adiscon.com/show_bug.cgi?id=169
- bugfix: potential segfaults during queue shutdown
  (bugs require certain non-standard settings to appear)
  Thanks to varmojfekoj for the patch
---------------------------------------------------------------------------
Version 4.5.7  [v4-beta] (rgerhards), 2009-11-18
- added a so-called "On Demand Debug" mode, in which debug output can
  be generated only after the process has started, but not right from
  the beginning. This is assumed to be useful for hard-to-find bugs.
  Also improved the doc on the debug system.
- bugfix (kind of): check if TCP connection is still alive if using TLS
  Thanks to Jonathan Bond-Caron for the patch.
- bugfix: hostname accidently set to IP address for some message sources,
  for example imudp. Thanks to Anton for reporting this bug.
- bugfix [imported from 4.4.3]: $ActionExecOnlyOnceEveryInterval did
  not work.
---------------------------------------------------------------------------
Version 4.5.6  [v4-beta] (rgerhards), 2009-11-05
- bugfix: named pipes did no longer work (they always got an open error)
  this was a regression from the omfile rewrite in 4.5.0
- bugfix(minor): diag function returned wrong queue memeber count
  for the main queue if an active DA queue existed. This had no relevance
  to real deployments (assuming they are not running the debug/diagnostic
  module...), but sometimes caused grief and false alerts in the 
  testbench.
- included some important fixes from v4-stable:
  * bugfix: invalid handling of zero-sized messages
  * bugfix: zero-sized UDP messages are no longer processed
  * bugfix: random data could be appended to message
  * bugfix: reverse lookup reduction logic in imudp do DNS queries too often
- bugfix(testbench): testcase did not properly wait for rsyslod shutdown
  thus some unpredictable behavior and a false negative test result
  could occur. [BACKPORTED from v5]
- bugfix(testbench): sequence check was not always performed correctly,
  that could result in tests reporting success when they actually failed
---------------------------------------------------------------------------
Version 4.5.5  [v4-beta] (rgerhards), 2009-10-21
- added $InputTCPServerNotifyOnConnectionClose config directive
  see doc for details
- bugfix: debug string larger than 1K were improperly displayed. Max size
  is now 32K
- bugfix: invalid storage class selected for some size config parameters.
  This resulted in wrong values. The most prominent victim was the
  directory creation mode, which was set to zero in some cases. For 
  details, see related blog post:
  http://blog.gerhards.net/2009/10/another-note-on-hard-to-find-bugs.html
---------------------------------------------------------------------------
Version 4.5.4  [v4-beta] (rgerhards), 2009-09-29
- bugfix: potential segfault in stream writer on destruction
  Most severely affected omfile. The problem was that some buffers were
  freed before the asynchronous writer thread was shut down. So the
  writer thread accessed invalid data, which may even already be
  overwritten. Symptoms (with omfile) were segfaults, grabled data
  and files with random names placed around the file system (most
  prominently into the root directory). Special thanks to Aaron for
  helping to track this down.
- bugfix: potential race in object loader (obj.c) during use/release
  of object interface
- bugfixes: potential problems in out file zip writer. Problems could
  lead to abort and/or memory leak. The module is now hardened in a very
  conservative way, which is sub-optimal from a performance point of view.
  This should be improved if it has proven reliable in practice.
---------------------------------------------------------------------------
Version 4.5.3  [v4-beta] (rgerhards), 2009-09-17
- bugfix: repeated messages were incorrectly processed
  this could lead to loss of the repeated message content. As a side-
  effect, it could probably also be possible that some segfault occurs
  (quite unlikely). The root cause was that some counters introduced
  during the malloc optimizations were not properly duplicated in
  MsgDup(). Note that repeated message processing is not enabled
  by default.
- bugfix: message sanitation had some issues:
  - control character DEL was not properly escaped
  - NUL and LF characters were not properly stripped if no control
    character replacement was to be done
  - NUL characters in the message body were silently dropped (this was
    a regeression introduced by some of the recent optimizations)
- bugfix: strings improperly reused, resulting in some message properties
  be populated with strings from previous messages. This was caused by
  an improper predicate check. [backported from v5]
- fixed some minor portability issues
- bugfix: reverse lookup reduction logic in imudp do DNS queries too often
  [imported from 4.4.2]
---------------------------------------------------------------------------
Version 4.5.2  [v4-beta] (rgerhards), 2009-08-21
- legacy syslog parser changed so that it now accepts date stamps in
  wrong case. Some devices seem to create them and I do not see any harm
  in supporting that.
- added $InputTCPMaxListeners directive - permits to specify how many 
  TCP servers shall be possible (default is 20).
- bugfix: memory leak with some input modules. Those inputs that
  use parseAndSubmitMsg() leak two small memory blocks with every message.
  Typically, those process only relatively few messages, so the issue 
  does most probably not have any effect in practice.
- bugfix: if tcp listen port could not be created, no error message was
  emitted
- bugfix: potential segfault in output file writer (omfile)
  In async write mode, we use modular arithmetic to index the output
  buffer array. However, the counter variables accidently were signed,
  thus resulting in negative indizes after integer overflow. That in turn
  could lead to segfaults, but was depending on the memory layout of 
  the instance in question (which in turn depended on a number of
  variables, like compile settings but also configuration). The counters
  are now unsigned (as they always should have been) and so the dangling
  mis-indexing does no longer happen. This bug potentially affected all
  installations, even if only some may actually have seen a segfault.
- bugfix: hostnames with dashes in them were incorrectly treated as
  malformed, thus causing them to be treated as TAG (this was a regression
  introduced from the "rfc3164 strict" change in 4.5.0).
---------------------------------------------------------------------------
Version 4.5.1  [DEVEL] (rgerhards), 2009-07-15
- CONFIG CHANGE: $HUPisRestart default is now "off". We are doing this
  to support removal of restart-type HUP in v5.
- bugfix: fromhost-ip was sometimes truncated
- bugfix: potential segfault when zip-compressed syslog records were
  received (double free)
- bugfix: properties inputname, fromhost, fromhost-ip, msg were lost when
  working with disk queues
- performance enhancement: much faster, up to twice as fast (depending
  on configuration)
- bugfix: abort condition when RecvFrom was not set and message reduction
  was on. Happend e.g. with imuxsock.
- added $klogConsoleLogLevel directive which permits to set a new
  console log level while rsyslog is active
- bugfix: message could be truncated after TAG, often when forwarding
  This was a result of an internal processing error if maximum field
  sizes had been specified in the property replacer.
- added ability for the TCP output action to "rebind" its send socket after
  sending n messages (actually, it re-opens the connection, the name is 
  used because this is a concept very similiar to $ActionUDPRebindInterval).
  New config directive $ActionSendTCPRebindInterval added for the purpose.
  By default, rebinding is disabled. This is considered useful for load
  balancers.
- testbench improvements
---------------------------------------------------------------------------
Version 4.5.0  [DEVEL] (rgerhards), 2009-07-02
- activation order of inputs changed, they are now activated only after
  privileges are dropped. Thanks to Michael Terry for the patch.
- greatly improved performance
- greatly reduced memory requirements of msg object
  to around half of the previous demand. This means that more messages can
  be stored in core! Due to fewer cache misses, this also means some
  performance improvement.
- improved config error messages: now contain a copy of the config line
  that (most likely) caused the error
- reduced max value for $DynaFileCacheSize to 1,000 (the former maximum
  of 10,000 really made no sense, even 1,000 is very high, but we like
  to keep the user in control ;)).
- added capability to fsync() queue disk files for enhanced reliability
  (also add's speed, because you do no longer need to run the whole file
  system in sync mode)
- more strict parsing of the hostname in rfc3164 mode, hopefully
  removes false positives (but may cause some trouble with hostname
  parsing). For details, see this bug tracker:
  http://bugzilla.adiscon.com/show_bug.cgi?id=126
- omfile rewrite to natively support zip files (includes large extension
  of the stream class)
- added configuration commands (see doc for explanations)
  * $OMFileZipLevel
  * $OMFileIOBufferSize
  * $OMFileFlushOnTXEnd
  * $MainMsgQueueSyncQueueFiles
  * $ActionQueueSyncQueueFiles
- done some memory accesses explicitely atomic
- bugfix: subtle (and usually irrelevant) issue in timout processing
  timeout could be one second too early if nanoseconds wrapped
- set a more sensible timeout for shutdow, now 1.5 seconds to complete
  processing (this also removes those cases where the shutdown message
  was not written because the termination happened before it)
- internal bugfix: object pointer was only reset to NULL when an object
  was actually destructed. This most likely had no effect to existing code,
  but it may also have caused trouble in remote cases. Similarly, the fix
  may also cause trouble...
- bugfix: missing initialization during timestamp creation
  This could lead to timestamps written in the wrong format, but not to
  an abort
---------------------------------------------------------------------------
Version 4.4.3  [v4-stable] (rgerhards), 2009-10-??
- bugfix: several smaller bugs resolved after flexelint review
  Thanks to varmojfekoj for the patch.
- bugfix: $ActionExecOnlyOnceEveryInterval did not work.
  This was a regression from the time() optimizations done in v4.
  Bug tracker: http://bugzilla.adiscon.com/show_bug.cgi?id=143
  Thanks to Klaus Tachtler for reporting this bug.
- bugfix: potential segfault on queue shutdown
  Thanks to varmojfekoj for the patch.
- bugfix: potential hang condition on queue shutdown
  [imported from v3-stable]
- bugfix: segfault on startup when -q or -Q option was given
  [imported from v3-stable]
---------------------------------------------------------------------------
Version 4.4.2  [v4-stable] (rgerhards), 2009-10-09
- bugfix: invalid handling of zero-sized messages, could lead to mis-
  addressing and potential memory corruption/segfault
- bugfix: zero-sized UDP messages are no longer processed
  until now, they were forwarded to processing, but this makes no sense
  Also, it looks like the system seems to provide a zero return code
  on a UDP recvfrom() from time to time for some internal reasons. These
  "receives" are now silently ignored.
- bugfix: random data could be appended to message, possibly causing
  segfaults
- bugfix: reverse lookup reduction logic in imudp do DNS queries too often
  A comparison was done between the current and the former source address.
  However, this was done on the full sockaddr_storage structure and not
  on the host address only. This has now been changed for IPv4 and IPv6.
  The end result of this bug could be a higher UDP message loss rate than
  necessary (note that UDP message loss can not totally be avoided due
  to the UDP spec)
---------------------------------------------------------------------------
Version 4.4.1  [v4-stable] (rgerhards), 2009-09-02
- features requiring Java are automatically disabled if Java is not
  present (thanks to Michael Biebl for his help!)
- bugfix: invalid double-quoted PRI, among others in outgoing messages
  This causes grief with all receivers.
  Bug tracker: http://bugzilla.adiscon.com/show_bug.cgi?id=147
- bugfix: Java testing tools were required, even if testbench was disabled
  This resulted in build errors if no Java was present on the build system,
  even though none of the selected option actually required Java.
  (I forgot to backport a similar fix to newer releases).
- bugfix (backport): omfwd segfault
  Note that the orginal (higher version) patch states this happens only
  when debugging mode is turned on. That statement is wrong: if debug
  mode is turned off, the message is not being emitted, but the division
  by zero in the actual parameters still happens.
---------------------------------------------------------------------------
Version 4.4.0  [v4-stable] (rgerhards), 2009-08-21
- bugfix: stderr/stdout were not closed to be able to emit error messages,
  but this caused ssh sessions to hang. Now we close them after the 
  initial initialization. See forum thread:
  http://kb.monitorware.com/controlling-terminal-issues-t9875.html
- bugfix: sending syslog messages with zip compression did not work
---------------------------------------------------------------------------
Version 4.3.2  [v4-beta] (rgerhards), 2009-06-24
- removed long-obsoleted property UxTradMsg
- added a generic network stream server (in addition to rather specific
  syslog tcp server)
- added ability for the UDP output action to rebind its send socket after
  sending n messages. New config directive $ActionSendUDPRebindInterval
  added for the purpose. By default, rebinding is disabled. This is 
  considered useful for load balancers.
- bugfix: imdiag/imtcp had a race condition
- improved testbench (now much better code design and reuse)
- added config switch --enable-testbench=no to turn off testbench
---------------------------------------------------------------------------
Version 4.3.1  [DEVEL] (rgerhards), 2009-05-25
- added capability to run multiple tcp listeners (on different ports)
- performance enhancement: imtcp calls parser no longer on input thread
  but rather inside on of the potentially many main msg queue worker
  threads (an enhancement scheduled for all input plugins where this is
  possible)
- added $GenerateConfigGraph configuration command which can be used
  to generate nice-looking (and very informative) rsyslog configuration
  graphs.
- added $ActionName configuration directive (currently only used for
  graph generation, but may find other uses)
- improved doc
  * added (hopefully) easier to grasp queue explanation
- improved testbench
  * added tests for queue disk-only mode (checks disk queue logic)
- bugfix: light and full delay watermarks had invalid values, badly
  affecting performance for delayable inputs
- build system improvements - thanks to Michael Biebl
- added new testing module imdiag, which enables to talk to the 
  rsyslog core at runtime. The current implementation is only a 
  beginning, but can be expanded over time
---------------------------------------------------------------------------
Version 4.3.0  [DEVEL] (rgerhards), 2009-04-17
- new feature: new output plugin omprog, which permits to start program
  and feed it (via its stdin) with syslog messages. If the program
  terminates, it is restarted.
- improved internal handling of RainerScript functions, building the
  necessary plumbing to support more functions with decent runtime
  performance. This is also necessary towards the long-term goal
  of loadable library modules.
- added new RainerScript function "tolower"
- improved testbench
  * added tests for tcp-based reception
  * added tcp-load test (1000 connections, 20,000 messages)
- added $MaxOpenFiles configuration directive
- bugfix: solved potential memory leak in msg processing, could manifest
  itself in imtcp
- bugfix: ompgsql did not detect problems in sql command execution
  this could cause loss of messages. The handling was correct if the
  connection broke, but not if there was a problem with statement
  execution. The most probable case for such a case would be invalid
  sql inside the template, and this is now much easier to diagnose.
---------------------------------------------------------------------------
Version 4.2.0  [v4-stable] (rgerhards), 2009-06-23
- bugfix: light and full delay watermarks had invalid values, badly
  affecting performance for delayable inputs
- imported all patches from 3.22.1 as of today (see below)
- bugfix: compile problems in im3195
---------------------------------------------------------------------------
Version 4.1.7  [BETA] (rgerhards), 2009-04-22
- bugfix: $InputTCPMaxSessions config directive was accepted, but not
  honored. This resulted in a fixed upper limit of 200 connections.
- bugfix: the default for $DirCreateMode was 0644, and as such wrong.
  It has now been changed to 0700. For some background, please see
  http://lists.adiscon.net/pipermail/rsyslog/2009-April/001986.html
- bugfix: ompgsql did not detect problems in sql command execution
  this could cause loss of messages. The handling was correct if the
  connection broke, but not if there was a problem with statement
  execution. The most probable case for such a case would be invalid
  sql inside the template, and this is now much easier to diagnose.
---------------------------------------------------------------------------
Version 4.1.6  [DEVEL] (rgerhards), 2009-04-07
- added new "csv" property replacer options to enable simple creation
  of CSV-formatted outputs (format from RFC4180 is used)
- implemented function support in RainerScript. That means the engine
  parses and compile functions, as well as executes a few build-in
  ones. Dynamic loading and registration of functions is not yet
  supported - but we now have a good foundation to do that later on.
- implemented the strlen() RainerScript function
- added a template output module
- added -T rsyslogd command line option, enables to specify a directory
  where to chroot() into on startup. This is NOT a security feature but
  introduced to support testing. Thus, -T does not make sure chroot()
  is used in a secure way. (may be removed later)
- added omstdout module for testing purposes. Spits out all messages to
  stdout - no config option, no other features
- added a parser testing suite (still needs to be extended, but a good
  start)
- modified $ModLoad statement so that for modules whom's name starts with
  a dot, no path is prepended (this enables relative-pathes and should
  not break any valid current config)
- fixed a bug that caused action retries not to work correctly
  situation was only cleared by a restart
- bugfix: closed dynafile was potentially never written until another
  dynafile name was generated - potential loss of messages
- improved omfile so that it properly suspends itself if there is an
  i/o or file name generation error. This enables it to be used with
  the full high availability features of rsyslog's engine
- bugfix: fixed some segaults on Solaris, where vsprintf() does not
  check for NULL pointers
- improved performance of regexp-based filters
  Thanks to Arnaud Cornet for providing the idea and initial patch.
- added a new way how output plugins may be passed parameters. This is
  more effcient for some outputs. They new can receive fields not only
  as a single string but rather in an array where each string is seperated.
- added (some) developer documentation for output plugin interface
- bugfix: potential abort with DA queue after high watermark is reached
  There exists a race condition that can lead to a segfault. Thanks
  go to vbernetr, who performed the analysis and provided patch, which
  I only tweaked a very little bit.
- bugfix: imtcp did incorrectly parse hostname/tag
  Thanks to Luis Fernando Muñoz Mejías for the patch.
---------------------------------------------------------------------------
Version 4.1.5  [DEVEL] (rgerhards), 2009-03-11
- bugfix: parser did not correctly parse fields in UDP-received messages
- added ERE support in filter conditions
  new comparison operation "ereregex"
- added new config directive $RepeatedMsgContainsOriginalMsg so that the
  "last message repeated n times" messages, if generated, may
  have an alternate format that contains the message that is being repeated
---------------------------------------------------------------------------
Version 4.1.4  [DEVEL] (rgerhards), 2009-01-29
- bugfix: inconsistent use of mutex/atomic operations could cause segfault
  details are too many, for full analysis see blog post at:
  http://blog.gerhards.net/2009/01/rsyslog-data-race-analysis.html
- bugfix: unitialized mutex was used in msg.c:getPRI
  This was subtle, because getPRI is called as part of the debugging code
  (always executed) in syslogd.c:logmsg.
- bufgix: $PreserveFQDN was not properly handled for locally emitted
  messages
---------------------------------------------------------------------------
Version 4.1.3  [DEVEL] (rgerhards), 2008-12-17
- added $InputTCPServerAddtlFrameDelimiter config directive, which
  enables to specify an additional, non-standard message delimiter
  for processing plain tcp syslog. This is primarily a fix for the invalid
  framing used in Juniper's NetScreen products. Credit to forum user
  Arv for suggesting this solution.
- added $InputTCPServerInputName property, which enables a name to be
  specified that will be available during message processing in the
  inputname property. This is considered useful for logic that treats
  messages differently depending on which input received them.
- added $PreserveFQDN config file directive
  Enables to use FQDNs in sender names where the legacy default
  would have stripped the domain part.
  Thanks to BlinkMind, Inc. http://www.blinkmind.com for sponsoring this
  development.
- bugfix: imudp went into an endless loop under some circumstances
  (but could also leave it under some other circumstances...)
  Thanks to David Lang and speedfox for reporting this issue.
---------------------------------------------------------------------------
Version 4.1.2  [DEVEL] (rgerhards), 2008-12-04
- bugfix: code did not compile without zlib
- security bugfix: $AllowedSender was not honored, all senders were
  permitted instead (see http://www.rsyslog.com/Article322.phtml)
- security fix: imudp emitted a message when a non-permitted sender
  tried to send a message to it. This behaviour is operator-configurable.
  If enabled, a message was emitted each time. That way an attacker could
  effectively fill the disk via this facility. The message is now
  emitted only once in a minute (this currently is a hard-coded limit,
  if someone comes up with a good reason to make it configurable, we
  will probably do that).
- doc bugfix: typo in v3 compatibility document directive syntax
  thanks to Andrej for reporting
- imported other changes from 3.21.8 and 3.20.1 (see there)
---------------------------------------------------------------------------
Version 4.1.1  [DEVEL] (rgerhards), 2008-11-26
- added $PrivDropToGroup, $PrivDropToUser, $PrivDropToGroupID,
  $PrivDropToUserID config directives to enable dropping privileges.
  This is an effort to provide a security enhancement. For the limits of this
  approach, see http://wiki.rsyslog.com/index.php/Security
- re-enabled imklog to compile on FreeBSD (brought in from beta)
---------------------------------------------------------------------------
Version 4.1.0  [DEVEL] (rgerhards), 2008-11-18

********************************* WARNING *********************************
This version has a slightly different on-disk format for message entries.
As a consequence, old queue files being read by this version may have
an invalid output timestamp, which could result to some malfunction inside
the output driver. It is recommended to drain queues with the previous
version before switching to this one.
********************************* WARNING *********************************

- greatly enhanced performance when compared to v3.
- added configuration directive "HUPisRestart" which enables to configure
  HUP to be either a full restart or "just" a leightweight way to
  close open files.
- enhanced legacy syslog parser to detect year if part of the timestamp
  the format is based on what Cisco devices seem to emit.
- added a setting "$OptimizeForUniprocessor" to enable users to turn off
  pthread_yield calls which are counter-productive on multiprocessor 
  machines (but have been shown to be useful on uniprocessors)
- reordered imudp processing. Message parsing is now done as part of main
  message queue worker processing (was part of the input thread)
  This should also improve performance, as potentially more work is
  done in parallel.
- bugfix: compressed syslog messages could be slightly mis-uncompressed
  if the last byte of the compressed record was a NUL
- added $UDPServerTimeRequery option which enables to work with
  less acurate timestamps in favor of performance. This enables querying
  of the time only every n-th time if imudp is running in the tight
  receive loop (aka receiving messsages at a high rate)
- doc bugfix: queue doc had wrong parameter name for setting controlling
  worker thread shutdown period
- restructured rsyslog.conf documentation
- bugfix: memory leak in ompgsql
  Thanks to Ken for providing the patch
---------------------------------------------------------------------------
Version 3.22.4 [v3-stable] (rgerhards), 2010-??-??
- bugfix: action resume interval incorrectly handled, thus took longer to
  resume
- bugfix: cosmetic: proper constant used instead of number in open call
- bugfix: timestamp was incorrectly calculated for timezones with minute
  offset
  closes: http://bugzilla.adiscon.com/show_bug.cgi?id=271
- improved some code based on clang static analyzer results
- bugfix: potential misadressing in property replacer
---------------------------------------------------------------------------
Version 3.22.3 [v3-stable] (rgerhards), 2010-11-24
- bugfix(important): problem in TLS handling could cause rsyslog to loop
  in a tight loop, effectively disabling functionality and bearing the
  risk of unresponsiveness of the whole system.
  Bug tracker: http://bugzilla.adiscon.com/show_bug.cgi?id=194
---------------------------------------------------------------------------
Version 3.22.2 [v3-stable] (rgerhards), 2010-08-05
- bugfix: comment char ('#') in literal terminated script parsing
  and thus could not be used.
  but tracker: http://bugzilla.adiscon.com/show_bug.cgi?id=119
- enhance: imrelp now also provides remote peer's IP address 
  [if librelp != 1.0.0 is used]
- bugfix: sending syslog messages with zip compression did not work
- bugfix: potential hang condition on queue shutdown
- bugfix: segfault on startup when -q or -Q option was given
  bug tracker: http://bugzilla.adiscon.com/show_bug.cgi?id=157
  Thanks to Jonas Nogueira for reporting this bug.
- clarified use of $ActionsSendStreamDriver[AuthMode/PermittedPeers]
  in doc set (require TLS drivers)
- bugfix: $CreateDirs variable not properly initialized, default thus
  was random (but most often "on")
- bugfix: potential segfault when -p command line option was used
  thanks to varmojfekoj for pointing me at this bug
- bugfix: programname filter in ! configuration can not be reset
  Thanks to Kiss Gabor for the patch.
---------------------------------------------------------------------------
Version 3.22.1 [v3-stable] (rgerhards), 2009-07-02
- bugfix: invalid error message issued if $inlcudeConfig was on an empty
  set of files (e.g. *.conf, where none such files existed)
  thanks to Michael Biebl for reporting this bug
- bugfix: when run in foreground (but not in debug mode), a 
  debug message ("DoDie called") was emitted at shutdown. Removed.
  thanks to Michael Biebl for reporting this bug
- bugfix: some garbagge was emitted to stderr on shutdown. This
  garbage consisted of file names, which were written during 
  startup (key point: not a pointer error)
  thanks to Michael Biebl for reporting this bug
- bugfix: startup and shutdown message were emitted to stdout
  thanks to Michael Biebl for reporting this bug
- bugfix: error messages were not emitted to stderr in forked mode
  (stderr and stdo are now kept open across forks)
- bugfix: internal messages were emitted to whatever file had fd2 when
  rsyslogd ran in forked mode (as usual!)
  Thanks to varmojfekoj for the patch
- small enhancement: config validation run now exits with code 1 if an
  error is detected. This change is considered important but small enough
  to apply it directly to the stable version. [But it is a border case,
  the change requires more code than I had hoped. Thus I have NOT tried
  to actually catch all cases, this is left for the current devel
  releases, if necessary]
- bugfix: light and full delay watermarks had invalid values, badly
  affecting performance for delayable inputs
- bugfix: potential segfault issue when multiple $UDPServerRun directives
  are specified. Thanks to Michael Biebl for helping to debug this one.
- relaxed GnuTLS version requirement to 1.4.0 after confirmation from the
  field that this version is sufficient
- bugfix: parser did not properly handle empty structured data
- bugfix: invalid mutex release in msg.c (detected under thread debugger,
  seems not to have any impact on actual deployments)
---------------------------------------------------------------------------
Version 3.22.0 [v3-stable] (rgerhards), 2009-04-21
This is the first stable release that includes the full functionality
of the 3.21.x version tree.
- bugfix: $InputTCPMaxSessions config directive was accepted, but not
  honored. This resulted in a fixed upper limit of 200 connections.
- bugfix: the default for $DirCreateMode was 0644, and as such wrong.
  It has now been changed to 0700. For some background, please see
  http://lists.adiscon.net/pipermail/rsyslog/2009-April/001986.html
- bugfix: ompgsql did not detect problems in sql command execution
  this could cause loss of messages. The handling was correct if the
  connection broke, but not if there was a problem with statement
  execution. The most probable case for such a case would be invalid
  sql inside the template, and this is now much easier to diagnose.
---------------------------------------------------------------------------
Version 3.21.11 [BETA] (rgerhards), 2009-04-03
- build system improvements contributed by Michael Biebl - thx!
- all patches from 3.20.5 incorporated (see it's ChangeLog entry)
---------------------------------------------------------------------------
Version 3.21.10 [BETA] (rgerhards), 2009-02-02
- bugfix: inconsistent use of mutex/atomic operations could cause segfault
  details are too many, for full analysis see blog post at:
  http://blog.gerhards.net/2009/01/rsyslog-data-race-analysis.html
- the string "Do Die" was accidently emited upon exit in non-debug mode
  This has now been corrected. Thanks to varmojfekoj for the patch.
- some legacy options were not correctly processed.
  Thanks to varmojfekoj for the patch.
- doc bugfix: v3-compatiblity document had typo in config directive
  thanks to Andrej for reporting this
---------------------------------------------------------------------------
Version 3.21.9 [BETA] (rgerhards), 2008-12-04
- re-release of 3.21.8 with an additional fix, that could also lead
  to DoS; 3.21.8 has been removed from the official download archives
- security fix: imudp emitted a message when a non-permitted sender
  tried to send a message to it. This behaviour is operator-configurable.
  If enabled, a message was emitted each time. That way an attacker could
  effectively fill the disk via this facility. The message is now
  emitted only once in a minute (this currently is a hard-coded limit,
  if someone comes up with a good reason to make it configurable, we
  will probably do that).
---------------------------------------------------------------------------
Version 3.21.8  [BETA] (rgerhards), 2008-12-04
- bugfix: imklog did not compile on FreeBSD
- security bugfix: $AllowedSender was not honored, all senders were
  permitted instead (see http://www.rsyslog.com/Article322.phtml)
- merged in all other changes from 3.20.1 (see there)
---------------------------------------------------------------------------
Version 3.21.7  [BETA] (rgerhards), 2008-11-11
- this is the new beta branch, based on the former 3.21.6 devel
- new functionality: ZERO property replacer nomatch option (from v3-stable)
---------------------------------------------------------------------------
Version 3.21.6  [DEVEL] (rgerhards), 2008-10-22
- consolidated time calls during msg object creation, improves performance
  and consistency
- bugfix: solved a segfault condition
- bugfix: subsecond time properties generated by imfile, imklog and
  internal messages could be slightly inconsistent
- bugfix: (potentially big) memory leak on HUP if queues could not be
  drained before timeout - thanks to David Lang for pointing this out
- added capability to support multiple module search pathes. Thank
  to Marius Tomaschewski for providing the patch.
- bugfix: im3195 did no longer compile
- improved "make distcheck" by ensuring everything relevant is recompiled
---------------------------------------------------------------------------
Version 3.21.5  [DEVEL] (rgerhards), 2008-09-30
- performance optimization: unnecessary time() calls during message
  parsing removed - thanks to David Lang for his excellent performance
  analysis
- added new capability to property replacer: multiple immediately
  successive field delimiters are treated as a single one.
  Thanks to Zhuang Yuyao for the patch.
- added message property "inputname", which contains the name of the
  input (module) that generated it. Presence is depending on suport in
  each input module (else it is blank).
- added system property "$myhostname", which contains the name of the
  local host as it knows itself.
- imported a number of fixes and enhancements from the stable and
  devel branches, including a fix to a potential segfault on HUP
  when using UDP listners
- re-enabled gcc builtin atomic operations and added a proper
  ./configure check
- bugfix: potential race condition when adding messages to queue
  There was a wrong order of mutex lock operations. It is hard to
  believe that really caused problems, but in theory it could and with
  threading we often see that theory becomes practice if something is only
  used long enough on a fast enough machine with enough CPUs ;)
- cleaned up internal debug system code and made it behave better
  in regard to multi-threading
---------------------------------------------------------------------------
Version 3.21.4  [DEVEL] (rgerhards), 2008-09-04
- removed compile time fixed message size limit (was 2K), limit can now
  be set via $MaxMessageSize global config directive (finally gotten rid
  of MAXLINE ;))
- enhanced doc for $ActionExecOnlyEveryNthTimeTimeout
- integrated a number of patches from 3.18.4, namely
  - bugfix: order-of magnitude issue with base-10 size definitions
    in config file parser. Could lead to invalid sizes, constraints
    etc for e.g. queue files and any other object whose size was specified
    in base-10 entities. Did not apply to binary entities. Thanks to
    RB for finding this bug and providing a patch.
  - bugfix: action was not called when system time was set backwards
    (until the previous time was reached again). There are still some
    side-effects when time is rolled back (A time rollback is really a bad
    thing to do, ideally the OS should issue pseudo time (like NetWare did)
    when the user tries to roll back time). Thanks to varmojfekoj for this
    patch.
  - doc bugfix: rsyslog.conf man page improved and minor nit fixed
    thanks to Lukas Kuklinek for the patch.
---------------------------------------------------------------------------
Version 3.21.3  [DEVEL] (rgerhards), 2008-08-13
- added ability to specify flow control mode for imuxsock
- added ability to execute actions only after the n-th call of the action
  This also lead to the addition of two new config directives:
  $ActionExecOnlyEveryNthTime and $ActionExecOnlyEveryNthTimeTimeout
  This feature is useful, for example, for alerting: it permits you to
  send an alert only after at least n occurences of a specific message
  have been seen by rsyslogd. This protectes against false positives
  due to waiting for additional confirmation.
- bugfix: IPv6 addresses could not be specified in forwarding actions
  New syntax @[addr]:port introduced to enable that. Root problem was IPv6
  addresses contain colons.
- somewhat enhanced debugging messages
- imported from 3.18.3:
  - enhanced ommysql to support custom port to connect to server
    Port can be set via new $ActionOmmysqlServerPort config directive
    Note: this was a very minor change and thus deemed appropriate to be
    done in the stable release.
  - bugfix: misspelled config directive, previously was
    $MainMsgQueueWorkeTimeoutrThreadShutdown, is now
    $MainMsgQueueWorkerTimeoutThreadShutdown. Note that the misspelled
    directive is not preserved - if the misspelled directive was used
    (which I consider highly unlikely), the config file must be changed.
    Thanks to lperr for reporting the bug.
---------------------------------------------------------------------------
Version 3.21.2  [DEVEL] (rgerhards), 2008-08-04
- added $InputUnixListenSocketHostName config directive, which permits to
  override the hostname being used on a local unix socket. This is useful
  for differentiating "hosts" running in several jails. Feature was
  suggested by David Darville, thanks for the suggestion.
- enhanced ommail to support multiple email recipients. This is done by
  specifying $ActionMailTo multiple times. Note that this introduces a
  small incompatibility to previous config file syntax: the recipient
  list is now reset for each action (we honestly believe that will
  not cause any problem - apologies if it does).
- enhanced troubleshooting documentation
---------------------------------------------------------------------------
Version 3.21.1  [DEVEL] (rgerhards), 2008-07-30
- bugfix: no error was reported if the target of a $IncludeConfig
  could not be accessed.
- added testbed for common config errors
- added doc for -u option to rsyslogd man page
- enhanced config file checking - no active actions are detected
- added -N rsyslogd command line option for a config validation run
  (which does not execute actual syslogd code and does not interfere
  with a running instance)
- somewhat improved emergency configuration. It is now also selected
  if the config contains no active actions
- rsyslogd error messages are now reported to stderr by default. can be
  turned off by the new "$ErrorMessagesToStderr off" directive
 Thanks to HKS for suggesting the new features.
---------------------------------------------------------------------------
Version 3.21.0  [DEVEL] (rgerhards), 2008-07-18
- starts a new devel branch
- added a generic test driver for RainerScript plus some test cases
  to the testbench
- added a small diagnostic tool to obtain result of gethostname() API
- imported all changes from 3.18.1 until today (some quite important,
  see below)
---------------------------------------------------------------------------
Version 3.20.6 [v3-stable] (rgerhards), 2009-04-16
- this is the last v3-stable for the 3.20.x series
- bugfix: $InputTCPMaxSessions config directive was accepted, but not
  honored. This resulted in a fixed upper limit of 200 connections.
- bugfix: the default for $DirCreateMode was 0644, and as such wrong.
  It has now been changed to 0700. For some background, please see
  http://lists.adiscon.net/pipermail/rsyslog/2009-April/001986.html
---------------------------------------------------------------------------
Version 3.20.5 [v3-stable] (rgerhards), 2009-04-02
- bugfix: potential abort with DA queue after high watermark is reached
  There exists a race condition that can lead to a segfault. Thanks
  go to vbernetr, who performed the analysis and provided patch, which
  I only tweaked a very little bit.
- fixed bugs in RainerScript:
  o when converting a number and a string to a common type, both were 
    actually converted to the other variable's type.
  o the value of rsCStrConvertToNumber() was miscalculated.
  Thanks to varmojfekoj for the patch
- fixed a bug in configure.ac which resulted in problems with
  environment detection - thanks to Michael Biebl for the patch
- fixed a potential segfault problem in gssapi code
  thanks to varmojfekoj for the patch
- doc enhance: provide standard template for MySQL module and instructions
  on how to modify schema
---------------------------------------------------------------------------
Version 3.20.4 [v3-stable] (rgerhards), 2009-02-09
- bugfix: inconsistent use of mutex/atomic operations could cause segfault
  details are too many, for full analysis see blog post at:
  http://blog.gerhards.net/2009/01/rsyslog-data-race-analysis.html
- bugfix: invalid ./configure settings for RFC3195
  thanks to Michael Biebl for the patch
- bugfix: invalid mutex access in msg.c
- doc bugfix: dist tarball missed 2 files, had one extra file that no
  longer belongs into it. Thanks to Michael Biebl for pointing this out.
---------------------------------------------------------------------------
Version 3.20.3 [v3-stable] (rgerhards), 2009-01-19
- doc bugfix: v3-compatiblity document had typo in config directive
  thanks to Andrej for reporting this
- fixed a potential segfault condition with $AllowedSender directive
  On HUP, the root pointers were not properly cleaned up. Thanks to
  Michael Biebel, olgoat, and Juha Koho for reporting and analyzing
  the bug.
---------------------------------------------------------------------------
Version 3.20.2 [v3-stable] (rgerhards), 2008-12-04
- re-release of 3.20.1 with an additional fix, that could also lead
  to DoS; 3.20.1 has been removed from the official download archives
- security fix: imudp emitted a message when a non-permitted sender
  tried to send a message to it. This behaviour is operator-configurable.
  If enabled, a message was emitted each time. That way an attacker could
  effectively fill the disk via this facility. The message is now
  emitted only once in a minute (this currently is a hard-coded limit,
  if someone comes up with a good reason to make it configurable, we
  will probably do that).
---------------------------------------------------------------------------
Version 3.20.1 [v3-stable] (rgerhards), 2008-12-04
- security bugfix: $AllowedSender was not honored, all senders were
  permitted instead
- enhance: regex nomatch option "ZERO" has been added
  This allows to return the string 0 if a regular expression is
  not found. This is probably useful for storing numerical values into
  database columns.
- bugfix: memory leak in gtls netstream driver fixed
  memory was lost each time a TLS session was torn down. This could 
  result in a considerable memory leak if it happened quite frequently
  (potential system crash condition)
- doc update: documented how to specify multiple property replacer
  options + link to new online regex generator tool added
- minor bufgfix: very small memory leak in gtls netstream driver
  around a handful of bytes (< 20) for each HUP
- improved debug output for regular expressions inside property replacer
  RE's seem to be a big trouble spot and I would like to have more
  information inside the debug log. So I decided to add some additional
  debug strings permanently.
---------------------------------------------------------------------------
Version 3.20.0 [v3-stable] (rgerhards), 2008-11-05
- this is the inital release of the 3.19.x branch as a stable release
- bugfix: double-free in pctp netstream driver. Thank to varmojfeko
  for the patch
---------------------------------------------------------------------------
Version 3.19.12 [BETA] (rgerhards), 2008-10-16
- bugfix: subseconds where not correctly extracted from a timestamp
  if that timestamp did not contain any subsecond information (the
  resulting string was garbagge but should have been "0", what it
  now is).
- increased maximum size of a configuration statement to 4K (was 1K)
- imported all fixes from the stable branch (quite a lot)
- bugfix: (potentially big) memory leak on HUP if queues could not be
  drained before timeout - thanks to David Lang for pointing this out
---------------------------------------------------------------------------
Version 3.19.11 [BETA] (rgerhards), 2008-08-25
This is a refresh of the beta. No beta-specific fixes have been added.
- included fixes from v3-stable (most importantly 3.18.3)
---------------------------------------------------------------------------
Version 3.19.10 [BETA] (rgerhards), 2008-07-15
- start of a new beta branch based on former 3.19 devel branch
- bugfix: bad memory leak in disk-based queue modes
- bugfix: UDP syslog forwarding did not work on all platforms
  the ai_socktype was incorrectly set to 1. On some platforms, this
  lead to failing name resolution (e.g. FreeBSD 7). Thanks to HKS for
  reporting the bug.
- bugfix: priority was incorrectly calculated on FreeBSD 7,
  because the LOG_MAKEPRI() C macro has a different meaning there (it
  is just a simple addition of faciltity and severity). I have changed
  this to use own, consistent, code for PRI calculation. Thank to HKS
  for reporting this bug.
- bugfix (cosmetical): authorization was not checked when gtls handshake
  completed immediately. While this sounds scary, the situation can not
  happen in practice. We use non-blocking IO only for server-based gtls
  session setup. As TLS requires the exchange of multiple frames before
  the handshake completes, it simply is impossible to do this in one
  step. However, it is useful to have the code path correct even for 
  this case - otherwise, we may run into problems if the code is changed
  some time later (e.g. to use blocking sockets). Thanks to varmojfekoj
  for providing the patch.
- important queue bugfix from 3.18.1 imported (see below)
- cleanup of some debug messages
---------------------------------------------------------------------------
Version 3.19.9 (rgerhards), 2008-07-07
- added tutorial for creating a TLS-secured syslog infrastructure
- rewritten omusrmsg to no longer fork() a new process for sending messages
  this caused some problems with the threading model, e.g. zombies. Also,
  it was far less optimal than it is now.
- bugfix: machine certificate was required for client even in TLS anon mode
  Reference: http://bugzilla.adiscon.com/show_bug.cgi?id=85
  The fix also slightly improves performance by not storing certificates in
  client sessions when there is no need to do so.
- bugfix: RainerScript syntax error was not always detected
---------------------------------------------------------------------------
Version 3.19.8 (rgerhards), 2008-07-01
- bugfix: gtls module did not correctly handle EGAIN (and similar) recv()
  states. This has been fixed by introducing a new abstraction layer inside
  gtls.
- added (internal) error codes to error messages; added redirector to
  web description of error codes
  closes bug http://bugzilla.adiscon.com/show_bug.cgi?id=20
- disabled compile warnings caused by third-party libraries
- reduced number of compile warnings in gcc's -pedantic mode
- some minor documentation improvements
- included all fixes from beta 3.17.5
---------------------------------------------------------------------------
Version 3.19.7 (rgerhards), 2008-06-11
- added new property replacer option "date-subseconds" that enables
  to query just the subsecond part of a high-precision timestamp
- somewhat improved plain tcp syslog reliability by doing a connection
  check before sending. Credits to Martin Schuette for providing the
  idea. Details are available at
  http://blog.gerhards.net/2008/06/reliable-plain-tcp-syslog-once-again.html
- made rsyslog tickless in the (usual and default) case that repeated
  message reduction is turned off. More info:
  http://blog.gerhards.net/2008/06/coding-to-save-environment.html
- some build system cleanup, thanks to Michael Biebl
- bugfix: compile under (Free)BSD failed due to some invalid library
  definitions - this is fixed now. Thanks to Michael Biebl for the patch.
---------------------------------------------------------------------------
Version 3.19.6 (rgerhards), 2008-06-06
- enhanced property replacer to support multiple regex matches
- bugfix: part of permittedPeer structure was not correctly initialized
  thanks to varmojfekoj for spotting this
- bugfix: off-by-one bug during certificate check
- bugfix: removed some memory leaks in TLS code
---------------------------------------------------------------------------
Version 3.19.5 (rgerhards), 2008-05-30
- enabled Posix ERE expressions inside the property replacer
  (previously BRE was permitted only)
- provided ability to specify that a regular expression submatch shall
  be used inside the property replacer
- implemented in property replacer: if a regular expression does not match,
  it can now either return "**NO MATCH** (default, as before), a blank
  property or the full original property text
- enhanced property replacer to support multiple regex matches
---------------------------------------------------------------------------
Version 3.19.4 (rgerhards), 2008-05-27
- implemented x509/certvalid gtls auth mode
- implemented x509/name gtls auth mode (including wildcards)
- changed fingerprint gtls auth mode to new format fingerprint
- protected gtls error string function by a mutex. Without it, we
  could have a race condition in extreme cases. This was very remote,
  but now can no longer happen.
- changed config directive name to reflect different use
  $ActionSendStreamDriverCertFingerprint is now
  $ActionSendStreamDriverPermittedPeer and can be used both for
  fingerprint and name authentication (similar to the input side)
- bugfix: sender information (fromhost et al) was missing in imudp
  thanks to sandiso for reporting this bug
- this release fully inplements IETF's syslog-transport-tls-12 plus
  the latest text changes Joe Salowey provided via email. Not included
  is ipAddress subjectAltName authentication, which I think will be
  dropped from the draft. I don't think there is any real need for it.
This release also includes all bug fix up to today from the beta
and stable branches. Most importantly, this means the bugfix for
100% CPU utilization by imklog.
---------------------------------------------------------------------------
Version 3.19.3 (rgerhards), 2008-05-21
- added ability to authenticate the server against its certificate
  fingerprint
- added ability for client to provide its fingerprint
- added ability for server to obtain client cert's fingerprint
- bugfix: small mem leak in omfwd on exit (strmdriver name was not freed)
- bugfix: $ActionSendStreamDriver had no effect
- bugfix: default syslog port was no longer used if none was
  configured. Thanks to varmojfekoj for the patch
- bugfix: missing linker options caused build to fail on some
  systems. Thanks to Tiziano Mueller for the patch.
---------------------------------------------------------------------------
Version 3.19.2 (rgerhards), 2008-05-16
- bugfix: TCP input modules did incorrectly set fromhost property
  (always blank)
- bugfix: imklog did not set fromhost property
- added "fromhost-ip" property
  Note that adding this property changes the on-disk format for messages.
  However, that should not have any bad effect on existing spool files.
  But you will run into trouble if you create a spool file with this
  version and then try to process it with an older one (after a downgrade).
  Don't do that ;)
- added "RSYSLOG_DebugFormat" canned template
- bugfix: hostname and fromhost were swapped when a persisted message
  (in queued mode) was read in
- bugfix: lmtcpclt, lmtcpsrv and lmgssutil did all link to the static
  runtime library, resulting in a large size increase (and potential
  "interesting" effects). Thanks to Michael Biebel for reporting the size
  issue.
- bugfix: TLS server went into an endless loop in some situations.
  Thanks to Michael Biebl for reporting the problem.
- fixed potential segfault due to invalid call to cfsysline
  thanks to varmojfekoj for the patch
---------------------------------------------------------------------------
Version 3.19.1 (rgerhards), 2008-05-07
- configure help for --enable-gnutls wrong - said default is "yes" but
  default actually is "no" - thanks to darix for pointing this out
- file dirty.h was missing - thanks to darix for pointing this out
- bugfix: man files were not properly distributed - thanks to
  darix for reporting and to Michael Biebl for help with the fix
- some minor cleanup
---------------------------------------------------------------------------
Version 3.19.0 (rgerhards), 2008-05-06
- begins new devel branch version
- implemented TLS for plain tcp syslog (this is also the world's first
  implementation of IETF's upcoming syslog-transport-tls draft)
- partly rewritten and improved omfwd among others, now loads TCP
  code only if this is actually necessary
- split of a "runtime library" for rsyslog - this is not yet a clean
  model, because some modularization is still outstanding. In theory,
  this shall enable other utilities but rsyslogd to use the same
  runtime
- implemented im3195, the RFC3195 input as a plugin
- changed directory structure, files are now better organized
- a lot of cleanup in regard to modularization
- -c option no longer must be the first option - thanks to varmjofekoj
  for the patch
---------------------------------------------------------------------------
Version 3.18.7 (rgerhards), 2008-12-??
- bugfix: the default for $DirCreateMode was 0644, and as such wrong.
  It has now been changed to 0700. For some background, please see
  http://lists.adiscon.net/pipermail/rsyslog/2009-April/001986.html
- fixed a potential segfault condition with $AllowedSender directive
  On HUP, the root pointers were not properly cleaned up. Thanks to
  Michael Biebel, olgoat, and Juha Koho for reporting and analyzing
  the bug.
- some legacy options were not correctly processed.
  Thanks to varmojfekoj for the patch.
- doc bugfix: some spelling errors in man pages corrected. Thanks to
  Geoff Simmons for the patch.
---------------------------------------------------------------------------
Version 3.18.6 (rgerhards), 2008-12-08
- security bugfix: $AllowedSender was not honored, all senders were
  permitted instead (see http://www.rsyslog.com/Article322.phtml)
  (backport from v3-stable, v3.20.9)
- minor bugfix: dual close() call on tcp session closure
---------------------------------------------------------------------------
Version 3.18.5 (rgerhards), 2008-10-09
- bugfix: imudp input module could cause segfault on HUP
  It did not properly de-init a variable acting as a linked list head.
  That resulted in trying to access freed memory blocks after the HUP.
- bugfix:  rsyslogd could hang on HUP
  because getnameinfo() is not cancel-safe, but was not guarded against
  being cancelled. pthread_cancel() is routinely being called during
  HUP processing.
- bugfix[minor]: if queue size reached light_delay mark, enqueuing
  could potentially be blocked for a longer period of time, which
  was not the behaviour desired.
- doc bugfix: $ActionExecOnlyWhenPreviousIsSuspended was still misspelled
  as $...OnlyIfPrev... in some parts of the documentation. Thanks to 
  Lorenzo M. Catucci for reporting this bug.
- added doc on malformed messages, cause and how to work-around, to the
  doc set
- added doc on how to build from source repository
---------------------------------------------------------------------------
Version 3.18.4 (rgerhards), 2008-09-18
- bugfix: order-of magnitude issue with base-10 size definitions
  in config file parser. Could lead to invalid sizes, constraints
  etc for e.g. queue files and any other object whose size was specified
  in base-10 entities. Did not apply to binary entities. Thanks to
  RB for finding this bug and providing a patch.
- bugfix: action was not called when system time was set backwards
  (until the previous time was reached again). There are still some
  side-effects when time is rolled back (A time rollback is really a bad
  thing to do, ideally the OS should issue pseudo time (like NetWare did)
  when the user tries to roll back time). Thanks to varmojfekoj for this
  patch.
- doc bugfix: rsyslog.conf man page improved and minor nit fixed
  thanks to Lukas Kuklinek for the patch.
- bugfix: error code -2025 was used for two different errors. queue full
  is now -2074 and -2025 is unique again. (did cause no real problem
  except for troubleshooting)
- bugfix: default discard severity was incorrectly set to 4, which lead
  to discard-on-queue-full to be enabled by default. That could cause
  message loss where non was expected.  The default has now been changed
  to the correct value of 8, which disables the functionality. This
  problem applied both to the main message queue and the action queues.
  Thanks to Raoul Bhatia for pointing out this problem.
- bugfix: option value for legacy -a option could not be specified,
  resulting in strange operations. Thanks to Marius Tomaschewski
  for the patch.
- bugfix: colon after date should be ignored, but was not. This has
  now been corrected. Required change to the internal ParseTIMESTAMP3164()
  interface.
---------------------------------------------------------------------------
Version 3.18.3 (rgerhards), 2008-08-18
- bugfix: imfile could cause a segfault upon rsyslogd HUP and termination
  Thanks to lperr for an excellent bug report that helped detect this
  problem.
- enhanced ommysql to support custom port to connect to server
  Port can be set via new $ActionOmmysqlServerPort config directive
  Note: this was a very minor change and thus deemed appropriate to be
  done in the stable release.
- bugfix: misspelled config directive, previously was
  $MainMsgQueueWorkeTimeoutrThreadShutdown, is now
  $MainMsgQueueWorkerTimeoutThreadShutdown. Note that the misspelled
  directive is not preserved - if the misspelled directive was used
  (which I consider highly unlikely), the config file must be changed.
  Thanks to lperr for reporting the bug.
- disabled flow control for imuxsock, as it could cause system hangs
  under some circumstances. The devel (3.21.3 and above) will
  re-enable it and provide enhanced configurability to overcome the
  problems if they occur.
---------------------------------------------------------------------------
Version 3.18.2 (rgerhards), 2008-08-08
- merged in IPv6 forwarding address bugfix from v2-stable
---------------------------------------------------------------------------
Version 3.18.1 (rgerhards), 2008-07-21
- bugfix: potential segfault in creating message mutex in non-direct queue
  mode. rsyslogd segfaults on freeeBSD 7.0 (an potentially other platforms)
  if an action queue is running in any other mode than non-direct. The
  same problem can potentially be triggered by some main message queue
  settings. In any case, it will manifest during rsylog's startup. It is
  unlikely to happen after a successful startup (the only window of
  exposure may be a relatively seldom executed action running in queued
  mode). This has been corrected. Thank to HKS for point out the problem.
- bugfix: priority was incorrectly calculated on FreeBSD 7,
  because the LOG_MAKEPRI() C macro has a different meaning there (it
  is just a simple addition of faciltity and severity). I have changed
  this to use own, consistent, code for PRI calculation. [Backport from
  3.19.10]
- bugfix: remove PRI part from kernel message if it is present
  Thanks to Michael Biebl for reporting this bug
- bugfix: mark messages were not correctly written to text log files
  the markmessageinterval was not correctly propagated to all places
  where it was needed. This resulted in rsyslog using the default
  (20 minutes) in some code pathes, what looked to the user like mark
  messages were never written.
- added a new property replacer option "sp-if-no-1st-sp" to cover
  a problem with RFC 3164 based interpreation of tag separation. While
  it is a generic approach, it fixes a format problem introduced in
  3.18.0, where kernel messages no longer had a space after the tag.
  This is done by a modifcation of the default templates.
  Please note that this may affect some messages where there intentionally
  is no space between the tag and the first character of the message
  content. If so, this needs to be worked around via a specific
  template. However, we consider this scenario to be quite remote and,
  even if it exists, it is not expected that it will actually cause
  problems with log parsers (instead, we assume the new default template
  behaviour may fix previous problems with log parsers due to the 
  missing space).
- bugfix: imklog module was not correctly compiled for GNU/kFreeBSD.
  Thanks to Petr Salinger for the patch
- doc bugfix: property replacer options secpath-replace and
  secpath-drop were not documented
- doc bugfix: fixed some typos in rsyslog.conf man page
- fixed typo in source comment  - thanks to Rio Fujita
- some general cleanup (thanks to Michael Biebl)
---------------------------------------------------------------------------
Version 3.18.0 (rgerhards), 2008-07-11
- begun a new v3-stable based on former 3.17.4 beta plus patches to
  previous v3-stable
- bugfix in RainerScript: syntax error was not always detected
---------------------------------------------------------------------------
Version 3.17.5 (rgerhards), 2008-06-27
- added doc: howto set up a reliable connection to remote server via
  queued mode (and plain tcp protocol)
- bugfix: comments after actions were not properly treated. For some
  actions (e.g. forwarding), this could also lead to invalid configuration
---------------------------------------------------------------------------
Version 3.17.4 (rgerhards), 2008-06-16
- changed default for $KlogSymbolLookup to "off". The directive is
  also scheduled for removal in a later version. This was necessary
  because on kernels >= 2.6, the kernel does the symbol lookup itself. The
  imklog lookup logic then breaks the log message and makes it unusable.
---------------------------------------------------------------------------
Version 3.17.3 (rgerhards), 2008-05-28
- bugfix: imklog went into an endless loop if a PRI value was inside
  a kernel log message (unusual case under Linux, frequent under BSD)
---------------------------------------------------------------------------
Version 3.17.2 (rgerhards), 2008-05-04
- this version is the new beta, based on 3.17.1 devel feature set
- merged in imklog bug fix from v3-stable (3.16.1)
---------------------------------------------------------------------------
Version 3.17.1 (rgerhards), 2008-04-15
- removed dependency on MAXHOSTNAMELEN as much as it made sense.
  GNU/Hurd does not define it (because it has no limit), and we have taken
  care for cases where it is undefined now. However, some very few places
  remain where IMHO it currently is not worth fixing the code. If it is
  not defined, we have used a generous value of 1K, which is above IETF
  RFC's on hostname length at all. The memory consumption is no issue, as
  there are only a handful of this buffers allocated *per run* -- that's
  also the main reason why we consider it not worth to be fixed any further.
- enhanced legacy syslog parser to handle slightly malformed messages
  (with a space in front of the timestamp) - at least HP procurve is
  known to do that and I won't outrule that others also do it. The 
  change looks quite unintrusive and so we added it to the parser.
- implemented klogd functionality for BSD
- implemented high precision timestamps for the kernel log. Thanks to
  Michael Biebl for pointing out that the kernel log did not have them.
- provided ability to discard non-kernel messages if they are present
  in the kernel log (seems to happen on BSD)
- implemented $KLogInternalMsgFacility config directive
- implemented $KLogPermitNonKernelFacility config directive
Plus a number of bugfixes that were applied to v3-stable and beta
branches (not mentioned here in detail).
---------------------------------------------------------------------------
Version 3.17.0 (rgerhards), 2008-04-08
- added native ability to send mail messages
- removed no longer needed file relptuil.c/.h
- added $ActionExecOnlyOnceEveryInterval config directive
- bugfix: memory leaks in script engine
- bugfix: zero-length strings were not supported in object
  deserializer
- properties are now case-insensitive everywhere (script, filters,
  templates)
- added the capability to specify a processing (actually dequeue)
  timeframe with queues - so things can be configured to be done
  at off-peak hours
- We have removed the 32 character size limit (from RFC3164) on the
  tag. This had bad effects on existing envrionments, as sysklogd didn't
  obey it either (probably another bug in RFC3164...). We now receive
  the full size, but will modify the outputs so that only 32 characters
  max are used by default. If you need large tags in the output, you need
  to provide custom templates.
- changed command line processing. -v, -M, -c options are now parsed
  and processed before all other options. Inter-option dependencies
  have been relieved. Among others, permits to specify intial module
  load path via -M only (not the environment) which makes it much
  easier to work with non-standard module library locations. Thanks
  to varmojfekoj for suggesting this change. Matches bugzilla bug 55.
- bugfix: some messages were emited without hostname
Plus a number of bugfixes that were applied to v3-stable and beta
branches (not mentioned here in detail).
---------------------------------------------------------------------------
Version 3.16.3 (rgerhards), 2008-07-11
- updated information on rsyslog packages
- bugfix: memory leak in disk-based queue modes
---------------------------------------------------------------------------
Version 3.16.2 (rgerhards), 2008-06-25
- fixed potential segfault due to invalid call to cfsysline
  thanks to varmojfekoj for the patch
- bugfix: some whitespaces where incorrectly not ignored when parsing
  the config file. This is now corrected. Thanks to Michael Biebl for
  pointing out the problem.
---------------------------------------------------------------------------
Version 3.16.1 (rgerhards), 2008-05-02
- fixed a bug in imklog which lead to startup problems (including
  segfault) on some platforms under some circumsances. Thanks to
  Vieri for reporting this bug and helping to troubleshoot it.
---------------------------------------------------------------------------
Version 3.16.0 (rgerhards), 2008-04-24
- new v3-stable (3.16.x) based on beta 3.15.x (RELP support)
- bugfix: omsnmp had a too-small sized buffer for hostname+port. This
  could not lead to a segfault, as snprintf() was used, but could cause
  some trouble with extensively long hostnames.
- applied patch from Tiziano Müller to remove some compiler warnings
- added gssapi overview/howto thanks to Peter Vrabec
- changed some files to grant LGPLv3 extended persmissions on top of GPLv3
  this also is the first sign of something that will evolve into a
  well-defined "rsyslog runtime library"
---------------------------------------------------------------------------
Version 3.15.1 (rgerhards), 2008-04-11
- bugfix: some messages were emited without hostname
- disabled atomic operations for the time being because they introduce some
  cross-platform trouble - need to see how to fix this in the best 
  possible way
- bugfix: zero-length strings were not supported in object
  deserializer
- added librelp check via PKG_CHECK thanks to Michael Biebl's patch
- file relputil.c deleted, is not actually needed
- added more meaningful error messages to rsyslogd (when some errors
  happens during startup)
- bugfix: memory leaks in script engine
- bugfix: $hostname and $fromhost in RainerScript did not work
This release also includes all changes applied to the stable versions
up to today.
---------------------------------------------------------------------------
Version 3.15.0 (rgerhards), 2008-04-01
- major new feature: imrelp/omrelp support reliable delivery of syslog
  messages via the RELP protocol and librelp (http://www.librelp.com).
  Plain tcp syslog, so far the best reliability solution, can lose
  messages when something goes wrong or a peer goes down. With RELP,
  this can no longer happen. See imrelp.html for more details.
- bugfix: rsyslogd was no longer build by default; man pages are 
  only installed if corresponding option is selected. Thanks to
  Michael Biebl for pointing these problems out.
---------------------------------------------------------------------------
Version 3.14.2 (rgerhards), 2008-04-09
- bugfix: segfault with expression-based filters
- bugfix: omsnmp did not deref errmsg object on exit (no bad effects caused)
- some cleanup
- bugfix: imklog did not work well with kernel 2.6+. Thanks to Peter
  Vrabec for patching it based on the development in sysklogd - and thanks
  to the sysklogd project for upgrading klogd to support the new
  functionality
- some cleanup in imklog
- bugfix: potential segfault in imklog when kernel is compiled without
  /proc/kallsyms and the file System.map is missing. Thanks to
  Andrea Morandi for pointing it out and suggesting a fix.
- bugfixes, credits to varmojfekoj:
  * reset errno before printing a warning message
  * misspelled directive name in code processing legacy options
- bugfix: some legacy options not correctly interpreted - thanks to
  varmojfekoj for the patch
- improved detection of modules being loaded more than once
  thanks to varmojfekoj for the patch
---------------------------------------------------------------------------
Version 3.14.1 (rgerhards), 2008-04-04
- bugfix: some messages were emited without hostname
- bugfix: rsyslogd was no longer build by default; man pages are 
  only installed if corresponding option is selected. Thanks to
  Michael Biebl for pointing these problems out.
- bugfix: zero-length strings were not supported in object
  deserializer
- disabled atomic operations for this stable build as it caused
  platform problems
- bugfix: memory leaks in script engine
- bugfix: $hostname and $fromhost in RainerScript did not work
- bugfix: some memory leak when queue is runing in disk mode
- man pages improved thanks to varmofekoj and Peter Vrabec
- We have removed the 32 character size limit (from RFC3164) on the
  tag. This had bad effects on existing envrionments, as sysklogd didn't
  obey it either (probably another bug in RFC3164...). We now receive
  the full size, but will modify the outputs so that only 32 characters
  max are used by default. If you need large tags in the output, you need
  to provide custom templates.
- bugfix: some memory leak when queue is runing in disk mode
---------------------------------------------------------------------------
Version 3.14.0 (rgerhards), 2008-04-02
An interim version was accidently released to the web. It was named 3.14.0.
To avoid confusion, we have not assigned this version number to any
official release. If you happen to use 3.14.0, please update to 3.14.1.
---------------------------------------------------------------------------
Version 3.13.0-dev0 (rgerhards), 2008-03-31
- bugfix: accidently set debug option in 3.12.5 reset to production
  This option prevented dlclose() to be called. It had no real bad effects,
  as the modules were otherwise correctly deinitialized and dlopen()
  supports multiple opens of the same module without any memory footprint.
- removed --enable-mudflap, added --enable-valgrind ./configure setting
- bugfix: tcp receiver could segfault due to uninitialized variable
- docfix: queue doc had a wrong directive name that prevented max worker
  threads to be correctly set
- worked a bit on atomic memory operations to support problem-free
  threading (only at non-intrusive places)
- added a --enable/disable-rsyslogd configure option so that
  source-based packaging systems can build plugins without the need
  to compile rsyslogd
- some cleanup
- test of potential new version number scheme
---------------------------------------------------------------------------
Version 3.12.5 (rgerhards), 2008-03-28
- changed default for "last message repeated n times", which is now
  off by default
- implemented backward compatibility commandline option parsing
- automatically generated compatibility config lines are now also
  logged so that a user can diagnose problems with them
- added compatibility mode for -a, -o and -p options
- compatibility mode processing finished
- changed default file output format to include high-precision timestamps
- added a buid-in template for previous syslogd file format
- added new $ActionFileDefaultTemplate directive
- added support for high-precision timestamps when receiving legacy
  syslog messages
- added new $ActionForwardDefaultTemplate directive
- added new $ActionGSSForwardDefaultTemplate directive
- added build-in templates for easier configuration
- bugfix: fixed small memory leak in tcpclt.c
- bugfix: fixed small memory leak in template regular expressions
- bugfix: regular expressions inside property replacer did not work
  properly
- bugfix: QHOUR and HHOUR properties were wrongly calculated
- bugfix: fixed memory leaks in stream class and imfile
- bugfix: $ModDir did invalid bounds checking, potential overlow in
  dbgprintf() - thanks to varmojfekoj for the patch
- bugfix: -t and -g legacy options max number of sessions had a wrong
  and much too high value
---------------------------------------------------------------------------
Version 3.12.4 (rgerhards), 2008-03-25
- Greatly enhanced rsyslogd's file write performance by disabling
  file syncing capability of output modules by default. This
  feature is usually not required, not useful and an extreme performance
  hit (both to rsyslogd as well as the system at large). Unfortunately,
  most users enable it by default, because it was most intuitive to enable
  it in plain old sysklogd syslog.conf format. There is now the
  $ActionFileEnableSync config setting which must be enabled in order to
  support syncing. By default it is off. So even if the old-format config
  lines request syncing, it is not done unless explicitely enabled. I am
  sure this is a very useful change and not a risk at all. I need to think
  if I undo it under compatibility mode, but currently this does not
  happen (I fear a lot of lazy users will run rsyslogd in compatibility
  mode, again bringing up this performance problem...).
- added flow control options to other input sources
- added $HHOUR and $QHOUR system properties - can be used for half- and
  quarter-hour logfile rotation
- changed queue's discard severities default value to 8 (do not discard)
  to prevent unintentional message loss
- removed a no-longer needed callback from the output module 
  interface. Results in reduced code complexity.
- bugfix/doc: removed no longer supported -h option from man page
- bugfix: imklog leaked several hundered KB on each HUP. Thanks to
  varmojfekoj for the patch
- bugfix: potential segfault on module unload. Thanks to varmojfekoj for
  the patch
- bugfix: fixed some minor memory leaks
- bugfix: fixed some slightly invalid memory accesses
- bugfix: internally generated messages had "FROMHOST" property not set
---------------------------------------------------------------------------
Version 3.12.3 (rgerhards), 2008-03-18
- added advanced flow control for congestion cases (mode depending on message
  source and its capablity to be delayed without bad side effects)
- bugfix: $ModDir should not be reset on $ResetConfig - this can cause a lot
  of confusion and there is no real good reason to do so. Also conflicts with
  the new -M option and environment setting.
- bugfix: TCP and GSSAPI framing mode variable was uninitialized, leading to
  wrong framing (caused, among others, interop problems)
- bugfix: TCP (and GSSAPI) octet-counted frame did not work correctly in all
  situations. If the header was split across two packet reads, it was invalidly
  processed, causing loss or modification of messages.
- bugfix: memory leak in imfile
- bugfix: duplicate public symbol in omfwd and omgssapi could lead to
  segfault. thanks to varmojfekoj for the patch.
- bugfix: rsyslogd aborted on sigup - thanks to varmojfekoj for the patch
- some more internal cleanup ;)
- begun relp modules, but these are not functional yet
- Greatly enhanced rsyslogd's file write performance by disabling
  file syncing capability of output modules by default. This
  feature is usually not required, not useful and an extreme performance
  hit (both to rsyslogd as well as the system at large). Unfortunately,
  most users enable it by default, because it was most intuitive to enable
  it in plain old sysklogd syslog.conf format. There is now a new config
  setting which must be enabled in order to support syncing. By default it
  is off. So even if the old-format config lines request syncing, it is
  not done unless explicitely enabled. I am sure this is a very useful
  change and not a risk at all. I need to think if I undo it under
  compatibility mode, but currently this does not happen (I fear a lot of
  lazy users will run rsyslogd in compatibility mode, again bringing up
  this performance problem...).
---------------------------------------------------------------------------
Version 3.12.2 (rgerhards), 2008-03-13
- added RSYSLOGD_MODDIR environment variable
- added -M rsyslogd option (allows to specify module directory location)
- converted net.c into a loadable library plugin
- bugfix: debug module now survives unload of loadable module when
  printing out function call data
- bugfix: not properly initialized data could cause several segfaults if
  there were errors in the config file - thanks to varmojfekoj for the patch
- bugfix: rsyslogd segfaulted when imfile read an empty line - thanks
  to Johnny Tan for an excellent bug report
- implemented dynamic module unload capability (not visible to end user)
- some more internal cleanup
- bugfix: imgssapi segfaulted under some conditions; this fix is actually
  not just a fix but a change in the object model. Thanks to varmojfekoj
  for providing the bug report, an initial fix and lots of good discussion
  that lead to where we finally ended up.
- improved session recovery when outbound tcp connection breaks, reduces
  probability of message loss at the price of a highly unlikely potential
  (single) message duplication
---------------------------------------------------------------------------
Version 3.12.1 (rgerhards), 2008-03-06
- added library plugins, which can be automatically loaded
- bugfix: actions were not correctly retried; caused message loss
- changed module loader to automatically add ".so" suffix if not
  specified (over time, this shall also ease portability of config
  files)
- improved debugging support; debug runtime options can now be set via
  an environment variable
- bugfix: removed debugging code that I forgot to remove before releasing
  3.12.0 (does not cause harm and happened only during startup)
- added support for the MonitorWare syslog MIB to omsnmp
- internal code improvements (more code converted into classes)
- internal code reworking of the imtcp/imgssapi module
- added capability to ignore client-provided timestamp on unix sockets and
  made this mode the default; this was needed, as some programs (e.g. sshd)
  log with inconsistent timezone information, what messes up the local
  logs (which by default don't even contain time zone information). This
  seems to be consistent with what sysklogd did for the past four years.
  Alternate behaviour may be desirable if gateway-like processes send
  messages via the local log slot - in this case, it can be enabled
  via the $InputUnixListenSocketIgnoreMsgTimestamp and
  $SystemLogSocketIgnoreMsgTimestamp config directives
- added ability to compile on HP UX; verified that imudp worked on HP UX;
  however, we are still in need of people trying out rsyslogd on HP UX,
  so it can not yet be assumed it runs there
- improved session recovery when outbound tcp connection breaks, reduces
  probability of message loss at the price of a highly unlikely potential
  (single) message duplication
---------------------------------------------------------------------------
Version 3.12.0 (rgerhards), 2008-02-28
- added full expression support for filters; filters can now contain
  arbitrary complex boolean, string and arithmetic expressions
---------------------------------------------------------------------------
Version 3.11.6 (rgerhards), 2008-02-27
- bugfix: gssapi libraries were still linked to rsyslog core, what should
  no longer be necessary. Applied fix by Michael Biebl to solve this.
- enabled imgssapi to be loaded side-by-side with imtcp
- added InputGSSServerPermitPlainTCP config directive
- split imgssapi source code somewhat from imtcp
- bugfix: queue cancel cleanup handler could be called with
  invalid pointer if dequeue failed
- bugfix: rsyslogd segfaulted on second SIGHUP
  tracker: http://bugzilla.adiscon.com/show_bug.cgi?id=38
- improved stability of queue engine
- bugfix: queue disk file were not properly persisted when 
  immediately after closing an output file rsyslog was stopped
  or huped (the new output file open must NOT have happend at
  that point) - this lead to a sparse and invalid queue file
  which could cause several problems to the engine (unpredictable
  results). This situation should have happened only in very
  rare cases. tracker: http://bugzilla.adiscon.com/show_bug.cgi?id=40
- bugfix: during queue shutdown, an assert invalidly triggered when
  the primary queue's DA worker was terminated while the DA queue's
  regular worker was still executing. This could result in a segfault
  during shutdown.
  tracker: http://bugzilla.adiscon.com/show_bug.cgi?id=41
- bugfix: queue properties sizeOnDisk, bytesRead were persisted to 
  disk with wrong data type (long instead of int64) - could cause
  problems on 32 bit machines
- bugfix: queue aborted when it was shut down, DA-enabled, DA mode
  was just initiated but not fully initialized (a race condition)
- bugfix: imfile could abort under extreme stress conditions
  (when it was terminated before it could open all of its
  to be monitored files)
- applied patch from varmojfekoj to fix an issue with compatibility 
  mode and default module directories (many thanks!):
  I've also noticed a bug in the compatibility code; the problem is that 
  options are parsed before configuration file so options which need a 
  module to be loaded will currently ignore any $moddir directive. This 
  can be fixed by moving legacyOptsHook() after config file parsing. 
  (see the attached patch) This goes against the logical order of 
  processing, but the legacy options are only few and it doesn't seem to 
  be a problem.
- bugfix: object property deserializer did not handle negative numbers
---------------------------------------------------------------------------
Version 3.11.5 (rgerhards), 2008-02-25
- new imgssapi module, changed imtcp module - this enables to load/package
  GSSAPI support separately - thanks to varmojfekoj for the patch
- compatibility mode (the -c option series) is now at least partly
  completed - thanks to varmojfekoj for the patch
- documentation for imgssapi and imtcp added
- duplicate $ModLoad's for the same module are now detected and
  rejected -- thanks to varmojfekoj for the patch
---------------------------------------------------------------------------
Version 3.11.4 (rgerhards), 2008-02-21
- bugfix: debug.html was missing from release tarball - thanks to Michael
  Biebl for bringing this to my attention
- some internal cleanup on the stringbuf object calling interface
- general code cleanup and further modularization
- $MainMessageQueueDiscardSeverity can now also handle textual severities
  (previously only integers)
- bugfix: message object was not properly synchronized when the 
  main queue had a single thread and non-direct action queues were used
- some documentation improvements
---------------------------------------------------------------------------
Version 3.11.3 (rgerhards), 2008-02-18
- fixed a bug in imklog which lead to duplicate message content in
  kernel logs
- added support for better plugin handling in libdbi (we contributed
  a patch to do that, we just now need to wait for the next libdbi
  version)
- bugfix: fixed abort when invalid template was provided to an action
  bug http://bugzilla.adiscon.com/show_bug.cgi?id=4
- re-instantiated SIGUSR1 function; added SIGUSR2 to generate debug
  status output
- added some documentation on runtime-debug settings
- slightly improved man pages for novice users
---------------------------------------------------------------------------
Version 3.11.2 (rgerhards), 2008-02-15
- added the capability to monitor text files and process their content
  as syslog messages (including forwarding)
- added support for libdbi, a database abstraction layer. rsyslog now
  also supports the following databases via dbi drivers:
  * Firebird/Interbase
  * FreeTDS (access to MS SQL Server and Sybase)
  * SQLite/SQLite3
  * Ingres (experimental)
  * mSQL (experimental)
  * Oracle (experimental)
  Additional drivers may be provided by the libdbi-drivers project, which
  can be used by rsyslog as soon as they become available.
- removed some left-over unnecessary dbgprintf's (cluttered screen,
  cosmetic)
- doc bugfix: html documentation for omsnmp was missing
---------------------------------------------------------------------------
Version 3.11.1 (rgerhards), 2008-02-12
- SNMP trap sender added thanks to Andre Lorbach (omsnmp)
- added input-plugin interface specification in form of a (copy) template
  input module
- applied documentation fix by Michael Biebl -- many thanks!
- bugfix: immark did not have MARK flags set...
- added x-info field to rsyslogd startup/shutdown message. Hopefully
  points users to right location for further info (many don't even know
  they run rsyslog ;))
- bugfix: trailing ":" of tag was lost while parsing legacy syslog messages
  without timestamp - thanks to Anders Blomdell for providing a patch!
- fixed a bug in stringbuf.c related to STRINGBUF_TRIM_ALLOCSIZE, which
  wasn't supposed to be used with rsyslog. Put a warning message up that
  tells this feature is not tested and probably not worth the effort.
  Thanks to Anders Blomdell fro bringing this to our attention
- somewhat improved performance of string buffers
- fixed bug that caused invalid treatment of tabs (HT) in rsyslog.conf
- bugfix: setting for $EscapeCopntrolCharactersOnReceive was not 
  properly initialized
- clarified usage of space-cc property replacer option
- improved abort diagnostic handler
- some initial effort for malloc/free runtime debugging support
- bugfix: using dynafile actions caused rsyslogd abort
- fixed minor man errors thanks to Michael Biebl
---------------------------------------------------------------------------
Version 3.11.0 (rgerhards), 2008-01-31
- implemented queued actions
- implemented simple rate limiting for actions
- implemented deliberate discarding of lower priority messages over higher
  priority ones when a queue runs out of space
- implemented disk quotas for disk queues
- implemented the $ActionResumeRetryCount config directive
- added $ActionQueueFilename config directive
- added $ActionQueueSize config directive
- added $ActionQueueHighWaterMark config directive
- added $ActionQueueLowWaterMark config directive
- added $ActionQueueDiscardMark config directive
- added $ActionQueueDiscardSeverity config directive
- added $ActionQueueCheckpointInterval config directive
- added $ActionQueueType config directive
- added $ActionQueueWorkerThreads config directive
- added $ActionQueueTimeoutshutdown config directive
- added $ActionQueueTimeoutActionCompletion config directive
- added $ActionQueueTimeoutenQueue config directive
- added $ActionQueueTimeoutworkerThreadShutdown config directive
- added $ActionQueueWorkerThreadMinimumMessages config directive
- added $ActionQueueMaxFileSize config directive
- added $ActionQueueSaveonShutdown config directive
- addded $ActionQueueDequeueSlowdown config directive
- addded $MainMsgQueueDequeueSlowdown config directive
- bugfix: added forgotten docs to package
- improved debugging support
- fixed a bug that caused $MainMsgQueueCheckpointInterval to work incorrectly
- when a long-running action needs to be cancelled on shutdown, the message
  that was processed by it is now preserved. This finishes support for
  guaranteed delivery of messages (if the output supports it, of course)
- fixed bug in output module interface, see
  http://sourceforge.net/tracker/index.php?func=detail&aid=1881008&group_id=123448&atid=696552
- changed the ommysql output plugin so that the (lengthy) connection
  initialization now takes place in message processing. This works much
  better with the new queued action mode (fast startup)
- fixed a bug that caused a potential hang in file and fwd output module
  varmojfekoj provided the patch - many thanks!
- bugfixed stream class offset handling on 32bit platforms
---------------------------------------------------------------------------
Version 3.10.3 (rgerhards), 2008-01-28
- fixed a bug with standard template definitions (not a big deal) - thanks
  to varmojfekoj for spotting it
- run-time instrumentation added
- implemented disk-assisted queue mode, which enables on-demand disk
  spooling if the queue's in-memory queue is exhausted
- implemented a dynamic worker thread pool for processing incoming
  messages; workers are started and shut down as need arises
- implemented a run-time instrumentation debug package
- implemented the $MainMsgQueueSaveOnShutdown config directive
- implemented the $MainMsgQueueWorkerThreadMinimumMessages config directive
- implemented the $MainMsgQueueTimeoutWorkerThreadShutdown config directive
---------------------------------------------------------------------------
Version 3.10.2 (rgerhards), 2008-01-14
- added the ability to keep stop rsyslogd without the need to drain
  the main message queue. In disk queue mode, rsyslog continues to
  run from the point where it stopped. In case of a system failure, it
  continues to process messages from the last checkpoint.
- fixed a bug that caused a segfault on startup when no $WorkDir directive
  was specified in rsyslog.conf
- provided more fine-grain control over shutdown timeouts and added a
  way to specify the enqueue timeout when the main message queue is full
- implemented $MainMsgQueueCheckpointInterval config directive
- implemented $MainMsgQueueTimeoutActionCompletion config directive
- implemented $MainMsgQueueTimeoutEnqueue config directive
- implemented $MainMsgQueueTimeoutShutdown config directive
---------------------------------------------------------------------------
Version 3.10.1 (rgerhards), 2008-01-10
- implemented the "disk" queue mode. However, it currently is of very
  limited use, because it does not support persistence over rsyslogd
  runs. So when rsyslogd is stopped, the queue is drained just as with
  the in-memory queue modes. Persistent queues will be a feature of
  the next release.
- performance-optimized string class, should bring an overall improvement
- fixed a memory leak in imudp -- thanks to varmojfekoj for the patch
- fixed a race condition that could lead to a rsyslogd hang when during
  HUP or termination
- done some doc updates
- added $WorkDirectory config directive
- added $MainMsgQueueFileName config directive
- added $MainMsgQueueMaxFileSize config directive
---------------------------------------------------------------------------
Version 3.10.0 (rgerhards), 2008-01-07
- implemented input module interface and initial input modules
- enhanced threading for input modules (each on its own thread now)
- ability to bind UDP listeners to specific local interfaces/ports and
  ability to run multiple of them concurrently
- added ability to specify listen IP address for UDP syslog server
- license changed to GPLv3
- mark messages are now provided by loadble module immark
- rklogd is no longer provided. Its functionality has now been taken over
  by imklog, a loadable input module. This offers a much better integration
  into rsyslogd and makes sure that the kernel logger process is brought
  up and down at the appropriate times
- enhanced $IncludeConfig directive to support wildcard characters
  (thanks to Michael Biebl)
- all inputs are now implemented as loadable plugins
- enhanced threading model: each input module now runs on its own thread
- enhanced message queue which now supports different queueing methods
  (among others, this can be used for performance fine-tuning)
- added a large number of new configuration directives for the new
  input modules
- enhanced multi-threading utilizing a worker thread pool for the
  main message queue
- compilation without pthreads is no longer supported
- much cleaner code due to new objects and removal of single-threading
  mode
---------------------------------------------------------------------------
Version 2.0.8 V2-STABLE (rgerhards), 2008-??-??
- bugfix: ompgsql did not detect problems in sql command execution
  this could cause loss of messages. The handling was correct if the
  connection broke, but not if there was a problem with statement
  execution. The most probable case for such a case would be invalid
  sql inside the template, and this is now much easier to diagnose.
- doc bugfix: default for $DirCreateMode incorrectly stated
---------------------------------------------------------------------------
Version 2.0.7 V2-STABLE (rgerhards), 2008-04-14
- bugfix: the default for $DirCreateMode was 0644, and as such wrong.
  It has now been changed to 0700. For some background, please see
  http://lists.adiscon.net/pipermail/rsyslog/2009-April/001986.html
- bugfix: "$CreateDirs off" also disabled file creation
  Thanks to William Tisater for analyzing this bug and providing a patch.
  The actual code change is heavily based on William's patch.
- bugfix: memory leak in ompgsql
  Thanks to Ken for providing the patch
- bugfix: potential memory leak in msg.c
  This one did not surface yet and the issue was actually found due to
  a problem in v4 - but better fix it here, too
---------------------------------------------------------------------------
Version 2.0.6 V2-STABLE (rgerhards), 2008-08-07
- bugfix: memory leaks in rsyslogd, primarily in singlethread mode
  Thanks to Frederico Nunez for providing the fix
- bugfix: copy&paste error lead to dangling if - this caused a very minor
  issue with re-formatting a RFC3164 date when the message was invalidly
  formatted and had a colon immediately after the date. This was in the
  code for some years (even v1 had it) and I think it never had any
  effect at all in practice. Though, it should be fixed - but definitely
  nothing to worry about.
---------------------------------------------------------------------------
Version 2.0.6 V2-STABLE (rgerhards), 2008-08-07
- bugfix: IPv6 addresses could not be specified in forwarding actions
  New syntax @[addr]:port introduced to enable that. Root problem was IPv6
  addresses contain colons. (backport from 3.21.3)
---------------------------------------------------------------------------
Version 2.0.5 STABLE (rgerhards), 2008-05-15
- bugfix: regular expressions inside property replacer did not work
  properly
- adapted to liblogging 0.7.1+
---------------------------------------------------------------------------
Version 2.0.4 STABLE (rgerhards), 2008-03-27
- bugfix: internally generated messages had "FROMHOST" property not set
- bugfix: continue parsing if tag is oversize (discard oversize part) - thanks
  to mclaughlin77@gmail.com for the patch
- added $HHOUR and $QHOUR system properties - can be used for half- and
  quarter-hour logfile rotation
---------------------------------------------------------------------------
Version 2.0.3 STABLE (rgerhards), 2008-03-12
- bugfix: setting for $EscapeCopntrolCharactersOnReceive was not 
  properly initialized
- bugfix: resolved potential segfault condition on HUP (extremely
  unlikely to happen in practice), for details see tracker:
  http://bugzilla.adiscon.com/show_bug.cgi?id=38
- improved the man pages a bit - thanks to Michael Biebl for the patch
- bugfix: not properly initialized data could cause several segfaults if
  there were errors in the config file - thanks to varmojfekoj for the patch
---------------------------------------------------------------------------
Version 2.0.2 STABLE (rgerhards), 2008-02-12
- fixed a bug that could cause invalid string handling via strerror_r
  varmojfekoj provided the patch - many thanks!
- added x-info field to rsyslogd startup/shutdown message. Hopefully
  points users to right location for further info (many don't even know
  they run rsyslog ;))
- bugfix: suspended actions were not always properly resumed
  varmojfekoj provided the patch - many thanks!
- bugfix: errno could be changed during mark processing, leading to
  invalid error messages when processing inputs. Thank to varmojfekoj for
  pointing out this problem.
- bugfix: trailing ":" of tag was lost while parsing legacy syslog messages
  without timestamp - thanks to Anders Blomdell for providing a patch!
- bugfix (doc): misspelled config directive, invalid signal info
- applied some doc fixes from Michel Biebl and cleaned up some no longer
  needed files suggested by him
- cleaned up stringbuf.c to fix an annoyance reported by Anders Blomdell
- fixed bug that caused invalid treatment of tabs (HT) in rsyslog.conf
---------------------------------------------------------------------------
Version 2.0.1 STABLE (rgerhards), 2008-01-24
- fixed a bug in integer conversion - but this function was never called,
  so it is not really a useful bug fix ;)
- fixed a bug with standard template definitions (not a big deal) - thanks
  to varmojfekoj for spotting it
- fixed a bug that caused a potential hang in file and fwd output module
  varmojfekoj provided the patch - many thanks!
---------------------------------------------------------------------------
Version 2.0.0 STABLE (rgerhards), 2008-01-02
- re-release of 1.21.2 as STABLE with no modifications except some
  doc updates
---------------------------------------------------------------------------
Version 1.21.2 (rgerhards), 2007-12-28
- created a gss-api output module. This keeps GSS-API code and
  TCP/UDP code separated. It is also important for forward-
  compatibility with v3. Please note that this change breaks compatibility
  with config files created for 1.21.0 and 1.21.1 - this was considered
  acceptable.
- fixed an error in forwarding retry code (could lead to message corruption
  but surfaced very seldom)
- increased portability for older platforms (AI_NUMERICSERV moved)
- removed socket leak in omfwd.c
- cross-platform patch for GSS-API compile problem on some platforms
  thanks to darix for the patch!
---------------------------------------------------------------------------
Version 1.21.1 (rgerhards), 2007-12-23
- small doc fix for $IncludeConfig
- fixed a bug in llDestroy()
- bugfix: fixing memory leak when message queue is full and during
  parsing. Thanks to varmojfekoj for the patch.
- bugfix: when compiled without network support, unix sockets were
  not properply closed
- bugfix: memory leak in cfsysline.c/doGetWord() fixed
---------------------------------------------------------------------------
Version 1.21.0 (rgerhards), 2007-12-19
- GSS-API support for syslog/TCP connections was added. Thanks to
  varmojfekoj for providing the patch with this functionality
- code cleanup
- enhanced $IncludeConfig directive to support wildcard filenames
- changed some multithreading synchronization
---------------------------------------------------------------------------
Version 1.20.1 (rgerhards), 2007-12-12
- corrected a debug setting that survived release. Caused TCP connections
  to be retried unnecessarily often.
- When a hostname ACL was provided and DNS resolution for that name failed,
  ACL processing was stopped at that point. Thanks to mildew for the patch.
  Fedora Bugzilla: http://bugzilla.redhat.com/show_bug.cgi?id=395911
- fixed a potential race condition, see link for details:
  http://rgerhards.blogspot.com/2007/12/rsyslog-race-condition.html
  Note that the probability of problems from this bug was very remote
- fixed a memory leak that happend when PostgreSQL date formats were
  used
---------------------------------------------------------------------------
Version 1.20.0 (rgerhards), 2007-12-07
- an output module for postgres databases has been added. Thanks to
  sur5r for contributing this code
- unloading dynamic modules has been cleaned up, we now have a
  real implementation and not just a dummy "good enough for the time
  being".
- enhanced platform independence - thanks to Bartosz Kuzma and Michael
  Biebl for their very useful contributions
- some general code cleanup (including warnings on 64 platforms, only)
---------------------------------------------------------------------------
Version 1.19.12 (rgerhards), 2007-12-03
- cleaned up the build system (thanks to Michael Biebl for the patch)
- fixed a bug where ommysql was still not compiled with -pthread option
---------------------------------------------------------------------------
Version 1.19.11 (rgerhards), 2007-11-29
- applied -pthread option to build when building for multi-threading mode
  hopefully solves an issue with segfaulting
---------------------------------------------------------------------------
Version 1.19.10 (rgerhards), 2007-10-19
- introdcued the new ":modulename:" syntax for calling module actions
  in selector lines; modified ommysql to support it. This is primarily
  an aid for further modules and a prequisite to actually allow third
  party modules to be created.
- minor fix in slackware startup script, "-r 0" is now "-r0"
- updated rsyslogd doc set man page; now in html format
- undid creation of a separate thread for the main loop -- this did not
  turn out to be needed or useful, so reduce complexity once again.
- added doc fixes provided by Michael Biebl - thanks
---------------------------------------------------------------------------
Version 1.19.9 (rgerhards), 2007-10-12
- now packaging system which again contains all components in a single
  tarball
- modularized main() a bit more, resulting in less complex code
- experimentally added an additional thread - will see if that affects
  the segfault bug we experience on some platforms. Note that this change
  is scheduled to be removed again later.
---------------------------------------------------------------------------
Version 1.19.8 (rgerhards), 2007-09-27
- improved repeated message processing
- applied patch provided by varmojfekoj to support building ommysql
  in its own way (now also resides in a plugin subdirectory);
  ommysql is now a separate package
- fixed a bug in cvthname() that lead to message loss if part
  of the source hostname would have been dropped
- created some support for distributing ommysql together with the
  main rsyslog package. I need to re-think it in the future, but
  for the time being the current mode is best. I now simply include
  one additional tarball for ommysql inside the main distribution.
  I look forward to user feedback on how this should be done best. In the
  long term, a separate project should be spawend for ommysql, but I'd
  like to do that only after the plugin interface is fully stable (what
  it is not yet).
---------------------------------------------------------------------------
Version 1.19.7 (rgerhards), 2007-09-25
- added code to handle situations where senders send us messages ending with
  a NUL character. It is now simply removed. This also caused trailing LF
  reduction to fail, when it was followed by such a NUL. This is now also
  handled.
- replaced some non-thread-safe function calls by their thread-safe
  counterparts
- fixed a minor memory leak that occured when the %APPNAME% property was
  used (I think nobody used that in practice)
- fixed a bug that caused signal handlers in cvthname() not to be restored when
  a malicious pointer record was detected and processing of the message been
  stopped for that reason (this should be really rare and can not be related
  to the segfault bug we are hunting).
- fixed a bug in cvthname that lead to passing a wrong parameter - in
  practice, this had no impact.
- general code cleanup (e.g. compiler warnings, comments)
---------------------------------------------------------------------------
Version 1.19.6 (rgerhards), 2007-09-11
- applied patch by varmojfekoj to change signal handling to the new
  sigaction API set (replacing the depreciated signal() calls and its
  friends.
- fixed a bug that in --enable-debug mode caused an assertion when the
  discard action was used
- cleaned up compiler warnings
- applied patch by varmojfekoj to FIX a bug that could cause 
  segfaults if empty properties were processed using modifying
  options (e.g. space-cc, drop-cc)
- fixed man bug: rsyslogd supports -l option
---------------------------------------------------------------------------
Version 1.19.5 (rgerhards), 2007-09-07
- changed part of the CStr interface so that better error tracking
  is provided and the calling sequence is more intuitive (there were
  invalid calls based on a too-weired interface)
- (hopefully) fixed some remaining bugs rooted in wrong use of 
  the CStr class. These could lead to program abort.
- applied patch by varmojfekoj two fix two potential segfault situations
- added $ModDir config directive
- modified $ModLoad so that an absolute path may be specified as
  module name (e.g. /rsyslog/ommysql.so)
---------------------------------------------------------------------------
Version 1.19.4 (rgerhards/varmojfekoj), 2007-09-04
- fixed a number of small memory leaks - thanks varmojfekoj for patching
- fixed an issue with CString class that could lead to rsyslog abort
  in tplToString() - thanks varmojfekoj for patching
- added a man-version of the config file documenation - thanks to Michel
  Samia for providing the man file
- fixed bug: a template like this causes an infinite loop:
  $template opts,"%programname:::a,b%"
  thanks varmojfekoj for the patch
- fixed bug: case changing options crash freeing the string pointer
  because they modify it: $template opts2,"%programname::1:lowercase%"
  thanks varmojfekoj for the patch
---------------------------------------------------------------------------
Version 1.19.3 (mmeckelein/varmojfekoj), 2007-08-31
- small mem leak fixed (after calling parseSelectorAct) - Thx varmojkekoj
- documentation section "Regular File" und "Blocks" updated
- solved an issue with dynamic file generation - Once again many thanks
  to varmojfekoj
- the negative selector for program name filter (Blocks) does not work as
  expected - Thanks varmojfekoj for patching
- added forwarding information to sysklogd (requires special template)
  to config doc
---------------------------------------------------------------------------
Version 1.19.2 (mmeckelein/varmojfekoj), 2007-08-28
- a specifically formed message caused a segfault - Many thanks varmojfekoj
  for providing a patch
- a typo and a weird condition are fixed in msg.c - Thanks again
  varmojfekoj 
- on file creation the file was always owned by root:root. This is fixed
  now - Thanks ypsa for solving this issue
---------------------------------------------------------------------------
Version 1.19.1 (mmeckelein), 2007-08-22
- a bug that caused a high load when a TCP/UDP connection was closed is 
  fixed now - Thanks mildew for solving this issue
- fixed a bug which caused a segfault on reinit - Thx varmojfekoj for the
  patch
- changed the hardcoded module path "/lib/rsyslog" to $(pkglibdir) in order
  to avoid trouble e.g. on 64 bit platforms (/lib64) - many thanks Peter
  Vrabec and darix, both provided a patch for solving this issue
- enhanced the unloading of modules - thanks again varmojfekoj
- applied a patch from varmojfekoj which fixes various little things in
  MySQL output module
---------------------------------------------------------------------------
Version 1.19.0 (varmojfekoj/rgerhards), 2007-08-16
- integrated patch from varmojfekoj to make the mysql module a loadable one
  many thanks for the patch, MUCH appreciated
---------------------------------------------------------------------------
Version 1.18.2 (rgerhards), 2007-08-13
- fixed a bug in outchannel code that caused templates to be incorrectly
  parsed
- fixed a bug in ommysql that caused a wrong ";template" missing message
- added some code for unloading modules; not yet fully complete (and we do
  not yet have loadable modules, so this is no problem)
- removed debian subdirectory by request of a debian packager (this is a special
  subdir for debian and there is also no point in maintaining it when there
  is a debian package available - so I gladly did this) in some cases
- improved overall doc quality (some pages were quite old) and linked to
  more of the online resources.
- improved /contrib/delete_mysql script by adding a host option and some
  other minor modifications
---------------------------------------------------------------------------
Version 1.18.1 (rgerhards), 2007-08-08
- applied a patch from varmojfekoj which solved a potential segfault
  of rsyslogd on HUP
- applied patch from Michel Samia to fix compilation when the pthreads
  feature is disabled
- some code cleanup (moved action object to its own file set)
- add config directive $MainMsgQueueSize, which now allows to configure the
  queue size dynamically
- all compile-time settings are now shown in rsyslogd -v, not just the
  active ones
- enhanced performance a little bit more
- added config file directive $ActionResumeInterval
- fixed a bug that prevented compilation under debian sid
- added a contrib directory for user-contributed useful things
---------------------------------------------------------------------------
Version 1.18.0 (rgerhards), 2007-08-03
- rsyslog now supports fallback actions when an action did not work. This
  is a great feature e.g. for backup database servers or backup syslog
  servers
- modified rklogd to only change the console log level if -c is specified
- added feature to use multiple actions inside a single selector
- implemented $ActionExecOnlyWhenPreviousIsSuspended config directive
- error messages during startup are now spit out to the configured log
  destinations
---------------------------------------------------------------------------
Version 1.17.6 (rgerhards), 2007-08-01
- continued to work on output module modularization - basic stage of
  this work is now FINISHED
- fixed bug in OMSRcreate() - always returned SR_RET_OK
- fixed a bug that caused ommysql to always complain about missing
  templates
- fixed a mem leak in OMSRdestruct - freeing the object itself was
  forgotten - thanks to varmojfekoj for the patch
- fixed a memory leak in syslogd/init() that happend when the config
  file could not be read - thanks to varmojfekoj for the patch
- fixed insufficient memory allocation in addAction() and its helpers.
  The initial fix and idea was developed by mildew, I fine-tuned
  it a bit. Thanks a lot for the fix, I'd probably had pulled out my
  hair to find the bug...
- added output of config file line number when a parsing error occured
- fixed bug in objomsr.c that caused program to abort in debug mode with
  an invalid assertion (in some cases)
- fixed a typo that caused the default template for MySQL to be wrong.
  thanks to mildew for catching this.
- added configuration file command $DebugPrintModuleList and
  $DebugPrintCfSysLineHandlerList
- fixed an invalid value for the MARK timer - unfortunately, there was
  a testing aid left in place. This resulted in quite frequent MARK messages
- added $IncludeConfig config directive
- applied a patch from mildew to prevent rsyslogd from freezing under heavy
  load. This could happen when the queue was full. Now, we drop messages
  but rsyslogd remains active.
---------------------------------------------------------------------------
Version 1.17.5 (rgerhards), 2007-07-30
- continued to work on output module modularization
- fixed a missing file bug - thanks to Andrea Montanari for reporting
  this problem
- fixed a problem with shutting down the worker thread and freeing the
  selector_t list - this caused messages to be lost, because the
  message queue was not properly drained before the selectors got
  destroyed.
---------------------------------------------------------------------------
Version 1.17.4 (rgerhards), 2007-07-27
- continued to work on output module modularization
- fixed a situation where rsyslogd could create zombie processes
  thanks to mildew for the patch
- applied patch from Michel Samia to fix compilation when NOT
  compiled for pthreads
---------------------------------------------------------------------------
Version 1.17.3 (rgerhards), 2007-07-25
- continued working on output module modularization
- fixed a bug that caused rsyslogd to segfault on exit (and
  probably also on HUP), when there was an unsent message in a selector
  that required forwarding and the dns lookup failed for that selector
  (yes, it was pretty unlikely to happen;))
  thanks to varmojfekoj <varmojfekoj@gmail.com> for the patch
- fixed a memory leak in config file parsing and die()
  thanks to varmojfekoj <varmojfekoj@gmail.com> for the patch
- rsyslogd now checks on startup if it is capable to performa any work
  at all. If it cant, it complains and terminates
  thanks to Michel Samia for providing the patch!
- fixed a small memory leak when HUPing syslogd. The allowed sender
  list now gets freed. thanks to mildew for the patch.
- changed the way error messages in early startup are logged. They
  now do no longer use the syslogd code directly but are rather
  send to stderr.
---------------------------------------------------------------------------
Version 1.17.2 (rgerhards), 2007-07-23
- made the port part of the -r option optional. Needed for backward
  compatibility with sysklogd
- replaced system() calls with something more reasonable. Please note that
  this might break compatibility with some existing configuration files.
  We accept this in favour of the gained security.
- removed a memory leak that could occur if timegenerated was used in
  RFC 3164 format in templates
- did some preparation in msg.c for advanced multithreading - placed the
  hooks, but not yet any active code
- worked further on modularization
- added $ModLoad MySQL (dummy) config directive
- added DropTrailingLFOnReception config directive
---------------------------------------------------------------------------
Version 1.17.1 (rgerhards), 2007-07-20
- fixed a bug that caused make install to install rsyslogd and rklogd under
  the wrong names
- fixed bug that caused $AllowedSenders to handle IPv6 scopes incorrectly;
  also fixed but that could grabble $AllowedSender wildcards. Thanks to
  mildew@gmail.com for the patch
- minor code cleanup - thanks to Peter Vrabec for the patch
- fixed minimal memory leak on HUP (caused by templates)
  thanks to varmojfekoj <varmojfekoj@gmail.com> for the patch
- fixed another memory leak on HUPing and on exiting rsyslogd
  again thanks to varmojfekoj <varmojfekoj@gmail.com> for the patch
- code cleanup (removed compiler warnings)
- fixed portability bug in configure.ac - thanks to Bartosz Kuźma for patch
- moved msg object into its own file set
- added the capability to continue trying to write log files when the
  file system is full. Functionality based on patch by Martin Schulze
  to sysklogd package.
---------------------------------------------------------------------------
Version 1.17.0 (RGer), 2007-07-17
- added $RepeatedLineReduction config parameter
- added $EscapeControlCharactersOnReceive config parameter
- added $ControlCharacterEscapePrefix config parameter
- added $DirCreateMode config parameter
- added $CreateDirs config parameter
- added $DebugPrintTemplateList config parameter
- added $ResetConfigVariables config parameter
- added $FileOwner config parameter
- added $FileGroup config parameter
- added $DirOwner config parameter
- added $DirGroup config parameter
- added $FailOnChownFailure config parameter
- added regular expression support to the filter engine
  thanks to Michel Samia for providing the patch!
- enhanced $AllowedSender functionality. Credits to mildew@gmail.com for
  the patch doing that
  - added IPv6 support
  - allowed DNS hostnames
  - allowed DNS wildcard names
- added new option $DropMsgsWithMaliciousDnsPTRRecords
- added autoconf so that rfc3195d, rsyslogd and klogd are stored to /sbin
- added capability to auto-create directories with dynaFiles
---------------------------------------------------------------------------
Version 1.16.0 (RGer/Peter Vrabec), 2007-07-13 - The Friday, 13th Release ;)
- build system switched to autotools
- removed SYSV preprocessor macro use, replaced with autotools equivalents
- fixed a bug that caused rsyslogd to segfault when TCP listening was
  disabled and it terminated
- added new properties "syslogfacility-text" and "syslogseverity-text"
  thanks to varmojfekoj <varmojfekoj@gmail.com> for the patch
- added the -x option to disable hostname dns reslution
  thanks to varmojfekoj <varmojfekoj@gmail.com> for the patch
- begun to better modularize syslogd.c - this is an ongoing project; moved
  type definitions to a separate file
- removed some now-unused fields from struct filed
- move file size limit fields in struct field to the "right spot" (the file
  writing part of the union - f_un.f_file)
- subdirectories linux and solaris are no longer part of the distribution
  package. This is not because we cease support for them, but there are no
  longer any files in them after the move to autotools
---------------------------------------------------------------------------
Version 1.15.1 (RGer), 2007-07-10
- fixed a bug that caused a dynaFile selector to stall when there was
  an open error with one file 
- improved template processing for dynaFiles; templates are now only
  looked up during initialization - speeds up processing
- optimized memory layout in struct filed when compiled with MySQL
  support
- fixed a bug that caused compilation without SYSLOG_INET to fail
- re-enabled the "last message repeated n times" feature. This
  feature was not taken care of while rsyslogd evolved from sysklogd
  and it was more or less defunct. Now it is fully functional again.
- added system properties: $NOW, $YEAR, $MONTH, $DAY, $HOUR, $MINUTE
- fixed a bug in iovAsString() that caused a memory leak under stress
  conditions (most probably memory shortage). This was unlikely to
  ever happen, but it doesn't hurt doing it right
- cosmetic: defined type "uchar", change all unsigned chars to uchar
---------------------------------------------------------------------------
Version 1.15.0 (RGer), 2007-07-05
- added ability to dynamically generate file names based on templates
  and thus properties. This was a much-requested feature. It makes
  life easy when it e.g. comes to splitting files based on the sender
  address.
- added $umask and $FileCreateMode config file directives
- applied a patch from Bartosz Kuzma to compile cleanly under NetBSD
- checks for extra (unexpected) characters in system config file lines
  have been added
- added IPv6 documentation - was accidently missing from CVS
- begun to change char to unsigned char
---------------------------------------------------------------------------
Version 1.14.2 (RGer), 2007-07-03
** this release fixes all known nits with IPv6 **
- restored capability to do /etc/service lookup for "syslog"
  service when -r 0 was given
- documented IPv6 handling of syslog messages
- integrate patch from Bartosz Kuźma to make rsyslog compile under
  Solaris again (the patch replaced a strndup() call, which is not
  available under Solaris
- improved debug logging when waiting on select
- updated rsyslogd man page with new options (-46A)
---------------------------------------------------------------------------
Version 1.14.1 (RGer/Peter Vrabec), 2007-06-29
- added Peter Vrabec's patch for IPv6 TCP
- prefixed all messages send to stderr in rsyslogd with "rsyslogd: "
---------------------------------------------------------------------------
Version 1.14.0 (RGer/Peter Vrabec), 2007-06-28
- Peter Vrabec provided IPv6 for rsyslog, so we are now IPv6 enabled
  IPv6 Support is currently for UDP only, TCP is to come soon.
  AllowedSender configuration does not yet work for IPv6.
- fixed code in iovCreate() that broke C's strict aliasing rules 
- fixed some char/unsigned char differences that forced the compiler
  to spit out warning messages
- updated the Red Hat init script to fix a known issue (thanks to
  Peter Vrabec)
---------------------------------------------------------------------------
Version 1.13.5 (RGer), 2007-06-22
- made the TCP session limit configurable via command line switch
  now -t <port>,<max sessions>
- added man page for rklogd(8) (basically a copy from klogd, but now
  there is one...)
- fixed a bug that caused internal messages (e.g. rsyslogd startup) to
  appear without a tag.
- removed a minor memory leak that occurred when TAG processing requalified
  a HOSTNAME to be a TAG (and a TAG already was set).
- removed potential small memory leaks in MsgSet***() functions. There
  would be a leak if a property was re-set, something that happened
  extremely seldom.
---------------------------------------------------------------------------
Version 1.13.4 (RGer), 2007-06-18
- added a new property "PRI-text", which holds the PRI field in
  textual form (e.g. "syslog.info")
- added alias "syslogseverity" for "syslogpriority", which is a
  misleading property name that needs to stay for historical
  reasons (and backward-compatility)
- added doc on how to record PRI value in log file
- enhanced signal handling in klogd, including removal of an unsafe
  call to the logging system during signal handling
---------------------------------------------------------------------------
Version 1.13.3 (RGer), 2007-06-15
- create a version of syslog.c from scratch. This is now
  - highly optimized for rsyslog
  - removes an incompatible license problem as the original
    version had a BSD license with advertising clause
  - fixed in the regard that rklogd will continue to work when
    rsysogd has been restarted (the original version, as well
    as sysklogd, will remain silent then)
  - solved an issue with an extra NUL char at message end that the
    original version had
- applied some changes to klogd to care for the new interface
- fixed a bug in syslogd.c which prevented compiling under debian
---------------------------------------------------------------------------
Version 1.13.2 (RGer), 2007-06-13
- lib order in makefile patched to facilitate static linking - thanks
  to Bennett Todd for providing the patch
- Integrated a patch from Peter Vrabec (pvrabec@redheat.com):
  - added klogd under the name of rklogd (remove dependency on
    original sysklogd package
  - createDB.sql now in UTF
  - added additional config files for use on Red Hat
---------------------------------------------------------------------------
Version 1.13.1 (RGer), 2007-02-05
- changed the listen backlog limit to a more reasonable value based on
  the maximum number of TCP connections configurd (10% + 5) - thanks to Guy
  Standen for the hint (actually, the limit was 5 and that was a 
  left-over from early testing).
- fixed a bug in makefile which caused DB-support to be disabled when
  NETZIP support was enabled
- added the -e option to allow transmission of every message to remote
  hosts (effectively turns off duplicate message suppression)
- (somewhat) improved memory consumption when compiled with MySQL support
- looks like we fixed an incompatibility with MySQL 5.x and above software
  At least in one case, the remote server name was destroyed, leading to 
  a connection failure. The new, improved code does not have this issue and
  so we see this as solved (the new code is generally somewhat better, so
  there is a good chance we fixed this incompatibility).
---------------------------------------------------------------------------
Version 1.13.0 (RGer), 2006-12-19
- added '$' as ToPos proptery replacer specifier - means "up to the
  end of the string"
- property replacer option "escape-cc", "drop-cc" and "space-cc"  added
- changed the handling of \0 characters inside syslog messages. We now
  consistently escape them to "#000". This is somewhat recommended in
  the draft-ietf-syslog-protocol-19 draft. While the real recomendation
  is to not escape any characters at all, we can not do this without
  considerable modification of the code. So we escape it to "#000", which
  is consistent with a sample found in the Internet-draft.
- removed message glue logic (see printchopped() comment for details)
  Also caused removal of parts table and thus some improvements in
  memory usage.
- changed the default MAXLINE to 2048 to take care of recent syslog
  standardization efforts (can easily be changed in syslogd.c)
- added support for byte-counted TCP syslog messages (much like
  syslog-transport-tls-05 Internet Draft). This was necessary to
  support compression over TCP.
- added support for receiving compressed syslog messages
- added support for sending compressed syslog messages
- fixed a bug where the last message in a syslog/tcp stream was
  lost if it was not properly terminated by a LF character
---------------------------------------------------------------------------
Version 1.12.3 (RGer), 2006-10-04
- implemented some changes to support Solaris (but support is not
  yet complete)
- commented out (via #if 0) some methods that are currently not being use
  but should be kept for further us
- added (interim) -u 1 option to turn off hostname and tag parsing
- done some modifications to better support Fedora
- made the field delimiter inside property replace configurable via
  template
- fixed a bug in property replacer: if fields were used, the delimitor
  became part of the field. Up until now, this was barely noticable as 
  the delimiter as TAB only and thus invisible to a human. With other
  delimiters available now, it quickly showed up. This bug fix might cause
  some grief to existing installations if they used the extra TAB for
  whatever reasons - sorry folks... Anyhow, a solution is easy: just add
  a TAB character contstant into your template. Thus, there has no attempt
  been made to do this in a backwards-compatible way.
---------------------------------------------------------------------------
Version 1.12.2 (RGer), 2006-02-15
- fixed a bug in the RFC 3339 date formatter. An extra space was added
  after the actual timestamp
- added support for providing high-precision RFC3339 timestamps for
  (rsyslogd-)internally-generated messages
- very (!) experimental support for syslog-protocol internet draft
  added (the draft is experimental, the code is solid ;))
- added support for field-extracting in the property replacer
- enhanced the legacy-syslog parser so that it can interpret messages
  that do not contain a TIMESTAMP
- fixed a bug that caused the default socket (usually /dev/log) to be
  opened even when -o command line option was given
- fixed a bug in the Debian sample startup script - it caused rsyslogd
  to listen to remote requests, which it shouldn't by default
---------------------------------------------------------------------------
Version 1.12.1 (RGer), 2005-11-23
- made multithreading work with BSD. Some signal-handling needed to be
  restructured. Also, there might be a slight delay of up to 10 seconds
  when huping and terminating rsyslogd under BSD
- fixed a bug where a NULL-pointer was passed to printf() in logmsg().
- fixed a bug during "make install" where rc3195d was not installed
  Thanks to Bennett Todd for spotting this.
- fixed a bug where rsyslogd dumped core when no TAG was found in the
  received message
- enhanced message parser so that it can deal with missing hostnames
  in many cases (may not be totally fail-safe)
- fixed a bug where internally-generated messages did not have the correct
  TAG
---------------------------------------------------------------------------
Version 1.12.0 (RGer), 2005-10-26
- moved to a multi-threaded design. single-threading is still optionally
  available. Multi-threading is experimental!
- fixed a potential race condition. In the original code, marking was done
  by an alarm handler, which could lead to all sorts of bad things. This
  has been changed now. See comments in syslogd.c/domark() for details.
- improved debug output for property-based filters
- not a code change, but: I have checked all exit()s to make sure that
  none occurs once rsyslogd has started up. Even in unusual conditions
  (like low-memory conditions) rsyslogd somehow remains active. Of course,
  it might loose a message or two, but at least it does not abort and it
  can also recover when the condition no longer persists.
- fixed a bug that could cause loss of the last message received
  immediately before rsyslogd was terminated.
- added comments on thread-safety of global variables in syslogd.c
- fixed a small bug: spurios printf() when TCP syslog was used
- fixed a bug that causes rsyslogd to dump core on termination when one
  of the selector lines did not receive a message during the run (very
  unlikely)
- fixed an one-too-low memory allocation in the TCP sender. Could result
  in rsyslogd dumping core.
- fixed a bug with regular expression support (thanks to Andres Riancho)
- a little bit of code restructuring (especially main(), which was
  horribly large)
---------------------------------------------------------------------------
Version 1.11.1 (RGer), 2005-10-19
- support for BSD-style program name and host blocks
- added a new property "programname" that can be used in templates
- added ability to specify listen port for rfc3195d
- fixed a bug that rendered the "startswith" comparison operation
  unusable.
- changed more functions to "static" storage class to help compiler
  optimize (should have been static in the first place...)
- fixed a potential memory leak in the string buffer class destructor.
  As the destructur was previously never called, the leak did not actually
  appear.
- some internal restructuring in anticipation/preparation of minimal
  multi-threading support
- rsyslogd still shares some code with the sysklogd project. Some patches
  for this shared code have been brought over from the sysklogd CVS.
---------------------------------------------------------------------------
Version 1.11.0 (RGer), 2005-10-12
- support for receiving messages via RFC 3195; added rfc3195d for that
  purpose
- added an additional guard to prevent rsyslogd from aborting when the
  2gb file size limit is hit. While a user can configure rsyslogd to
  handle such situations, it would abort if that was not done AND large
  file support was not enabled (ok, this is hopefully an unlikely scenario)
- fixed a bug that caused additional Unix domain sockets to be incorrectly
  processed - could lead to message loss in extreme cases
---------------------------------------------------------------------------
Version 1.10.2 (RGer), 2005-09-27
- added comparison operations in property-based filters:
  * isequal
  * startswith
- added ability to negate all property-based filter comparison operations
  by adding a !-sign right in front of the operation name
- added the ability to specify remote senders for UDP and TCP
  received messages. Allows to block all but well-known hosts
- changed the $-config line directives to be case-INsensitive
- new command line option -w added: "do not display warnings if messages
  from disallowed senders are received"
- fixed a bug that caused rsyslogd to dump core when the compare value
  was not quoted in property-based filters
- fixed a bug in the new CStr compare function which lead to invalid
  results (fortunately, this function was not yet used widely)
- added better support for "debugging" rsyslog.conf property filters
  (only if -d switch is given)
- changed some function definitions to static, which eventually enables
  some compiler optimizations
- fixed a bug in MySQL code; when a SQL error occured, rsyslogd could
  run in a tight loop. This was due to invalid sequence of error reporting
  and is now fixed.
---------------------------------------------------------------------------
Version 1.10.1 (RGer), 2005-09-23
- added the ability to execute a shell script as an action.
  Thanks to Bjoern Kalkbrenner for providing the code!
- fixed a bug in the MySQL code; due to the bug the automatic one-time
  retry after an error did not happen - this lead to error message in
  cases where none should be seen (e.g. after a MySQL restart)
- fixed a security issue with SQL-escaping in conjunction with
  non-(SQL-)standard MySQL features.
---------------------------------------------------------------------------
Version 1.10.0 (RGer), 2005-09-20
  REMINDER: 1.10 is the first unstable version if the 1.x series!
- added the capability to filter on any property in selector lines
  (not just facility and priority)
- changed stringbuf into a new counted string class
- added support for a "discard" action. If a selector line with
  discard (~ character) is found, no selector lines *after* that
  line will be processed.
- thanks to Andres Riancho, regular expression support has been
  added to the template engine
- added the FROMHOST property in the template processor, which could
  previously not be obtained. Thanks to Cristian Testa for pointing
  this out and even providing a fix.
- added display of compile-time options to -v output
- performance improvement for production build - made some checks
  to happen only during debug mode
- fixed a problem with compiling on SUSE and - while doing so - removed
  the socket call to set SO_BSDCOMPAT in cases where it is obsolete.
---------------------------------------------------------------------------
Version 1.0.4 (RGer), 2006-02-01
- a small but important fix: the tcp receiver had two forgotten printf's
  in it that caused a lot of unnecessary output to stdout. This was
  important enough to justify a new release
---------------------------------------------------------------------------
Version 1.0.3 (RGer), 2005-11-14
- added an additional guard to prevent rsyslogd from aborting when the
  2gb file size limit is hit. While a user can configure rsyslogd to
  handle such situations, it would abort if that was not done AND large
  file support was not enabled (ok, this is hopefully an unlikely scenario)
- fixed a bug that caused additional Unix domain sockets to be incorrectly
  processed - could lead to message loss in extreme cases
- applied some patches available from the sysklogd project to code
  shared from there
- fixed a bug that causes rsyslogd to dump core on termination when one
  of the selector lines did not receive a message during the run (very
  unlikely)
- fixed an one-too-low memory allocation in the TCP sender. Could result
  in rsyslogd dumping core.
- fixed a bug in the TCP sender that caused the retry logic to fail
  after an error or receiver overrun
- fixed a bug in init() that could lead to dumping core
- fixed a bug that could lead to dumping core when no HOSTNAME or no TAG
  was present in the syslog message
---------------------------------------------------------------------------
Version 1.0.2 (RGer), 2005-10-05
- fixed an issue with MySQL error reporting. When an error occured,
  the MySQL driver went into an endless loop (at least in most cases).
---------------------------------------------------------------------------
Version 1.0.1 (RGer), 2005-09-23
- fixed a security issue with SQL-escaping in conjunction with
  non-(SQL-)standard MySQL features.
---------------------------------------------------------------------------
Version 1.0.0 (RGer), 2005-09-12
- changed install doc to cover daily cron scripts - a trouble source
- added rc script for slackware (provided by Chris Elvidge - thanks!) 
- fixed a really minor bug in usage() - the -r option was still
  reported as without the port parameter
---------------------------------------------------------------------------
Version 0.9.8 (RGer), 2005-09-05
- made startup and shutdown message more consistent and included the
  pid, so that they can be easier correlated. Used syslog-protocol
  structured data format for this purpose.
- improved config info in startup message, now tells not only
  if it is listening remote on udp, but also for tcp. Also includes
  the port numbers. The previous startup message was misleading, because
  it did not say "remote reception" if rsyslogd was only listening via
  tcp (but not via udp).
- added a "how can you help" document to the doc set
---------------------------------------------------------------------------
Version 0.9.7 (RGer), 2005-08-15
- some of the previous doc files (like INSTALL) did not properly
  reflect the changes to the build process and the new doc. Fixed
  that.
- changed syslogd.c so that when compiled without database support,
  an error message is displayed when a database action is detected
  in the config file (previously this was used as an user rule ;))
- fixed a bug in the os-specific Makefiles which caused MySQL
  support to not be compiled, even if selected
---------------------------------------------------------------------------
Version 0.9.6 (RGer), 2005-08-09
- greatly enhanced documentation. Now available in html format in
  the "doc" folder and FreeBSD. Finally includes an install howto.
- improved MySQL error messages a little - they now show up as log
  messages, too (formerly only in debug mode)
- added the ability to specify the listen port for udp syslog.
  WARNING: This introduces an incompatibility. Formerly, udp
  syslog was enabled by the -r command line option. Now, it is
  "-r [port]", which is consistent with the tcp listener. However,
  just -r will now return an error message.
- added sample startup scripts for Debian and FreeBSD
- added support for easy feature selection in the makefile. Un-
  fortunately, this also means I needed to spilt the make file
  for different OS and distros. There are some really bad syntax
  differences between FreeBSD and Linux make.
---------------------------------------------------------------------------
Version 0.9.5 (RGer), 2005-08-01
- the "semicolon bug" was actually not (fully) solved in 0.9.4. One
  part of the bug was solved, but another still existed. This one
  is fixed now, too.
- the "semicolon bug" actually turned out to be a more generic bug.
  It appeared whenever an invalid template name was given. With some
  selector actions, rsyslogd dumped core, with other it "just" had
  a small ressource leak with others all worked well. These anomalies
  are now fixed. Note that they only appeared during system initaliziation
  once the system was running, nothing bad happened.
- improved error reporting for template errors on startup. They are now
  shown on the console and the start-up tty. Formerly, they were only
  visible in debug mode.
- support for multiple instances of rsyslogd on a single machine added
- added new option "-o" --> omit local unix domain socket. This option
  enables rsyslogd NOT to listen to the local socket. This is most
  helpful when multiple instances of rsyslogd (or rsyslogd and another
  syslogd) shall run on a single system.
- added new option "-i <pidfile>" which allows to specify the pidfile.
  This is needed when multiple instances of rsyslogd are to be run.
- the new project home page is now online at www.rsyslog.com
---------------------------------------------------------------------------
Version 0.9.4 (RGer), 2005-07-25
- finally added the TCP sender. It now supports non-blocking mode, no
  longer disabling message reception during connect. As it is now, it
  is usable in production. The code could be more sophisticated, but
  I've kept it short in anticipation of the move to liblogging, which
  will lead to the removal of the code just written ;)
- the "exiting on signal..." message still had the "syslogd" name in 
  it. Changed this to "rsyslogd", as we do not have a large user base
  yet, this should pose no problem.
- fixed "the semiconlon" bug. rsyslogd dumped core if a write-db action
  was specified but no semicolon was given after the password (an empty
  template was ok, but the semicolon needed to be present).
- changed a default for traditional output format. During testing, it
  was seen that the timestamp written to file in default format was
  the time of message reception, not the time specified in the TIMESTAMP
  field of the message itself. Traditionally, the message TIMESTAMP is
  used and this has been changed now.
---------------------------------------------------------------------------
Version 0.9.3 (RGer), 2005-07-19
- fixed a bug in the message parser. In June, the RFC 3164 timestamp
  was not correctly parsed (yes, only in June and some other months,
  see the code comment to learn why...)
- added the ability to specify the destination port when forwarding
  syslog messages (both for TCP and UDP)
- added an very experimental TCP sender (activated by
  @@machine:port in config). This is not yet for production use. If
  the receiver is not alive, rsyslogd will wait quite some time until
  the connection request times out, which most probably leads to
  loss of incoming messages.

---------------------------------------------------------------------------
Version 0.9.2 (RGer), around 2005-07-06
- I intended to change the maxsupported message size to 32k to
  support IHE - but given the memory inefficiency in the usual use
  cases, I have not done this. I have, however, included very
  specific instructions on how to do this in the source code. I have
  also done some testing with 32k messages, so you can change the
  max size without taking too much risk.
- added a syslog/tcp receiver; we now can receive messages via
  plain tcp, but we can still send only via UDP. The syslog/tcp
  receiver is the primary enhancement of this release.
- slightly changed some error messages that contained a spurios \n at
  the end of the line (which gives empty lines in your log...)

---------------------------------------------------------------------------
Version 0.9.1 (RGer)
- fixed code so that it compiles without errors under FreeBSD
- removed now unused function "allocate_log()" from syslogd.c
- changed the make file so that it contains more defines for
  different environments (in the long term, we need a better
  system for disabling/enabling features...)
- changed some printf's printing off_t types to %lld and
  explicit (long long) casts. I tried to figure out the exact type,
  but did not succeed in this. In the worst case, ultra-large peta-
  byte files will now display funny informational messages on rollover,
  something I think we can live with for the neersion 3.11.2 (rgerhards), 2008-02-??
---------------------------------------------------------------------------
Version 3.11.1 (rgerhards), 2008-02-12
- SNMP trap sender added thanks to Andre Lorbach (omsnmp)
- added input-plugin interface specification in form of a (copy) template
  input module
- applied documentation fix by Michael Biebl -- many thanks!
- bugfix: immark did not have MARK flags set...
- added x-info field to rsyslogd startup/shutdown message. Hopefully
  points users to right location for further info (many don't even know
  they run rsyslog ;))
- bugfix: trailing ":" of tag was lost while parsing legacy syslog messages
  without timestamp - thanks to Anders Blomdell for providing a patch!
- fixed a bug in stringbuf.c related to STRINGBUF_TRIM_ALLOCSIZE, which
  wasn't supposed to be used with rsyslog. Put a warning message up that
  tells this feature is not tested and probably not worth the effort.
  Thanks to Anders Blomdell fro bringing this to our attention
- somewhat improved performance of string buffers
- fixed bug that caused invalid treatment of tabs (HT) in rsyslog.conf
- bugfix: setting for $EscapeCopntrolCharactersOnReceive was not 
  properly initialized
- clarified usage of space-cc property replacer option
- improved abort diagnostic handler
- some initial effort for malloc/free runtime debugging support
- bugfix: using dynafile actions caused rsyslogd abort
- fixed minor man errors thanks to Michael Biebl
---------------------------------------------------------------------------
Version 3.11.0 (rgerhards), 2008-01-31
- implemented queued actions
- implemented simple rate limiting for actions
- implemented deliberate discarding of lower priority messages over higher
  priority ones when a queue runs out of space
- implemented disk quotas for disk queues
- implemented the $ActionResumeRetryCount config directive
- added $ActionQueueFilename config directive
- added $ActionQueueSize config directive
- added $ActionQueueHighWaterMark config directive
- added $ActionQueueLowWaterMark config directive
- added $ActionQueueDiscardMark config directive
- added $ActionQueueDiscardSeverity config directive
- added $ActionQueueCheckpointInterval config directive
- added $ActionQueueType config directive
- added $ActionQueueWorkerThreads config directive
- added $ActionQueueTimeoutshutdown config directive
- added $ActionQueueTimeoutActionCompletion config directive
- added $ActionQueueTimeoutenQueue config directive
- added $ActionQueueTimeoutworkerThreadShutdown config directive
- added $ActionQueueWorkerThreadMinimumMessages config directive
- added $ActionQueueMaxFileSize config directive
- added $ActionQueueSaveonShutdown config directive
- addded $ActionQueueDequeueSlowdown config directive
- addded $MainMsgQueueDequeueSlowdown config directive
- bugfix: added forgotten docs to package
- improved debugging support
- fixed a bug that caused $MainMsgQueueCheckpointInterval to work incorrectly
- when a long-running action needs to be cancelled on shutdown, the message
  that was processed by it is now preserved. This finishes support for
  guaranteed delivery of messages (if the output supports it, of course)
- fixed bug in output module interface, see
  http://sourceforge.net/tracker/index.php?func=detail&aid=1881008&group_id=123448&atid=696552
- changed the ommysql output plugin so that the (lengthy) connection
  initialization now takes place in message processing. This works much
  better with the new queued action mode (fast startup)
- fixed a bug that caused a potential hang in file and fwd output module
  varmojfekoj provided the patch - many thanks!
- bugfixed stream class offset handling on 32bit platforms
---------------------------------------------------------------------------
Version 3.10.3 (rgerhards), 2008-01-28
- fixed a bug with standard template definitions (not a big deal) - thanks
  to varmojfekoj for spotting it
- run-time instrumentation added
- implemented disk-assisted queue mode, which enables on-demand disk
  spooling if the queue's in-memory queue is exhausted
- implemented a dynamic worker thread pool for processing incoming
  messages; workers are started and shut down as need arises
- implemented a run-time instrumentation debug package
- implemented the $MainMsgQueueSaveOnShutdown config directive
- implemented the $MainMsgQueueWorkerThreadMinimumMessages config directive
- implemented the $MainMsgQueueTimeoutWorkerThreadShutdown config directive
---------------------------------------------------------------------------
Version 3.10.2 (rgerhards), 2008-01-14
- added the ability to keep stop rsyslogd without the need to drain
  the main message queue. In disk queue mode, rsyslog continues to
  run from the point where it stopped. In case of a system failure, it
  continues to process messages from the last checkpoint.
- fixed a bug that caused a segfault on startup when no $WorkDir directive
  was specified in rsyslog.conf
- provided more fine-grain control over shutdown timeouts and added a
  way to specify the enqueue timeout when the main message queue is full
- implemented $MainMsgQueueCheckpointInterval config directive
- implemented $MainMsgQueueTimeoutActionCompletion config directive
- implemented $MainMsgQueueTimeoutEnqueue config directive
- implemented $MainMsgQueueTimeoutShutdown config directive
---------------------------------------------------------------------------
Version 3.10.1 (rgerhards), 2008-01-10
- implemented the "disk" queue mode. However, it currently is of very
  limited use, because it does not support persistence over rsyslogd
  runs. So when rsyslogd is stopped, the queue is drained just as with
  the in-memory queue modes. Persistent queues will be a feature of
  the next release.
- performance-optimized string class, should bring an overall improvement
- fixed a memory leak in imudp -- thanks to varmojfekoj for the patch
- fixed a race condition that could lead to a rsyslogd hang when during
  HUP or termination
- done some doc updates
- added $WorkDirectory config directive
- added $MainMsgQueueFileName config directive
- added $MainMsgQueueMaxFileSize config directive
---------------------------------------------------------------------------
Version 3.10.0 (rgerhards), 2008-01-07
- implemented input module interface and initial input modules
- enhanced threading for input modules (each on its own thread now)
- ability to bind UDP listeners to specific local interfaces/ports and
  ability to run multiple of them concurrently
- added ability to specify listen IP address for UDP syslog server
- license changed to GPLv3
- mark messages are now provided by loadble module immark
- rklogd is no longer provided. Its functionality has now been taken over
  by imklog, a loadable input module. This offers a much better integration
  into rsyslogd and makes sure that the kernel logger process is brought
  up and down at the appropriate times
- enhanced $IncludeConfig directive to support wildcard characters
  (thanks to Michael Biebl)
- all inputs are now implemented as loadable plugins
- enhanced threading model: each input module now runs on its own thread
- enhanced message queue which now supports different queueing methods
  (among others, this can be used for performance fine-tuning)
- added a large number of new configuration directives for the new
  input modules
- enhanced multi-threading utilizing a worker thread pool for the
  main message queue
- compilation without pthreads is no longer supported
- much cleaner code due to new objects and removal of single-threading
  mode
---------------------------------------------------------------------------
Version 2.0.1 STABLE (rgerhards), 2008-01-24
- fixed a bug in integer conversion - but this function was never called,
  so it is not really a useful bug fix ;)
- fixed a bug with standard template definitions (not a big deal) - thanks
  to varmojfekoj for spotting it
- fixed a bug that caused a potential hang in file and fwd output module
  varmojfekoj provided the patch - many thanks!
---------------------------------------------------------------------------
Version 2.0.0 STABLE (rgerhards), 2008-01-02
- re-release of 1.21.2 as STABLE with no modifications except some
  doc updates
---------------------------------------------------------------------------
Version 1.21.2 (rgerhards), 2007-12-28
- created a gss-api output module. This keeps GSS-API code and
  TCP/UDP code separated. It is also important for forward-
  compatibility with v3. Please note that this change breaks compatibility
  with config files created for 1.21.0 and 1.21.1 - this was considered
  acceptable.
- fixed an error in forwarding retry code (could lead to message corruption
  but surfaced very seldom)
- increased portability for older platforms (AI_NUMERICSERV moved)
- removed socket leak in omfwd.c
- cross-platform patch for GSS-API compile problem on some platforms
  thanks to darix for the patch!
---------------------------------------------------------------------------
Version 1.21.1 (rgerhards), 2007-12-23
- small doc fix for $IncludeConfig
- fixed a bug in llDestroy()
- bugfix: fixing memory leak when message queue is full and during
  parsing. Thanks to varmojfekoj for the patch.
- bugfix: when compiled without network support, unix sockets were
  not properply closed
- bugfix: memory leak in cfsysline.c/doGetWord() fixed
---------------------------------------------------------------------------
Version 1.21.0 (rgerhards), 2007-12-19
- GSS-API support for syslog/TCP connections was added. Thanks to
  varmojfekoj for providing the patch with this functionality
- code cleanup
- enhanced $IncludeConfig directive to support wildcard filenames
- changed some multithreading synchronization
---------------------------------------------------------------------------
Version 1.20.1 (rgerhards), 2007-12-12
- corrected a debug setting that survived release. Caused TCP connections
  to be retried unnecessarily often.
- When a hostname ACL was provided and DNS resolution for that name failed,
  ACL processing was stopped at that point. Thanks to mildew for the patch.
  Fedora Bugzilla: http://bugzilla.redhat.com/show_bug.cgi?id=395911
- fixed a potential race condition, see link for details:
  http://rgerhards.blogspot.com/2007/12/rsyslog-race-condition.html
  Note that the probability of problems from this bug was very remote
- fixed a memory leak that happend when PostgreSQL date formats were
  used
---------------------------------------------------------------------------
Version 1.20.0 (rgerhards), 2007-12-07
- an output module for postgres databases has been added. Thanks to
  sur5r for contributing this code
- unloading dynamic modules has been cleaned up, we now have a
  real implementation and not just a dummy "good enough for the time
  being".
- enhanced platform independence - thanks to Bartosz Kuzma and Michael
  Biebl for their very useful contributions
- some general code cleanup (including warnings on 64 platforms, only)
---------------------------------------------------------------------------
Version 1.19.12 (rgerhards), 2007-12-03
- cleaned up the build system (thanks to Michael Biebl for the patch)
- fixed a bug where ommysql was still not compiled with -pthread option
---------------------------------------------------------------------------
Version 1.19.11 (rgerhards), 2007-11-29
- applied -pthread option to build when building for multi-threading mode
  hopefully solves an issue with segfaulting
---------------------------------------------------------------------------
Version 1.19.10 (rgerhards), 2007-10-19
- introdcued the new ":modulename:" syntax for calling module actions
  in selector lines; modified ommysql to support it. This is primarily
  an aid for further modules and a prequisite to actually allow third
  party modules to be created.
- minor fix in slackware startup script, "-r 0" is now "-r0"
- updated rsyslogd doc set man page; now in html format
- undid creation of a separate thread for the main loop -- this did not
  turn out to be needed or useful, so reduce complexity once again.
- added doc fixes provided by Michael Biebl - thanks
---------------------------------------------------------------------------
Version 1.19.9 (rgerhards), 2007-10-12
- now packaging system which again contains all components in a single
  tarball
- modularized main() a bit more, resulting in less complex code
- experimentally added an additional thread - will see if that affects
  the segfault bug we experience on some platforms. Note that this change
  is scheduled to be removed again later.
---------------------------------------------------------------------------
Version 1.19.8 (rgerhards), 2007-09-27
- improved repeated message processing
- applied patch provided by varmojfekoj to support building ommysql
  in its own way (now also resides in a plugin subdirectory);
  ommysql is now a separate package
- fixed a bug in cvthname() that lead to message loss if part
  of the source hostname would have been dropped
- created some support for distributing ommysql together with the
  main rsyslog package. I need to re-think it in the future, but
  for the time being the current mode is best. I now simply include
  one additional tarball for ommysql inside the main distribution.
  I look forward to user feedback on how this should be done best. In the
  long term, a separate project should be spawend for ommysql, but I'd
  like to do that only after the plugin interface is fully stable (what
  it is not yet).
---------------------------------------------------------------------------
Version 1.19.7 (rgerhards), 2007-09-25
- added code to handle situations where senders send us messages ending with
  a NUL character. It is now simply removed. This also caused trailing LF
  reduction to fail, when it was followed by such a NUL. This is now also
  handled.
- replaced some non-thread-safe function calls by their thread-safe
  counterparts
- fixed a minor memory leak that occured when the %APPNAME% property was
  used (I think nobody used that in practice)
- fixed a bug that caused signal handlers in cvthname() not to be restored when
  a malicious pointer record was detected and processing of the message been
  stopped for that reason (this should be really rare and can not be related
  to the segfault bug we are hunting).
- fixed a bug in cvthname that lead to passing a wrong parameter - in
  practice, this had no impact.
- general code cleanup (e.g. compiler warnings, comments)
---------------------------------------------------------------------------
Version 1.19.6 (rgerhards), 2007-09-11
- applied patch by varmojfekoj to change signal handling to the new
  sigaction API set (replacing the depreciated signal() calls and its
  friends.
- fixed a bug that in --enable-debug mode caused an assertion when the
  discard action was used
- cleaned up compiler warnings
- applied patch by varmojfekoj to FIX a bug that could cause 
  segfaults if empty properties were processed using modifying
  options (e.g. space-cc, drop-cc)
- fixed man bug: rsyslogd supports -l option
---------------------------------------------------------------------------
Version 1.19.5 (rgerhards), 2007-09-07
- changed part of the CStr interface so that better error tracking
  is provided and the calling sequence is more intuitive (there were
  invalid calls based on a too-weired interface)
- (hopefully) fixed some remaining bugs rooted in wrong use of 
  the CStr class. These could lead to program abort.
- applied patch by varmojfekoj two fix two potential segfault situations
- added $ModDir config directive
- modified $ModLoad so that an absolute path may be specified as
  module name (e.g. /rsyslog/ommysql.so)
---------------------------------------------------------------------------
Version 1.19.4 (rgerhards/varmojfekoj), 2007-09-04
- fixed a number of small memory leaks - thanks varmojfekoj for patching
- fixed an issue with CString class that could lead to rsyslog abort
  in tplToString() - thanks varmojfekoj for patching
- added a man-version of the config file documenation - thanks to Michel
  Samia for providing the man file
- fixed bug: a template like this causes an infinite loop:
  $template opts,"%programname:::a,b%"
  thanks varmojfekoj for the patch
- fixed bug: case changing options crash freeing the string pointer
  because they modify it: $template opts2,"%programname::1:lowercase%"
  thanks varmojfekoj for the patch
---------------------------------------------------------------------------
Version 1.19.3 (mmeckelein/varmojfekoj), 2007-08-31
- small mem leak fixed (after calling parseSelectorAct) - Thx varmojkekoj
- documentation section "Regular File" und "Blocks" updated
- solved an issue with dynamic file generation - Once again many thanks
  to varmojfekoj
- the negative selector for program name filter (Blocks) does not work as
  expected - Thanks varmojfekoj for patching
- added forwarding information to sysklogd (requires special template)
  to config doc
---------------------------------------------------------------------------
Version 1.19.2 (mmeckelein/varmojfekoj), 2007-08-28
- a specifically formed message caused a segfault - Many thanks varmojfekoj
  for providing a patch
- a typo and a weird condition are fixed in msg.c - Thanks again
  varmojfekoj 
- on file creation the file was always owned by root:root. This is fixed
  now - Thanks ypsa for solving this issue
---------------------------------------------------------------------------
Version 1.19.1 (mmeckelein), 2007-08-22
- a bug that caused a high load when a TCP/UDP connection was closed is 
  fixed now - Thanks mildew for solving this issue
- fixed a bug which caused a segfault on reinit - Thx varmojfekoj for the
  patch
- changed the hardcoded module path "/lib/rsyslog" to $(pkglibdir) in order
  to avoid trouble e.g. on 64 bit platforms (/lib64) - many thanks Peter
  Vrabec and darix, both provided a patch for solving this issue
- enhanced the unloading of modules - thanks again varmojfekoj
- applied a patch from varmojfekoj which fixes various little things in
  MySQL output module
---------------------------------------------------------------------------
Version 1.19.0 (varmojfekoj/rgerhards), 2007-08-16
- integrated patch from varmojfekoj to make the mysql module a loadable one
  many thanks for the patch, MUCH appreciated
---------------------------------------------------------------------------
Version 1.18.2 (rgerhards), 2007-08-13
- fixed a bug in outchannel code that caused templates to be incorrectly
  parsed
- fixed a bug in ommysql that caused a wrong ";template" missing message
- added some code for unloading modules; not yet fully complete (and we do
  not yet have loadable modules, so this is no problem)
- removed debian subdirectory by request of a debian packager (this is a special
  subdir for debian and there is also no point in maintaining it when there
  is a debian package available - so I gladly did this) in some cases
- improved overall doc quality (some pages were quite old) and linked to
  more of the online resources.
- improved /contrib/delete_mysql script by adding a host option and some
  other minor modifications
---------------------------------------------------------------------------
Version 1.18.1 (rgerhards), 2007-08-08
- applied a patch from varmojfekoj which solved a potential segfault
  of rsyslogd on HUP
- applied patch from Michel Samia to fix compilation when the pthreads
  feature is disabled
- some code cleanup (moved action object to its own file set)
- add config directive $MainMsgQueueSize, which now allows to configure the
  queue size dynamically
- all compile-time settings are now shown in rsyslogd -v, not just the
  active ones
- enhanced performance a little bit more
- added config file directive $ActionResumeInterval
- fixed a bug that prevented compilation under debian sid
- added a contrib directory for user-contributed useful things
---------------------------------------------------------------------------
Version 1.18.0 (rgerhards), 2007-08-03
- rsyslog now supports fallback actions when an action did not work. This
  is a great feature e.g. for backup database servers or backup syslog
  servers
- modified rklogd to only change the console log level if -c is specified
- added feature to use multiple actions inside a single selector
- implemented $ActionExecOnlyWhenPreviousIsSuspended config directive
- error messages during startup are now spit out to the configured log
  destinations
---------------------------------------------------------------------------
Version 1.17.6 (rgerhards), 2007-08-01
- continued to work on output module modularization - basic stage of
  this work is now FINISHED
- fixed bug in OMSRcreate() - always returned SR_RET_OK
- fixed a bug that caused ommysql to always complain about missing
  templates
- fixed a mem leak in OMSRdestruct - freeing the object itself was
  forgotten - thanks to varmojfekoj for the patch
- fixed a memory leak in syslogd/init() that happend when the config
  file could not be read - thanks to varmojfekoj for the patch
- fixed insufficient memory allocation in addAction() and its helpers.
  The initial fix and idea was developed by mildew, I fine-tuned
  it a bit. Thanks a lot for the fix, I'd probably had pulled out my
  hair to find the bug...
- added output of config file line number when a parsing error occured
- fixed bug in objomsr.c that caused program to abort in debug mode with
  an invalid assertion (in some cases)
- fixed a typo that caused the default template for MySQL to be wrong.
  thanks to mildew for catching this.
- added configuration file command $DebugPrintModuleList and
  $DebugPrintCfSysLineHandlerList
- fixed an invalid value for the MARK timer - unfortunately, there was
  a testing aid left in place. This resulted in quite frequent MARK messages
- added $IncludeConfig config directive
- applied a patch from mildew to prevent rsyslogd from freezing under heavy
  load. This could happen when the queue was full. Now, we drop messages
  but rsyslogd remains active.
---------------------------------------------------------------------------
Version 1.17.5 (rgerhards), 2007-07-30
- continued to work on output module modularization
- fixed a missing file bug - thanks to Andrea Montanari for reporting
  this problem
- fixed a problem with shutting down the worker thread and freeing the
  selector_t list - this caused messages to be lost, because the
  message queue was not properly drained before the selectors got
  destroyed.
---------------------------------------------------------------------------
Version 1.17.4 (rgerhards), 2007-07-27
- continued to work on output module modularization
- fixed a situation where rsyslogd could create zombie processes
  thanks to mildew for the patch
- applied patch from Michel Samia to fix compilation when NOT
  compiled for pthreads
---------------------------------------------------------------------------
Version 1.17.3 (rgerhards), 2007-07-25
- continued working on output module modularization
- fixed a bug that caused rsyslogd to segfault on exit (and
  probably also on HUP), when there was an unsent message in a selector
  that required forwarding and the dns lookup failed for that selector
  (yes, it was pretty unlikely to happen;))
  thanks to varmojfekoj <varmojfekoj@gmail.com> for the patch
- fixed a memory leak in config file parsing and die()
  thanks to varmojfekoj <varmojfekoj@gmail.com> for the patch
- rsyslogd now checks on startup if it is capable to performa any work
  at all. If it cant, it complains and terminates
  thanks to Michel Samia for providing the patch!
- fixed a small memory leak when HUPing syslogd. The allowed sender
  list now gets freed. thanks to mildew for the patch.
- changed the way error messages in early startup are logged. They
  now do no longer use the syslogd code directly but are rather
  send to stderr.
---------------------------------------------------------------------------
Version 1.17.2 (rgerhards), 2007-07-23
- made the port part of the -r option optional. Needed for backward
  compatibility with sysklogd
- replaced system() calls with something more reasonable. Please note that
  this might break compatibility with some existing configuration files.
  We accept this in favour of the gained security.
- removed a memory leak that could occur if timegenerated was used in
  RFC 3164 format in templates
- did some preparation in msg.c for advanced multithreading - placed the
  hooks, but not yet any active code
- worked further on modularization
- added $ModLoad MySQL (dummy) config directive
- added DropTrailingLFOnReception config directive
---------------------------------------------------------------------------
Version 1.17.1 (rgerhards), 2007-07-20
- fixed a bug that caused make install to install rsyslogd and rklogd under
  the wrong names
- fixed bug that caused $AllowedSenders to handle IPv6 scopes incorrectly;
  also fixed but that could grabble $AllowedSender wildcards. Thanks to
  mildew@gmail.com for the patch
- minor code cleanup - thanks to Peter Vrabec for the patch
- fixed minimal memory leak on HUP (caused by templates)
  thanks to varmojfekoj <varmojfekoj@gmail.com> for the patch
- fixed another memory leak on HUPing and on exiting rsyslogd
  again thanks to varmojfekoj <varmojfekoj@gmail.com> for the patch
- code cleanup (removed compiler warnings)
- fixed portability bug in configure.ac - thanks to Bartosz Kuźma for patch
- moved msg object into its own file set
- added the capability to continue trying to write log files when the
  file system is full. Functionality based on patch by Martin Schulze
  to sysklogd package.
---------------------------------------------------------------------------
Version 1.17.0 (RGer), 2007-07-17
- added $RepeatedLineReduction config parameter
- added $EscapeControlCharactersOnReceive config parameter
- added $ControlCharacterEscapePrefix config parameter
- added $DirCreateMode config parameter
- added $CreateDirs config parameter
- added $DebugPrintTemplateList config parameter
- added $ResetConfigVariables config parameter
- added $FileOwner config parameter
- added $FileGroup config parameter
- added $DirOwner config parameter
- added $DirGroup config parameter
- added $FailOnChownFailure config parameter
- added regular expression support to the filter engine
  thanks to Michel Samia for providing the patch!
- enhanced $AllowedSender functionality. Credits to mildew@gmail.com for
  the patch doing that
  - added IPv6 support
  - allowed DNS hostnames
  - allowed DNS wildcard names
- added new option $DropMsgsWithMaliciousDnsPTRRecords
- added autoconf so that rfc3195d, rsyslogd and klogd are stored to /sbin
- added capability to auto-create directories with dynaFiles
---------------------------------------------------------------------------
Version 1.16.0 (RGer/Peter Vrabec), 2007-07-13 - The Friday, 13th Release ;)
- build system switched to autotools
- removed SYSV preprocessor macro use, replaced with autotools equivalents
- fixed a bug that caused rsyslogd to segfault when TCP listening was
  disabled and it terminated
- added new properties "syslogfacility-text" and "syslogseverity-text"
  thanks to varmojfekoj <varmojfekoj@gmail.com> for the patch
- added the -x option to disable hostname dns reslution
  thanks to varmojfekoj <varmojfekoj@gmail.com> for the patch
- begun to better modularize syslogd.c - this is an ongoing project; moved
  type definitions to a separate file
- removed some now-unused fields from struct filed
- move file size limit fields in struct field to the "right spot" (the file
  writing part of the union - f_un.f_file)
- subdirectories linux and solaris are no longer part of the distribution
  package. This is not because we cease support for them, but there are no
  longer any files in them after the move to autotools
---------------------------------------------------------------------------
Version 1.15.1 (RGer), 2007-07-10
- fixed a bug that caused a dynaFile selector to stall when there was
  an open error with one file 
- improved template processing for dynaFiles; templates are now only
  looked up during initialization - speeds up processing
- optimized memory layout in struct filed when compiled with MySQL
  support
- fixed a bug that caused compilation without SYSLOG_INET to fail
- re-enabled the "last message repeated n times" feature. This
  feature was not taken care of while rsyslogd evolved from sysklogd
  and it was more or less defunct. Now it is fully functional again.
- added system properties: $NOW, $YEAR, $MONTH, $DAY, $HOUR, $MINUTE
- fixed a bug in iovAsString() that caused a memory leak under stress
  conditions (most probably memory shortage). This was unlikely to
  ever happen, but it doesn't hurt doing it right
- cosmetic: defined type "uchar", change all unsigned chars to uchar
---------------------------------------------------------------------------
Version 1.15.0 (RGer), 2007-07-05
- added ability to dynamically generate file names based on templates
  and thus properties. This was a much-requested feature. It makes
  life easy when it e.g. comes to splitting files based on the sender
  address.
- added $umask and $FileCreateMode config file directives
- applied a patch from Bartosz Kuzma to compile cleanly under NetBSD
- checks for extra (unexpected) characters in system config file lines
  have been added
- added IPv6 documentation - was accidently missing from CVS
- begun to change char to unsigned char
---------------------------------------------------------------------------
Version 1.14.2 (RGer), 2007-07-03
** this release fixes all known nits with IPv6 **
- restored capability to do /etc/service lookup for "syslog"
  service when -r 0 was given
- documented IPv6 handling of syslog messages
- integrate patch from Bartosz Kuźma to make rsyslog compile under
  Solaris again (the patch replaced a strndup() call, which is not
  available under Solaris
- improved debug logging when waiting on select
- updated rsyslogd man page with new options (-46A)
---------------------------------------------------------------------------
Version 1.14.1 (RGer/Peter Vrabec), 2007-06-29
- added Peter Vrabec's patch for IPv6 TCP
- prefixed all messages send to stderr in rsyslogd with "rsyslogd: "
---------------------------------------------------------------------------
Version 1.14.0 (RGer/Peter Vrabec), 2007-06-28
- Peter Vrabec provided IPv6 for rsyslog, so we are now IPv6 enabled
  IPv6 Support is currently for UDP only, TCP is to come soon.
  AllowedSender configuration does not yet work for IPv6.
- fixed code in iovCreate() that broke C's strict aliasing rules 
- fixed some char/unsigned char differences that forced the compiler
  to spit out warning messages
- updated the Red Hat init script to fix a known issue (thanks to
  Peter Vrabec)
---------------------------------------------------------------------------
Version 1.13.5 (RGer), 2007-06-22
- made the TCP session limit configurable via command line switch
  now -t <port>,<max sessions>
- added man page for rklogd(8) (basically a copy from klogd, but now
  there is one...)
- fixed a bug that caused internal messages (e.g. rsyslogd startup) to
  appear without a tag.
- removed a minor memory leak that occurred when TAG processing requalified
  a HOSTNAME to be a TAG (and a TAG already was set).
- removed potential small memory leaks in MsgSet***() functions. There
  would be a leak if a property was re-set, something that happened
  extremely seldom.
---------------------------------------------------------------------------
Version 1.13.4 (RGer), 2007-06-18
- added a new property "PRI-text", which holds the PRI field in
  textual form (e.g. "syslog.info")
- added alias "syslogseverity" for "syslogpriority", which is a
  misleading property name that needs to stay for historical
  reasons (and backward-compatility)
- added doc on how to record PRI value in log file
- enhanced signal handling in klogd, including removal of an unsafe
  call to the logging system during signal handling
---------------------------------------------------------------------------
Version 1.13.3 (RGer), 2007-06-15
- create a version of syslog.c from scratch. This is now
  - highly optimized for rsyslog
  - removes an incompatible license problem as the original
    version had a BSD license with advertising clause
  - fixed in the regard that rklogd will continue to work when
    rsysogd has been restarted (the original version, as well
    as sysklogd, will remain silent then)
  - solved an issue with an extra NUL char at message end that the
    original version had
- applied some changes to klogd to care for the new interface
- fixed a bug in syslogd.c which prevented compiling under debian
---------------------------------------------------------------------------
Version 1.13.2 (RGer), 2007-06-13
- lib order in makefile patched to facilitate static linking - thanks
  to Bennett Todd for providing the patch
- Integrated a patch from Peter Vrabec (pvrabec@redheat.com):
  - added klogd under the name of rklogd (remove dependency on
    original sysklogd package
  - createDB.sql now in UTF
  - added additional config files for use on Red Hat
---------------------------------------------------------------------------
Version 1.13.1 (RGer), 2007-02-05
- changed the listen backlog limit to a more reasonable value based on
  the maximum number of TCP connections configurd (10% + 5) - thanks to Guy
  Standen for the hint (actually, the limit was 5 and that was a 
  left-over from early testing).
- fixed a bug in makefile which caused DB-support to be disabled when
  NETZIP support was enabled
- added the -e option to allow transmission of every message to remote
  hosts (effectively turns off duplicate message suppression)
- (somewhat) improved memory consumption when compiled with MySQL support
- looks like we fixed an incompatibility with MySQL 5.x and above software
  At least in one case, the remote server name was destroyed, leading to 
  a connection failure. The new, improved code does not have this issue and
  so we see this as solved (the new code is generally somewhat better, so
  there is a good chance we fixed this incompatibility).
---------------------------------------------------------------------------
Version 1.13.0 (RGer), 2006-12-19
- added '$' as ToPos proptery replacer specifier - means "up to the
  end of the string"
- property replacer option "escape-cc", "drop-cc" and "space-cc"  added
- changed the handling of \0 characters inside syslog messages. We now
  consistently escape them to "#000". This is somewhat recommended in
  the draft-ietf-syslog-protocol-19 draft. While the real recomendation
  is to not escape any characters at all, we can not do this without
  considerable modification of the code. So we escape it to "#000", which
  is consistent with a sample found in the Internet-draft.
- removed message glue logic (see printchopped() comment for details)
  Also caused removal of parts table and thus some improvements in
  memory usage.
- changed the default MAXLINE to 2048 to take care of recent syslog
  standardization efforts (can easily be changed in syslogd.c)
- added support for byte-counted TCP syslog messages (much like
  syslog-transport-tls-05 Internet Draft). This was necessary to
  support compression over TCP.
- added support for receiving compressed syslog messages
- added support for sending compressed syslog messages
- fixed a bug where the last message in a syslog/tcp stream was
  lost if it was not properly terminated by a LF character
---------------------------------------------------------------------------
Version 1.12.3 (RGer), 2006-10-04
- implemented some changes to support Solaris (but support is not
  yet complete)
- commented out (via #if 0) some methods that are currently not being use
  but should be kept for further us
- added (interim) -u 1 option to turn off hostname and tag parsing
- done some modifications to better support Fedora
- made the field delimiter inside property replace configurable via
  template
- fixed a bug in property replacer: if fields were used, the delimitor
  became part of the field. Up until now, this was barely noticable as 
  the delimiter as TAB only and thus invisible to a human. With other
  delimiters available now, it quickly showed up. This bug fix might cause
  some grief to existing installations if they used the extra TAB for
  whatever reasons - sorry folks... Anyhow, a solution is easy: just add
  a TAB character contstant into your template. Thus, there has no attempt
  been made to do this in a backwards-compatible way.
---------------------------------------------------------------------------
Version 1.12.2 (RGer), 2006-02-15
- fixed a bug in the RFC 3339 date formatter. An extra space was added
  after the actual timestamp
- added support for providing high-precision RFC3339 timestamps for
  (rsyslogd-)internally-generated messages
- very (!) experimental support for syslog-protocol internet draft
  added (the draft is experimental, the code is solid ;))
- added support for field-extracting in the property replacer
- enhanced the legacy-syslog parser so that it can interpret messages
  that do not contain a TIMESTAMP
- fixed a bug that caused the default socket (usually /dev/log) to be
  opened even when -o command line option was given
- fixed a bug in the Debian sample startup script - it caused rsyslogd
  to listen to remote requests, which it shouldn't by default
---------------------------------------------------------------------------
Version 1.12.1 (RGer), 2005-11-23
- made multithreading work with BSD. Some signal-handling needed to be
  restructured. Also, there might be a slight delay of up to 10 seconds
  when huping and terminating rsyslogd under BSD
- fixed a bug where a NULL-pointer was passed to printf() in logmsg().
- fixed a bug during "make install" where rc3195d was not installed
  Thanks to Bennett Todd for spotting this.
- fixed a bug where rsyslogd dumped core when no TAG was found in the
  received message
- enhanced message parser so that it can deal with missing hostnames
  in many cases (may not be totally fail-safe)
- fixed a bug where internally-generated messages did not have the correct
  TAG
---------------------------------------------------------------------------
Version 1.12.0 (RGer), 2005-10-26
- moved to a multi-threaded design. single-threading is still optionally
  available. Multi-threading is experimental!
- fixed a potential race condition. In the original code, marking was done
  by an alarm handler, which could lead to all sorts of bad things. This
  has been changed now. See comments in syslogd.c/domark() for details.
- improved debug output for property-based filters
- not a code change, but: I have checked all exit()s to make sure that
  none occurs once rsyslogd has started up. Even in unusual conditions
  (like low-memory conditions) rsyslogd somehow remains active. Of course,
  it might loose a message or two, but at least it does not abort and it
  can also recover when the condition no longer persists.
- fixed a bug that could cause loss of the last message received
  immediately before rsyslogd was terminated.
- added comments on thread-safety of global variables in syslogd.c
- fixed a small bug: spurios printf() when TCP syslog was used
- fixed a bug that causes rsyslogd to dump core on termination when one
  of the selector lines did not receive a message during the run (very
  unlikely)
- fixed an one-too-low memory allocation in the TCP sender. Could result
  in rsyslogd dumping core.
- fixed a bug with regular expression support (thanks to Andres Riancho)
- a little bit of code restructuring (especially main(), which was
  horribly large)
---------------------------------------------------------------------------
Version 1.11.1 (RGer), 2005-10-19
- support for BSD-style program name and host blocks
- added a new property "programname" that can be used in templates
- added ability to specify listen port for rfc3195d
- fixed a bug that rendered the "startswith" comparison operation
  unusable.
- changed more functions to "static" storage class to help compiler
  optimize (should have been static in the first place...)
- fixed a potential memory leak in the string buffer class destructor.
  As the destructur was previously never called, the leak did not actually
  appear.
- some internal restructuring in anticipation/preparation of minimal
  multi-threading support
- rsyslogd still shares some code with the sysklogd project. Some patches
  for this shared code have been brought over from the sysklogd CVS.
---------------------------------------------------------------------------
Version 1.11.0 (RGer), 2005-10-12
- support for receiving messages via RFC 3195; added rfc3195d for that
  purpose
- added an additional guard to prevent rsyslogd from aborting when the
  2gb file size limit is hit. While a user can configure rsyslogd to
  handle such situations, it would abort if that was not done AND large
  file support was not enabled (ok, this is hopefully an unlikely scenario)
- fixed a bug that caused additional Unix domain sockets to be incorrectly
  processed - could lead to message loss in extreme cases
---------------------------------------------------------------------------
Version 1.10.2 (RGer), 2005-09-27
- added comparison operations in property-based filters:
  * isequal
  * startswith
- added ability to negate all property-based filter comparison operations
  by adding a !-sign right in front of the operation name
- added the ability to specify remote senders for UDP and TCP
  received messages. Allows to block all but well-known hosts
- changed the $-config line directives to be case-INsensitive
- new command line option -w added: "do not display warnings if messages
  from disallowed senders are received"
- fixed a bug that caused rsyslogd to dump core when the compare value
  was not quoted in property-based filters
- fixed a bug in the new CStr compare function which lead to invalid
  results (fortunately, this function was not yet used widely)
- added better support for "debugging" rsyslog.conf property filters
  (only if -d switch is given)
- changed some function definitions to static, which eventually enables
  some compiler optimizations
- fixed a bug in MySQL code; when a SQL error occured, rsyslogd could
  run in a tight loop. This was due to invalid sequence of error reporting
  and is now fixed.
---------------------------------------------------------------------------
Version 1.10.1 (RGer), 2005-09-23
- added the ability to execute a shell script as an action.
  Thanks to Bjoern Kalkbrenner for providing the code!
- fixed a bug in the MySQL code; due to the bug the automatic one-time
  retry after an error did not happen - this lead to error message in
  cases where none should be seen (e.g. after a MySQL restart)
- fixed a security issue with SQL-escaping in conjunction with
  non-(SQL-)standard MySQL features.
---------------------------------------------------------------------------
Version 1.10.0 (RGer), 2005-09-20
  REMINDER: 1.10 is the first unstable version if the 1.x series!
- added the capability to filter on any property in selector lines
  (not just facility and priority)
- changed stringbuf into a new counted string class
- added support for a "discard" action. If a selector line with
  discard (~ character) is found, no selector lines *after* that
  line will be processed.
- thanks to Andres Riancho, regular expression support has been
  added to the template engine
- added the FROMHOST property in the template processor, which could
  previously not be obtained. Thanks to Cristian Testa for pointing
  this out and even providing a fix.
- added display of compile-time options to -v output
- performance improvement for production build - made some checks
  to happen only during debug mode
- fixed a problem with compiling on SUSE and - while doing so - removed
  the socket call to set SO_BSDCOMPAT in cases where it is obsolete.
---------------------------------------------------------------------------
Version 1.0.4 (RGer), 2006-02-01
- a small but important fix: the tcp receiver had two forgotten printf's
  in it that caused a lot of unnecessary output to stdout. This was
  important enough to justify a new release
---------------------------------------------------------------------------
Version 1.0.3 (RGer), 2005-11-14
- added an additional guard to prevent rsyslogd from aborting when the
  2gb file size limit is hit. While a user can configure rsyslogd to
  handle such situations, it would abort if that was not done AND large
  file support was not enabled (ok, this is hopefully an unlikely scenario)
- fixed a bug that caused additional Unix domain sockets to be incorrectly
  processed - could lead to message loss in extreme cases
- applied some patches available from the sysklogd project to code
  shared from there
- fixed a bug that causes rsyslogd to dump core on termination when one
  of the selector lines did not receive a message during the run (very
  unlikely)
- fixed an one-too-low memory allocation in the TCP sender. Could result
  in rsyslogd dumping core.
- fixed a bug in the TCP sender that caused the retry logic to fail
  after an error or receiver overrun
- fixed a bug in init() that could lead to dumping core
- fixed a bug that could lead to dumping core when no HOSTNAME or no TAG
  was present in the syslog message
---------------------------------------------------------------------------
Version 1.0.2 (RGer), 2005-10-05
- fixed an issue with MySQL error reporting. When an error occured,
  the MySQL driver went into an endless loop (at least in most cases).
---------------------------------------------------------------------------
Version 1.0.1 (RGer), 2005-09-23
- fixed a security issue with SQL-escaping in conjunction with
  non-(SQL-)standard MySQL features.
---------------------------------------------------------------------------
Version 1.0.0 (RGer), 2005-09-12
- changed install doc to cover daily cron scripts - a trouble source
- added rc script for slackware (provided by Chris Elvidge - thanks!) 
- fixed a really minor bug in usage() - the -r option was still
  reported as without the port parameter
---------------------------------------------------------------------------
Version 0.9.8 (RGer), 2005-09-05
- made startup and shutdown message more consistent and included the
  pid, so that they can be easier correlated. Used syslog-protocol
  structured data format for this purpose.
- improved config info in startup message, now tells not only
  if it is listening remote on udp, but also for tcp. Also includes
  the port numbers. The previous startup message was misleading, because
  it did not say "remote reception" if rsyslogd was only listening via
  tcp (but not via udp).
- added a "how can you help" document to the doc set
---------------------------------------------------------------------------
Version 0.9.7 (RGer), 2005-08-15
- some of the previous doc files (like INSTALL) did not properly
  reflect the changes to the build process and the new doc. Fixed
  that.
- changed syslogd.c so that when compiled without database support,
  an error message is displayed when a database action is detected
  in the config file (previously this was used as an user rule ;))
- fixed a bug in the os-specific Makefiles which caused MySQL
  support to not be compiled, even if selected
---------------------------------------------------------------------------
Version 0.9.6 (RGer), 2005-08-09
- greatly enhanced documentation. Now available in html format in
  the "doc" folder and FreeBSD. Finally includes an install howto.
- improved MySQL error messages a little - they now show up as log
  messages, too (formerly only in debug mode)
- added the ability to specify the listen port for udp syslog.
  WARNING: This introduces an incompatibility. Formerly, udp
  syslog was enabled by the -r command line option. Now, it is
  "-r [port]", which is consistent with the tcp listener. However,
  just -r will now return an error message.
- added sample startup scripts for Debian and FreeBSD
- added support for easy feature selection in the makefile. Un-
  fortunately, this also means I needed to spilt the make file
  for different OS and distros. There are some really bad syntax
  differences between FreeBSD and Linux make.
---------------------------------------------------------------------------
Version 0.9.5 (RGer), 2005-08-01
- the "semicolon bug" was actually not (fully) solved in 0.9.4. One
  part of the bug was solved, but another still existed. This one
  is fixed now, too.
- the "semicolon bug" actually turned out to be a more generic bug.
  It appeared whenever an invalid template name was given. With some
  selector actions, rsyslogd dumped core, with other it "just" had
  a small ressource leak with others all worked well. These anomalies
  are now fixed. Note that they only appeared during system initaliziation
  once the system was running, nothing bad happened.
- improved error reporting for template errors on startup. They are now
  shown on the console and the start-up tty. Formerly, they were only
  visible in debug mode.
- support for multiple instances of rsyslogd on a single machine added
- added new option "-o" --> omit local unix domain socket. This option
  enables rsyslogd NOT to listen to the local socket. This is most
  helpful when multiple instances of rsyslogd (or rsyslogd and another
  syslogd) shall run on a single system.
- added new option "-i <pidfile>" which allows to specify the pidfile.
  This is needed when multiple instances of rsyslogd are to be run.
- the new project home page is now online at www.rsyslog.com
---------------------------------------------------------------------------
Version 0.9.4 (RGer), 2005-07-25
- finally added the TCP sender. It now supports non-blocking mode, no
  longer disabling message reception during connect. As it is now, it
  is usable in production. The code could be more sophisticated, but
  I've kept it short in anticipation of the move to liblogging, which
  will lead to the removal of the code just written ;)
- the "exiting on signal..." message still had the "syslogd" name in 
  it. Changed this to "rsyslogd", as we do not have a large user base
  yet, this should pose no problem.
- fixed "the semiconlon" bug. rsyslogd dumped core if a write-db action
  was specified but no semicolon was given after the password (an empty
  template was ok, but the semicolon needed to be present).
- changed a default for traditional output format. During testing, it
  was seen that the timestamp written to file in default format was
  the time of message reception, not the time specified in the TIMESTAMP
  field of the message itself. Traditionally, the message TIMESTAMP is
  used and this has been changed now.
---------------------------------------------------------------------------
Version 0.9.3 (RGer), 2005-07-19
- fixed a bug in the message parser. In June, the RFC 3164 timestamp
  was not correctly parsed (yes, only in June and some other months,
  see the code comment to learn why...)
- added the ability to specify the destination port when forwarding
  syslog messages (both for TCP and UDP)
- added an very experimental TCP sender (activated by
  @@machine:port in config). This is not yet for production use. If
  the receiver is not alive, rsyslogd will wait quite some time until
  the connection request times out, which most probably leads to
  loss of incoming messages.

---------------------------------------------------------------------------
Version 0.9.2 (RGer), around 2005-07-06
- I intended to change the maxsupported message size to 32k to
  support IHE - but given the memory inefficiency in the usual use
  cases, I have not done this. I have, however, included very
  specific instructions on how to do this in the source code. I have
  also done some testing with 32k messages, so you can change the
  max size without taking too much risk.
- added a syslog/tcp receiver; we now can receive messages via
  plain tcp, but we can still send only via UDP. The syslog/tcp
  receiver is the primary enhancement of this release.
- slightly changed some error messages that contained a spurios \n at
  the end of the line (which gives empty lines in your log...)

---------------------------------------------------------------------------
Version 0.9.1 (RGer)
- fixed code so that it compiles without errors under FreeBSD
- removed now unused function "allocate_log()" from syslogd.c
- changed the make file so that it contains more defines for
  different environments (in the long term, we need a better
  system for disabling/enabling features...)
- changed some printf's printing off_t types to %lld and
  explicit (long long) casts. I tried to figure out the exact type,
  but did not succeed in this. In the worst case, ultra-large peta-
  byte files will now display funny informational messages on rollover,
  something I think we can live with for the neersion 3.11.2 (rgerhards), 2008-02-??
---------------------------------------------------------------------------
Version 3.11.1 (rgerhards), 2008-02-12
- SNMP trap sender added thanks to Andre Lorbach (omsnmp)
- added input-plugin interface specification in form of a (copy) template
  input module
- applied documentation fix by Michael Biebl -- many thanks!
- bugfix: immark did not have MARK flags set...
- added x-info field to rsyslogd startup/shutdown message. Hopefully
  points users to right location for further info (many don't even know
  they run rsyslog ;))
- bugfix: trailing ":" of tag was lost while parsing legacy syslog messages
  without timestamp - thanks to Anders Blomdell for providing a patch!
- fixed a bug in stringbuf.c related to STRINGBUF_TRIM_ALLOCSIZE, which
  wasn't supposed to be used with rsyslog. Put a warning message up that
  tells this feature is not tested and probably not worth the effort.
  Thanks to Anders Blomdell fro bringing this to our attention
- somewhat improved performance of string buffers
- fixed bug that caused invalid treatment of tabs (HT) in rsyslog.conf
- bugfix: setting for $EscapeCopntrolCharactersOnReceive was not 
  properly initialized
- clarified usage of space-cc property replacer option
- improved abort diagnostic handler
- some initial effort for malloc/free runtime debugging support
- bugfix: using dynafile actions caused rsyslogd abort
- fixed minor man errors thanks to Michael Biebl
---------------------------------------------------------------------------
Version 3.11.0 (rgerhards), 2008-01-31
- implemented queued actions
- implemented simple rate limiting for actions
- implemented deliberate discarding of lower priority messages over higher
  priority ones when a queue runs out of space
- implemented disk quotas for disk queues
- implemented the $ActionResumeRetryCount config directive
- added $ActionQueueFilename config directive
- added $ActionQueueSize config directive
- added $ActionQueueHighWaterMark config directive
- added $ActionQueueLowWaterMark config directive
- added $ActionQueueDiscardMark config directive
- added $ActionQueueDiscardSeverity config directive
- added $ActionQueueCheckpointInterval config directive
- added $ActionQueueType config directive
- added $ActionQueueWorkerThreads config directive
- added $ActionQueueTimeoutshutdown config directive
- added $ActionQueueTimeoutActionCompletion config directive
- added $ActionQueueTimeoutenQueue config directive
- added $ActionQueueTimeoutworkerThreadShutdown config directive
- added $ActionQueueWorkerThreadMinimumMessages config directive
- added $ActionQueueMaxFileSize config directive
- added $ActionQueueSaveonShutdown config directive
- addded $ActionQueueDequeueSlowdown config directive
- addded $MainMsgQueueDequeueSlowdown config directive
- bugfix: added forgotten docs to package
- improved debugging support
- fixed a bug that caused $MainMsgQueueCheckpointInterval to work incorrectly
- when a long-running action needs to be cancelled on shutdown, the message
  that was processed by it is now preserved. This finishes support for
  guaranteed delivery of messages (if the output supports it, of course)
- fixed bug in output module interface, see
  http://sourceforge.net/tracker/index.php?func=detail&aid=1881008&group_id=123448&atid=696552
- changed the ommysql output plugin so that the (lengthy) connection
  initialization now takes place in message processing. This works much
  better with the new queued action mode (fast startup)
- fixed a bug that caused a potential hang in file and fwd output module
  varmojfekoj provided the patch - many thanks!
- bugfixed stream class offset handling on 32bit platforms
---------------------------------------------------------------------------
Version 3.10.3 (rgerhards), 2008-01-28
- fixed a bug with standard template definitions (not a big deal) - thanks
  to varmojfekoj for spotting it
- run-time instrumentation added
- implemented disk-assisted queue mode, which enables on-demand disk
  spooling if the queue's in-memory queue is exhausted
- implemented a dynamic worker thread pool for processing incoming
  messages; workers are started and shut down as need arises
- implemented a run-time instrumentation debug package
- implemented the $MainMsgQueueSaveOnShutdown config directive
- implemented the $MainMsgQueueWorkerThreadMinimumMessages config directive
- implemented the $MainMsgQueueTimeoutWorkerThreadShutdown config directive
---------------------------------------------------------------------------
Version 3.10.2 (rgerhards), 2008-01-14
- added the ability to keep stop rsyslogd without the need to drain
  the main message queue. In disk queue mode, rsyslog continues to
  run from the point where it stopped. In case of a system failure, it
  continues to process messages from the last checkpoint.
- fixed a bug that caused a segfault on startup when no $WorkDir directive
  was specified in rsyslog.conf
- provided more fine-grain control over shutdown timeouts and added a
  way to specify the enqueue timeout when the main message queue is full
- implemented $MainMsgQueueCheckpointInterval config directive
- implemented $MainMsgQueueTimeoutActionCompletion config directive
- implemented $MainMsgQueueTimeoutEnqueue config directive
- implemented $MainMsgQueueTimeoutShutdown config directive
---------------------------------------------------------------------------
Version 3.10.1 (rgerhards), 2008-01-10
- implemented the "disk" queue mode. However, it currently is of very
  limited use, because it does not support persistence over rsyslogd
  runs. So when rsyslogd is stopped, the queue is drained just as with
  the in-memory queue modes. Persistent queues will be a feature of
  the next release.
- performance-optimized string class, should bring an overall improvement
- fixed a memory leak in imudp -- thanks to varmojfekoj for the patch
- fixed a race condition that could lead to a rsyslogd hang when during
  HUP or termination
- done some doc updates
- added $WorkDirectory config directive
- added $MainMsgQueueFileName config directive
- added $MainMsgQueueMaxFileSize config directive
---------------------------------------------------------------------------
Version 3.10.0 (rgerhards), 2008-01-07
- implemented input module interface and initial input modules
- enhanced threading for input modules (each on its own thread now)
- ability to bind UDP listeners to specific local interfaces/ports and
  ability to run multiple of them concurrently
- added ability to specify listen IP address for UDP syslog server
- license changed to GPLv3
- mark messages are now provided by loadble module immark
- rklogd is no longer provided. Its functionality has now been taken over
  by imklog, a loadable input module. This offers a much better integration
  into rsyslogd and makes sure that the kernel logger process is brought
  up and down at the appropriate times
- enhanced $IncludeConfig directive to support wildcard characters
  (thanks to Michael Biebl)
- all inputs are now implemented as loadable plugins
- enhanced threading model: each input module now runs on its own thread
- enhanced message queue which now supports different queueing methods
  (among others, this can be used for performance fine-tuning)
- added a large number of new configuration directives for the new
  input modules
- enhanced multi-threading utilizing a worker thread pool for the
  main message queue
- compilation without pthreads is no longer supported
- much cleaner code due to new objects and removal of single-threading
  mode
---------------------------------------------------------------------------
Version 2.0.1 STABLE (rgerhards), 2008-01-24
- fixed a bug in integer conversion - but this function was never called,
  so it is not really a useful bug fix ;)
- fixed a bug with standard template definitions (not a big deal) - thanks
  to varmojfekoj for spotting it
- fixed a bug that caused a potential hang in file and fwd output module
  varmojfekoj provided the patch - many thanks!
---------------------------------------------------------------------------
Version 2.0.0 STABLE (rgerhards), 2008-01-02
- re-release of 1.21.2 as STABLE with no modifications except some
  doc updates
---------------------------------------------------------------------------
Version 1.21.2 (rgerhards), 2007-12-28
- created a gss-api output module. This keeps GSS-API code and
  TCP/UDP code separated. It is also important for forward-
  compatibility with v3. Please note that this change breaks compatibility
  with config files created for 1.21.0 and 1.21.1 - this was considered
  acceptable.
- fixed an error in forwarding retry code (could lead to message corruption
  but surfaced very seldom)
- increased portability for older platforms (AI_NUMERICSERV moved)
- removed socket leak in omfwd.c
- cross-platform patch for GSS-API compile problem on some platforms
  thanks to darix for the patch!
---------------------------------------------------------------------------
Version 1.21.1 (rgerhards), 2007-12-23
- small doc fix for $IncludeConfig
- fixed a bug in llDestroy()
- bugfix: fixing memory leak when message queue is full and during
  parsing. Thanks to varmojfekoj for the patch.
- bugfix: when compiled without network support, unix sockets were
  not properply closed
- bugfix: memory leak in cfsysline.c/doGetWord() fixed
---------------------------------------------------------------------------
Version 1.21.0 (rgerhards), 2007-12-19
- GSS-API support for syslog/TCP connections was added. Thanks to
  varmojfekoj for providing the patch with this functionality
- code cleanup
- enhanced $IncludeConfig directive to support wildcard filenames
- changed some multithreading synchronization
---------------------------------------------------------------------------
Version 1.20.1 (rgerhards), 2007-12-12
- corrected a debug setting that survived release. Caused TCP connections
  to be retried unnecessarily often.
- When a hostname ACL was provided and DNS resolution for that name failed,
  ACL processing was stopped at that point. Thanks to mildew for the patch.
  Fedora Bugzilla: http://bugzilla.redhat.com/show_bug.cgi?id=395911
- fixed a potential race condition, see link for details:
  http://rgerhards.blogspot.com/2007/12/rsyslog-race-condition.html
  Note that the probability of problems from this bug was very remote
- fixed a memory leak that happend when PostgreSQL date formats were
  used
---------------------------------------------------------------------------
Version 1.20.0 (rgerhards), 2007-12-07
- an output module for postgres databases has been added. Thanks to
  sur5r for contributing this code
- unloading dynamic modules has been cleaned up, we now have a
  real implementation and not just a dummy "good enough for the time
  being".
- enhanced platform independence - thanks to Bartosz Kuzma and Michael
  Biebl for their very useful contributions
- some general code cleanup (including warnings on 64 platforms, only)
---------------------------------------------------------------------------
Version 1.19.12 (rgerhards), 2007-12-03
- cleaned up the build system (thanks to Michael Biebl for the patch)
- fixed a bug where ommysql was still not compiled with -pthread option
---------------------------------------------------------------------------
Version 1.19.11 (rgerhards), 2007-11-29
- applied -pthread option to build when building for multi-threading mode
  hopefully solves an issue with segfaulting
---------------------------------------------------------------------------
Version 1.19.10 (rgerhards), 2007-10-19
- introdcued the new ":modulename:" syntax for calling module actions
  in selector lines; modified ommysql to support it. This is primarily
  an aid for further modules and a prequisite to actually allow third
  party modules to be created.
- minor fix in slackware startup script, "-r 0" is now "-r0"
- updated rsyslogd doc set man page; now in html format
- undid creation of a separate thread for the main loop -- this did not
  turn out to be needed or useful, so reduce complexity once again.
- added doc fixes provided by Michael Biebl - thanks
---------------------------------------------------------------------------
Version 1.19.9 (rgerhards), 2007-10-12
- now packaging system which again contains all components in a single
  tarball
- modularized main() a bit more, resulting in less complex code
- experimentally added an additional thread - will see if that affects
  the segfault bug we experience on some platforms. Note that this change
  is scheduled to be removed again later.
---------------------------------------------------------------------------
Version 1.19.8 (rgerhards), 2007-09-27
- improved repeated message processing
- applied patch provided by varmojfekoj to support building ommysql
  in its own way (now also resides in a plugin subdirectory);
  ommysql is now a separate package
- fixed a bug in cvthname() that lead to message loss if part
  of the source hostname would have been dropped
- created some support for distributing ommysql together with the
  main rsyslog package. I need to re-think it in the future, but
  for the time being the current mode is best. I now simply include
  one additional tarball for ommysql inside the main distribution.
  I look forward to user feedback on how this should be done best. In the
  long term, a separate project should be spawend for ommysql, but I'd
  like to do that only after the plugin interface is fully stable (what
  it is not yet).
---------------------------------------------------------------------------
Version 1.19.7 (rgerhards), 2007-09-25
- added code to handle situations where senders send us messages ending with
  a NUL character. It is now simply removed. This also caused trailing LF
  reduction to fail, when it was followed by such a NUL. This is now also
  handled.
- replaced some non-thread-safe function calls by their thread-safe
  counterparts
- fixed a minor memory leak that occured when the %APPNAME% property was
  used (I think nobody used that in practice)
- fixed a bug that caused signal handlers in cvthname() not to be restored when
  a malicious pointer record was detected and processing of the message been
  stopped for that reason (this should be really rare and can not be related
  to the segfault bug we are hunting).
- fixed a bug in cvthname that lead to passing a wrong parameter - in
  practice, this had no impact.
- general code cleanup (e.g. compiler warnings, comments)
---------------------------------------------------------------------------
Version 1.19.6 (rgerhards), 2007-09-11
- applied patch by varmojfekoj to change signal handling to the new
  sigaction API set (replacing the depreciated signal() calls and its
  friends.
- fixed a bug that in --enable-debug mode caused an assertion when the
  discard action was used
- cleaned up compiler warnings
- applied patch by varmojfekoj to FIX a bug that could cause 
  segfaults if empty properties were processed using modifying
  options (e.g. space-cc, drop-cc)
- fixed man bug: rsyslogd supports -l option
---------------------------------------------------------------------------
Version 1.19.5 (rgerhards), 2007-09-07
- changed part of the CStr interface so that better error tracking
  is provided and the calling sequence is more intuitive (there were
  invalid calls based on a too-weired interface)
- (hopefully) fixed some remaining bugs rooted in wrong use of 
  the CStr class. These could lead to program abort.
- applied patch by varmojfekoj two fix two potential segfault situations
- added $ModDir config directive
- modified $ModLoad so that an absolute path may be specified as
  module name (e.g. /rsyslog/ommysql.so)
---------------------------------------------------------------------------
Version 1.19.4 (rgerhards/varmojfekoj), 2007-09-04
- fixed a number of small memory leaks - thanks varmojfekoj for patching
- fixed an issue with CString class that could lead to rsyslog abort
  in tplToString() - thanks varmojfekoj for patching
- added a man-version of the config file documenation - thanks to Michel
  Samia for providing the man file
- fixed bug: a template like this causes an infinite loop:
  $template opts,"%programname:::a,b%"
  thanks varmojfekoj for the patch
- fixed bug: case changing options crash freeing the string pointer
  because they modify it: $template opts2,"%programname::1:lowercase%"
  thanks varmojfekoj for the patch
---------------------------------------------------------------------------
Version 1.19.3 (mmeckelein/varmojfekoj), 2007-08-31
- small mem leak fixed (after calling parseSelectorAct) - Thx varmojkekoj
- documentation section "Regular File" und "Blocks" updated
- solved an issue with dynamic file generation - Once again many thanks
  to varmojfekoj
- the negative selector for program name filter (Blocks) does not work as
  expected - Thanks varmojfekoj for patching
- added forwarding information to sysklogd (requires special template)
  to config doc
---------------------------------------------------------------------------
Version 1.19.2 (mmeckelein/varmojfekoj), 2007-08-28
- a specifically formed message caused a segfault - Many thanks varmojfekoj
  for providing a patch
- a typo and a weird condition are fixed in msg.c - Thanks again
  varmojfekoj 
- on file creation the file was always owned by root:root. This is fixed
  now - Thanks ypsa for solving this issue
---------------------------------------------------------------------------
Version 1.19.1 (mmeckelein), 2007-08-22
- a bug that caused a high load when a TCP/UDP connection was closed is 
  fixed now - Thanks mildew for solving this issue
- fixed a bug which caused a segfault on reinit - Thx varmojfekoj for the
  patch
- changed the hardcoded module path "/lib/rsyslog" to $(pkglibdir) in order
  to avoid trouble e.g. on 64 bit platforms (/lib64) - many thanks Peter
  Vrabec and darix, both provided a patch for solving this issue
- enhanced the unloading of modules - thanks again varmojfekoj
- applied a patch from varmojfekoj which fixes various little things in
  MySQL output module
---------------------------------------------------------------------------
Version 1.19.0 (varmojfekoj/rgerhards), 2007-08-16
- integrated patch from varmojfekoj to make the mysql module a loadable one
  many thanks for the patch, MUCH appreciated
---------------------------------------------------------------------------
Version 1.18.2 (rgerhards), 2007-08-13
- fixed a bug in outchannel code that caused templates to be incorrectly
  parsed
- fixed a bug in ommysql that caused a wrong ";template" missing message
- added some code for unloading modules; not yet fully complete (and we do
  not yet have loadable modules, so this is no problem)
- removed debian subdirectory by request of a debian packager (this is a special
  subdir for debian and there is also no point in maintaining it when there
  is a debian package available - so I gladly did this) in some cases
- improved overall doc quality (some pages were quite old) and linked to
  more of the online resources.
- improved /contrib/delete_mysql script by adding a host option and some
  other minor modifications
---------------------------------------------------------------------------
Version 1.18.1 (rgerhards), 2007-08-08
- applied a patch from varmojfekoj which solved a potential segfault
  of rsyslogd on HUP
- applied patch from Michel Samia to fix compilation when the pthreads
  feature is disabled
- some code cleanup (moved action object to its own file set)
- add config directive $MainMsgQueueSize, which now allows to configure the
  queue size dynamically
- all compile-time settings are now shown in rsyslogd -v, not just the
  active ones
- enhanced performance a little bit more
- added config file directive $ActionResumeInterval
- fixed a bug that prevented compilation under debian sid
- added a contrib directory for user-contributed useful things
---------------------------------------------------------------------------
Version 1.18.0 (rgerhards), 2007-08-03
- rsyslog now supports fallback actions when an action did not work. This
  is a great feature e.g. for backup database servers or backup syslog
  servers
- modified rklogd to only change the console log level if -c is specified
- added feature to use multiple actions inside a single selector
- implemented $ActionExecOnlyWhenPreviousIsSuspended config directive
- error messages during startup are now spit out to the configured log
  destinations
---------------------------------------------------------------------------
Version 1.17.6 (rgerhards), 2007-08-01
- continued to work on output module modularization - basic stage of
  this work is now FINISHED
- fixed bug in OMSRcreate() - always returned SR_RET_OK
- fixed a bug that caused ommysql to always complain about missing
  templates
- fixed a mem leak in OMSRdestruct - freeing the object itself was
  forgotten - thanks to varmojfekoj for the patch
- fixed a memory leak in syslogd/init() that happend when the config
  file could not be read - thanks to varmojfekoj for the patch
- fixed insufficient memory allocation in addAction() and its helpers.
  The initial fix and idea was developed by mildew, I fine-tuned
  it a bit. Thanks a lot for the fix, I'd probably had pulled out my
  hair to find the bug...
- added output of config file line number when a parsing error occured
- fixed bug in objomsr.c that caused program to abort in debug mode with
  an invalid assertion (in some cases)
- fixed a typo that caused the default template for MySQL to be wrong.
  thanks to mildew for catching this.
- added configuration file command $DebugPrintModuleList and
  $DebugPrintCfSysLineHandlerList
- fixed an invalid value for the MARK timer - unfortunately, there was
  a testing aid left in place. This resulted in quite frequent MARK messages
- added $IncludeConfig config directive
- applied a patch from mildew to prevent rsyslogd from freezing under heavy
  load. This could happen when the queue was full. Now, we drop messages
  but rsyslogd remains active.
---------------------------------------------------------------------------
Version 1.17.5 (rgerhards), 2007-07-30
- continued to work on output module modularization
- fixed a missing file bug - thanks to Andrea Montanari for reporting
  this problem
- fixed a problem with shutting down the worker thread and freeing the
  selector_t list - this caused messages to be lost, because the
  message queue was not properly drained before the selectors got
  destroyed.
---------------------------------------------------------------------------
Version 1.17.4 (rgerhards), 2007-07-27
- continued to work on output module modularization
- fixed a situation where rsyslogd could create zombie processes
  thanks to mildew for the patch
- applied patch from Michel Samia to fix compilation when NOT
  compiled for pthreads
---------------------------------------------------------------------------
Version 1.17.3 (rgerhards), 2007-07-25
- continued working on output module modularization
- fixed a bug that caused rsyslogd to segfault on exit (and
  probably also on HUP), when there was an unsent message in a selector
  that required forwarding and the dns lookup failed for that selector
  (yes, it was pretty unlikely to happen;))
  thanks to varmojfekoj <varmojfekoj@gmail.com> for the patch
- fixed a memory leak in config file parsing and die()
  thanks to varmojfekoj <varmojfekoj@gmail.com> for the patch
- rsyslogd now checks on startup if it is capable to performa any work
  at all. If it cant, it complains and terminates
  thanks to Michel Samia for providing the patch!
- fixed a small memory leak when HUPing syslogd. The allowed sender
  list now gets freed. thanks to mildew for the patch.
- changed the way error messages in early startup are logged. They
  now do no longer use the syslogd code directly but are rather
  send to stderr.
---------------------------------------------------------------------------
Version 1.17.2 (rgerhards), 2007-07-23
- made the port part of the -r option optional. Needed for backward
  compatibility with sysklogd
- replaced system() calls with something more reasonable. Please note that
  this might break compatibility with some existing configuration files.
  We accept this in favour of the gained security.
- removed a memory leak that could occur if timegenerated was used in
  RFC 3164 format in templates
- did some preparation in msg.c for advanced multithreading - placed the
  hooks, but not yet any active code
- worked further on modularization
- added $ModLoad MySQL (dummy) config directive
- added DropTrailingLFOnReception config directive
---------------------------------------------------------------------------
Version 1.17.1 (rgerhards), 2007-07-20
- fixed a bug that caused make install to install rsyslogd and rklogd under
  the wrong names
- fixed bug that caused $AllowedSenders to handle IPv6 scopes incorrectly;
  also fixed but that could grabble $AllowedSender wildcards. Thanks to
  mildew@gmail.com for the patch
- minor code cleanup - thanks to Peter Vrabec for the patch
- fixed minimal memory leak on HUP (caused by templates)
  thanks to varmojfekoj <varmojfekoj@gmail.com> for the patch
- fixed another memory leak on HUPing and on exiting rsyslogd
  again thanks to varmojfekoj <varmojfekoj@gmail.com> for the patch
- code cleanup (removed compiler warnings)
- fixed portability bug in configure.ac - thanks to Bartosz Kuźma for patch
- moved msg object into its own file set
- added the capability to continue trying to write log files when the
  file system is full. Functionality based on patch by Martin Schulze
  to sysklogd package.
---------------------------------------------------------------------------
Version 1.17.0 (RGer), 2007-07-17
- added $RepeatedLineReduction config parameter
- added $EscapeControlCharactersOnReceive config parameter
- added $ControlCharacterEscapePrefix config parameter
- added $DirCreateMode config parameter
- added $CreateDirs config parameter
- added $DebugPrintTemplateList config parameter
- added $ResetConfigVariables config parameter
- added $FileOwner config parameter
- added $FileGroup config parameter
- added $DirOwner config parameter
- added $DirGroup config parameter
- added $FailOnChownFailure config parameter
- added regular expression support to the filter engine
  thanks to Michel Samia for providing the patch!
- enhanced $AllowedSender functionality. Credits to mildew@gmail.com for
  the patch doing that
  - added IPv6 support
  - allowed DNS hostnames
  - allowed DNS wildcard names
- added new option $DropMsgsWithMaliciousDnsPTRRecords
- added autoconf so that rfc3195d, rsyslogd and klogd are stored to /sbin
- added capability to auto-create directories with dynaFiles
---------------------------------------------------------------------------
Version 1.16.0 (RGer/Peter Vrabec), 2007-07-13 - The Friday, 13th Release ;)
- build system switched to autotools
- removed SYSV preprocessor macro use, replaced with autotools equivalents
- fixed a bug that caused rsyslogd to segfault when TCP listening was
  disabled and it terminated
- added new properties "syslogfacility-text" and "syslogseverity-text"
  thanks to varmojfekoj <varmojfekoj@gmail.com> for the patch
- added the -x option to disable hostname dns reslution
  thanks to varmojfekoj <varmojfekoj@gmail.com> for the patch
- begun to better modularize syslogd.c - this is an ongoing project; moved
  type definitions to a separate file
- removed some now-unused fields from struct filed
- move file size limit fields in struct field to the "right spot" (the file
  writing part of the union - f_un.f_file)
- subdirectories linux and solaris are no longer part of the distribution
  package. This is not because we cease support for them, but there are no
  longer any files in them after the move to autotools
---------------------------------------------------------------------------
Version 1.15.1 (RGer), 2007-07-10
- fixed a bug that caused a dynaFile selector to stall when there was
  an open error with one file 
- improved template processing for dynaFiles; templates are now only
  looked up during initialization - speeds up processing
- optimized memory layout in struct filed when compiled with MySQL
  support
- fixed a bug that caused compilation without SYSLOG_INET to fail
- re-enabled the "last message repeated n times" feature. This
  feature was not taken care of while rsyslogd evolved from sysklogd
  and it was more or less defunct. Now it is fully functional again.
- added system properties: $NOW, $YEAR, $MONTH, $DAY, $HOUR, $MINUTE
- fixed a bug in iovAsString() that caused a memory leak under stress
  conditions (most probably memory shortage). This was unlikely to
  ever happen, but it doesn't hurt doing it right
- cosmetic: defined type "uchar", change all unsigned chars to uchar
---------------------------------------------------------------------------
Version 1.15.0 (RGer), 2007-07-05
- added ability to dynamically generate file names based on templates
  and thus properties. This was a much-requested feature. It makes
  life easy when it e.g. comes to splitting files based on the sender
  address.
- added $umask and $FileCreateMode config file directives
- applied a patch from Bartosz Kuzma to compile cleanly under NetBSD
- checks for extra (unexpected) characters in system config file lines
  have been added
- added IPv6 documentation - was accidently missing from CVS
- begun to change char to unsigned char
---------------------------------------------------------------------------
Version 1.14.2 (RGer), 2007-07-03
** this release fixes all known nits with IPv6 **
- restored capability to do /etc/service lookup for "syslog"
  service when -r 0 was given
- documented IPv6 handling of syslog messages
- integrate patch from Bartosz Kuźma to make rsyslog compile under
  Solaris again (the patch replaced a strndup() call, which is not
  available under Solaris
- improved debug logging when waiting on select
- updated rsyslogd man page with new options (-46A)
---------------------------------------------------------------------------
Version 1.14.1 (RGer/Peter Vrabec), 2007-06-29
- added Peter Vrabec's patch for IPv6 TCP
- prefixed all messages send to stderr in rsyslogd with "rsyslogd: "
---------------------------------------------------------------------------
Version 1.14.0 (RGer/Peter Vrabec), 2007-06-28
- Peter Vrabec provided IPv6 for rsyslog, so we are now IPv6 enabled
  IPv6 Support is currently for UDP only, TCP is to come soon.
  AllowedSender configuration does not yet work for IPv6.
- fixed code in iovCreate() that broke C's strict aliasing rules 
- fixed some char/unsigned char differences that forced the compiler
  to spit out warning messages
- updated the Red Hat init script to fix a known issue (thanks to
  Peter Vrabec)
---------------------------------------------------------------------------
Version 1.13.5 (RGer), 2007-06-22
- made the TCP session limit configurable via command line switch
  now -t <port>,<max sessions>
- added man page for rklogd(8) (basically a copy from klogd, but now
  there is one...)
- fixed a bug that caused internal messages (e.g. rsyslogd startup) to
  appear without a tag.
- removed a minor memory leak that occurred when TAG processing requalified
  a HOSTNAME to be a TAG (and a TAG already was set).
- removed potential small memory leaks in MsgSet***() functions. There
  would be a leak if a property was re-set, something that happened
  extremely seldom.
---------------------------------------------------------------------------
Version 1.13.4 (RGer), 2007-06-18
- added a new property "PRI-text", which holds the PRI field in
  textual form (e.g. "syslog.info")
- added alias "syslogseverity" for "syslogpriority", which is a
  misleading property name that needs to stay for historical
  reasons (and backward-compatility)
- added doc on how to record PRI value in log file
- enhanced signal handling in klogd, including removal of an unsafe
  call to the logging system during signal handling
---------------------------------------------------------------------------
Version 1.13.3 (RGer), 2007-06-15
- create a version of syslog.c from scratch. This is now
  - highly optimized for rsyslog
  - removes an incompatible license problem as the original
    version had a BSD license with advertising clause
  - fixed in the regard that rklogd will continue to work when
    rsysogd has been restarted (the original version, as well
    as sysklogd, will remain silent then)
  - solved an issue with an extra NUL char at message end that the
    original version had
- applied some changes to klogd to care for the new interface
- fixed a bug in syslogd.c which prevented compiling under debian
---------------------------------------------------------------------------
Version 1.13.2 (RGer), 2007-06-13
- lib order in makefile patched to facilitate static linking - thanks
  to Bennett Todd for providing the patch
- Integrated a patch from Peter Vrabec (pvrabec@redheat.com):
  - added klogd under the name of rklogd (remove dependency on
    original sysklogd package
  - createDB.sql now in UTF
  - added additional config files for use on Red Hat
---------------------------------------------------------------------------
Version 1.13.1 (RGer), 2007-02-05
- changed the listen backlog limit to a more reasonable value based on
  the maximum number of TCP connections configurd (10% + 5) - thanks to Guy
  Standen for the hint (actually, the limit was 5 and that was a 
  left-over from early testing).
- fixed a bug in makefile which caused DB-support to be disabled when
  NETZIP support was enabled
- added the -e option to allow transmission of every message to remote
  hosts (effectively turns off duplicate message suppression)
- (somewhat) improved memory consumption when compiled with MySQL support
- looks like we fixed an incompatibility with MySQL 5.x and above software
  At least in one case, the remote server name was destroyed, leading to 
  a connection failure. The new, improved code does not have this issue and
  so we see this as solved (the new code is generally somewhat better, so
  there is a good chance we fixed this incompatibility).
---------------------------------------------------------------------------
Version 1.13.0 (RGer), 2006-12-19
- added '$' as ToPos proptery replacer specifier - means "up to the
  end of the string"
- property replacer option "escape-cc", "drop-cc" and "space-cc"  added
- changed the handling of \0 characters inside syslog messages. We now
  consistently escape them to "#000". This is somewhat recommended in
  the draft-ietf-syslog-protocol-19 draft. While the real recomendation
  is to not escape any characters at all, we can not do this without
  considerable modification of the code. So we escape it to "#000", which
  is consistent with a sample found in the Internet-draft.
- removed message glue logic (see printchopped() comment for details)
  Also caused removal of parts table and thus some improvements in
  memory usage.
- changed the default MAXLINE to 2048 to take care of recent syslog
  standardization efforts (can easily be changed in syslogd.c)
- added support for byte-counted TCP syslog messages (much like
  syslog-transport-tls-05 Internet Draft). This was necessary to
  support compression over TCP.
- added support for receiving compressed syslog messages
- added support for sending compressed syslog messages
- fixed a bug where the last message in a syslog/tcp stream was
  lost if it was not properly terminated by a LF character
---------------------------------------------------------------------------
Version 1.12.3 (RGer), 2006-10-04
- implemented some changes to support Solaris (but support is not
  yet complete)
- commented out (via #if 0) some methods that are currently not being use
  but should be kept for further us
- added (interim) -u 1 option to turn off hostname and tag parsing
- done some modifications to better support Fedora
- made the field delimiter inside property replace configurable via
  template
- fixed a bug in property replacer: if fields were used, the delimitor
  became part of the field. Up until now, this was barely noticable as 
  the delimiter as TAB only and thus invisible to a human. With other
  delimiters available now, it quickly showed up. This bug fix might cause
  some grief to existing installations if they used the extra TAB for
  whatever reasons - sorry folks... Anyhow, a solution is easy: just add
  a TAB character contstant into your template. Thus, there has no attempt
  been made to do this in a backwards-compatible way.
---------------------------------------------------------------------------
Version 1.12.2 (RGer), 2006-02-15
- fixed a bug in the RFC 3339 date formatter. An extra space was added
  after the actual timestamp
- added support for providing high-precision RFC3339 timestamps for
  (rsyslogd-)internally-generated messages
- very (!) experimental support for syslog-protocol internet draft
  added (the draft is experimental, the code is solid ;))
- added support for field-extracting in the property replacer
- enhanced the legacy-syslog parser so that it can interpret messages
  that do not contain a TIMESTAMP
- fixed a bug that caused the default socket (usually /dev/log) to be
  opened even when -o command line option was given
- fixed a bug in the Debian sample startup script - it caused rsyslogd
  to listen to remote requests, which it shouldn't by default
---------------------------------------------------------------------------
Version 1.12.1 (RGer), 2005-11-23
- made multithreading work with BSD. Some signal-handling needed to be
  restructured. Also, there might be a slight delay of up to 10 seconds
  when huping and terminating rsyslogd under BSD
- fixed a bug where a NULL-pointer was passed to printf() in logmsg().
- fixed a bug during "make install" where rc3195d was not installed
  Thanks to Bennett Todd for spotting this.
- fixed a bug where rsyslogd dumped core when no TAG was found in the
  received message
- enhanced message parser so that it can deal with missing hostnames
  in many cases (may not be totally fail-safe)
- fixed a bug where internally-generated messages did not have the correct
  TAG
---------------------------------------------------------------------------
Version 1.12.0 (RGer), 2005-10-26
- moved to a multi-threaded design. single-threading is still optionally
  available. Multi-threading is experimental!
- fixed a potential race condition. In the original code, marking was done
  by an alarm handler, which could lead to all sorts of bad things. This
  has been changed now. See comments in syslogd.c/domark() for details.
- improved debug output for property-based filters
- not a code change, but: I have checked all exit()s to make sure that
  none occurs once rsyslogd has started up. Even in unusual conditions
  (like low-memory conditions) rsyslogd somehow remains active. Of course,
  it might loose a message or two, but at least it does not abort and it
  can also recover when the condition no longer persists.
- fixed a bug that could cause loss of the last message received
  immediately before rsyslogd was terminated.
- added comments on thread-safety of global variables in syslogd.c
- fixed a small bug: spurios printf() when TCP syslog was used
- fixed a bug that causes rsyslogd to dump core on termination when one
  of the selector lines did not receive a message during the run (very
  unlikely)
- fixed an one-too-low memory allocation in the TCP sender. Could result
  in rsyslogd dumping core.
- fixed a bug with regular expression support (thanks to Andres Riancho)
- a little bit of code restructuring (especially main(), which was
  horribly large)
---------------------------------------------------------------------------
Version 1.11.1 (RGer), 2005-10-19
- support for BSD-style program name and host blocks
- added a new property "programname" that can be used in templates
- added ability to specify listen port for rfc3195d
- fixed a bug that rendered the "startswith" comparison operation
  unusable.
- changed more functions to "static" storage class to help compiler
  optimize (should have been static in the first place...)
- fixed a potential memory leak in the string buffer class destructor.
  As the destructur was previously never called, the leak did not actually
  appear.
- some internal restructuring in anticipation/preparation of minimal
  multi-threading support
- rsyslogd still shares some code with the sysklogd project. Some patches
  for this shared code have been brought over from the sysklogd CVS.
---------------------------------------------------------------------------
Version 1.11.0 (RGer), 2005-10-12
- support for receiving messages via RFC 3195; added rfc3195d for that
  purpose
- added an additional guard to prevent rsyslogd from aborting when the
  2gb file size limit is hit. While a user can configure rsyslogd to
  handle such situations, it would abort if that was not done AND large
  file support was not enabled (ok, this is hopefully an unlikely scenario)
- fixed a bug that caused additional Unix domain sockets to be incorrectly
  processed - could lead to message loss in extreme cases
---------------------------------------------------------------------------
Version 1.10.2 (RGer), 2005-09-27
- added comparison operations in property-based filters:
  * isequal
  * startswith
- added ability to negate all property-based filter comparison operations
  by adding a !-sign right in front of the operation name
- added the ability to specify remote senders for UDP and TCP
  received messages. Allows to block all but well-known hosts
- changed the $-config line directives to be case-INsensitive
- new command line option -w added: "do not display warnings if messages
  from disallowed senders are received"
- fixed a bug that caused rsyslogd to dump core when the compare value
  was not quoted in property-based filters
- fixed a bug in the new CStr compare function which lead to invalid
  results (fortunately, this function was not yet used widely)
- added better support for "debugging" rsyslog.conf property filters
  (only if -d switch is given)
- changed some function definitions to static, which eventually enables
  some compiler optimizations
- fixed a bug in MySQL code; when a SQL error occured, rsyslogd could
  run in a tight loop. This was due to invalid sequence of error reporting
  and is now fixed.
---------------------------------------------------------------------------
Version 1.10.1 (RGer), 2005-09-23
- added the ability to execute a shell script as an action.
  Thanks to Bjoern Kalkbrenner for providing the code!
- fixed a bug in the MySQL code; due to the bug the automatic one-time
  retry after an error did not happen - this lead to error message in
  cases where none should be seen (e.g. after a MySQL restart)
- fixed a security issue with SQL-escaping in conjunction with
  non-(SQL-)standard MySQL features.
---------------------------------------------------------------------------
Version 1.10.0 (RGer), 2005-09-20
  REMINDER: 1.10 is the first unstable version if the 1.x series!
- added the capability to filter on any property in selector lines
  (not just facility and priority)
- changed stringbuf into a new counted string class
- added support for a "discard" action. If a selector line with
  discard (~ character) is found, no selector lines *after* that
  line will be processed.
- thanks to Andres Riancho, regular expression support has been
  added to the template engine
- added the FROMHOST property in the template processor, which could
  previously not be obtained. Thanks to Cristian Testa for pointing
  this out and even providing a fix.
- added display of compile-time options to -v output
- performance improvement for production build - made some checks
  to happen only during debug mode
- fixed a problem with compiling on SUSE and - while doing so - removed
  the socket call to set SO_BSDCOMPAT in cases where it is obsolete.
---------------------------------------------------------------------------
Version 1.0.4 (RGer), 2006-02-01
- a small but important fix: the tcp receiver had two forgotten printf's
  in it that caused a lot of unnecessary output to stdout. This was
  important enough to justify a new release
---------------------------------------------------------------------------
Version 1.0.3 (RGer), 2005-11-14
- added an additional guard to prevent rsyslogd from aborting when the
  2gb file size limit is hit. While a user can configure rsyslogd to
  handle such situations, it would abort if that was not done AND large
  file support was not enabled (ok, this is hopefully an unlikely scenario)
- fixed a bug that caused additional Unix domain sockets to be incorrectly
  processed - could lead to message loss in extreme cases
- applied some patches available from the sysklogd project to code
  shared from there
- fixed a bug that causes rsyslogd to dump core on termination when one
  of the selector lines did not receive a message during the run (very
  unlikely)
- fixed an one-too-low memory allocation in the TCP sender. Could result
  in rsyslogd dumping core.
- fixed a bug in the TCP sender that caused the retry logic to fail
  after an error or receiver overrun
- fixed a bug in init() that could lead to dumping core
- fixed a bug that could lead to dumping core when no HOSTNAME or no TAG
  was present in the syslog message
---------------------------------------------------------------------------
Version 1.0.2 (RGer), 2005-10-05
- fixed an issue with MySQL error reporting. When an error occured,
  the MySQL driver went into an endless loop (at least in most cases).
---------------------------------------------------------------------------
Version 1.0.1 (RGer), 2005-09-23
- fixed a security issue with SQL-escaping in conjunction with
  non-(SQL-)standard MySQL features.
---------------------------------------------------------------------------
Version 1.0.0 (RGer), 2005-09-12
- changed install doc to cover daily cron scripts - a trouble source
- added rc script for slackware (provided by Chris Elvidge - thanks!) 
- fixed a really minor bug in usage() - the -r option was still
  reported as without the port parameter
---------------------------------------------------------------------------
Version 0.9.8 (RGer), 2005-09-05
- made startup and shutdown message more consistent and included the
  pid, so that they can be easier correlated. Used syslog-protocol
  structured data format for this purpose.
- improved config info in startup message, now tells not only
  if it is listening remote on udp, but also for tcp. Also includes
  the port numbers. The previous startup message was misleading, because
  it did not say "remote reception" if rsyslogd was only listening via
  tcp (but not via udp).
- added a "how can you help" document to the doc set
---------------------------------------------------------------------------
Version 0.9.7 (RGer), 2005-08-15
- some of the previous doc files (like INSTALL) did not properly
  reflect the changes to the build process and the new doc. Fixed
  that.
- changed syslogd.c so that when compiled without database support,
  an error message is displayed when a database action is detected
  in the config file (previously this was used as an user rule ;))
- fixed a bug in the os-specific Makefiles which caused MySQL
  support to not be compiled, even if selected
---------------------------------------------------------------------------
Version 0.9.6 (RGer), 2005-08-09
- greatly enhanced documentation. Now available in html format in
  the "doc" folder and FreeBSD. Finally includes an install howto.
- improved MySQL error messages a little - they now show up as log
  messages, too (formerly only in debug mode)
- added the ability to specify the listen port for udp syslog.
  WARNING: This introduces an incompatibility. Formerly, udp
  syslog was enabled by the -r command line option. Now, it is
  "-r [port]", which is consistent with the tcp listener. However,
  just -r will now return an error message.
- added sample startup scripts for Debian and FreeBSD
- added support for easy feature selection in the makefile. Un-
  fortunately, this also means I needed to spilt the make file
  for different OS and distros. There are some really bad syntax
  differences between FreeBSD and Linux make.
---------------------------------------------------------------------------
Version 0.9.5 (RGer), 2005-08-01
- the "semicolon bug" was actually not (fully) solved in 0.9.4. One
  part of the bug was solved, but another still existed. This one
  is fixed now, too.
- the "semicolon bug" actually turned out to be a more generic bug.
  It appeared whenever an invalid template name was given. With some
  selector actions, rsyslogd dumped core, with other it "just" had
  a small ressource leak with others all worked well. These anomalies
  are now fixed. Note that they only appeared during system initaliziation
  once the system was running, nothing bad happened.
- improved error reporting for template errors on startup. They are now
  shown on the console and the start-up tty. Formerly, they were only
  visible in debug mode.
- support for multiple instances of rsyslogd on a single machine added
- added new option "-o" --> omit local unix domain socket. This option
  enables rsyslogd NOT to listen to the local socket. This is most
  helpful when multiple instances of rsyslogd (or rsyslogd and another
  syslogd) shall run on a single system.
- added new option "-i <pidfile>" which allows to specify the pidfile.
  This is needed when multiple instances of rsyslogd are to be run.
- the new project home page is now online at www.rsyslog.com
---------------------------------------------------------------------------
Version 0.9.4 (RGer), 2005-07-25
- finally added the TCP sender. It now supports non-blocking mode, no
  longer disabling message reception during connect. As it is now, it
  is usable in production. The code could be more sophisticated, but
  I've kept it short in anticipation of the move to liblogging, which
  will lead to the removal of the code just written ;)
- the "exiting on signal..." message still had the "syslogd" name in 
  it. Changed this to "rsyslogd", as we do not have a large user base
  yet, this should pose no problem.
- fixed "the semiconlon" bug. rsyslogd dumped core if a write-db action
  was specified but no semicolon was given after the password (an empty
  template was ok, but the semicolon needed to be present).
- changed a default for traditional output format. During testing, it
  was seen that the timestamp written to file in default format was
  the time of message reception, not the time specified in the TIMESTAMP
  field of the message itself. Traditionally, the message TIMESTAMP is
  used and this has been changed now.
---------------------------------------------------------------------------
Version 0.9.3 (RGer), 2005-07-19
- fixed a bug in the message parser. In June, the RFC 3164 timestamp
  was not correctly parsed (yes, only in June and some other months,
  see the code comment to learn why...)
- added the ability to specify the destination port when forwarding
  syslog messages (both for TCP and UDP)
- added an very experimental TCP sender (activated by
  @@machine:port in config). This is not yet for production use. If
  the receiver is not alive, rsyslogd will wait quite some time until
  the connection request times out, which most probably leads to
  loss of incoming messages.

---------------------------------------------------------------------------
Version 0.9.2 (RGer), around 2005-07-06
- I intended to change the maxsupported message size to 32k to
  support IHE - but given the memory inefficiency in the usual use
  cases, I have not done this. I have, however, included very
  specific instructions on how to do this in the source code. I have
  also done some testing with 32k messages, so you can change the
  max size without taking too much risk.
- added a syslog/tcp receiver; we now can receive messages via
  plain tcp, but we can still send only via UDP. The syslog/tcp
  receiver is the primary enhancement of this release.
- slightly changed some error messages that contained a spurios \n at
  the end of the line (which gives empty lines in your log...)

---------------------------------------------------------------------------
Version 0.9.1 (RGer)
- fixed code so that it compiles without errors under FreeBSD
- removed now unused function "allocate_log()" from syslogd.c
- changed the make file so that it contains more defines for
  different environments (in the long term, we need a better
  system for disabling/enabling features...)
- changed some printf's printing off_t types to %lld and
  explicit (long long) casts. I tried to figure out the exact type,
  but did not succeed in this. In the worst case, ultra-large peta-
  byte files will now display funny informational messages on rollover,
  something I think we can live with for the next 10 years or so...

---------------------------------------------------------------------------
Version 0.9.0 (RGer)
- changed the filed structure to be a linked list. Previously, it
  was a table - well, for non-SYSV it was defined as linked list,
  but from what I see that code did no longer work after my
  modifications. I am now using a linked list in general because
  that is needed for other upcoming modifications.
- fixed a bug that caused rsyslogd not to listen to anything if
  the configuration file could not be read
- pervious versions disabled network logging (send/receive) if
  syslog/udp port was not in /etc/services. Now defaulting to
  port 514 in this case.
- internal error messages are now supported up to 256 bytes
- error message seen during config file read are now also displayed
  to the attached tty and not only the console
- changed some error messages during init to be sent to the console
  and/or emergency log. Previously, they were only seen if the
  -d (debug) option was present on the command line.
- fixed the "2gb file issue on 32bit systems". If a file grew to
  more than 2gb, the syslogd was aborted with "file size exceeded". 
  Now, defines have been added according to
  http://www.daimi.au.dk/~kasperd/comp.os.linux.development.faq.html#LARGEFILE
  Testing revealed that they work ;)
  HOWEVER, if your file system, glibc, kernel, whatever does not
  support files larger 2gb, you need to set a file size limit with
  the new output channel mechanism.
- updated man pages to reflect the changes

---------------------------------------------------------------------------
Version 0.8.4

- improved -d debug output (removed developer-only content)
- now compiles under FreeBSD and NetBSD (only quick testing done on NetBSD)
---------------------------------------------------------------------------
Version 0.8.3

- security model in "make install" changed
- minor doc updates
---------------------------------------------------------------------------
Version 0.8.2

- added man page for rsyslog.conf and rsyslogd
- gave up on the concept of rsyslog being a "drop in" replacement
  for syslogd. Now, the user installs rsyslogd and also needs to
  adjust his system settings to this specifically. This also lead
  to these changes:
  * changed Makefile so that install now installs rsyslogd instead
    of dealing with syslogd
  * changed the default config file name to rsyslog.conf
---------------------------------------------------------------------------
Version 0.8.1

- fixed a nasty memory leak (probably not the last one with this release)
- some enhancements to Makefile as suggested by Bennett Todd
- syslogd-internal messages (like restart) were missing the hostname
  this has been corrected
---------------------------------------------------------------------------
Version 0.8.0

Initial testing release. Based on the sysklogd package. Thanks to the
sysklogd maintainers for all their good work!
---------------------------------------------------------------------------

----------------------------------------------------------------------
The following comments were left in the syslogd source. While they provide
not too much detail, the help to date when Rainer started work on the
project (which was 2003, now even surprising for Rainer himself ;)).
 * \author Rainer Gerhards <rgerhards@adiscon.com>
 * \date 2003-10-17
 *       Some initial modifications on the sysklogd package to support
 *       liblogging. These have actually not yet been merged to the
 *       source you see currently (but they hopefully will)
 *
 * \date 2004-10-28
 *       Restarted the modifications of sysklogd. This time, we
 *       focus on a simpler approach first. The initial goal is to
 *       provide MySQL database support (so that syslogd can log
 *       to the database).
----------------------------------------------------------------------
The following comments are from the stock syslogd.c source. They provide
some insight into what happened to the source before we forked
rsyslogd. However, much of the code already has been replaced and more
is to be replaced. So over time, these comments become less valuable.
I have moved them out of the syslogd.c file to shrink it, especially
as a lot of them do no longer apply. For historical reasons and
understanding of how the daemon evolved, they are probably still
helpful.
 * Author: Eric Allman
 * extensive changes by Ralph Campbell
 * more extensive changes by Eric Allman (again)
 *
 * Steve Lord:	Fix UNIX domain socket code, added linux kernel logging
 *		change defines to
 *		SYSLOG_INET	- listen on a UDP socket
 *		SYSLOG_UNIXAF	- listen on unix domain socket
 *		SYSLOG_KERNEL	- listen to linux kernel
 *
 * Mon Feb 22 09:55:42 CST 1993:  Dr. Wettstein
 * 	Additional modifications to the source.  Changed priority scheme
 *	to increase the level of configurability.  In its stock configuration
 *	syslogd no longer logs all messages of a certain priority and above
 *	to a log file.  The * wildcard is supported to specify all priorities.
 *	Note that this is a departure from the BSD standard.
 *
 *	Syslogd will now listen to both the inetd and the unixd socket.  The
 *	strategy is to allow all local programs to direct their output to
 *	syslogd through the unixd socket while the program listens to the
 *	inetd socket to get messages forwarded from other hosts.
 *
 * Fri Mar 12 16:55:33 CST 1993:  Dr. Wettstein
 *	Thanks to Stephen Tweedie (dcs.ed.ac.uk!sct) for helpful bug-fixes
 *	and an enlightened commentary on the prioritization problem.
 *
 *	Changed the priority scheme so that the default behavior mimics the
 *	standard BSD.  In this scenario all messages of a specified priority
 *	and above are logged.
 *
 *	Add the ability to specify a wildcard (=) as the first character
 *	of the priority name.  Doing this specifies that ONLY messages with
 *	this level of priority are to be logged.  For example:
 *
 *		*.=debug			/usr/adm/debug
 *
 *	Would log only messages with a priority of debug to the /usr/adm/debug
 *	file.
 *
 *	Providing an * as the priority specifies that all messages are to be
 *	logged.  Note that this case is degenerate with specifying a priority
 *	level of debug.  The wildcard * was retained because I believe that
 *	this is more intuitive.
 *
 * Thu Jun 24 11:34:13 CDT 1993:  Dr. Wettstein
 *	Modified sources to incorporate changes in libc4.4.  Messages from
 *	syslog are now null-terminated, syslogd code now parses messages
 *	based on this termination scheme.  Linux as of libc4.4 supports the
 *	fsync system call.  Modified code to fsync after all writes to
 *	log files.
 *
 * Sat Dec 11 11:59:43 CST 1993:  Dr. Wettstein
 *	Extensive changes to the source code to allow compilation with no
 *	complaints with -Wall.
 *
 *	Reorganized the facility and priority name arrays so that they
 *	compatible with the syslog.h source found in /usr/include/syslog.h.
 *	NOTE that this should really be changed.  The reason I do not
 *	allow the use of the values defined in syslog.h is on account of
 *	the extensions made to allow the wildcard character in the
 *	priority field.  To fix this properly one should malloc an array,
 *	copy the contents of the array defined by syslog.h and then
 *	make whatever modifications that are desired.  Next round.
 *
 * Thu Jan  6 12:07:36 CST 1994:  Dr. Wettstein
 *	Added support for proper decomposition and re-assembly of
 *	fragment messages on UNIX domain sockets.  Lack of this capability
 *	was causing 'partial' messages to be output.  Since facility and
 *	priority information is encoded as a leader on the messages this
 *	was causing lines to be placed in erroneous files.
 *
 *	Also added a patch from Shane Alderton (shane@ion.apana.org.au) to
 *	correct a problem with syslogd dumping core when an attempt was made
 *	to write log messages to a logged-on user.  Thank you.
 *
 *	Many thanks to Juha Virtanen (jiivee@hut.fi) for a series of
 *	interchanges which lead to the fixing of problems with messages set
 *	to priorities of none and emerg.  Also thanks to Juha for a patch
 *	to exclude users with a class of LOGIN from receiving messages.
 *
 *	Shane Alderton provided an additional patch to fix zombies which
 *	were conceived when messages were written to multiple users.
 *
 * Mon Feb  6 09:57:10 CST 1995:  Dr. Wettstein
 *	Patch to properly reset the single priority message flag.  Thanks
 *	to Christopher Gori for spotting this bug and forwarding a patch.
 *
 * Wed Feb 22 15:38:31 CST 1995:  Dr. Wettstein
 *	Added version information to startup messages.
 *
 *	Added defines so that paths to important files are taken from
 *	the definitions in paths.h.  Hopefully this will insure that
 *	everything follows the FSSTND standards.  Thanks to Chris Metcalf
 *	for a set of patches to provide this functionality.  Also thanks
 *	Elias Levy for prompting me to get these into the sources.
 *
 * Wed Jul 26 18:57:23 MET DST 1995:  Martin Schulze
 *	Linux' gethostname only returns the hostname and not the fqdn as
 *	expected in the code. But if you call hostname with an fqdn then
 *	gethostname will return an fqdn, so we have to mention that. This
 *	has been changed.
 *
 *	The 'LocalDomain' and the hostname of a remote machine is
 *	converted to lower case, because the original caused some
 *	inconsistency, because the (at least my) nameserver did respond an
 *	fqdn containing of upper- _and_ lowercase letters while
 *	'LocalDomain' consisted only of lowercase letters and that didn't
 *	match.
 *
 * Sat Aug  5 18:59:15 MET DST 1995:  Martin Schulze
 *	Now no messages that were received from any remote host are sent
 *	out to another. At my domain this missing feature caused ugly
 *	syslog-loops, sometimes.
 *
 *	Remember that no message is sent out. I can't figure out any
 *	scenario where it might be useful to change this behavior and to
 *	send out messages to other hosts than the one from which we
 *	received the message, but I might be shortsighted. :-/
 *
 * Thu Aug 10 19:01:08 MET DST 1995:  Martin Schulze
 *	Added my pidfile.[ch] to it to perform a better handling with
 *	pidfiles. Now both, syslogd and klogd, can only be started
 *	once. They check the pidfile.
 *
 * Sun Aug 13 19:01:41 MET DST 1995:  Martin Schulze
 *	Add an addition to syslog.conf's interpretation. If a priority
 *	begins with an exclamation mark ('!') the normal interpretation
 *	of the priority is inverted: ".!*" is the same as ".none", ".!=info"
 *	don't logs the info priority, ".!crit" won't log any message with
 *	the priority crit or higher. For example:
 *
 *		mail.*;mail.!=info		/usr/adm/mail
 *
 *	Would log all messages of the facility mail except those with
 *	the priority info to /usr/adm/mail. This makes the syslogd
 *	much more flexible.
 *
 *	Defined TABLE_ALLPRI=255 and changed some occurrences.
 *
 * Sat Aug 19 21:40:13 MET DST 1995:  Martin Schulze
 *	Making the table of facilities and priorities while in debug
 *	mode more readable.
 *
 *	If debugging is turned on, printing the whole table of
 *	facilities and priorities every hexadecimal or 'X' entry is
 *	now 2 characters wide.
 *
 *	The number of the entry is prepended to each line of
 *	facilities and priorities, and F_UNUSED lines are not shown
 *	anymore.
 *
 *	Corrected some #ifdef SYSV's.
 *
 * Mon Aug 21 22:10:35 MET DST 1995:  Martin Schulze
 *	Corrected a strange behavior during parsing of configuration
 *	file. The original BSD syslogd doesn't understand spaces as
 *	separators between specifier and action. This syslogd now
 *	understands them. The old behavior caused some confusion over
 *	the Linux community.
 *
 * Thu Oct 19 00:02:07 MET 1995:  Martin Schulze
 *	The default behavior has changed for security reasons. The
 *	syslogd will not receive any remote message unless you turn
 *	reception on with the "-r" option.
 *
 *	Not defining SYSLOG_INET will result in not doing any network
 *	activity, i.e. not sending or receiving messages.  I changed
 *	this because the old idea is implemented with the "-r" option
 *	and the old thing didn't work anyway.
 *
 * Thu Oct 26 13:14:06 MET 1995:  Martin Schulze
 *	Added another logfile type F_FORW_UNKN.  The problem I ran into
 *	was a name server that runs on my machine and a forwarder of
 *	kern.crit to another host.  The hosts address can only be
 *	fetched using the nameserver.  But named is started after
 *	syslogd, so syslogd complained.
 *
 *	This logfile type will retry to get the address of the
 *	hostname ten times and then complain.  This should be enough to
 *	get the named up and running during boot sequence.
 *
 * Fri Oct 27 14:08:15 1995:  Dr. Wettstein
 *	Changed static array of logfiles to a dynamic array. This
 *	can grow during process.
 *
 * Fri Nov 10 23:08:18 1995:  Martin Schulze
 *	Inserted a new tabular sys_h_errlist that contains plain text
 *	for error codes that are returned from the net subsystem and
 *	stored in h_errno. I have also changed some wrong lookups to
 *	sys_errlist.
 *
 * Wed Nov 22 22:32:55 1995:  Martin Schulze
 *	Added the fabulous strip-domain feature that allows us to
 *	strip off (several) domain names from the fqdn and only log
 *	the simple hostname. This is useful if you're in a LAN that
 *	has a central log server and also different domains.
 *
 *	I have also also added the -l switch do define hosts as
 *	local. These will get logged with their simple hostname, too.
 *
 * Thu Nov 23 19:02:56 MET DST 1995:  Martin Schulze
 *	Added the possibility to omit fsyncing of logfiles after every
 *	write. This will give some performance back if you have
 *	programs that log in a very verbose manner (like innd or
 *	smartlist). Thanks to Stephen R. van den Berg <srb@cuci.nl>
 *	for the idea.
 *
 * Thu Jan 18 11:14:36 CST 1996:  Dr. Wettstein
 *	Added patche from beta-testers to stop compile error.  Also
 *	added removal of pid file as part of termination cleanup.
 *
 * Wed Feb 14 12:42:09 CST 1996:  Dr. Wettstein
 *	Allowed forwarding of messages received from remote hosts to
 *	be controlled by a command-line switch.  Specifying -h allows
 *	forwarding.  The default behavior is to disable forwarding of
 *	messages which were received from a remote host.
 *
 *	Parent process of syslogd does not exit until child process has
 *	finished initialization process.  This allows rc.* startup to
 *	pause until syslogd facility is up and operating.
 *
 *	Re-arranged the select code to move UNIX domain socket accepts
 *	to be processed later.  This was a contributed change which
 *	has been proposed to correct the delays sometimes encountered
 *	when syslogd starts up.
 *
 *	Minor code cleanups.
 *
 * Thu May  2 15:15:33 CDT 1996:  Dr. Wettstein
 *	Fixed bug in init function which resulted in file descripters
 *	being orphaned when syslogd process was re-initialized with SIGHUP
 *	signal.  Thanks to Edvard Tuinder
 *	(Edvard.Tuinder@praseodymium.cistron.nl) for putting me on the
 *	trail of this bug.  I am amazed that we didn't catch this one
 *	before now.
 *
 * Tue May 14 00:03:35 MET DST 1996:  Martin Schulze
 *	Corrected a mistake that causes the syslogd to stop logging at
 *	some virtual consoles under Linux. This was caused by checking
 *	the wrong error code. Thanks to Michael Nonweiler
 *	<mrn20@hermes.cam.ac.uk> for sending me a patch.
 *
 * Mon May 20 13:29:32 MET DST 1996:  Miquel van Smoorenburg <miquels@cistron.nl>
 *	Added continuation line supported and fixed a bug in
 *	the init() code.
 *
 * Tue May 28 00:58:45 MET DST 1996:  Martin Schulze
 *	Corrected behaviour of blocking pipes - i.e. the whole system
 *	hung.  Michael Nonweiler <mrn20@hermes.cam.ac.uk> has sent us
 *	a patch to correct this.  A new logfile type F_PIPE has been
 *	introduced.
 *
 * Mon Feb 3 10:12:15 MET DST 1997:  Martin Schulze
 *	Corrected behaviour of logfiles if the file can't be opened.
 *	There was a bug that causes syslogd to try to log into non
 *	existing files which ate cpu power.
 *
 * Sun Feb 9 03:22:12 MET DST 1997:  Martin Schulze
 *	Modified syslogd.c to not kill itself which confuses bash 2.0.
 *
 * Mon Feb 10 00:09:11 MET DST 1997:  Martin Schulze
 *	Improved debug code to decode the numeric facility/priority
 *	pair into textual information.
 *
 * Tue Jun 10 12:35:10 MET DST 1997:  Martin Schulze
 *	Corrected freeing of logfiles.  Thanks to Jos Vos <jos@xos.nl>
 *	for reporting the bug and sending an idea to fix the problem.
 *
 * Tue Jun 10 12:51:41 MET DST 1997:  Martin Schulze
 *	Removed sleep(10) from parent process.  This has caused a slow
 *	startup in former times - and I don't see any reason for this.
 *
 * Sun Jun 15 16:23:29 MET DST 1997: Michael Alan Dorman
 *	Some more glibc patches made by <mdorman@debian.org>.
 *
 * Thu Jan  1 16:04:52 CET 1998: Martin Schulze <joey@infodrom.north.de
 *	Applied patch from Herbert Thielen <Herbert.Thielen@lpr.e-technik.tu-muenchen.de>.
 *	This included some balance parentheses for emacs and a bug in
 *	the exclamation mark handling.
 *
 *	Fixed small bug which caused syslogd to write messages to the
 *	wrong logfile under some very rare conditions.  Thanks to
 *	Herbert Xu <herbert@gondor.apana.org.au> for fiddling this out.
 *
 * Thu Jan  8 22:46:35 CET 1998: Martin Schulze <joey@infodrom.north.de>
 *	Reworked one line of the above patch as it prevented syslogd
 *	from binding the socket with the result that no messages were
 *	forwarded to other hosts.
 *
 * Sat Jan 10 01:33:06 CET 1998: Martin Schulze <joey@infodrom.north.de>
 *	Fixed small bugs in F_FORW_UNKN meachanism.  Thanks to Torsten
 *	Neumann <torsten@londo.rhein-main.de> for pointing me to it.
 *
 * Mon Jan 12 19:50:58 CET 1998: Martin Schulze <joey@infodrom.north.de>
 *	Modified debug output concerning remote receiption.
 *
 * Mon Feb 23 23:32:35 CET 1998: Topi Miettinen <Topi.Miettinen@ml.tele.fi>
 *	Re-worked handling of Unix and UDP sockets to support closing /
 *	opening of them in order to have it open only if it is needed
 *	either for forwarding to a remote host or by receiption from
 *	the network.
 *
 * Wed Feb 25 10:54:09 CET 1998: Martin Schulze <joey@infodrom.north.de>
 *	Fixed little comparison mistake that prevented the MARK
 *	feature to work properly.
 *
 * Wed Feb 25 13:21:44 CET 1998: Martin Schulze <joey@infodrom.north.de>
 *	Corrected Topi's patch as it prevented forwarding during
 *	startup due to an unknown LogPort.
 *
 * Sat Oct 10 20:01:48 CEST 1998: Martin Schulze <joey@infodrom.north.de>
 *	Added support for TESTING define which will turn syslogd into
 *	stdio-mode used for debugging.
 *
 * Sun Oct 11 20:16:59 CEST 1998: Martin Schulze <joey@infodrom.north.de>
 *	Reworked the initialization/fork code.  Now the parent
 *	process activates a signal handler which the daughter process
 *	will raise if it is initialized.  Only after that one the
 *	parent process may exit.  Otherwise klogd might try to flush
 *	its log cache while syslogd can't receive the messages yet.
 *
 * Mon Oct 12 13:30:35 CEST 1998: Martin Schulze <joey@infodrom.north.de>
 *	Redirected some error output with regard to argument parsing to
 *	stderr.
 *
 * Mon Oct 12 14:02:51 CEST 1998: Martin Schulze <joey@infodrom.north.de>
 *	Applied patch provided vom Topi Miettinen with regard to the
 *	people from OpenBSD.  This provides the additional '-a'
 *	argument used for specifying additional UNIX domain sockets to
 *	listen to.  This is been used with chroot()'ed named's for
 *	example.  See for http://www.psionic.com/papers/dns.html
 *
 * Mon Oct 12 18:29:44 CEST 1998: Martin Schulze <joey@infodrom.north.de>
 *	Added `ftp' facility which was introduced in glibc version 2.
 *	It's #ifdef'ed so won't harm with older libraries.
 *
 * Mon Oct 12 19:59:21 MET DST 1998: Martin Schulze <joey@infodrom.north.de>
 *	Code cleanups with regard to bsd -> posix transition and
 *	stronger security (buffer length checking).  Thanks to Topi
 *	Miettinen <tom@medialab.sonera.net>
 *	. index() --> strchr()
 *	. sprintf() --> snprintf()
 *	. bcopy() --> memcpy()
 *	. bzero() --> memset()
 *	. UNAMESZ --> UT_NAMESIZE
 *	. sys_errlist --> strerror()
 *
 * Mon Oct 12 20:22:59 CEST 1998: Martin Schulze <joey@infodrom.north.de>
 *	Added support for setutent()/getutent()/endutend() instead of
 *	binary reading the UTMP file.  This is the the most portable
 *	way.  This allows /var/run/utmp format to change, even to a
 *	real database or utmp daemon. Also if utmp file locking is
 *	implemented in libc, syslog will use it immediately.  Thanks
 *	to Topi Miettinen <tom@medialab.sonera.net>.
 *
 * Mon Oct 12 20:49:18 MET DST 1998: Martin Schulze <joey@infodrom.north.de>
 *	Avoid logging of SIGCHLD when syslogd is in the process of
 *	exiting and closing its files.  Again thanks to Topi.
 *
 * Mon Oct 12 22:18:34 CEST 1998: Martin Schulze <joey@infodrom.north.de>
 *	Modified printline() to support 8bit characters - such as
 *	russion letters.  Thanks to Vladas Lapinskas <lapinskas@mail.iae.lt>.
 *
 * Sat Nov 14 02:29:37 CET 1998: Martin Schulze <joey@infodrom.north.de>
 *	``-m 0'' now turns of MARK logging entirely.
 *
 * Tue Jan 19 01:04:18 MET 1999: Martin Schulze <joey@infodrom.north.de>
 *	Finally fixed an error with `-a' processing, thanks to Topi
 *	Miettinen <tom@medialab.sonera.net>.
 *
 * Sun May 23 10:08:53 CEST 1999: Martin Schulze <joey@infodrom.north.de>
 *	Removed superflous call to utmpname().  The path to the utmp
 *	file is defined in the used libc and should not be hardcoded
 *	into the syslogd binary referring the system it was compiled on.
 *
 * Sun Sep 17 20:45:33 CEST 2000: Martin Schulze <joey@infodrom.ffis.de>
 *	Fixed some bugs in printline() code that did not escape
 *	control characters '\177' through '\237' and contained a
 *	single-byte buffer overflow.  Thanks to Solar Designer
 *	<solar@false.com>.
 *
 * Sun Sep 17 21:26:16 CEST 2000: Martin Schulze <joey@infodrom.ffis.de>
 *	Don't close open sockets upon reload.  Thanks to Bill
 *	Nottingham.
 *
 * Mon Sep 18 09:10:47 CEST 2000: Martin Schulze <joey@infodrom.ffis.de>
 *	Fixed bug in printchopped() that caused syslogd to emit
 *	kern.emerg messages when splitting long lines.  Thanks to
 *	Daniel Jacobowitz <dan@debian.org> for the fix.
 *
 * Mon Sep 18 15:33:26 CEST 2000: Martin Schulze <joey@infodrom.ffis.de>
 *	Removed unixm/unix domain sockets and switch to Datagram Unix
 *	Sockets.  This should remove one possibility to play DoS with
 *	syslogd.  Thanks to Olaf Kirch <okir@caldera.de> for the patch.
 *
 * Sun Mar 11 20:23:44 CET 2001: Martin Schulze <joey@infodrom.ffis.de>
 *	Don't return a closed fd if `-a' is called with a wrong path.
 *	Thanks to Bill Nottingham <notting@redhat.com> for providing
 *	a patch.<|MERGE_RESOLUTION|>--- conflicted
+++ resolved
@@ -1,5 +1,4 @@
 ---------------------------------------------------------------------------
-<<<<<<< HEAD
 Version 8.1.1 [devel] 2013-11-??
 - bugfix: STOP/discard(~) was mostly NOT honored
   This lead to execution of config code that was not meant to be executed.
@@ -8,6 +7,8 @@
   Thanks to Pavel Levshin for alerting us.
 - bugfix: mmsequence: instance mode did not work
   Thanks to Pavel Levshin for the patch
+- bugfix: segfault on startup when certain script constructs are used
+  e.g. "if not $msg ..."
 - omhiredis: now supports v8 output module interface and works again
   Thanks to Pavel Levshin for the patch
 - mmaudit: now supports v8 output module interface and work again
@@ -38,12 +39,9 @@
   statement. Also, it can still be build without problems, the option must
   just explicitely be given.
 ---------------------------------------------------------------------------
-Version 7.5.7 [devel] 2013-11-??
-=======
 Version 7.5.7 [v7-devel] 2013-11-??
 - bugfix: segfault on startup when certain script constructs are used
   e.g. "if not $msg ..."
->>>>>>> 496fad48
 - bugfix: ommysql lost configfile/section parameters after first close
   This means that when a connection was broken, it was probably
   re-instantiated with different parameters than configured.
@@ -67,8 +65,6 @@
 - bugfix: $SystemLogUseSysTimeStamp/$SystemLogUsePIDFromSystem did not work
   Thanks to Tomas Heinrich for the patch.
 ---------------------------------------------------------------------------
-<<<<<<< HEAD
-=======
 Version 7.5.6 [devel] 2013-10-29
 - impstats: add capability to bind to a ruleset
 - improved performance of RainerScript variable access
@@ -265,7 +261,6 @@
   connections
   Thanks to Axel Rau for the patch.
 ---------------------------------------------------------------------------
->>>>>>> 496fad48
 Version 7.4.7  [v7.4-stable] 2013-11-??
 - bugfix: segfault on startup when certain script constructs are used
   e.g. "if not $msg ..."
@@ -277,202 +272,6 @@
 - improved checking of queue config parameters on startup
 - bugfix: call to ruleset with async queue did not use the queue
   closes: http://bugzilla.adiscon.com/show_bug.cgi?id=443
----------------------------------------------------------------------------
-Version 7.5.6 [devel] 2013-10-29
-- impstats: add capability to bind to a ruleset
-- improved performance of RainerScript variable access
-  by refactoring the whole body of variable handling code. This also
-  solves some of the anomalies experienced in some versions of rsyslog.
-  All variable types are now handled in unified code, including
-  access via templates.
-- RainerScript: make use of 64 bit for numbers where available
-  Thanks to Pavel Levshin for enhancement.
-- slight performance optimization if GCC is used
-  We give branch prediction hints for the frequent RETiRet macro which is
-  used for error handling. Some slight performance gain is to be expected
-  from that.
-- removed global variable support
-  The original idea was not well thought out and global variables, as
-  implemented, worked far different from what anybody would expect. As
-  such, we consider the current approach as an experiment that did not
-  work out and opt to removing it, clearing the way for a better future
-  solution. Note: global vars were introduced in 7.5.3 on Sept, 11th 2013.
-- new module mmsequence, primarily used for action load balancing
-  Thanks to Pavel Levshin for contributing this module.
-- bugfix: unset statement always worked on message var, even if local
-  var was given
-- imudp: support for binding to ruleset added
-- bugfix: segfault if variable was assigned to non-container subtree
-  Thanks to Pavel Levshin for the fix
-- bugfix: imuxsock did not suport addtl sockets if syssock was disabled
-  Thanks to Pavel Levshin for the fix
-- bugfix: running imupd on multiple threads lead to segfault if recvmmsg
-  is available
-- bugfix: imudp when using recvmmsg could report wrong sender IP
-- bugfix: segfault if re_extract() function was used and no match found
-- bugfix: omelasticsearch did not compile on platforms without atomic
-  instructions
-- bugfix: potential misadressing on startup if property-filter was used
-  This could happen if the property name was longer than 127 chars, a case
-  that would not happen in practice.
-- bugfix: invalid property filter was not properly disabled in ruleset
-  Note: the cosmetic memory leak introduced with that patch in 7.4.5 is
-  now also fixed.
-- imported bugfixes from 7.4.6 stable release
----------------------------------------------------------------------------
-Version 7.5.5 [devel] 2013-10-16
-- imfile: permit to monitor an unlimited number of files
-- imptcp: add "defaultTZ" input parameter
-- imudp: support for multiple receiver threads added
-- imudp: add "dfltTZ" input config parameter
-- bugfix: memory leak in mmnormalize
-- bugfix: mmutf8fix did not properly handle invalid UTF-8 at END of message
-  if the very last character sequence was too long, this was not detected
-  Thanks to Risto Vaarandi for reporting this problem.
-- mmanon: removed the check for specific "terminator characters" after 
-  last octet. As it turned out, this didn't work in practice as there
-  was an enormous set of potential terminator chars -- so removing
-  them was the best thing to do. Note that this may change behaviour of
-  existing installations. Yet, we still consider this an important
-  bugfix, that should be applied to the stable branch.
-  closes: http://bugzilla.adiscon.com/show_bug.cgi?id=477
-  Thanks to Muri Cicanor for initiating the discussion
-- now requires libestr 0.1.7 as early versions had a nasty bug in
-  string comparisons
-- bugfix: mmanon did not detect all IP addresses in rewrite mode
-  The problem occured if two IPs were close to each other and the first one
-  was shrunk.
-  closes: http://bugzilla.adiscon.com/show_bug.cgi?id=485
-  Thanks to micah-at-riseup.net for reporting this bug
-- bugfix: mmanon sometimes used invalid replacement char in simple mode
-  depending on configuration sequence, the replacement character was set
-  to 's' instead of the correct value. Most importantly, it was set to
-  's' if simple mode was selected and no replacement char set.
-  closes: http://bugzilla.adiscon.com/show_bug.cgi?id=484
-  Thanks to micah-at-riseup.net for reporting this bug
-- bugfix: memory leak in mmnormalize
-- bugfix: array-based ==/!= comparisions lead to invalid results
-  This was a regression introduced in 7.3.5 bei the PRI optimizer
----------------------------------------------------------------------------
-Version 7.5.4 [devel] 2013-10-07
-- mmpstrucdata: new module to parse RFC5424 structured data into json
-  message properties
-- change main/ruleset queue defaults to be more enterprise-like
-  new defaults are queue.size 100,000 max workers 2, worker
-  activation after 40,000 msgs are queued, batch size 256. These settings
-  are much more useful for enterprises and will not hurt low-end systems
-  that much. This is part of our re-focus on enterprise needs.
-- omfwd: new action parameter "maxErrorMessages" added
-- omfile: new module parameters to set action defaults added
-  * dirCreateMode
-  * fileCreateMode
-- mmutf8fix: new module to fix invalid UTF-8 sequences
-- imuxsock: handle unlimited number of additional listen sockets
-- doc: improve usability by linking to relevant web ressources
-  The idea is to enable users to quickly find additional information,
-  samples, HOWTOs and the like on the main site.
-  At the same time, (very) slightly remove memory footprint when
-  few listeners are monitored.
-- bugfix: omfwd parameter streamdrivermmode was not properly handled
-  it was always overwritten by whatever value was set via the 
-  legacy directive $ActionSendStreamDriverMode
-- imtcp: add streamdriver.name module parameter
-  permits overriding the system default stream driver (gtls, ptcp)
-- bugfix: build system: libgcrypt.h needed even if libgrcypt was disabled
-  Thanks to Jonny Törnbom for reporting this problem
-- imported bugfixes from 7.4.4
----------------------------------------------------------------------------
-Version 7.5.3 [devel] 2013-09-11
-- imfile: support for escaping LF characters added
-  embedded LF in syslog messages cause a lot of trouble. imfile now has
-  the capability to escape them to "#012" (just like the regular control
-  character escape option). This requires new-style input statements to be
-  used. If legacy configuration statements are used, LF escaping is always
-  turned off to preserve compatibility.
-  NOTE: if input() statements were already used, there is a CHANGE OF
-        BEHAVIOUR: starting with this version, escaping is enabled by
-	default. So if you do not want it, you need to add
-	escapeLF="off"
-	to the input statement. Given the trouble LFs cause and the fact
-	that the majority of installations still use legacy config, we
-	considered this behaviour change acceptable and useful.
-  see also: http://blog.gerhards.net/2013/09/imfile-multi-line-messages.html
-- add support for global and local variables
-- bugfix: queue file size was not correctly processed
-  this could lead to using one queue file per message for sizes >2GiB
-  Thanks to Tomas Heinrich for the patch.
-- add main_queue() configuration object to configure main message queue
-- bugfix: stream compression in imptcp caused timestamp to be corrupted
-- imudp: add ability to specify SO_RCVBUF size (rcvbufSize parameter)
-- imudp: use inputname for statistics, if configured
-- impstats: add process resource usage counters [via getrusage()]
-- impstats: add paramter "resetCounters" to report delta values
-  possible for most, but not all, counters. See doc for details.
-- librelp 1.2.0 is now required
-- make use of new librelp generic error reporting facility
-  This leads to more error messages being passed to the user and
-  thus simplified troubleshooting.
-- bugfix: very small memory leak in imrelp
-  more or less cosmetic, a single memory block was not freed, but this
-  only happens immediately before termination (when the OS automatically
-  frees all memory). Still an annoyance e.g. in valgrind.
-- fix compile problem in debug build
-- imported fixes from 7.4.4
----------------------------------------------------------------------------
-Version 7.5.2 [devel] 2013-07-04
-- librelp 1.1.4 is now required
-  We use API extensions for better error reporting and higher performance.
-- omrelp: use transactional mode to make imrelp emit bulk sends
-- omrelp: add "windowSize" parameter to set custom RELP window size
-- bugfix: double-free in omelasticsearch
-  closes: http://bugzilla.adiscon.com/show_bug.cgi?id=461
-  a security advisory for this bug is available at:
-     http://www.lsexperts.de/advisories/lse-2013-07-03.txt
-  CVE: CVE-2013-4758 
-  PLEASE NOTE: This issue only existed if omelasticsearch was used
-  in a non-default configuration, where the "errorfile" parameter
-  was specified. Without that parameter set, the bug could not
-  be triggered.
-  Thanks to Markus Vervier and Marius Ionescu for providing a detailled
-  bug report. Special thanks to Markus for coordinating his security
-  advisory with us.
-- doc: fixed various typos
-  closes: http://bugzilla.adiscon.com/show_bug.cgi?id=391
-  Thanks to Georgi Georgiev for the patch.
----------------------------------------------------------------------------
-Version 7.5.1 [devel] 2013-06-26
-- librelp 1.1.3 is required - older versions can lead to a segfault
-- add mmfields, which among others supports easy parsing of CEF messages
-- omrelp:
-  * new parameter "compression.prioritystring" to control encryption
-    parameters used by GnuTLS
-- imrelp:
-  * new parameter "compression.dhbits" to control the number of
-    bits being used for Diffie-Hellman key generation
-  * new parameter "compression.prioritystring" to control encryption
-    parameters used by GnuTLS
-  * support for impstats added
-  * support for setting permitted peers (client authentication) added
-  * bugfix: potential segfault at startup on invalid config parameters
-- imjournal: imported patches from 7.4.1
-- omprog: add support for command line parameters
-- added experimental TCP stream compression (imptcp only, currently)
-- added BSD-specific syslog facilities
-  * "console"
-  * "bsd_security" - this is called "security" under BSD, but that name
-    was unfortunately already taken by some standard facility. So I 
-    did the (hopefully) second-best thing and renamed it a little.
-- imported fixes from 7.4.2 (especially build problems on FreeBSD)
-- bugfix: imptcp did not properly initialize compression status variable
-  could lead to segfault if stream:always compression mode was selected
----------------------------------------------------------------------------
-Version 7.5.0 [devel] 2013-06-11
-- imrelp: implement "ruleset" module parameter
-- imrelp/omrelp: add TLS & compression (zip) support
-- omrelp: add "rebindInterval" parameter
-- add -S command line option to specify IP address to use for RELP client
-  connections
-  Thanks to Axel Rau for the patch.
 ---------------------------------------------------------------------------
 Version 7.4.6  [v7.4-stable] 2013-10-31
 - bugfix: potential abort during HUP
