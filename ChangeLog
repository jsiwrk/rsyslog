--- conflicted
+++ resolved
@@ -1,5 +1,4 @@
 ---------------------------------------------------------------------------
-<<<<<<< HEAD
 Version 5.1.5  [DEVEL] (rgerhards), 2009-08-??
 - added new config option $ActionWriteAllMarkMessages
   this option permites to process mark messages under all circumstances,
@@ -108,10 +107,7 @@
 - increased ompgsql performance by adapting to new transactional
   output module interface
 ---------------------------------------------------------------------------
-Version 4.5.2  [DEVEL] (rgerhards), 2009-07-??
-=======
 Version 4.5.2  [v4-beta] (rgerhards), 2009-08-21
->>>>>>> 647d23f4
 - legacy syslog parser changed so that it now accepts date stamps in
   wrong case. Some devices seem to create them and I do not see any harm
   in supporting that.
@@ -263,15 +259,6 @@
   connection broke, but not if there was a problem with statement
   execution. The most probable case for such a case would be invalid
   sql inside the template, and this is now much easier to diagnose.
-<<<<<<< HEAD:ChangeLog
----------------------------------------------------------------------------
-Version 4.2.1  [v4-stable] (rgerhards), 2009-0?-??
-- bugfix: stderr/stdout were not closed to be able to emit error messages,
-  but this caused ssh sessions to hang. Now we close them after the 
-  initial initialization. See forum thread:
-  http://kb.monitorware.com/controlling-terminal-issues-t9875.html
-=======
->>>>>>> bd7542b51593739893922e8ec8fb6d7195d06cbe:ChangeLog
 ---------------------------------------------------------------------------
 Version 4.2.0  [v4-stable] (rgerhards), 2009-06-23
 - bugfix: light and full delay watermarks had invalid values, badly
