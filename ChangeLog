---------------------------------------------------------------------------
<<<<<<< HEAD
Version 5.7.2  [V5-DEVEL] (rgerhards), 2010-10-05
- bugfix: imfile state file was not written when relative file name
  for it was specified
---------------------------------------------------------------------------
Version 5.7.1  [V5-DEVEL] (rgerhards), 2010-10-05
- support for Hadoop's HDFS added (via omhdfs)
- imuxsock now optionally use SCM_CREDENTIALS to pull the pid from the log
  socket itself
  (thanks to Lennart Poettering for the suggesting this feature)
- imuxsock now optionally uses per-process input rate limiting, guarding the
  user against processes spamming the system log
  (thanks to Lennart Poettering for suggesting this feature)
- added new config statements
  * $InputUnixListenSocketUsePIDFromSystem 
  * $SystemLogUsePIDFromSystem 
  * $SystemLogRateLimitInterval
  * $SystemLogRateLimitBurst
  * $SystemLogRateLimitSeverity
  * $IMUxSockRateLimitInterval
  * $IMUxSockRateLimitBurst
  * $IMUxSockRateLimitSeverity
- imuxsock now supports up to 50 different sockets for input
- some code cleanup in imuxsock (consider this a release a major
  modification, especially if problems show up)
- bugfix: /dev/log was unlinked even when passed in from systemd
  in which case it should be preserved as systemd owns it
---------------------------------------------------------------------------
Version 5.7.0  [V5-DEVEL] (rgerhards), 2010-09-16
- added module impstat to emit periodic statistics on rsyslog counters
- support for systemd officially added
  * acquire /dev/log socket optionally from systemd
    thanks to Lennart Poettering for this patch
  * sd-systemd API added as part of rsyslog runtime library
=======
Version 5.6.2  [V5-STABLE] (rgerhards), 2010-11-??
- bugfix: compile failed on systems without epoll_create1()
  Thanks to David Hill for providing a fix.
- bugfix: atomic increment for msg object may not work correct on all
  platforms. Thanks to Chris Metcalf for the patch
- bugfix: replacements for atomic operations for non-int sized types had
  problems. At least one instance of that problem could potentially lead
  to abort (inside omfile).
---------------------------------------------------------------------------
Version 5.6.1  [V5-STABLE] (rgerhards), 2010-11-24
- bugfix(important): problem in TLS handling could cause rsyslog to loop
  in a tight loop, effectively disabling functionality and bearing the
  risk of unresponsiveness of the whole system.
  Bug tracker: http://bugzilla.adiscon.com/show_bug.cgi?id=194
- permitted imptcp to work on systems which support epoll(), but not
  epoll_create().
  Bug: http://bugzilla.adiscon.com/show_bug.cgi?id=204
  Thanks to Nicholas Brink for reporting this problem.
- bugfix: testbench failed if imptcp was not enabled
- bugfix: segfault when an *empty* template was used
  Bug: http://bugzilla.adiscon.com/show_bug.cgi?id=206
  Thanks to David Hill for alerting us.
- bugfix: compile failed with --enable-unlimited-select
  thanks varmojfekoj for the patch
---------------------------------------------------------------------------
Version 5.6.0  [V5-STABLE] (rgerhards), 2010-10-19
- private build
- added the $InputFilePersistStateInterval config directive to imfile
- changed imfile so that the state file is never deleted (makes imfile
  more robust in regard to fatal failures)
>>>>>>> a3c81f50
---------------------------------------------------------------------------
Version 5.6.0  [V5-STABLE] (rgerhards), 2010-10-19

This release brings all changes and enhancements of the 5.5.x series
to the v5-stable branch.

- bugfix: a couple of problems that imfile had on some platforms, namely
  Ubuntu (not their fault, but occured there)
- bugfix: imfile utilizes 32 bit to track offset. Most importantly,
  this problem can not experienced on Fedora 64 bit OS (which has
  64 bit long's!)
---------------------------------------------------------------------------
Version 5.5.7  [V5-BETA] (rgerhards), 2010-08-09
- changed omudpspoof default spoof address to simplify typical use case
  thanks to David Lang for suggesting this
- doc bugfix: pmlastmsg doc samples had errors
- bugfix[minor]: pmrfc3164sd had invalid name (resided in rsyslog name 
  space, what should not be the case for a contributed module)
- added omuxsock, which permits to write message to local Unix sockets
  this is the counterpart to imuxsock, enabling fast local forwarding
---------------------------------------------------------------------------
Version 5.5.6  [DEVEL] (rgerhards), 2010-07-21
- added parser modules
  * pmlastmsg, which supports the notoriously malformed "last message
    repeated n times" messages from some syslogd's (namely sysklogd)
  * pmrfc3164sd (contributed), supports RFC5424 structured data in 
    RFC3164 messages [untested]
- added new module type "string generator", used to speed up output
  processing. Expected speedup for (typical) rsyslog processing is
  roughly 5 to 6 percent compared to using string-based templates.
  They may also be used to do more complex formatting with custom
  C code, what provided greater flexibility and probably far higher
  speed, for example if using multiple regular expressions within a 
  template.
- added 4 string generators for
  * RSYSLOG_FileFormat
  * RSYSLOG_TraditionalFileFormat
  * RSYSLOG_ForwardFormat
  * RSYSLOG_TraditionalForwardFormat
- bugfix: mutexes used to simulate atomic instructions were not destructed
- bugfix: regression caused more locking action in msg.c than necessary
- bugfix: "$ActionExecOnlyWhenPreviousIsSuspended on" was broken
- bugfix: segfault on HUP when "HUPIsRestart" was set to "on"
  thanks varmojfekoj for the patch
- bugfix: default for $OMFileFlushOnTXEnd was wrong ("off").
  This, in default mode, caused buffered writing to be used, what
  means that it looked like no output were written or partial
  lines. Thanks to Michael Biebl for pointing out this bug.
- bugfix: programname filter in ! configuration can not be reset
  Thanks to Kiss Gabor for the patch.
---------------------------------------------------------------------------
Version 5.5.5  [DEVEL] (rgerhards), 2010-05-20
- added new cancel-reduced action thread termination method
  We now manage to cancel threads that block inside a retry loop to
  terminate without the need to cancel the thread. Avoiding cancellation
  helps keep the system complexity minimal and thus provides for better
  stability. This also solves some issues with improper shutdown when
  inside an action retry loop.
---------------------------------------------------------------------------
Version 5.5.4  [DEVEL] (rgerhards), 2010-05-03
- This version offers full support for Solaris on Intel and Sparc
- bugfix: problems with atomic operations emulation
  replaced atomic operation emulation with new code. The previous code
  seemed to have some issue and also limited concurrency severely. The
  whole atomic operation emulation has been rewritten.
- bugfix: netstream ptcp support class was not correctly build on systems
  without epoll() support
- bugfix: segfault on Solaris/Sparc
---------------------------------------------------------------------------
Version 5.5.3  [DEVEL] (rgerhards), 2010-04-09
- added basic but functional support for Solaris
- imported many bugfixes from 3.6.2/4.6.1 (see ChangeLog below!)
- added new property replacer option "date-rfc3164-buggyday" primarily
  to ease migration from syslog-ng. See property replacer doc for
  details.
- added capability to turn off standard LF delimiter in TCP server
  via new directive "$InputTCPServerDisableLFDelimiter on"
- bugfix: failed to compile on systems without epoll support
- bugfix: comment char ('#') in literal terminated script parsing
  and thus could not be used.
  but tracker: http://bugzilla.adiscon.com/show_bug.cgi?id=119
  [merged in from v3.22.2]
- imported patches from 4.6.0:
  * improved testbench to contain samples for totally malformed messages
    which miss parts of the message content
  * bugfix: some malformed messages could lead to a missing LF inside files
    or some other missing parts of the template content.
  * bugfix: if a message ended immediately with a hostname, the hostname
    was mistakenly interpreted as TAG, and localhost be used as hostname
---------------------------------------------------------------------------
Version 5.5.2  [DEVEL] (rgerhards), 2010-02-05
- applied patches that make rsyslog compile under Apple OS X.
  Thanks to trey for providing these.
- replaced data type "bool" by "sbool" because this created some
  portability issues.
- added $Escape8BitCharactersOnReceive directive
  Thanks to David Lang for suggesting it.
- worked around an issue where omfile failed to compile on 32 bit platforms
  under some circumstances (this smells like a gcc problem, but a simple
  solution was available). Thanks to Kenneth Marshall for some advice.
- extended testbench
---------------------------------------------------------------------------
Version 5.5.1  [DEVEL] (rgerhards), 2009-11-27
- introduced the ablity for netstream drivers to utilize an epoll interface
  This offers increased performance and removes the select() FDSET size
  limit from imtcp. Note that we fall back to select() if there is no
  epoll netstream drivers. So far, an epoll driver has only been
  implemented for plain tcp syslog, the rest will follow once the code
  proves well in practice AND there is demand.
- re-implemented $EscapeControlCharacterTab config directive
  Based on Jonathan Bond-Caron's patch for v4. This now also includes some
  automatted tests.
- bugfix: enabling GSSServer crashes rsyslog startup
  Thanks to Tomas Kubina for the patch [imgssapi]
- bugfix (kind of): check if TCP connection is still alive if using TLS
  Thanks to Jonathan Bond-Caron for the patch.
---------------------------------------------------------------------------
Version 5.5.0  [DEVEL] (rgerhards), 2009-11-18
- moved DNS resolution code out of imudp and into the backend processing
  Most importantly, DNS resolution now never happens if the resolved name
  is not required. Note that this applies to imudp - for the other inputs,
  DNS resolution almost comes for free, so we do not do it there. However,
  the new method has been implemented in a generic way and as such may 
  also be used by other modules in the future.
- added option to use unlimited-size select() calls
  Thanks to varmjofekoj for the patch
  This is not done in imudp, as it natively supports epoll().
- doc: improved description of what loadable modules can do
---------------------------------------------------------------------------
Version 5.4.2  [v5-stable] (rgerhards), 2010-03-??
- bugfix(kind of): output plugin retry behaviour could cause engine to loop
  The rsyslog engine did not guard itself against output modules that do
  not properly convey back the tryResume() behaviour. This then leads to
  what looks like an endless loop. I consider this to be a bug of the 
  engine not only because it should be hardened against plugin misbehaviour,
  but also because plugins may not be totally able to avoid this situation
  (depending on the type of and processing done by the plugin).
- bugfix: testbench failed when not executed in UTC+1 timezone
  accidently, the time zone information was kept inside some
  to-be-checked-for responses
- temporary bugfix replaced by permanent one for
  message-induced off-by-one error (potential segfault) (see 4.6.2)
  The analysis has been completed and a better fix been crafted and 
  integrated.
- bugfix(minor): status variable was uninitialized
  However, this would have caused harm only if NO parser modules at
  all were loaded, which would lead to a defunctional configuration
  at all. And, even more important, this is impossible as two parser
  modules are built-in and thus can not be "not loaded", so we always
  have a minimum of two.
---------------------------------------------------------------------------
Version 5.4.1  [v5-stable] (rgerhards), 2010-03-??
- added new property replacer option "date-rfc3164-buggyday" primarily
  to ease migration from syslog-ng. See property replacer doc for
  details. [backport from 5.5.3 because urgently needed by some]
- imported all bugfixes vom 4.6.2 (see below)
---------------------------------------------------------------------------
Version 5.4.0  [v5-stable] (rgerhards), 2010-03-08
***************************************************************************
* This is a new stable v5 version. It contains all fixes and enhancements *
* made during the 5.3.x phase as well as those listed below.              *
* Note that the 5.2.x series was quite buggy and as such all users are    *
* strongly advised to upgrade to 5.4.0.                                   *
***************************************************************************
- bugfix: omruleset failed to work in many cases
  bug tracker: http://bugzilla.adiscon.com/show_bug.cgi?id=179
  Thanks to Ryan B. Lynch for reporting this issue.
- bugfix: comment char ('#') in literal terminated script parsing
  and thus could not be used.
  but tracker: http://bugzilla.adiscon.com/show_bug.cgi?id=119
  [merged in from v3.22.2]
---------------------------------------------------------------------------
Version 5.3.7  [BETA] (rgerhards), 2010-01-27
- bugfix: queues in direct mode could case a segfault, especially if an
  action failed for action queues. The issue was an invalid increment of
  a stack-based pointer which lead to destruction of the stack frame and
  thus a segfault on function return.
  Thanks to Michael Biebl for alerting us on this problem.
- bugfix: hostname accidently set to IP address for some message sources,
  for example imudp. Thanks to Anton for reporting this bug. [imported v4]
- bugfix: ompgsql had problems with transaction support, what actually 
  rendered it unsuable. Thanks to forum user "horhe" for alerting me
  on this bug and helping to debug/fix it! [imported from 5.3.6]
- bugfix: $CreateDirs variable not properly initialized, default thus
  was random (but most often "on") [imported from v3]
- bugfix: potential segfaults during queue shutdown
  (bugs require certain non-standard settings to appear)
  Thanks to varmojfekoj for the patch [imported from 4.5.8]
  [backport from 5.5.2]
- bugfix: wrong memory assignment for a config variable (probably
  without causing any harm) [backport from 5.2.2]
- bugfix: rsyslog hangs when writing to a named pipe which nobody was
  reading. Thanks to Michael Biebl for reporting this bug.
  Bugzilla entry: http://bugzilla.adiscon.com/show_bug.cgi?id=169
  [imported from 4.5.8]
---------------------------------------------------------------------------
Version 5.3.6  [BETA] (rgerhards), 2010-01-13
- bugfix: ompgsql did not properly check the server connection in
  tryResume(), which could lead to rsyslog running in a thight loop
- bugfix: suspension during beginTransaction() was not properly handled
  by rsyslog core
- bugfix: omfile output was only written when buffer was full, not at
  end of transaction
- bugfix: commit transaction was not properly conveyed to message layer,
  potentially resulting in non-message destruction and thus hangs
- bugfix: enabling GSSServer crashes rsyslog startup
  Thanks to Tomas Kubina for the patch [imgssapi]
- bugfix (kind of): check if TCP connection is still alive if using TLS
  Thanks to Jonathan Bond-Caron for the patch.
- bugfix: $CreateDirs variable not properly initialized, default thus
  was random (but most often "on") [imported from v3]
- bugfix: ompgsql had problems with transaction support, what actually 
  rendered it unsuable. Thanks to forum user "horhe" for alerting me
  on this bug and helping to debug/fix it!
- bugfix: memory leak when sending messages in zip-compressed format
  Thanks to Naoya Nakazawa for analyzing this issue and providing a patch.
- worked around an issue where omfile failed to compile on 32 bit platforms
  under some circumstances (this smells like a gcc problem, but a simple
  solution was available). Thanks to Kenneth Marshall for some advice.
  [backported from 5.5.x branch]
---------------------------------------------------------------------------
Version 5.3.5  [BETA] (rgerhards), 2009-11-13
- some light performance enhancement by replacing time() call with much
  faster (at least under linux) gettimeofday() calls.
- some improvement of omfile performance with dynafiles
  saved costly time() calls by employing a logical clock, which is 
  sufficient for the use case
- bugfix: omudpspoof miscalculated source and destination ports
  while this was probably not noticed for source ports, it resulted in
  almost all destination ports being wrong, except for the default port
  of 514, which by virtue of its binary representation was calculated 
  correct (and probably thus the bug not earlier detected).
- bugfixes imported from earlier releases
  * bugfix: named pipes did no longer work (they always got an open error)
    this was a regression from the omfile rewrite in 4.5.0
  * bugfix(testbench): sequence check was not always performed correctly,
    that could result in tests reporting success when they actually failed
- improved testbench: added tests for UDP forwarding and omudpspoof
- doc bugfix: omudpspoof had wrong config command names ("om" missing)
- bugfix [imported from 4.4.3]: $ActionExecOnlyOnceEveryInterval did
  not work.
- [inport v4] improved testbench, contains now tcp and gzip test cases
- [import v4] added a so-called "On Demand Debug" mode, in which debug
  output can be generated only after the process has started, but not right
  from the beginning. This is assumed to be useful for hard-to-find bugs.
  Also improved the doc on the debug system.
- bugfix: segfault on startup when -q or -Q option was given
  [imported from v3-stable]
---------------------------------------------------------------------------
Version 5.3.4  [DEVEL] (rgerhards), 2009-11-04
- added the ability to create custom message parsers
- added $RulesetParser config directive that permits to bind specific
  parsers to specific rulesets
- added omruleset output module, which provides great flexibility in 
  action processing. THIS IS A VERY IMPORTANT ADDITION, see its doc
  for why.
- added the capability to have ruleset-specific main message queues
  This offers considerable additional flexibility AND superior performance
  (in cases where multiple inputs now can avoid lock contention)
- bugfix: correct default for escape ('#') character restored
  This was accidently changed to '\\', thanks to David Lang for reporting
- bugfix(testbench): testcase did not properly wait for rsyslogd shutdown
  thus some unpredictable behavior and a false negative test result
  could occur.
---------------------------------------------------------------------------
Version 5.3.3  [DEVEL] (rgerhards), 2009-10-27
- simplified and thus speeded up the queue engine, also fixed some
  potential race conditions (in very unusual shutdown conditions)
  along the way. The threading model has seriously changes, so there may
  be some regressions.
- enhanced test environment (inlcuding testbench): support for enhancing
  probability of memory addressing failure by using non-NULL default
  value for malloced memory (optional, only if requested by configure
  option). This helps to track down some otherwise undetected issues
  within the testbench.
- bugfix: potential abort if inputname property was not set 
  primarily a problem of imdiag
- bugfix: message processing states were not set correctly in all cases
  however, this had no negative effect, as the message processing state
  was not evaluated when a batch was deleted, and that was the only case
  where the state could be wrong.
---------------------------------------------------------------------------
Version 5.3.2  [DEVEL] (rgerhards), 2009-10-21
- enhanced omfile to support transactional interface. This will increase
  performance in many cases.
- added multi-ruleset support to imudp
- re-enabled input thread termination handling that does avoid thread
  cancellation where possible. This provides a more reliable mode of
  rsyslogd termination (canceling threads my result in not properly
  freed resouces and potential later hangs, even though we perform
  proper cancel handling in our code). This is part of an effort to
  reduce thread cancellation as much as possible in rsyslog.
  NOTE: the code previously written code for this functionality had a
  subtle race condition. The new code solves that.
- enhanced immark to support non-cancel input module termination
- improved imudp so that epoll can be used in more environments,
  fixed potential compile time problem if EPOLL_CLOEXEC is not available.
- some cleanup/slight improvement:
  * changed imuxsock to no longer use deprecated submitAndParseMsg() IF
  * changed submitAndParseMsg() interface to be a wrapper around the new
    way of message creation/submission. This enables older plugins to be
    used together with the new interface. The removal also enables us to
    drop a lot of duplicate code, reducing complexity and increasing
    maintainability.
- bugfix: segfault when starting up with an invalid .qi file for a disk queue
  Failed for both pure disk as well as DA queues. Now, we emit an error
  message and disable disk queueing facility.
- bugfix: potential segfault on messages with empty MSG part. This was a
  recently introduced regression.
- bugfix: debug string larger than 1K were improperly displayed. Max size
  is now 32K, and if a string is even longer it is meaningfully truncated.
---------------------------------------------------------------------------
Version 5.3.1  [DEVEL] (rgerhards), 2009-10-05
- added $AbortOnUncleanConfig directive - permits to prevent startup when
  there are problems with the configuration file. See it's doc for
  details.
- included some important fixes from v4-stable:
  * bugfix: invalid handling of zero-sized messages
  * bugfix: zero-sized UDP messages are no longer processed
  * bugfix: random data could be appended to message
  * bugfix: reverse lookup reduction logic in imudp do DNS queries too often
- bugfixes imported from 4.5.4:
  * bugfix: potential segfault in stream writer on destruction
  * bugfix: potential race in object loader (obj.c) during use/release
  * bugfixes: potential problems in out file zip writer
---------------------------------------------------------------------------
Version 5.3.0  [DEVEL] (rgerhards), 2009-09-14
- begun to add simple GUI programs to gain insight into running rsyslogd
  instances and help setup and troubleshooting (active via the
  --enable-gui ./configure switch)
- changed imudp to utilize epoll(), where available. This shall provide
  slightly better performance (just slightly because we called select()
  rather infrequently on a busy system)
---------------------------------------------------------------------------
Version 5.2.2  [v5-stable] (rgerhards), 2009-11-??
- bugfix: enabling GSSServer crashes rsyslog startup
  Thanks to Tomas Kubina for the patch [imgssapi]
---------------------------------------------------------------------------
Version 5.2.1  [v5-stable] (rgerhards), 2009-11-02
- bugfix [imported from 4.4.3]: $ActionExecOnlyOnceEveryInterval did
  not work.
- bugfix: segfault on startup when -q or -Q option was given
  [imported from v3-stable]
---------------------------------------------------------------------------
Version 5.2.0  [v5-stable] (rgerhards), 2009-11-02
This is a re-release of version 5.1.6 as stable after we did not get any bug 
reports during the whole beta phase. Still, this first v5-stable may not be 
as stable as one hopes for, I am not sure if we did not get bug reports
just because nobody tried it. Anyhow, we need to go forward and so we
have the initial v5-stable.
---------------------------------------------------------------------------
Version 5.1.6  [v5-beta] (rgerhards), 2009-10-15
- feature imports from v4.5.6
- bugfix: potential race condition when queue worker threads were
  terminated
- bugfix: solved potential (temporary) stall of messages when the queue was
  almost empty and few new data added (caused testbench to sometimes hang!)
- fixed some race condition in testbench
- added more elaborate diagnostics to parts of the testbench
- bugfixes imported from 4.5.4:
  * bugfix: potential segfault in stream writer on destruction
  * bugfix: potential race in object loader (obj.c) during use/release
  * bugfixes: potential problems in out file zip writer
- included some important fixes from 4.4.2:
  * bugfix: invalid handling of zero-sized messages
  * bugfix: zero-sized UDP messages are no longer processed
  * bugfix: random data could be appended to message
  * bugfix: reverse lookup reduction logic in imudp do DNS queries too often
---------------------------------------------------------------------------
Version 5.1.5  [v5-beta] (rgerhards), 2009-09-11
- added new config option $ActionWriteAllMarkMessages
  this option permites to process mark messages under all circumstances,
  even if an action was recently called. This can be useful to use mark
  messages as a kind of heartbeat.
- added new config option $InputUnixListenSocketCreatePath
  to permit the auto-creation of pathes to additional log sockets. This
  turns out to be useful if they reside on temporary file systems and
  rsyslogd starts up before the daemons that create these sockets
  (rsyslogd always creates the socket itself if it does not exist).
- added $LogRSyslogStatusMessages configuration directive
  permitting to turn off rsyslog start/stop/HUP messages. See Debian
  ticket http://bugs.debian.org/cgi-bin/bugreport.cgi?bug=463793
- bugfix: hostnames with dashes in them were incorrectly treated as
  malformed, thus causing them to be treated as TAG (this was a regression
  introduced from the "rfc3164 strict" change in 4.5.0). Testbench has been
  updated to include a smaple message with a hostname containing a dash.
- bugfix: strings improperly reused, resulting in some message properties
  be populated with strings from previous messages. This was caused by
  an improper predicate check.
- added new config directive $omfileForceChown [import from 4.7.0]
---------------------------------------------------------------------------
Version 5.1.4  [DEVEL] (rgerhards), 2009-08-20
- legacy syslog parser changed so that it now accepts date stamps in
  wrong case. Some devices seem to create them and I do not see any harm
  in supporting that.
- added $InputTCPMaxListeners directive - permits to specify how many 
  TCP servers shall be possible (default is 20).
- bugfix: memory leak with some input modules. Those inputs that
  use parseAndSubmitMsg() leak two small memory blocks with every message.
  Typically, those process only relatively few messages, so the issue 
  does most probably not have any effect in practice.
- bugfix: if tcp listen port could not be created, no error message was
  emitted
- bugfix: discard action did not work (did not discard messages)
- bugfix: discard action caused segfault
- bugfix: potential segfault in output file writer (omfile)
  In async write mode, we use modular arithmetic to index the output
  buffer array. However, the counter variables accidently were signed,
  thus resulting in negative indizes after integer overflow. That in turn
  could lead to segfaults, but was depending on the memory layout of 
  the instance in question (which in turn depended on a number of
  variables, like compile settings but also configuration). The counters
  are now unsigned (as they always should have been) and so the dangling
  mis-indexing does no longer happen. This bug potentially affected all
  installations, even if only some may actually have seen a segfault.
---------------------------------------------------------------------------
Version 5.1.3  [DEVEL] (rgerhards), 2009-07-28
- architecture change: queue now always has at least one worker thread
  if not running in direct mode. Previous versions could run without 
  any active workers. This simplifies the code at a very small expense.
  See v5 compatibility note document for more in-depth discussion.
- enhance: UDP spoofing supported via new output module omudpspoof
  See the omudpspoof documentation for details and samples
- bugfix: message could be truncated after TAG, often when forwarding
  This was a result of an internal processing error if maximum field
  sizes had been specified in the property replacer.
- bugfix: minor static memory leak while reading configuration
  did NOT leak based on message volume
- internal: added ability to terminate input modules not via pthread_cancel
  but an alternate approach via pthread_kill. This is somewhat safer as we
  do not need to think about the cancel-safeness of all libraries we use.
  However, not all inputs can easily supported, so this now is a feature
  that can be requested by the input module (the most important ones
  request it).
---------------------------------------------------------------------------
Version 5.1.2  [DEVEL] (rgerhards), 2009-07-08
- bugfix: properties inputname, fromhost, fromhost-ip, msg were lost when
  working with disk queues
- some performance enhancements
- bugfix: abort condition when RecvFrom was not set and message reduction
  was on. Happend e.g. with imuxsock.
- added $klogConsoleLogLevel directive which permits to set a new
  console log level while rsyslog is active
- some internal code cleanup
---------------------------------------------------------------------------
Version 5.1.1  [DEVEL] (rgerhards), 2009-07-03
- bugfix: huge memory leak in queue engine (made rsyslogd unusable in
  production). Occured if at least one queue was in direct mode 
  (the default for action queues)
- imported many performance optimizations from v4-devel (4.5.0)
- bugfix: subtle (and usually irrelevant) issue in timout processing
  timeout could be one second too early if nanoseconds wrapped
- set a more sensible timeout for shutdow, now 1.5 seconds to complete
  processing (this also removes those cases where the shutdown message
  was not written because the termination happened before it)
---------------------------------------------------------------------------
Version 5.1.0  [DEVEL] (rgerhards), 2009-05-29

*********************************** NOTE **********************************
The v5 versions of rsyslog feature a greatly redesigned queue engine. The
major theme for the v5 release is twofold:

a) greatly improved performance
b) enable audit-grade processing

Here, audit-grade processing means that rsyslog, if used together with
audit-grade transports and configured correctly, will never lose messages
that already have been acknowledged, not even in fatal failure cases like
sudden loss of power.

Note that large parts of rsyslog's important core components have been
restructured to support these design goals. As such, early versions of
the engine will probably be less stable than the v3/v4 engine.

Also note that the initial versions do not cover all and everything. As
usual, the code will evolve toward the final goal as version numbers
increase.
*********************************** NOTE **********************************

- redesigned queue engine so that it supports ultra-reliable operations
  This resulted in a rewrite of large parts. The new capability can be
  used to build audit-grade systems on the basis of rsyslog.
- added $MainMsgQueueDequeueBatchSize and $ActionQueueDequeueBatchSize 
  configuration directives
- implemented a new transactional output module interface which provides
  superior performance (for databases potentially far superior performance)
- increased ompgsql performance by adapting to new transactional
  output module interface
---------------------------------------------------------------------------
Version 4.7.3  [v4-devel] (rgerhards), 2010-??-??
- added omuxsock, which permits to write message to local Unix sockets
  this is the counterpart to imuxsock, enabling fast local forwarding
- added imptcp, a simplified, Linux-specific and potentielly fast
  syslog plain tcp input plugin (NOT supporting TLS!)
- bugfix: a couple of problems that imfile had on some platforms, namely
  Ubuntu (not their fault, but occured there)
- bugfix: imfile utilizes 32 bit to track offset. Most importantly,
  this problem can not experienced on Fedora 64 bit OS (which has
  64 bit long's!)
- added the $InputFilePersistStateInterval config directive to imfile
- changed imfile so that the state file is never deleted (makes imfile
  more robust in regard to fatal failures)
---------------------------------------------------------------------------
Version 4.7.2  [v4-devel] (rgerhards), 2010-05-03
- bugfix: problems with atomic operations emulaton
  replaced atomic operation emulation with new code. The previous code
  seemed to have some issue and also limited concurrency severely. The
  whole atomic operation emulation has been rewritten.
- added new $Sleep directive to hold processing for a couple of seconds
  during startup
- bugfix: programname filter in ! configuration can not be reset
  Thanks to Kiss Gabor for the patch.
---------------------------------------------------------------------------
Version 4.7.1  [v4-devel] (rgerhards), 2010-04-22
- Solaris support much improved -- was not truely usable in 4.7.0
  Solaris is no longer supported in imklog, but rather there is a new
  plugin imsolaris, which is used to pull local log sources on a Solaris
  machine.
- testbench improvement: Java is no longer needed for testing tool creation
---------------------------------------------------------------------------
Version 4.7.0  [v4-devel] (rgerhards), 2010-04-14
- new: support for Solaris added (but not yet the Solaris door API)
- added function getenv() to RainerScript
- added new config option $InputUnixListenSocketCreatePath
  to permit the auto-creation of pathes to additional log sockets. This
  turns out to be useful if they reside on temporary file systems and
  rsyslogd starts up before the daemons that create these sockets
  (rsyslogd always creates the socket itself if it does not exist).
- added $LogRSyslogStatusMessages configuration directive
  permitting to turn off rsyslog start/stop/HUP messages. See Debian
  ticket http://bugs.debian.org/cgi-bin/bugreport.cgi?bug=463793
- added new config directive $omfileForceChown to (try to) fix some broken
  system configs.
  See ticket for details: http://bugzilla.adiscon.com/show_bug.cgi?id=150
- added $EscapeControlCharacterTab config directive
  Thanks to Jonathan Bond-Caron for the patch.
- added option to use unlimited-size select() calls
  Thanks to varmjofekoj for the patch
- debugondemand mode caused backgrounding to fail - close to a bug, but I'd
  consider the ability to background in this mode a new feature...
- bugfix (kind of): check if TCP connection is still alive if using TLS
  Thanks to Jonathan Bond-Caron for the patch.
- imported changes from 4.5.7 and below
- bugfix: potential segfault when -p command line option was used
  Thanks for varmojfekoj for pointing me at this bug.
- imported changes from 4.5.6 and below
---------------------------------------------------------------------------
Version 4.6.5  [v4-stable] (rgerhards), 2010-??-??
- bugfix(important): problem in TLS handling could cause rsyslog to loop
  in a tight loop, effectively disabling functionality and bearing the
  risk of unresponsiveness of the whole system.
  Bug tracker: http://bugzilla.adiscon.com/show_bug.cgi?id=194
- bugfix: a couple of problems that imfile had on some platforms, namely
  Ubuntu (not their fault, but occured there)
- bugfix: imfile utilizes 32 bit to track offset. Most importantly,
  this problem can not experienced on Fedora 64 bit OS (which has
  64 bit long's!)
---------------------------------------------------------------------------
Version 4.6.4  [v4-stable] (rgerhards), 2010-08-05
- bugfix: zero-sized (empty) messages were processed by imtcp
  they are now dropped as they always should have been
- bugfix: programname filter in ! configuration can not be reset
  Thanks to Kiss Gabor for the patch.
---------------------------------------------------------------------------
Version 4.6.3  [v4-stable] (rgerhards), 2010-07-07
- improvded testbench
  - added test with truly random data received via syslog to test
    robustness
  - added new configure option that permits to disable and enable an
    extended testbench
- bugfix: segfault on HUP when "HUPIsRestart" was set to "on"
  thanks varmojfekoj for the patch
- bugfix: default for $OMFileFlushOnTXEnd was wrong ("off").
  This, in default mode, caused buffered writing to be used, what
  means that it looked like no output were written or partial
  lines. Thanks to Michael Biebl for pointing out this bug.
- bugfix: testbench failed when not executed in UTC+1 timezone
  accidently, the time zone information was kept inside some
  to-be-checked-for responses
- temporary bugfix replaced by permanent one for
  message-induced off-by-one error (potential segfault) (see 4.6.2)
  The analysis has been completed and a better fix been crafted and 
  integrated.
- bugfix: the T/P/E config size specifiers did not work properly under
  all 32-bit platforms
- bugfix: local unix system log socket was deleted even when it was
  not configured
- some doc fixes; incorrect config samples could cause confusion
  thanks to Anthony Edwards for pointing the problems out
---------------------------------------------------------------------------
Version 4.6.2  [v4-stable] (rgerhards), 2010-03-26
- new feature: "." action type added to support writing files to relative
  pathes (this is primarily meant as a debug aid)
- added replacements for atomic instructions on systems that do not
  support them. [backport of Stefen Sledz' patch for v5)
- new feature: $OMFileAsyncWriting directive added
  it permits to specifiy if asynchronous writing should be done or not
- bugfix(temporary): message-induced off-by-one error (potential segfault)
  Some types of malformed messages could trigger an off-by-one error
  (for example, \0 or \n as the last character, and generally control
  character escaption is questionable). This is due to not strictly
  following a the \0 or string counted string paradigm (during the last
  optimization on the cstring class). As a temporary fix, we have 
  introduced a proper recalculation of the size. However, a final
  patch is expected in the future. See bug tracker for further details
  and when the final patch will be available:
  http://bugzilla.adiscon.com/show_bug.cgi?id=184
  Note that the current patch is considered sufficient to solve the
  situation, but it requires a bit more runtime than desirable.
- bugfix: potential segfault in dynafile cache
  This bug was triggered by an open failure. The the cache was full and
  a new entry needed to be placed inside it, a victim for eviction was
  selected. That victim was freed, then the open of the new file tried. If
  the open failed, the victim entry was still freed, and the function
  exited. However, on next invocation and cache search, the victim entry
  was used as if it were populated, most probably resulting in a segfault.
- bugfix: race condition during directory creation
  If multiple files try to create a directory at (almost) the same time,
  some of them may fail. This is a data race and also exists with other
  processes that may create the same directory. We do now check for this
  condition and gracefully handle it.
- bugfix: potential re-use of free()ed file stream object in omfile
  when dynaCache is enabled, the cache is full, a new entry needs to
  be allocated, thus the LRU discarded, then a new entry is opend and that
  fails. In that case, it looks like the discarded stream may be reused
  improperly (based on code analysis, test case and confirmation pending)
- added new property replacer option "date-rfc3164-buggyday" primarily
  to ease migration from syslog-ng. See property replacer doc for
  details. [backport from 5.5.3 because urgently needed by some]
- improved testbench
- bugfix: invalid buffer write in (file) stream class
  currently being accessed buffer could be overwritten with new data.
  While this probably did not cause access violations, it could case loss
  and/or duplication of some data (definitely a race with no deterministic
  outcome)
- bugfix: potential hang condition during filestream close
  predicate was not properly checked when waiting for the background file
  writer
- bugfix: improper synchronization when "$OMFileFlushOnTXEnd on" was used
  Internal data structures were not properly protected due to missing
  mutex calls.
- bugfix: potential data loss during file stream shutdown
- bugfix: potential problems during file stream shutdown
  The shutdown/close sequence was not clean, what potentially (but
  unlikely) could lead to some issues. We have not been able to describe
  any fatal cases, but there was some bug potential. Sequence has now
  been straighted out.
- bugfix: potential problem (loop, abort) when file write error occured
  When a write error occured in stream.c, variable iWritten had the error
  code but this was handled as if it were the actual number of bytes
  written. That was used in pointer arithmetic later on, and thus could
  lead to all sorts of problems. However, this could only happen if the
  error was EINTR or the file in question was a tty. All other cases were
  handled properly. Now, iWritten is reset to zero in such cases, resulting
  in proper retries.
- bugfix: $omfileFlushOnTXEnd was turned on when set to off and vice
  versa due to an invalid check
- bugfix: recent patch to fix small memory leak could cause invalid free.
  This could only happen during config file parsing.
- bugfix(minor): handling of extremely large strings in dbgprintf() fixed
  Previously, it could lead to garbagge output and, in extreme cases, also
  to segfaults. Note: this was a problem only when debug output was 
  actually enabled, so it caused no problem in production use.
- bugfix(minor): BSD_SO_COMPAT query function had some global vars not
  properly initialized. However, in practice the loader initializes them 
  with zero, the desired value, so there were no actual issue in almost 
  all cases.
---------------------------------------------------------------------------
Version 4.6.1  [v4-stable] (rgerhards), 2010-03-04
- re-enabled old pipe output (using new module ompipe, built-in) after
  some problems with pipes (and especially in regard to xconsole) were
  discovered. Thanks to Michael Biebl for reporting the issues.
- bugfix: potential problems with large file support could cause segfault
  ... and other weird problems. This seemed to affect 32bit-platforms
  only, but I can not totally outrule there were issues on other
  platforms as well. The previous code could cause system data types
  to be defined inconsistently, and that could lead to various 
  troubles. Special thanks go to the Mandriva team for identifying
  an initial problem, help discussing it and ultimately a fix they
  contributed.
- bugfix: fixed problem that caused compilation on FreeBSD 9.0 to fail.
  bugtracker: http://bugzilla.adiscon.com/show_bug.cgi?id=181
  Thanks to Christiano for reporting.
- bugfix: potential segfault in omfile when a dynafile open failed
  In that case, a partial cache entry was written, and some internal
  pointers (iCurrElt) not correctly updated. In the next iteration, that
  could lead to a segfault, especially if iCurrElt then points to the
  then-partial record. Not very likely, but could happen in practice.
- bugfix (theoretical): potential segfault in omfile under low memory
  condition. This is only a theoretical bug, because it would only 
  happen when strdup() fails to allocate memory - which is highly 
  unlikely and will probably lead to all other sorts of errors.
- bugfix: comment char ('#') in literal terminated script parsing
  and thus could not be used.
  but tracker: http://bugzilla.adiscon.com/show_bug.cgi?id=119
  [merged in from v3.22.2]
---------------------------------------------------------------------------
Version 4.6.0  [v4-stable] (rgerhards), 2010-02-24
***************************************************************************
* This is a new stable v4 version. It contains all fixes and enhancements *
* made during the 4.5.x phase as well as those listed below.              *
* Note: this version is scheduled to conclude the v4 development process. *
*       Do not expect any more new developments in v4. The focus is now   *
*       on v5 (what also means we have a single devel branch again).      *
*       ("development" means new feature development, bug fixes are of    *
*       course provided for v4-stable)                                    *
***************************************************************************
- improved testbench to contain samples for totally malformed messages
  which miss parts of the message content
- bugfix: some malformed messages could lead to a missing LF inside files
  or some other missing parts of the template content.
- bugfix: if a message ended immediately with a hostname, the hostname
  was mistakenly interpreted as TAG, and localhost be used as hostname
- bugfix: message without MSG part could case a segfault
  [backported from v5 commit 98d1ed504ec001728955a5bcd7916f64cd85f39f]
  This actually was a "recent" regression, but I did not realize that it
  was introduced by the performance optimization in v4-devel. Shame on
  me for having two devel versions at the same time...
---------------------------------------------------------------------------
Version 4.5.8  [v4-beta] (rgerhards), 2010-02-10
- enhanced doc for using PostgreSQL
  Thanks to Marc Schiffbauer for the new/updated doc
- bugfix: property replacer returned invalid parameters under some (unusual)
  conditions. In extreme cases, this could lead to garbled logs and/or
  a system failure.
- bugfix: invalid length returned (often) when using regular expressions
  inside the property replacer
- bugfix: submatch regex in property replacer did not honor "return 0 on
  no match" config case
- bugfix: imuxsock incorrectly stated inputname "imudp"
  Thanks to Ryan Lynch for reporting this.
- (slightly) enhanced support for FreeBSD by setting _PATH_MODDIR to
  the correct value on FreeBSD.
  Thanks to Cristiano for the patch.
- bugfix: -d did not enable display of debug messages
  regression from introduction of "debug on demand" mode
  Thanks to Michael Biebl for reporting this bug
- bugfix: blanks inside file names did not terminate file name parsing.
  This could reslult in the whole rest of a line (including comments)
  to be treated as file name in "write to file" actions.
  Thanks to Jack for reporting this issue.
- bugfix: rsyslog hang when writing to a named pipe which nobody was
  reading. Thanks to Michael Biebl for reporting this bug.
  Bugzilla entry: http://bugzilla.adiscon.com/show_bug.cgi?id=169
- bugfix: potential segfaults during queue shutdown
  (bugs require certain non-standard settings to appear)
  Thanks to varmojfekoj for the patch
---------------------------------------------------------------------------
Version 4.5.7  [v4-beta] (rgerhards), 2009-11-18
- added a so-called "On Demand Debug" mode, in which debug output can
  be generated only after the process has started, but not right from
  the beginning. This is assumed to be useful for hard-to-find bugs.
  Also improved the doc on the debug system.
- bugfix (kind of): check if TCP connection is still alive if using TLS
  Thanks to Jonathan Bond-Caron for the patch.
- bugfix: hostname accidently set to IP address for some message sources,
  for example imudp. Thanks to Anton for reporting this bug.
- bugfix [imported from 4.4.3]: $ActionExecOnlyOnceEveryInterval did
  not work.
---------------------------------------------------------------------------
Version 4.5.6  [v4-beta] (rgerhards), 2009-11-05
- bugfix: named pipes did no longer work (they always got an open error)
  this was a regression from the omfile rewrite in 4.5.0
- bugfix(minor): diag function returned wrong queue memeber count
  for the main queue if an active DA queue existed. This had no relevance
  to real deployments (assuming they are not running the debug/diagnostic
  module...), but sometimes caused grief and false alerts in the 
  testbench.
- included some important fixes from v4-stable:
  * bugfix: invalid handling of zero-sized messages
  * bugfix: zero-sized UDP messages are no longer processed
  * bugfix: random data could be appended to message
  * bugfix: reverse lookup reduction logic in imudp do DNS queries too often
- bugfix(testbench): testcase did not properly wait for rsyslod shutdown
  thus some unpredictable behavior and a false negative test result
  could occur. [BACKPORTED from v5]
- bugfix(testbench): sequence check was not always performed correctly,
  that could result in tests reporting success when they actually failed
---------------------------------------------------------------------------
Version 4.5.5  [v4-beta] (rgerhards), 2009-10-21
- added $InputTCPServerNotifyOnConnectionClose config directive
  see doc for details
- bugfix: debug string larger than 1K were improperly displayed. Max size
  is now 32K
- bugfix: invalid storage class selected for some size config parameters.
  This resulted in wrong values. The most prominent victim was the
  directory creation mode, which was set to zero in some cases. For 
  details, see related blog post:
  http://blog.gerhards.net/2009/10/another-note-on-hard-to-find-bugs.html
---------------------------------------------------------------------------
Version 4.5.4  [v4-beta] (rgerhards), 2009-09-29
- bugfix: potential segfault in stream writer on destruction
  Most severely affected omfile. The problem was that some buffers were
  freed before the asynchronous writer thread was shut down. So the
  writer thread accessed invalid data, which may even already be
  overwritten. Symptoms (with omfile) were segfaults, grabled data
  and files with random names placed around the file system (most
  prominently into the root directory). Special thanks to Aaron for
  helping to track this down.
- bugfix: potential race in object loader (obj.c) during use/release
  of object interface
- bugfixes: potential problems in out file zip writer. Problems could
  lead to abort and/or memory leak. The module is now hardened in a very
  conservative way, which is sub-optimal from a performance point of view.
  This should be improved if it has proven reliable in practice.
---------------------------------------------------------------------------
Version 4.5.3  [v4-beta] (rgerhards), 2009-09-17
- bugfix: repeated messages were incorrectly processed
  this could lead to loss of the repeated message content. As a side-
  effect, it could probably also be possible that some segfault occurs
  (quite unlikely). The root cause was that some counters introduced
  during the malloc optimizations were not properly duplicated in
  MsgDup(). Note that repeated message processing is not enabled
  by default.
- bugfix: message sanitation had some issues:
  - control character DEL was not properly escaped
  - NUL and LF characters were not properly stripped if no control
    character replacement was to be done
  - NUL characters in the message body were silently dropped (this was
    a regeression introduced by some of the recent optimizations)
- bugfix: strings improperly reused, resulting in some message properties
  be populated with strings from previous messages. This was caused by
  an improper predicate check. [backported from v5]
- fixed some minor portability issues
- bugfix: reverse lookup reduction logic in imudp do DNS queries too often
  [imported from 4.4.2]
---------------------------------------------------------------------------
Version 4.5.2  [v4-beta] (rgerhards), 2009-08-21
- legacy syslog parser changed so that it now accepts date stamps in
  wrong case. Some devices seem to create them and I do not see any harm
  in supporting that.
- added $InputTCPMaxListeners directive - permits to specify how many 
  TCP servers shall be possible (default is 20).
- bugfix: memory leak with some input modules. Those inputs that
  use parseAndSubmitMsg() leak two small memory blocks with every message.
  Typically, those process only relatively few messages, so the issue 
  does most probably not have any effect in practice.
- bugfix: if tcp listen port could not be created, no error message was
  emitted
- bugfix: potential segfault in output file writer (omfile)
  In async write mode, we use modular arithmetic to index the output
  buffer array. However, the counter variables accidently were signed,
  thus resulting in negative indizes after integer overflow. That in turn
  could lead to segfaults, but was depending on the memory layout of 
  the instance in question (which in turn depended on a number of
  variables, like compile settings but also configuration). The counters
  are now unsigned (as they always should have been) and so the dangling
  mis-indexing does no longer happen. This bug potentially affected all
  installations, even if only some may actually have seen a segfault.
- bugfix: hostnames with dashes in them were incorrectly treated as
  malformed, thus causing them to be treated as TAG (this was a regression
  introduced from the "rfc3164 strict" change in 4.5.0).
---------------------------------------------------------------------------
Version 4.5.1  [DEVEL] (rgerhards), 2009-07-15
- CONFIG CHANGE: $HUPisRestart default is now "off". We are doing this
  to support removal of restart-type HUP in v5.
- bugfix: fromhost-ip was sometimes truncated
- bugfix: potential segfault when zip-compressed syslog records were
  received (double free)
- bugfix: properties inputname, fromhost, fromhost-ip, msg were lost when
  working with disk queues
- performance enhancement: much faster, up to twice as fast (depending
  on configuration)
- bugfix: abort condition when RecvFrom was not set and message reduction
  was on. Happend e.g. with imuxsock.
- added $klogConsoleLogLevel directive which permits to set a new
  console log level while rsyslog is active
- bugfix: message could be truncated after TAG, often when forwarding
  This was a result of an internal processing error if maximum field
  sizes had been specified in the property replacer.
- added ability for the TCP output action to "rebind" its send socket after
  sending n messages (actually, it re-opens the connection, the name is 
  used because this is a concept very similiar to $ActionUDPRebindInterval).
  New config directive $ActionSendTCPRebindInterval added for the purpose.
  By default, rebinding is disabled. This is considered useful for load
  balancers.
- testbench improvements
---------------------------------------------------------------------------
Version 4.5.0  [DEVEL] (rgerhards), 2009-07-02
- activation order of inputs changed, they are now activated only after
  privileges are dropped. Thanks to Michael Terry for the patch.
- greatly improved performance
- greatly reduced memory requirements of msg object
  to around half of the previous demand. This means that more messages can
  be stored in core! Due to fewer cache misses, this also means some
  performance improvement.
- improved config error messages: now contain a copy of the config line
  that (most likely) caused the error
- reduced max value for $DynaFileCacheSize to 1,000 (the former maximum
  of 10,000 really made no sense, even 1,000 is very high, but we like
  to keep the user in control ;)).
- added capability to fsync() queue disk files for enhanced reliability
  (also add's speed, because you do no longer need to run the whole file
  system in sync mode)
- more strict parsing of the hostname in rfc3164 mode, hopefully
  removes false positives (but may cause some trouble with hostname
  parsing). For details, see this bug tracker:
  http://bugzilla.adiscon.com/show_bug.cgi?id=126
- omfile rewrite to natively support zip files (includes large extension
  of the stream class)
- added configuration commands (see doc for explanations)
  * $OMFileZipLevel
  * $OMFileIOBufferSize
  * $OMFileFlushOnTXEnd
  * $MainMsgQueueSyncQueueFiles
  * $ActionQueueSyncQueueFiles
- done some memory accesses explicitely atomic
- bugfix: subtle (and usually irrelevant) issue in timout processing
  timeout could be one second too early if nanoseconds wrapped
- set a more sensible timeout for shutdow, now 1.5 seconds to complete
  processing (this also removes those cases where the shutdown message
  was not written because the termination happened before it)
- internal bugfix: object pointer was only reset to NULL when an object
  was actually destructed. This most likely had no effect to existing code,
  but it may also have caused trouble in remote cases. Similarly, the fix
  may also cause trouble...
- bugfix: missing initialization during timestamp creation
  This could lead to timestamps written in the wrong format, but not to
  an abort
---------------------------------------------------------------------------
Version 4.4.3  [v4-stable] (rgerhards), 2009-10-??
- bugfix: several smaller bugs resolved after flexelint review
  Thanks to varmojfekoj for the patch.
- bugfix: $ActionExecOnlyOnceEveryInterval did not work.
  This was a regression from the time() optimizations done in v4.
  Bug tracker: http://bugzilla.adiscon.com/show_bug.cgi?id=143
  Thanks to Klaus Tachtler for reporting this bug.
- bugfix: potential segfault on queue shutdown
  Thanks to varmojfekoj for the patch.
- bugfix: potential hang condition on queue shutdown
  [imported from v3-stable]
- bugfix: segfault on startup when -q or -Q option was given
  [imported from v3-stable]
---------------------------------------------------------------------------
Version 4.4.2  [v4-stable] (rgerhards), 2009-10-09
- bugfix: invalid handling of zero-sized messages, could lead to mis-
  addressing and potential memory corruption/segfault
- bugfix: zero-sized UDP messages are no longer processed
  until now, they were forwarded to processing, but this makes no sense
  Also, it looks like the system seems to provide a zero return code
  on a UDP recvfrom() from time to time for some internal reasons. These
  "receives" are now silently ignored.
- bugfix: random data could be appended to message, possibly causing
  segfaults
- bugfix: reverse lookup reduction logic in imudp do DNS queries too often
  A comparison was done between the current and the former source address.
  However, this was done on the full sockaddr_storage structure and not
  on the host address only. This has now been changed for IPv4 and IPv6.
  The end result of this bug could be a higher UDP message loss rate than
  necessary (note that UDP message loss can not totally be avoided due
  to the UDP spec)
---------------------------------------------------------------------------
Version 4.4.1  [v4-stable] (rgerhards), 2009-09-02
- features requiring Java are automatically disabled if Java is not
  present (thanks to Michael Biebl for his help!)
- bugfix: invalid double-quoted PRI, among others in outgoing messages
  This causes grief with all receivers.
  Bug tracker: http://bugzilla.adiscon.com/show_bug.cgi?id=147
- bugfix: Java testing tools were required, even if testbench was disabled
  This resulted in build errors if no Java was present on the build system,
  even though none of the selected option actually required Java.
  (I forgot to backport a similar fix to newer releases).
- bugfix (backport): omfwd segfault
  Note that the orginal (higher version) patch states this happens only
  when debugging mode is turned on. That statement is wrong: if debug
  mode is turned off, the message is not being emitted, but the division
  by zero in the actual parameters still happens.
---------------------------------------------------------------------------
Version 4.4.0  [v4-stable] (rgerhards), 2009-08-21
- bugfix: stderr/stdout were not closed to be able to emit error messages,
  but this caused ssh sessions to hang. Now we close them after the 
  initial initialization. See forum thread:
  http://kb.monitorware.com/controlling-terminal-issues-t9875.html
- bugfix: sending syslog messages with zip compression did not work
---------------------------------------------------------------------------
Version 4.3.2  [v4-beta] (rgerhards), 2009-06-24
- removed long-obsoleted property UxTradMsg
- added a generic network stream server (in addition to rather specific
  syslog tcp server)
- added ability for the UDP output action to rebind its send socket after
  sending n messages. New config directive $ActionSendUDPRebindInterval
  added for the purpose. By default, rebinding is disabled. This is 
  considered useful for load balancers.
- bugfix: imdiag/imtcp had a race condition
- improved testbench (now much better code design and reuse)
- added config switch --enable-testbench=no to turn off testbench
---------------------------------------------------------------------------
Version 4.3.1  [DEVEL] (rgerhards), 2009-05-25
- added capability to run multiple tcp listeners (on different ports)
- performance enhancement: imtcp calls parser no longer on input thread
  but rather inside on of the potentially many main msg queue worker
  threads (an enhancement scheduled for all input plugins where this is
  possible)
- added $GenerateConfigGraph configuration command which can be used
  to generate nice-looking (and very informative) rsyslog configuration
  graphs.
- added $ActionName configuration directive (currently only used for
  graph generation, but may find other uses)
- improved doc
  * added (hopefully) easier to grasp queue explanation
- improved testbench
  * added tests for queue disk-only mode (checks disk queue logic)
- bugfix: light and full delay watermarks had invalid values, badly
  affecting performance for delayable inputs
- build system improvements - thanks to Michael Biebl
- added new testing module imdiag, which enables to talk to the 
  rsyslog core at runtime. The current implementation is only a 
  beginning, but can be expanded over time
---------------------------------------------------------------------------
Version 4.3.0  [DEVEL] (rgerhards), 2009-04-17
- new feature: new output plugin omprog, which permits to start program
  and feed it (via its stdin) with syslog messages. If the program
  terminates, it is restarted.
- improved internal handling of RainerScript functions, building the
  necessary plumbing to support more functions with decent runtime
  performance. This is also necessary towards the long-term goal
  of loadable library modules.
- added new RainerScript function "tolower"
- improved testbench
  * added tests for tcp-based reception
  * added tcp-load test (1000 connections, 20,000 messages)
- added $MaxOpenFiles configuration directive
- bugfix: solved potential memory leak in msg processing, could manifest
  itself in imtcp
- bugfix: ompgsql did not detect problems in sql command execution
  this could cause loss of messages. The handling was correct if the
  connection broke, but not if there was a problem with statement
  execution. The most probable case for such a case would be invalid
  sql inside the template, and this is now much easier to diagnose.
---------------------------------------------------------------------------
Version 4.2.0  [v4-stable] (rgerhards), 2009-06-23
- bugfix: light and full delay watermarks had invalid values, badly
  affecting performance for delayable inputs
- imported all patches from 3.22.1 as of today (see below)
- bugfix: compile problems in im3195
---------------------------------------------------------------------------
Version 4.1.7  [BETA] (rgerhards), 2009-04-22
- bugfix: $InputTCPMaxSessions config directive was accepted, but not
  honored. This resulted in a fixed upper limit of 200 connections.
- bugfix: the default for $DirCreateMode was 0644, and as such wrong.
  It has now been changed to 0700. For some background, please see
  http://lists.adiscon.net/pipermail/rsyslog/2009-April/001986.html
- bugfix: ompgsql did not detect problems in sql command execution
  this could cause loss of messages. The handling was correct if the
  connection broke, but not if there was a problem with statement
  execution. The most probable case for such a case would be invalid
  sql inside the template, and this is now much easier to diagnose.
---------------------------------------------------------------------------
Version 4.1.6  [DEVEL] (rgerhards), 2009-04-07
- added new "csv" property replacer options to enable simple creation
  of CSV-formatted outputs (format from RFC4180 is used)
- implemented function support in RainerScript. That means the engine
  parses and compile functions, as well as executes a few build-in
  ones. Dynamic loading and registration of functions is not yet
  supported - but we now have a good foundation to do that later on.
- implemented the strlen() RainerScript function
- added a template output module
- added -T rsyslogd command line option, enables to specify a directory
  where to chroot() into on startup. This is NOT a security feature but
  introduced to support testing. Thus, -T does not make sure chroot()
  is used in a secure way. (may be removed later)
- added omstdout module for testing purposes. Spits out all messages to
  stdout - no config option, no other features
- added a parser testing suite (still needs to be extended, but a good
  start)
- modified $ModLoad statement so that for modules whom's name starts with
  a dot, no path is prepended (this enables relative-pathes and should
  not break any valid current config)
- fixed a bug that caused action retries not to work correctly
  situation was only cleared by a restart
- bugfix: closed dynafile was potentially never written until another
  dynafile name was generated - potential loss of messages
- improved omfile so that it properly suspends itself if there is an
  i/o or file name generation error. This enables it to be used with
  the full high availability features of rsyslog's engine
- bugfix: fixed some segaults on Solaris, where vsprintf() does not
  check for NULL pointers
- improved performance of regexp-based filters
  Thanks to Arnaud Cornet for providing the idea and initial patch.
- added a new way how output plugins may be passed parameters. This is
  more effcient for some outputs. They new can receive fields not only
  as a single string but rather in an array where each string is seperated.
- added (some) developer documentation for output plugin interface
- bugfix: potential abort with DA queue after high watermark is reached
  There exists a race condition that can lead to a segfault. Thanks
  go to vbernetr, who performed the analysis and provided patch, which
  I only tweaked a very little bit.
- bugfix: imtcp did incorrectly parse hostname/tag
  Thanks to Luis Fernando Muñoz Mejías for the patch.
---------------------------------------------------------------------------
Version 4.1.5  [DEVEL] (rgerhards), 2009-03-11
- bugfix: parser did not correctly parse fields in UDP-received messages
- added ERE support in filter conditions
  new comparison operation "ereregex"
- added new config directive $RepeatedMsgContainsOriginalMsg so that the
  "last message repeated n times" messages, if generated, may
  have an alternate format that contains the message that is being repeated
---------------------------------------------------------------------------
Version 4.1.4  [DEVEL] (rgerhards), 2009-01-29
- bugfix: inconsistent use of mutex/atomic operations could cause segfault
  details are too many, for full analysis see blog post at:
  http://blog.gerhards.net/2009/01/rsyslog-data-race-analysis.html
- bugfix: unitialized mutex was used in msg.c:getPRI
  This was subtle, because getPRI is called as part of the debugging code
  (always executed) in syslogd.c:logmsg.
- bufgix: $PreserveFQDN was not properly handled for locally emitted
  messages
---------------------------------------------------------------------------
Version 4.1.3  [DEVEL] (rgerhards), 2008-12-17
- added $InputTCPServerAddtlFrameDelimiter config directive, which
  enables to specify an additional, non-standard message delimiter
  for processing plain tcp syslog. This is primarily a fix for the invalid
  framing used in Juniper's NetScreen products. Credit to forum user
  Arv for suggesting this solution.
- added $InputTCPServerInputName property, which enables a name to be
  specified that will be available during message processing in the
  inputname property. This is considered useful for logic that treats
  messages differently depending on which input received them.
- added $PreserveFQDN config file directive
  Enables to use FQDNs in sender names where the legacy default
  would have stripped the domain part.
  Thanks to BlinkMind, Inc. http://www.blinkmind.com for sponsoring this
  development.
- bugfix: imudp went into an endless loop under some circumstances
  (but could also leave it under some other circumstances...)
  Thanks to David Lang and speedfox for reporting this issue.
---------------------------------------------------------------------------
Version 4.1.2  [DEVEL] (rgerhards), 2008-12-04
- bugfix: code did not compile without zlib
- security bugfix: $AllowedSender was not honored, all senders were
  permitted instead (see http://www.rsyslog.com/Article322.phtml)
- security fix: imudp emitted a message when a non-permitted sender
  tried to send a message to it. This behaviour is operator-configurable.
  If enabled, a message was emitted each time. That way an attacker could
  effectively fill the disk via this facility. The message is now
  emitted only once in a minute (this currently is a hard-coded limit,
  if someone comes up with a good reason to make it configurable, we
  will probably do that).
- doc bugfix: typo in v3 compatibility document directive syntax
  thanks to Andrej for reporting
- imported other changes from 3.21.8 and 3.20.1 (see there)
---------------------------------------------------------------------------
Version 4.1.1  [DEVEL] (rgerhards), 2008-11-26
- added $PrivDropToGroup, $PrivDropToUser, $PrivDropToGroupID,
  $PrivDropToUserID config directives to enable dropping privileges.
  This is an effort to provide a security enhancement. For the limits of this
  approach, see http://wiki.rsyslog.com/index.php/Security
- re-enabled imklog to compile on FreeBSD (brought in from beta)
---------------------------------------------------------------------------
Version 4.1.0  [DEVEL] (rgerhards), 2008-11-18

********************************* WARNING *********************************
This version has a slightly different on-disk format for message entries.
As a consequence, old queue files being read by this version may have
an invalid output timestamp, which could result to some malfunction inside
the output driver. It is recommended to drain queues with the previous
version before switching to this one.
********************************* WARNING *********************************

- greatly enhanced performance when compared to v3.
- added configuration directive "HUPisRestart" which enables to configure
  HUP to be either a full restart or "just" a leightweight way to
  close open files.
- enhanced legacy syslog parser to detect year if part of the timestamp
  the format is based on what Cisco devices seem to emit.
- added a setting "$OptimizeForUniprocessor" to enable users to turn off
  pthread_yield calls which are counter-productive on multiprocessor 
  machines (but have been shown to be useful on uniprocessors)
- reordered imudp processing. Message parsing is now done as part of main
  message queue worker processing (was part of the input thread)
  This should also improve performance, as potentially more work is
  done in parallel.
- bugfix: compressed syslog messages could be slightly mis-uncompressed
  if the last byte of the compressed record was a NUL
- added $UDPServerTimeRequery option which enables to work with
  less acurate timestamps in favor of performance. This enables querying
  of the time only every n-th time if imudp is running in the tight
  receive loop (aka receiving messsages at a high rate)
- doc bugfix: queue doc had wrong parameter name for setting controlling
  worker thread shutdown period
- restructured rsyslog.conf documentation
- bugfix: memory leak in ompgsql
  Thanks to Ken for providing the patch
---------------------------------------------------------------------------
Version 3.22.3 [v3-stable] (rgerhards), 2010-11-24
- bugfix(important): problem in TLS handling could cause rsyslog to loop
  in a tight loop, effectively disabling functionality and bearing the
  risk of unresponsiveness of the whole system.
  Bug tracker: http://bugzilla.adiscon.com/show_bug.cgi?id=194
---------------------------------------------------------------------------
Version 3.22.2 [v3-stable] (rgerhards), 2010-08-05
- bugfix: comment char ('#') in literal terminated script parsing
  and thus could not be used.
  but tracker: http://bugzilla.adiscon.com/show_bug.cgi?id=119
- enhance: imrelp now also provides remote peer's IP address 
  [if librelp != 1.0.0 is used]
- bugfix: sending syslog messages with zip compression did not work
- bugfix: potential hang condition on queue shutdown
- bugfix: segfault on startup when -q or -Q option was given
  bug tracker: http://bugzilla.adiscon.com/show_bug.cgi?id=157
  Thanks to Jonas Nogueira for reporting this bug.
- clarified use of $ActionsSendStreamDriver[AuthMode/PermittedPeers]
  in doc set (require TLS drivers)
- bugfix: $CreateDirs variable not properly initialized, default thus
  was random (but most often "on")
- bugfix: potential segfault when -p command line option was used
  thanks to varmojfekoj for pointing me at this bug
- bugfix: programname filter in ! configuration can not be reset
  Thanks to Kiss Gabor for the patch.
---------------------------------------------------------------------------
Version 3.22.1 [v3-stable] (rgerhards), 2009-07-02
- bugfix: invalid error message issued if $inlcudeConfig was on an empty
  set of files (e.g. *.conf, where none such files existed)
  thanks to Michael Biebl for reporting this bug
- bugfix: when run in foreground (but not in debug mode), a 
  debug message ("DoDie called") was emitted at shutdown. Removed.
  thanks to Michael Biebl for reporting this bug
- bugfix: some garbagge was emitted to stderr on shutdown. This
  garbage consisted of file names, which were written during 
  startup (key point: not a pointer error)
  thanks to Michael Biebl for reporting this bug
- bugfix: startup and shutdown message were emitted to stdout
  thanks to Michael Biebl for reporting this bug
- bugfix: error messages were not emitted to stderr in forked mode
  (stderr and stdo are now kept open across forks)
- bugfix: internal messages were emitted to whatever file had fd2 when
  rsyslogd ran in forked mode (as usual!)
  Thanks to varmojfekoj for the patch
- small enhancement: config validation run now exits with code 1 if an
  error is detected. This change is considered important but small enough
  to apply it directly to the stable version. [But it is a border case,
  the change requires more code than I had hoped. Thus I have NOT tried
  to actually catch all cases, this is left for the current devel
  releases, if necessary]
- bugfix: light and full delay watermarks had invalid values, badly
  affecting performance for delayable inputs
- bugfix: potential segfault issue when multiple $UDPServerRun directives
  are specified. Thanks to Michael Biebl for helping to debug this one.
- relaxed GnuTLS version requirement to 1.4.0 after confirmation from the
  field that this version is sufficient
- bugfix: parser did not properly handle empty structured data
- bugfix: invalid mutex release in msg.c (detected under thread debugger,
  seems not to have any impact on actual deployments)
---------------------------------------------------------------------------
Version 3.22.0 [v3-stable] (rgerhards), 2009-04-21
This is the first stable release that includes the full functionality
of the 3.21.x version tree.
- bugfix: $InputTCPMaxSessions config directive was accepted, but not
  honored. This resulted in a fixed upper limit of 200 connections.
- bugfix: the default for $DirCreateMode was 0644, and as such wrong.
  It has now been changed to 0700. For some background, please see
  http://lists.adiscon.net/pipermail/rsyslog/2009-April/001986.html
- bugfix: ompgsql did not detect problems in sql command execution
  this could cause loss of messages. The handling was correct if the
  connection broke, but not if there was a problem with statement
  execution. The most probable case for such a case would be invalid
  sql inside the template, and this is now much easier to diagnose.
---------------------------------------------------------------------------
Version 3.21.11 [BETA] (rgerhards), 2009-04-03
- build system improvements contributed by Michael Biebl - thx!
- all patches from 3.20.5 incorporated (see it's ChangeLog entry)
---------------------------------------------------------------------------
Version 3.21.10 [BETA] (rgerhards), 2009-02-02
- bugfix: inconsistent use of mutex/atomic operations could cause segfault
  details are too many, for full analysis see blog post at:
  http://blog.gerhards.net/2009/01/rsyslog-data-race-analysis.html
- the string "Do Die" was accidently emited upon exit in non-debug mode
  This has now been corrected. Thanks to varmojfekoj for the patch.
- some legacy options were not correctly processed.
  Thanks to varmojfekoj for the patch.
- doc bugfix: v3-compatiblity document had typo in config directive
  thanks to Andrej for reporting this
---------------------------------------------------------------------------
Version 3.21.9 [BETA] (rgerhards), 2008-12-04
- re-release of 3.21.8 with an additional fix, that could also lead
  to DoS; 3.21.8 has been removed from the official download archives
- security fix: imudp emitted a message when a non-permitted sender
  tried to send a message to it. This behaviour is operator-configurable.
  If enabled, a message was emitted each time. That way an attacker could
  effectively fill the disk via this facility. The message is now
  emitted only once in a minute (this currently is a hard-coded limit,
  if someone comes up with a good reason to make it configurable, we
  will probably do that).
---------------------------------------------------------------------------
Version 3.21.8  [BETA] (rgerhards), 2008-12-04
- bugfix: imklog did not compile on FreeBSD
- security bugfix: $AllowedSender was not honored, all senders were
  permitted instead (see http://www.rsyslog.com/Article322.phtml)
- merged in all other changes from 3.20.1 (see there)
---------------------------------------------------------------------------
Version 3.21.7  [BETA] (rgerhards), 2008-11-11
- this is the new beta branch, based on the former 3.21.6 devel
- new functionality: ZERO property replacer nomatch option (from v3-stable)
---------------------------------------------------------------------------
Version 3.21.6  [DEVEL] (rgerhards), 2008-10-22
- consolidated time calls during msg object creation, improves performance
  and consistency
- bugfix: solved a segfault condition
- bugfix: subsecond time properties generated by imfile, imklog and
  internal messages could be slightly inconsistent
- bugfix: (potentially big) memory leak on HUP if queues could not be
  drained before timeout - thanks to David Lang for pointing this out
- added capability to support multiple module search pathes. Thank
  to Marius Tomaschewski for providing the patch.
- bugfix: im3195 did no longer compile
- improved "make distcheck" by ensuring everything relevant is recompiled
---------------------------------------------------------------------------
Version 3.21.5  [DEVEL] (rgerhards), 2008-09-30
- performance optimization: unnecessary time() calls during message
  parsing removed - thanks to David Lang for his excellent performance
  analysis
- added new capability to property replacer: multiple immediately
  successive field delimiters are treated as a single one.
  Thanks to Zhuang Yuyao for the patch.
- added message property "inputname", which contains the name of the
  input (module) that generated it. Presence is depending on suport in
  each input module (else it is blank).
- added system property "$myhostname", which contains the name of the
  local host as it knows itself.
- imported a number of fixes and enhancements from the stable and
  devel branches, including a fix to a potential segfault on HUP
  when using UDP listners
- re-enabled gcc builtin atomic operations and added a proper
  ./configure check
- bugfix: potential race condition when adding messages to queue
  There was a wrong order of mutex lock operations. It is hard to
  believe that really caused problems, but in theory it could and with
  threading we often see that theory becomes practice if something is only
  used long enough on a fast enough machine with enough CPUs ;)
- cleaned up internal debug system code and made it behave better
  in regard to multi-threading
---------------------------------------------------------------------------
Version 3.21.4  [DEVEL] (rgerhards), 2008-09-04
- removed compile time fixed message size limit (was 2K), limit can now
  be set via $MaxMessageSize global config directive (finally gotten rid
  of MAXLINE ;))
- enhanced doc for $ActionExecOnlyEveryNthTimeTimeout
- integrated a number of patches from 3.18.4, namely
  - bugfix: order-of magnitude issue with base-10 size definitions
    in config file parser. Could lead to invalid sizes, constraints
    etc for e.g. queue files and any other object whose size was specified
    in base-10 entities. Did not apply to binary entities. Thanks to
    RB for finding this bug and providing a patch.
  - bugfix: action was not called when system time was set backwards
    (until the previous time was reached again). There are still some
    side-effects when time is rolled back (A time rollback is really a bad
    thing to do, ideally the OS should issue pseudo time (like NetWare did)
    when the user tries to roll back time). Thanks to varmojfekoj for this
    patch.
  - doc bugfix: rsyslog.conf man page improved and minor nit fixed
    thanks to Lukas Kuklinek for the patch.
---------------------------------------------------------------------------
Version 3.21.3  [DEVEL] (rgerhards), 2008-08-13
- added ability to specify flow control mode for imuxsock
- added ability to execute actions only after the n-th call of the action
  This also lead to the addition of two new config directives:
  $ActionExecOnlyEveryNthTime and $ActionExecOnlyEveryNthTimeTimeout
  This feature is useful, for example, for alerting: it permits you to
  send an alert only after at least n occurences of a specific message
  have been seen by rsyslogd. This protectes against false positives
  due to waiting for additional confirmation.
- bugfix: IPv6 addresses could not be specified in forwarding actions
  New syntax @[addr]:port introduced to enable that. Root problem was IPv6
  addresses contain colons.
- somewhat enhanced debugging messages
- imported from 3.18.3:
  - enhanced ommysql to support custom port to connect to server
    Port can be set via new $ActionOmmysqlServerPort config directive
    Note: this was a very minor change and thus deemed appropriate to be
    done in the stable release.
  - bugfix: misspelled config directive, previously was
    $MainMsgQueueWorkeTimeoutrThreadShutdown, is now
    $MainMsgQueueWorkerTimeoutThreadShutdown. Note that the misspelled
    directive is not preserved - if the misspelled directive was used
    (which I consider highly unlikely), the config file must be changed.
    Thanks to lperr for reporting the bug.
---------------------------------------------------------------------------
Version 3.21.2  [DEVEL] (rgerhards), 2008-08-04
- added $InputUnixListenSocketHostName config directive, which permits to
  override the hostname being used on a local unix socket. This is useful
  for differentiating "hosts" running in several jails. Feature was
  suggested by David Darville, thanks for the suggestion.
- enhanced ommail to support multiple email recipients. This is done by
  specifying $ActionMailTo multiple times. Note that this introduces a
  small incompatibility to previous config file syntax: the recipient
  list is now reset for each action (we honestly believe that will
  not cause any problem - apologies if it does).
- enhanced troubleshooting documentation
---------------------------------------------------------------------------
Version 3.21.1  [DEVEL] (rgerhards), 2008-07-30
- bugfix: no error was reported if the target of a $IncludeConfig
  could not be accessed.
- added testbed for common config errors
- added doc for -u option to rsyslogd man page
- enhanced config file checking - no active actions are detected
- added -N rsyslogd command line option for a config validation run
  (which does not execute actual syslogd code and does not interfere
  with a running instance)
- somewhat improved emergency configuration. It is now also selected
  if the config contains no active actions
- rsyslogd error messages are now reported to stderr by default. can be
  turned off by the new "$ErrorMessagesToStderr off" directive
 Thanks to HKS for suggesting the new features.
---------------------------------------------------------------------------
Version 3.21.0  [DEVEL] (rgerhards), 2008-07-18
- starts a new devel branch
- added a generic test driver for RainerScript plus some test cases
  to the testbench
- added a small diagnostic tool to obtain result of gethostname() API
- imported all changes from 3.18.1 until today (some quite important,
  see below)
---------------------------------------------------------------------------
Version 3.20.6 [v3-stable] (rgerhards), 2009-04-16
- this is the last v3-stable for the 3.20.x series
- bugfix: $InputTCPMaxSessions config directive was accepted, but not
  honored. This resulted in a fixed upper limit of 200 connections.
- bugfix: the default for $DirCreateMode was 0644, and as such wrong.
  It has now been changed to 0700. For some background, please see
  http://lists.adiscon.net/pipermail/rsyslog/2009-April/001986.html
---------------------------------------------------------------------------
Version 3.20.5 [v3-stable] (rgerhards), 2009-04-02
- bugfix: potential abort with DA queue after high watermark is reached
  There exists a race condition that can lead to a segfault. Thanks
  go to vbernetr, who performed the analysis and provided patch, which
  I only tweaked a very little bit.
- fixed bugs in RainerScript:
  o when converting a number and a string to a common type, both were 
    actually converted to the other variable's type.
  o the value of rsCStrConvertToNumber() was miscalculated.
  Thanks to varmojfekoj for the patch
- fixed a bug in configure.ac which resulted in problems with
  environment detection - thanks to Michael Biebl for the patch
- fixed a potential segfault problem in gssapi code
  thanks to varmojfekoj for the patch
- doc enhance: provide standard template for MySQL module and instructions
  on how to modify schema
---------------------------------------------------------------------------
Version 3.20.4 [v3-stable] (rgerhards), 2009-02-09
- bugfix: inconsistent use of mutex/atomic operations could cause segfault
  details are too many, for full analysis see blog post at:
  http://blog.gerhards.net/2009/01/rsyslog-data-race-analysis.html
- bugfix: invalid ./configure settings for RFC3195
  thanks to Michael Biebl for the patch
- bugfix: invalid mutex access in msg.c
- doc bugfix: dist tarball missed 2 files, had one extra file that no
  longer belongs into it. Thanks to Michael Biebl for pointing this out.
---------------------------------------------------------------------------
Version 3.20.3 [v3-stable] (rgerhards), 2009-01-19
- doc bugfix: v3-compatiblity document had typo in config directive
  thanks to Andrej for reporting this
- fixed a potential segfault condition with $AllowedSender directive
  On HUP, the root pointers were not properly cleaned up. Thanks to
  Michael Biebel, olgoat, and Juha Koho for reporting and analyzing
  the bug.
---------------------------------------------------------------------------
Version 3.20.2 [v3-stable] (rgerhards), 2008-12-04
- re-release of 3.20.1 with an additional fix, that could also lead
  to DoS; 3.20.1 has been removed from the official download archives
- security fix: imudp emitted a message when a non-permitted sender
  tried to send a message to it. This behaviour is operator-configurable.
  If enabled, a message was emitted each time. That way an attacker could
  effectively fill the disk via this facility. The message is now
  emitted only once in a minute (this currently is a hard-coded limit,
  if someone comes up with a good reason to make it configurable, we
  will probably do that).
---------------------------------------------------------------------------
Version 3.20.1 [v3-stable] (rgerhards), 2008-12-04
- security bugfix: $AllowedSender was not honored, all senders were
  permitted instead
- enhance: regex nomatch option "ZERO" has been added
  This allows to return the string 0 if a regular expression is
  not found. This is probably useful for storing numerical values into
  database columns.
- bugfix: memory leak in gtls netstream driver fixed
  memory was lost each time a TLS session was torn down. This could 
  result in a considerable memory leak if it happened quite frequently
  (potential system crash condition)
- doc update: documented how to specify multiple property replacer
  options + link to new online regex generator tool added
- minor bufgfix: very small memory leak in gtls netstream driver
  around a handful of bytes (< 20) for each HUP
- improved debug output for regular expressions inside property replacer
  RE's seem to be a big trouble spot and I would like to have more
  information inside the debug log. So I decided to add some additional
  debug strings permanently.
---------------------------------------------------------------------------
Version 3.20.0 [v3-stable] (rgerhards), 2008-11-05
- this is the inital release of the 3.19.x branch as a stable release
- bugfix: double-free in pctp netstream driver. Thank to varmojfeko
  for the patch
---------------------------------------------------------------------------
Version 3.19.12 [BETA] (rgerhards), 2008-10-16
- bugfix: subseconds where not correctly extracted from a timestamp
  if that timestamp did not contain any subsecond information (the
  resulting string was garbagge but should have been "0", what it
  now is).
- increased maximum size of a configuration statement to 4K (was 1K)
- imported all fixes from the stable branch (quite a lot)
- bugfix: (potentially big) memory leak on HUP if queues could not be
  drained before timeout - thanks to David Lang for pointing this out
---------------------------------------------------------------------------
Version 3.19.11 [BETA] (rgerhards), 2008-08-25
This is a refresh of the beta. No beta-specific fixes have been added.
- included fixes from v3-stable (most importantly 3.18.3)
---------------------------------------------------------------------------
Version 3.19.10 [BETA] (rgerhards), 2008-07-15
- start of a new beta branch based on former 3.19 devel branch
- bugfix: bad memory leak in disk-based queue modes
- bugfix: UDP syslog forwarding did not work on all platforms
  the ai_socktype was incorrectly set to 1. On some platforms, this
  lead to failing name resolution (e.g. FreeBSD 7). Thanks to HKS for
  reporting the bug.
- bugfix: priority was incorrectly calculated on FreeBSD 7,
  because the LOG_MAKEPRI() C macro has a different meaning there (it
  is just a simple addition of faciltity and severity). I have changed
  this to use own, consistent, code for PRI calculation. Thank to HKS
  for reporting this bug.
- bugfix (cosmetical): authorization was not checked when gtls handshake
  completed immediately. While this sounds scary, the situation can not
  happen in practice. We use non-blocking IO only for server-based gtls
  session setup. As TLS requires the exchange of multiple frames before
  the handshake completes, it simply is impossible to do this in one
  step. However, it is useful to have the code path correct even for 
  this case - otherwise, we may run into problems if the code is changed
  some time later (e.g. to use blocking sockets). Thanks to varmojfekoj
  for providing the patch.
- important queue bugfix from 3.18.1 imported (see below)
- cleanup of some debug messages
---------------------------------------------------------------------------
Version 3.19.9 (rgerhards), 2008-07-07
- added tutorial for creating a TLS-secured syslog infrastructure
- rewritten omusrmsg to no longer fork() a new process for sending messages
  this caused some problems with the threading model, e.g. zombies. Also,
  it was far less optimal than it is now.
- bugfix: machine certificate was required for client even in TLS anon mode
  Reference: http://bugzilla.adiscon.com/show_bug.cgi?id=85
  The fix also slightly improves performance by not storing certificates in
  client sessions when there is no need to do so.
- bugfix: RainerScript syntax error was not always detected
---------------------------------------------------------------------------
Version 3.19.8 (rgerhards), 2008-07-01
- bugfix: gtls module did not correctly handle EGAIN (and similar) recv()
  states. This has been fixed by introducing a new abstraction layer inside
  gtls.
- added (internal) error codes to error messages; added redirector to
  web description of error codes
  closes bug http://bugzilla.adiscon.com/show_bug.cgi?id=20
- disabled compile warnings caused by third-party libraries
- reduced number of compile warnings in gcc's -pedantic mode
- some minor documentation improvements
- included all fixes from beta 3.17.5
---------------------------------------------------------------------------
Version 3.19.7 (rgerhards), 2008-06-11
- added new property replacer option "date-subseconds" that enables
  to query just the subsecond part of a high-precision timestamp
- somewhat improved plain tcp syslog reliability by doing a connection
  check before sending. Credits to Martin Schuette for providing the
  idea. Details are available at
  http://blog.gerhards.net/2008/06/reliable-plain-tcp-syslog-once-again.html
- made rsyslog tickless in the (usual and default) case that repeated
  message reduction is turned off. More info:
  http://blog.gerhards.net/2008/06/coding-to-save-environment.html
- some build system cleanup, thanks to Michael Biebl
- bugfix: compile under (Free)BSD failed due to some invalid library
  definitions - this is fixed now. Thanks to Michael Biebl for the patch.
---------------------------------------------------------------------------
Version 3.19.6 (rgerhards), 2008-06-06
- enhanced property replacer to support multiple regex matches
- bugfix: part of permittedPeer structure was not correctly initialized
  thanks to varmojfekoj for spotting this
- bugfix: off-by-one bug during certificate check
- bugfix: removed some memory leaks in TLS code
---------------------------------------------------------------------------
Version 3.19.5 (rgerhards), 2008-05-30
- enabled Posix ERE expressions inside the property replacer
  (previously BRE was permitted only)
- provided ability to specify that a regular expression submatch shall
  be used inside the property replacer
- implemented in property replacer: if a regular expression does not match,
  it can now either return "**NO MATCH** (default, as before), a blank
  property or the full original property text
- enhanced property replacer to support multiple regex matches
---------------------------------------------------------------------------
Version 3.19.4 (rgerhards), 2008-05-27
- implemented x509/certvalid gtls auth mode
- implemented x509/name gtls auth mode (including wildcards)
- changed fingerprint gtls auth mode to new format fingerprint
- protected gtls error string function by a mutex. Without it, we
  could have a race condition in extreme cases. This was very remote,
  but now can no longer happen.
- changed config directive name to reflect different use
  $ActionSendStreamDriverCertFingerprint is now
  $ActionSendStreamDriverPermittedPeer and can be used both for
  fingerprint and name authentication (similar to the input side)
- bugfix: sender information (fromhost et al) was missing in imudp
  thanks to sandiso for reporting this bug
- this release fully inplements IETF's syslog-transport-tls-12 plus
  the latest text changes Joe Salowey provided via email. Not included
  is ipAddress subjectAltName authentication, which I think will be
  dropped from the draft. I don't think there is any real need for it.
This release also includes all bug fix up to today from the beta
and stable branches. Most importantly, this means the bugfix for
100% CPU utilization by imklog.
---------------------------------------------------------------------------
Version 3.19.3 (rgerhards), 2008-05-21
- added ability to authenticate the server against its certificate
  fingerprint
- added ability for client to provide its fingerprint
- added ability for server to obtain client cert's fingerprint
- bugfix: small mem leak in omfwd on exit (strmdriver name was not freed)
- bugfix: $ActionSendStreamDriver had no effect
- bugfix: default syslog port was no longer used if none was
  configured. Thanks to varmojfekoj for the patch
- bugfix: missing linker options caused build to fail on some
  systems. Thanks to Tiziano Mueller for the patch.
---------------------------------------------------------------------------
Version 3.19.2 (rgerhards), 2008-05-16
- bugfix: TCP input modules did incorrectly set fromhost property
  (always blank)
- bugfix: imklog did not set fromhost property
- added "fromhost-ip" property
  Note that adding this property changes the on-disk format for messages.
  However, that should not have any bad effect on existing spool files.
  But you will run into trouble if you create a spool file with this
  version and then try to process it with an older one (after a downgrade).
  Don't do that ;)
- added "RSYSLOG_DebugFormat" canned template
- bugfix: hostname and fromhost were swapped when a persisted message
  (in queued mode) was read in
- bugfix: lmtcpclt, lmtcpsrv and lmgssutil did all link to the static
  runtime library, resulting in a large size increase (and potential
  "interesting" effects). Thanks to Michael Biebel for reporting the size
  issue.
- bugfix: TLS server went into an endless loop in some situations.
  Thanks to Michael Biebl for reporting the problem.
- fixed potential segfault due to invalid call to cfsysline
  thanks to varmojfekoj for the patch
---------------------------------------------------------------------------
Version 3.19.1 (rgerhards), 2008-05-07
- configure help for --enable-gnutls wrong - said default is "yes" but
  default actually is "no" - thanks to darix for pointing this out
- file dirty.h was missing - thanks to darix for pointing this out
- bugfix: man files were not properly distributed - thanks to
  darix for reporting and to Michael Biebl for help with the fix
- some minor cleanup
---------------------------------------------------------------------------
Version 3.19.0 (rgerhards), 2008-05-06
- begins new devel branch version
- implemented TLS for plain tcp syslog (this is also the world's first
  implementation of IETF's upcoming syslog-transport-tls draft)
- partly rewritten and improved omfwd among others, now loads TCP
  code only if this is actually necessary
- split of a "runtime library" for rsyslog - this is not yet a clean
  model, because some modularization is still outstanding. In theory,
  this shall enable other utilities but rsyslogd to use the same
  runtime
- implemented im3195, the RFC3195 input as a plugin
- changed directory structure, files are now better organized
- a lot of cleanup in regard to modularization
- -c option no longer must be the first option - thanks to varmjofekoj
  for the patch
---------------------------------------------------------------------------
Version 3.18.7 (rgerhards), 2008-12-??
- bugfix: the default for $DirCreateMode was 0644, and as such wrong.
  It has now been changed to 0700. For some background, please see
  http://lists.adiscon.net/pipermail/rsyslog/2009-April/001986.html
- fixed a potential segfault condition with $AllowedSender directive
  On HUP, the root pointers were not properly cleaned up. Thanks to
  Michael Biebel, olgoat, and Juha Koho for reporting and analyzing
  the bug.
- some legacy options were not correctly processed.
  Thanks to varmojfekoj for the patch.
- doc bugfix: some spelling errors in man pages corrected. Thanks to
  Geoff Simmons for the patch.
---------------------------------------------------------------------------
Version 3.18.6 (rgerhards), 2008-12-08
- security bugfix: $AllowedSender was not honored, all senders were
  permitted instead (see http://www.rsyslog.com/Article322.phtml)
  (backport from v3-stable, v3.20.9)
- minor bugfix: dual close() call on tcp session closure
---------------------------------------------------------------------------
Version 3.18.5 (rgerhards), 2008-10-09
- bugfix: imudp input module could cause segfault on HUP
  It did not properly de-init a variable acting as a linked list head.
  That resulted in trying to access freed memory blocks after the HUP.
- bugfix:  rsyslogd could hang on HUP
  because getnameinfo() is not cancel-safe, but was not guarded against
  being cancelled. pthread_cancel() is routinely being called during
  HUP processing.
- bugfix[minor]: if queue size reached light_delay mark, enqueuing
  could potentially be blocked for a longer period of time, which
  was not the behaviour desired.
- doc bugfix: $ActionExecOnlyWhenPreviousIsSuspended was still misspelled
  as $...OnlyIfPrev... in some parts of the documentation. Thanks to 
  Lorenzo M. Catucci for reporting this bug.
- added doc on malformed messages, cause and how to work-around, to the
  doc set
- added doc on how to build from source repository
---------------------------------------------------------------------------
Version 3.18.4 (rgerhards), 2008-09-18
- bugfix: order-of magnitude issue with base-10 size definitions
  in config file parser. Could lead to invalid sizes, constraints
  etc for e.g. queue files and any other object whose size was specified
  in base-10 entities. Did not apply to binary entities. Thanks to
  RB for finding this bug and providing a patch.
- bugfix: action was not called when system time was set backwards
  (until the previous time was reached again). There are still some
  side-effects when time is rolled back (A time rollback is really a bad
  thing to do, ideally the OS should issue pseudo time (like NetWare did)
  when the user tries to roll back time). Thanks to varmojfekoj for this
  patch.
- doc bugfix: rsyslog.conf man page improved and minor nit fixed
  thanks to Lukas Kuklinek for the patch.
- bugfix: error code -2025 was used for two different errors. queue full
  is now -2074 and -2025 is unique again. (did cause no real problem
  except for troubleshooting)
- bugfix: default discard severity was incorrectly set to 4, which lead
  to discard-on-queue-full to be enabled by default. That could cause
  message loss where non was expected.  The default has now been changed
  to the correct value of 8, which disables the functionality. This
  problem applied both to the main message queue and the action queues.
  Thanks to Raoul Bhatia for pointing out this problem.
- bugfix: option value for legacy -a option could not be specified,
  resulting in strange operations. Thanks to Marius Tomaschewski
  for the patch.
- bugfix: colon after date should be ignored, but was not. This has
  now been corrected. Required change to the internal ParseTIMESTAMP3164()
  interface.
---------------------------------------------------------------------------
Version 3.18.3 (rgerhards), 2008-08-18
- bugfix: imfile could cause a segfault upon rsyslogd HUP and termination
  Thanks to lperr for an excellent bug report that helped detect this
  problem.
- enhanced ommysql to support custom port to connect to server
  Port can be set via new $ActionOmmysqlServerPort config directive
  Note: this was a very minor change and thus deemed appropriate to be
  done in the stable release.
- bugfix: misspelled config directive, previously was
  $MainMsgQueueWorkeTimeoutrThreadShutdown, is now
  $MainMsgQueueWorkerTimeoutThreadShutdown. Note that the misspelled
  directive is not preserved - if the misspelled directive was used
  (which I consider highly unlikely), the config file must be changed.
  Thanks to lperr for reporting the bug.
- disabled flow control for imuxsock, as it could cause system hangs
  under some circumstances. The devel (3.21.3 and above) will
  re-enable it and provide enhanced configurability to overcome the
  problems if they occur.
---------------------------------------------------------------------------
Version 3.18.2 (rgerhards), 2008-08-08
- merged in IPv6 forwarding address bugfix from v2-stable
---------------------------------------------------------------------------
Version 3.18.1 (rgerhards), 2008-07-21
- bugfix: potential segfault in creating message mutex in non-direct queue
  mode. rsyslogd segfaults on freeeBSD 7.0 (an potentially other platforms)
  if an action queue is running in any other mode than non-direct. The
  same problem can potentially be triggered by some main message queue
  settings. In any case, it will manifest during rsylog's startup. It is
  unlikely to happen after a successful startup (the only window of
  exposure may be a relatively seldom executed action running in queued
  mode). This has been corrected. Thank to HKS for point out the problem.
- bugfix: priority was incorrectly calculated on FreeBSD 7,
  because the LOG_MAKEPRI() C macro has a different meaning there (it
  is just a simple addition of faciltity and severity). I have changed
  this to use own, consistent, code for PRI calculation. [Backport from
  3.19.10]
- bugfix: remove PRI part from kernel message if it is present
  Thanks to Michael Biebl for reporting this bug
- bugfix: mark messages were not correctly written to text log files
  the markmessageinterval was not correctly propagated to all places
  where it was needed. This resulted in rsyslog using the default
  (20 minutes) in some code pathes, what looked to the user like mark
  messages were never written.
- added a new property replacer option "sp-if-no-1st-sp" to cover
  a problem with RFC 3164 based interpreation of tag separation. While
  it is a generic approach, it fixes a format problem introduced in
  3.18.0, where kernel messages no longer had a space after the tag.
  This is done by a modifcation of the default templates.
  Please note that this may affect some messages where there intentionally
  is no space between the tag and the first character of the message
  content. If so, this needs to be worked around via a specific
  template. However, we consider this scenario to be quite remote and,
  even if it exists, it is not expected that it will actually cause
  problems with log parsers (instead, we assume the new default template
  behaviour may fix previous problems with log parsers due to the 
  missing space).
- bugfix: imklog module was not correctly compiled for GNU/kFreeBSD.
  Thanks to Petr Salinger for the patch
- doc bugfix: property replacer options secpath-replace and
  secpath-drop were not documented
- doc bugfix: fixed some typos in rsyslog.conf man page
- fixed typo in source comment  - thanks to Rio Fujita
- some general cleanup (thanks to Michael Biebl)
---------------------------------------------------------------------------
Version 3.18.0 (rgerhards), 2008-07-11
- begun a new v3-stable based on former 3.17.4 beta plus patches to
  previous v3-stable
- bugfix in RainerScript: syntax error was not always detected
---------------------------------------------------------------------------
Version 3.17.5 (rgerhards), 2008-06-27
- added doc: howto set up a reliable connection to remote server via
  queued mode (and plain tcp protocol)
- bugfix: comments after actions were not properly treated. For some
  actions (e.g. forwarding), this could also lead to invalid configuration
---------------------------------------------------------------------------
Version 3.17.4 (rgerhards), 2008-06-16
- changed default for $KlogSymbolLookup to "off". The directive is
  also scheduled for removal in a later version. This was necessary
  because on kernels >= 2.6, the kernel does the symbol lookup itself. The
  imklog lookup logic then breaks the log message and makes it unusable.
---------------------------------------------------------------------------
Version 3.17.3 (rgerhards), 2008-05-28
- bugfix: imklog went into an endless loop if a PRI value was inside
  a kernel log message (unusual case under Linux, frequent under BSD)
---------------------------------------------------------------------------
Version 3.17.2 (rgerhards), 2008-05-04
- this version is the new beta, based on 3.17.1 devel feature set
- merged in imklog bug fix from v3-stable (3.16.1)
---------------------------------------------------------------------------
Version 3.17.1 (rgerhards), 2008-04-15
- removed dependency on MAXHOSTNAMELEN as much as it made sense.
  GNU/Hurd does not define it (because it has no limit), and we have taken
  care for cases where it is undefined now. However, some very few places
  remain where IMHO it currently is not worth fixing the code. If it is
  not defined, we have used a generous value of 1K, which is above IETF
  RFC's on hostname length at all. The memory consumption is no issue, as
  there are only a handful of this buffers allocated *per run* -- that's
  also the main reason why we consider it not worth to be fixed any further.
- enhanced legacy syslog parser to handle slightly malformed messages
  (with a space in front of the timestamp) - at least HP procurve is
  known to do that and I won't outrule that others also do it. The 
  change looks quite unintrusive and so we added it to the parser.
- implemented klogd functionality for BSD
- implemented high precision timestamps for the kernel log. Thanks to
  Michael Biebl for pointing out that the kernel log did not have them.
- provided ability to discard non-kernel messages if they are present
  in the kernel log (seems to happen on BSD)
- implemented $KLogInternalMsgFacility config directive
- implemented $KLogPermitNonKernelFacility config directive
Plus a number of bugfixes that were applied to v3-stable and beta
branches (not mentioned here in detail).
---------------------------------------------------------------------------
Version 3.17.0 (rgerhards), 2008-04-08
- added native ability to send mail messages
- removed no longer needed file relptuil.c/.h
- added $ActionExecOnlyOnceEveryInterval config directive
- bugfix: memory leaks in script engine
- bugfix: zero-length strings were not supported in object
  deserializer
- properties are now case-insensitive everywhere (script, filters,
  templates)
- added the capability to specify a processing (actually dequeue)
  timeframe with queues - so things can be configured to be done
  at off-peak hours
- We have removed the 32 character size limit (from RFC3164) on the
  tag. This had bad effects on existing envrionments, as sysklogd didn't
  obey it either (probably another bug in RFC3164...). We now receive
  the full size, but will modify the outputs so that only 32 characters
  max are used by default. If you need large tags in the output, you need
  to provide custom templates.
- changed command line processing. -v, -M, -c options are now parsed
  and processed before all other options. Inter-option dependencies
  have been relieved. Among others, permits to specify intial module
  load path via -M only (not the environment) which makes it much
  easier to work with non-standard module library locations. Thanks
  to varmojfekoj for suggesting this change. Matches bugzilla bug 55.
- bugfix: some messages were emited without hostname
Plus a number of bugfixes that were applied to v3-stable and beta
branches (not mentioned here in detail).
---------------------------------------------------------------------------
Version 3.16.3 (rgerhards), 2008-07-11
- updated information on rsyslog packages
- bugfix: memory leak in disk-based queue modes
---------------------------------------------------------------------------
Version 3.16.2 (rgerhards), 2008-06-25
- fixed potential segfault due to invalid call to cfsysline
  thanks to varmojfekoj for the patch
- bugfix: some whitespaces where incorrectly not ignored when parsing
  the config file. This is now corrected. Thanks to Michael Biebl for
  pointing out the problem.
---------------------------------------------------------------------------
Version 3.16.1 (rgerhards), 2008-05-02
- fixed a bug in imklog which lead to startup problems (including
  segfault) on some platforms under some circumsances. Thanks to
  Vieri for reporting this bug and helping to troubleshoot it.
---------------------------------------------------------------------------
Version 3.16.0 (rgerhards), 2008-04-24
- new v3-stable (3.16.x) based on beta 3.15.x (RELP support)
- bugfix: omsnmp had a too-small sized buffer for hostname+port. This
  could not lead to a segfault, as snprintf() was used, but could cause
  some trouble with extensively long hostnames.
- applied patch from Tiziano Müller to remove some compiler warnings
- added gssapi overview/howto thanks to Peter Vrabec
- changed some files to grant LGPLv3 extended persmissions on top of GPLv3
  this also is the first sign of something that will evolve into a
  well-defined "rsyslog runtime library"
---------------------------------------------------------------------------
Version 3.15.1 (rgerhards), 2008-04-11
- bugfix: some messages were emited without hostname
- disabled atomic operations for the time being because they introduce some
  cross-platform trouble - need to see how to fix this in the best 
  possible way
- bugfix: zero-length strings were not supported in object
  deserializer
- added librelp check via PKG_CHECK thanks to Michael Biebl's patch
- file relputil.c deleted, is not actually needed
- added more meaningful error messages to rsyslogd (when some errors
  happens during startup)
- bugfix: memory leaks in script engine
- bugfix: $hostname and $fromhost in RainerScript did not work
This release also includes all changes applied to the stable versions
up to today.
---------------------------------------------------------------------------
Version 3.15.0 (rgerhards), 2008-04-01
- major new feature: imrelp/omrelp support reliable delivery of syslog
  messages via the RELP protocol and librelp (http://www.librelp.com).
  Plain tcp syslog, so far the best reliability solution, can lose
  messages when something goes wrong or a peer goes down. With RELP,
  this can no longer happen. See imrelp.html for more details.
- bugfix: rsyslogd was no longer build by default; man pages are 
  only installed if corresponding option is selected. Thanks to
  Michael Biebl for pointing these problems out.
---------------------------------------------------------------------------
Version 3.14.2 (rgerhards), 2008-04-09
- bugfix: segfault with expression-based filters
- bugfix: omsnmp did not deref errmsg object on exit (no bad effects caused)
- some cleanup
- bugfix: imklog did not work well with kernel 2.6+. Thanks to Peter
  Vrabec for patching it based on the development in sysklogd - and thanks
  to the sysklogd project for upgrading klogd to support the new
  functionality
- some cleanup in imklog
- bugfix: potential segfault in imklog when kernel is compiled without
  /proc/kallsyms and the file System.map is missing. Thanks to
  Andrea Morandi for pointing it out and suggesting a fix.
- bugfixes, credits to varmojfekoj:
  * reset errno before printing a warning message
  * misspelled directive name in code processing legacy options
- bugfix: some legacy options not correctly interpreted - thanks to
  varmojfekoj for the patch
- improved detection of modules being loaded more than once
  thanks to varmojfekoj for the patch
---------------------------------------------------------------------------
Version 3.14.1 (rgerhards), 2008-04-04
- bugfix: some messages were emited without hostname
- bugfix: rsyslogd was no longer build by default; man pages are 
  only installed if corresponding option is selected. Thanks to
  Michael Biebl for pointing these problems out.
- bugfix: zero-length strings were not supported in object
  deserializer
- disabled atomic operations for this stable build as it caused
  platform problems
- bugfix: memory leaks in script engine
- bugfix: $hostname and $fromhost in RainerScript did not work
- bugfix: some memory leak when queue is runing in disk mode
- man pages improved thanks to varmofekoj and Peter Vrabec
- We have removed the 32 character size limit (from RFC3164) on the
  tag. This had bad effects on existing envrionments, as sysklogd didn't
  obey it either (probably another bug in RFC3164...). We now receive
  the full size, but will modify the outputs so that only 32 characters
  max are used by default. If you need large tags in the output, you need
  to provide custom templates.
- bugfix: some memory leak when queue is runing in disk mode
---------------------------------------------------------------------------
Version 3.14.0 (rgerhards), 2008-04-02
An interim version was accidently released to the web. It was named 3.14.0.
To avoid confusion, we have not assigned this version number to any
official release. If you happen to use 3.14.0, please update to 3.14.1.
---------------------------------------------------------------------------
Version 3.13.0-dev0 (rgerhards), 2008-03-31
- bugfix: accidently set debug option in 3.12.5 reset to production
  This option prevented dlclose() to be called. It had no real bad effects,
  as the modules were otherwise correctly deinitialized and dlopen()
  supports multiple opens of the same module without any memory footprint.
- removed --enable-mudflap, added --enable-valgrind ./configure setting
- bugfix: tcp receiver could segfault due to uninitialized variable
- docfix: queue doc had a wrong directive name that prevented max worker
  threads to be correctly set
- worked a bit on atomic memory operations to support problem-free
  threading (only at non-intrusive places)
- added a --enable/disable-rsyslogd configure option so that
  source-based packaging systems can build plugins without the need
  to compile rsyslogd
- some cleanup
- test of potential new version number scheme
---------------------------------------------------------------------------
Version 3.12.5 (rgerhards), 2008-03-28
- changed default for "last message repeated n times", which is now
  off by default
- implemented backward compatibility commandline option parsing
- automatically generated compatibility config lines are now also
  logged so that a user can diagnose problems with them
- added compatibility mode for -a, -o and -p options
- compatibility mode processing finished
- changed default file output format to include high-precision timestamps
- added a buid-in template for previous syslogd file format
- added new $ActionFileDefaultTemplate directive
- added support for high-precision timestamps when receiving legacy
  syslog messages
- added new $ActionForwardDefaultTemplate directive
- added new $ActionGSSForwardDefaultTemplate directive
- added build-in templates for easier configuration
- bugfix: fixed small memory leak in tcpclt.c
- bugfix: fixed small memory leak in template regular expressions
- bugfix: regular expressions inside property replacer did not work
  properly
- bugfix: QHOUR and HHOUR properties were wrongly calculated
- bugfix: fixed memory leaks in stream class and imfile
- bugfix: $ModDir did invalid bounds checking, potential overlow in
  dbgprintf() - thanks to varmojfekoj for the patch
- bugfix: -t and -g legacy options max number of sessions had a wrong
  and much too high value
---------------------------------------------------------------------------
Version 3.12.4 (rgerhards), 2008-03-25
- Greatly enhanced rsyslogd's file write performance by disabling
  file syncing capability of output modules by default. This
  feature is usually not required, not useful and an extreme performance
  hit (both to rsyslogd as well as the system at large). Unfortunately,
  most users enable it by default, because it was most intuitive to enable
  it in plain old sysklogd syslog.conf format. There is now the
  $ActionFileEnableSync config setting which must be enabled in order to
  support syncing. By default it is off. So even if the old-format config
  lines request syncing, it is not done unless explicitely enabled. I am
  sure this is a very useful change and not a risk at all. I need to think
  if I undo it under compatibility mode, but currently this does not
  happen (I fear a lot of lazy users will run rsyslogd in compatibility
  mode, again bringing up this performance problem...).
- added flow control options to other input sources
- added $HHOUR and $QHOUR system properties - can be used for half- and
  quarter-hour logfile rotation
- changed queue's discard severities default value to 8 (do not discard)
  to prevent unintentional message loss
- removed a no-longer needed callback from the output module 
  interface. Results in reduced code complexity.
- bugfix/doc: removed no longer supported -h option from man page
- bugfix: imklog leaked several hundered KB on each HUP. Thanks to
  varmojfekoj for the patch
- bugfix: potential segfault on module unload. Thanks to varmojfekoj for
  the patch
- bugfix: fixed some minor memory leaks
- bugfix: fixed some slightly invalid memory accesses
- bugfix: internally generated messages had "FROMHOST" property not set
---------------------------------------------------------------------------
Version 3.12.3 (rgerhards), 2008-03-18
- added advanced flow control for congestion cases (mode depending on message
  source and its capablity to be delayed without bad side effects)
- bugfix: $ModDir should not be reset on $ResetConfig - this can cause a lot
  of confusion and there is no real good reason to do so. Also conflicts with
  the new -M option and environment setting.
- bugfix: TCP and GSSAPI framing mode variable was uninitialized, leading to
  wrong framing (caused, among others, interop problems)
- bugfix: TCP (and GSSAPI) octet-counted frame did not work correctly in all
  situations. If the header was split across two packet reads, it was invalidly
  processed, causing loss or modification of messages.
- bugfix: memory leak in imfile
- bugfix: duplicate public symbol in omfwd and omgssapi could lead to
  segfault. thanks to varmojfekoj for the patch.
- bugfix: rsyslogd aborted on sigup - thanks to varmojfekoj for the patch
- some more internal cleanup ;)
- begun relp modules, but these are not functional yet
- Greatly enhanced rsyslogd's file write performance by disabling
  file syncing capability of output modules by default. This
  feature is usually not required, not useful and an extreme performance
  hit (both to rsyslogd as well as the system at large). Unfortunately,
  most users enable it by default, because it was most intuitive to enable
  it in plain old sysklogd syslog.conf format. There is now a new config
  setting which must be enabled in order to support syncing. By default it
  is off. So even if the old-format config lines request syncing, it is
  not done unless explicitely enabled. I am sure this is a very useful
  change and not a risk at all. I need to think if I undo it under
  compatibility mode, but currently this does not happen (I fear a lot of
  lazy users will run rsyslogd in compatibility mode, again bringing up
  this performance problem...).
---------------------------------------------------------------------------
Version 3.12.2 (rgerhards), 2008-03-13
- added RSYSLOGD_MODDIR environment variable
- added -M rsyslogd option (allows to specify module directory location)
- converted net.c into a loadable library plugin
- bugfix: debug module now survives unload of loadable module when
  printing out function call data
- bugfix: not properly initialized data could cause several segfaults if
  there were errors in the config file - thanks to varmojfekoj for the patch
- bugfix: rsyslogd segfaulted when imfile read an empty line - thanks
  to Johnny Tan for an excellent bug report
- implemented dynamic module unload capability (not visible to end user)
- some more internal cleanup
- bugfix: imgssapi segfaulted under some conditions; this fix is actually
  not just a fix but a change in the object model. Thanks to varmojfekoj
  for providing the bug report, an initial fix and lots of good discussion
  that lead to where we finally ended up.
- improved session recovery when outbound tcp connection breaks, reduces
  probability of message loss at the price of a highly unlikely potential
  (single) message duplication
---------------------------------------------------------------------------
Version 3.12.1 (rgerhards), 2008-03-06
- added library plugins, which can be automatically loaded
- bugfix: actions were not correctly retried; caused message loss
- changed module loader to automatically add ".so" suffix if not
  specified (over time, this shall also ease portability of config
  files)
- improved debugging support; debug runtime options can now be set via
  an environment variable
- bugfix: removed debugging code that I forgot to remove before releasing
  3.12.0 (does not cause harm and happened only during startup)
- added support for the MonitorWare syslog MIB to omsnmp
- internal code improvements (more code converted into classes)
- internal code reworking of the imtcp/imgssapi module
- added capability to ignore client-provided timestamp on unix sockets and
  made this mode the default; this was needed, as some programs (e.g. sshd)
  log with inconsistent timezone information, what messes up the local
  logs (which by default don't even contain time zone information). This
  seems to be consistent with what sysklogd did for the past four years.
  Alternate behaviour may be desirable if gateway-like processes send
  messages via the local log slot - in this case, it can be enabled
  via the $InputUnixListenSocketIgnoreMsgTimestamp and
  $SystemLogSocketIgnoreMsgTimestamp config directives
- added ability to compile on HP UX; verified that imudp worked on HP UX;
  however, we are still in need of people trying out rsyslogd on HP UX,
  so it can not yet be assumed it runs there
- improved session recovery when outbound tcp connection breaks, reduces
  probability of message loss at the price of a highly unlikely potential
  (single) message duplication
---------------------------------------------------------------------------
Version 3.12.0 (rgerhards), 2008-02-28
- added full expression support for filters; filters can now contain
  arbitrary complex boolean, string and arithmetic expressions
---------------------------------------------------------------------------
Version 3.11.6 (rgerhards), 2008-02-27
- bugfix: gssapi libraries were still linked to rsyslog core, what should
  no longer be necessary. Applied fix by Michael Biebl to solve this.
- enabled imgssapi to be loaded side-by-side with imtcp
- added InputGSSServerPermitPlainTCP config directive
- split imgssapi source code somewhat from imtcp
- bugfix: queue cancel cleanup handler could be called with
  invalid pointer if dequeue failed
- bugfix: rsyslogd segfaulted on second SIGHUP
  tracker: http://bugzilla.adiscon.com/show_bug.cgi?id=38
- improved stability of queue engine
- bugfix: queue disk file were not properly persisted when 
  immediately after closing an output file rsyslog was stopped
  or huped (the new output file open must NOT have happend at
  that point) - this lead to a sparse and invalid queue file
  which could cause several problems to the engine (unpredictable
  results). This situation should have happened only in very
  rare cases. tracker: http://bugzilla.adiscon.com/show_bug.cgi?id=40
- bugfix: during queue shutdown, an assert invalidly triggered when
  the primary queue's DA worker was terminated while the DA queue's
  regular worker was still executing. This could result in a segfault
  during shutdown.
  tracker: http://bugzilla.adiscon.com/show_bug.cgi?id=41
- bugfix: queue properties sizeOnDisk, bytesRead were persisted to 
  disk with wrong data type (long instead of int64) - could cause
  problems on 32 bit machines
- bugfix: queue aborted when it was shut down, DA-enabled, DA mode
  was just initiated but not fully initialized (a race condition)
- bugfix: imfile could abort under extreme stress conditions
  (when it was terminated before it could open all of its
  to be monitored files)
- applied patch from varmojfekoj to fix an issue with compatibility 
  mode and default module directories (many thanks!):
  I've also noticed a bug in the compatibility code; the problem is that 
  options are parsed before configuration file so options which need a 
  module to be loaded will currently ignore any $moddir directive. This 
  can be fixed by moving legacyOptsHook() after config file parsing. 
  (see the attached patch) This goes against the logical order of 
  processing, but the legacy options are only few and it doesn't seem to 
  be a problem.
- bugfix: object property deserializer did not handle negative numbers
---------------------------------------------------------------------------
Version 3.11.5 (rgerhards), 2008-02-25
- new imgssapi module, changed imtcp module - this enables to load/package
  GSSAPI support separately - thanks to varmojfekoj for the patch
- compatibility mode (the -c option series) is now at least partly
  completed - thanks to varmojfekoj for the patch
- documentation for imgssapi and imtcp added
- duplicate $ModLoad's for the same module are now detected and
  rejected -- thanks to varmojfekoj for the patch
---------------------------------------------------------------------------
Version 3.11.4 (rgerhards), 2008-02-21
- bugfix: debug.html was missing from release tarball - thanks to Michael
  Biebl for bringing this to my attention
- some internal cleanup on the stringbuf object calling interface
- general code cleanup and further modularization
- $MainMessageQueueDiscardSeverity can now also handle textual severities
  (previously only integers)
- bugfix: message object was not properly synchronized when the 
  main queue had a single thread and non-direct action queues were used
- some documentation improvements
---------------------------------------------------------------------------
Version 3.11.3 (rgerhards), 2008-02-18
- fixed a bug in imklog which lead to duplicate message content in
  kernel logs
- added support for better plugin handling in libdbi (we contributed
  a patch to do that, we just now need to wait for the next libdbi
  version)
- bugfix: fixed abort when invalid template was provided to an action
  bug http://bugzilla.adiscon.com/show_bug.cgi?id=4
- re-instantiated SIGUSR1 function; added SIGUSR2 to generate debug
  status output
- added some documentation on runtime-debug settings
- slightly improved man pages for novice users
---------------------------------------------------------------------------
Version 3.11.2 (rgerhards), 2008-02-15
- added the capability to monitor text files and process their content
  as syslog messages (including forwarding)
- added support for libdbi, a database abstraction layer. rsyslog now
  also supports the following databases via dbi drivers:
  * Firebird/Interbase
  * FreeTDS (access to MS SQL Server and Sybase)
  * SQLite/SQLite3
  * Ingres (experimental)
  * mSQL (experimental)
  * Oracle (experimental)
  Additional drivers may be provided by the libdbi-drivers project, which
  can be used by rsyslog as soon as they become available.
- removed some left-over unnecessary dbgprintf's (cluttered screen,
  cosmetic)
- doc bugfix: html documentation for omsnmp was missing
---------------------------------------------------------------------------
Version 3.11.1 (rgerhards), 2008-02-12
- SNMP trap sender added thanks to Andre Lorbach (omsnmp)
- added input-plugin interface specification in form of a (copy) template
  input module
- applied documentation fix by Michael Biebl -- many thanks!
- bugfix: immark did not have MARK flags set...
- added x-info field to rsyslogd startup/shutdown message. Hopefully
  points users to right location for further info (many don't even know
  they run rsyslog ;))
- bugfix: trailing ":" of tag was lost while parsing legacy syslog messages
  without timestamp - thanks to Anders Blomdell for providing a patch!
- fixed a bug in stringbuf.c related to STRINGBUF_TRIM_ALLOCSIZE, which
  wasn't supposed to be used with rsyslog. Put a warning message up that
  tells this feature is not tested and probably not worth the effort.
  Thanks to Anders Blomdell fro bringing this to our attention
- somewhat improved performance of string buffers
- fixed bug that caused invalid treatment of tabs (HT) in rsyslog.conf
- bugfix: setting for $EscapeCopntrolCharactersOnReceive was not 
  properly initialized
- clarified usage of space-cc property replacer option
- improved abort diagnostic handler
- some initial effort for malloc/free runtime debugging support
- bugfix: using dynafile actions caused rsyslogd abort
- fixed minor man errors thanks to Michael Biebl
---------------------------------------------------------------------------
Version 3.11.0 (rgerhards), 2008-01-31
- implemented queued actions
- implemented simple rate limiting for actions
- implemented deliberate discarding of lower priority messages over higher
  priority ones when a queue runs out of space
- implemented disk quotas for disk queues
- implemented the $ActionResumeRetryCount config directive
- added $ActionQueueFilename config directive
- added $ActionQueueSize config directive
- added $ActionQueueHighWaterMark config directive
- added $ActionQueueLowWaterMark config directive
- added $ActionQueueDiscardMark config directive
- added $ActionQueueDiscardSeverity config directive
- added $ActionQueueCheckpointInterval config directive
- added $ActionQueueType config directive
- added $ActionQueueWorkerThreads config directive
- added $ActionQueueTimeoutshutdown config directive
- added $ActionQueueTimeoutActionCompletion config directive
- added $ActionQueueTimeoutenQueue config directive
- added $ActionQueueTimeoutworkerThreadShutdown config directive
- added $ActionQueueWorkerThreadMinimumMessages config directive
- added $ActionQueueMaxFileSize config directive
- added $ActionQueueSaveonShutdown config directive
- addded $ActionQueueDequeueSlowdown config directive
- addded $MainMsgQueueDequeueSlowdown config directive
- bugfix: added forgotten docs to package
- improved debugging support
- fixed a bug that caused $MainMsgQueueCheckpointInterval to work incorrectly
- when a long-running action needs to be cancelled on shutdown, the message
  that was processed by it is now preserved. This finishes support for
  guaranteed delivery of messages (if the output supports it, of course)
- fixed bug in output module interface, see
  http://sourceforge.net/tracker/index.php?func=detail&aid=1881008&group_id=123448&atid=696552
- changed the ommysql output plugin so that the (lengthy) connection
  initialization now takes place in message processing. This works much
  better with the new queued action mode (fast startup)
- fixed a bug that caused a potential hang in file and fwd output module
  varmojfekoj provided the patch - many thanks!
- bugfixed stream class offset handling on 32bit platforms
---------------------------------------------------------------------------
Version 3.10.3 (rgerhards), 2008-01-28
- fixed a bug with standard template definitions (not a big deal) - thanks
  to varmojfekoj for spotting it
- run-time instrumentation added
- implemented disk-assisted queue mode, which enables on-demand disk
  spooling if the queue's in-memory queue is exhausted
- implemented a dynamic worker thread pool for processing incoming
  messages; workers are started and shut down as need arises
- implemented a run-time instrumentation debug package
- implemented the $MainMsgQueueSaveOnShutdown config directive
- implemented the $MainMsgQueueWorkerThreadMinimumMessages config directive
- implemented the $MainMsgQueueTimeoutWorkerThreadShutdown config directive
---------------------------------------------------------------------------
Version 3.10.2 (rgerhards), 2008-01-14
- added the ability to keep stop rsyslogd without the need to drain
  the main message queue. In disk queue mode, rsyslog continues to
  run from the point where it stopped. In case of a system failure, it
  continues to process messages from the last checkpoint.
- fixed a bug that caused a segfault on startup when no $WorkDir directive
  was specified in rsyslog.conf
- provided more fine-grain control over shutdown timeouts and added a
  way to specify the enqueue timeout when the main message queue is full
- implemented $MainMsgQueueCheckpointInterval config directive
- implemented $MainMsgQueueTimeoutActionCompletion config directive
- implemented $MainMsgQueueTimeoutEnqueue config directive
- implemented $MainMsgQueueTimeoutShutdown config directive
---------------------------------------------------------------------------
Version 3.10.1 (rgerhards), 2008-01-10
- implemented the "disk" queue mode. However, it currently is of very
  limited use, because it does not support persistence over rsyslogd
  runs. So when rsyslogd is stopped, the queue is drained just as with
  the in-memory queue modes. Persistent queues will be a feature of
  the next release.
- performance-optimized string class, should bring an overall improvement
- fixed a memory leak in imudp -- thanks to varmojfekoj for the patch
- fixed a race condition that could lead to a rsyslogd hang when during
  HUP or termination
- done some doc updates
- added $WorkDirectory config directive
- added $MainMsgQueueFileName config directive
- added $MainMsgQueueMaxFileSize config directive
---------------------------------------------------------------------------
Version 3.10.0 (rgerhards), 2008-01-07
- implemented input module interface and initial input modules
- enhanced threading for input modules (each on its own thread now)
- ability to bind UDP listeners to specific local interfaces/ports and
  ability to run multiple of them concurrently
- added ability to specify listen IP address for UDP syslog server
- license changed to GPLv3
- mark messages are now provided by loadble module immark
- rklogd is no longer provided. Its functionality has now been taken over
  by imklog, a loadable input module. This offers a much better integration
  into rsyslogd and makes sure that the kernel logger process is brought
  up and down at the appropriate times
- enhanced $IncludeConfig directive to support wildcard characters
  (thanks to Michael Biebl)
- all inputs are now implemented as loadable plugins
- enhanced threading model: each input module now runs on its own thread
- enhanced message queue which now supports different queueing methods
  (among others, this can be used for performance fine-tuning)
- added a large number of new configuration directives for the new
  input modules
- enhanced multi-threading utilizing a worker thread pool for the
  main message queue
- compilation without pthreads is no longer supported
- much cleaner code due to new objects and removal of single-threading
  mode
---------------------------------------------------------------------------
Version 2.0.8 V2-STABLE (rgerhards), 2008-??-??
- bugfix: ompgsql did not detect problems in sql command execution
  this could cause loss of messages. The handling was correct if the
  connection broke, but not if there was a problem with statement
  execution. The most probable case for such a case would be invalid
  sql inside the template, and this is now much easier to diagnose.
- doc bugfix: default for $DirCreateMode incorrectly stated
---------------------------------------------------------------------------
Version 2.0.7 V2-STABLE (rgerhards), 2008-04-14
- bugfix: the default for $DirCreateMode was 0644, and as such wrong.
  It has now been changed to 0700. For some background, please see
  http://lists.adiscon.net/pipermail/rsyslog/2009-April/001986.html
- bugfix: "$CreateDirs off" also disabled file creation
  Thanks to William Tisater for analyzing this bug and providing a patch.
  The actual code change is heavily based on William's patch.
- bugfix: memory leak in ompgsql
  Thanks to Ken for providing the patch
- bugfix: potential memory leak in msg.c
  This one did not surface yet and the issue was actually found due to
  a problem in v4 - but better fix it here, too
---------------------------------------------------------------------------
Version 2.0.6 V2-STABLE (rgerhards), 2008-08-07
- bugfix: memory leaks in rsyslogd, primarily in singlethread mode
  Thanks to Frederico Nunez for providing the fix
- bugfix: copy&paste error lead to dangling if - this caused a very minor
  issue with re-formatting a RFC3164 date when the message was invalidly
  formatted and had a colon immediately after the date. This was in the
  code for some years (even v1 had it) and I think it never had any
  effect at all in practice. Though, it should be fixed - but definitely
  nothing to worry about.
---------------------------------------------------------------------------
Version 2.0.6 V2-STABLE (rgerhards), 2008-08-07
- bugfix: IPv6 addresses could not be specified in forwarding actions
  New syntax @[addr]:port introduced to enable that. Root problem was IPv6
  addresses contain colons. (backport from 3.21.3)
---------------------------------------------------------------------------
Version 2.0.5 STABLE (rgerhards), 2008-05-15
- bugfix: regular expressions inside property replacer did not work
  properly
- adapted to liblogging 0.7.1+
---------------------------------------------------------------------------
Version 2.0.4 STABLE (rgerhards), 2008-03-27
- bugfix: internally generated messages had "FROMHOST" property not set
- bugfix: continue parsing if tag is oversize (discard oversize part) - thanks
  to mclaughlin77@gmail.com for the patch
- added $HHOUR and $QHOUR system properties - can be used for half- and
  quarter-hour logfile rotation
---------------------------------------------------------------------------
Version 2.0.3 STABLE (rgerhards), 2008-03-12
- bugfix: setting for $EscapeCopntrolCharactersOnReceive was not 
  properly initialized
- bugfix: resolved potential segfault condition on HUP (extremely
  unlikely to happen in practice), for details see tracker:
  http://bugzilla.adiscon.com/show_bug.cgi?id=38
- improved the man pages a bit - thanks to Michael Biebl for the patch
- bugfix: not properly initialized data could cause several segfaults if
  there were errors in the config file - thanks to varmojfekoj for the patch
---------------------------------------------------------------------------
Version 2.0.2 STABLE (rgerhards), 2008-02-12
- fixed a bug that could cause invalid string handling via strerror_r
  varmojfekoj provided the patch - many thanks!
- added x-info field to rsyslogd startup/shutdown message. Hopefully
  points users to right location for further info (many don't even know
  they run rsyslog ;))
- bugfix: suspended actions were not always properly resumed
  varmojfekoj provided the patch - many thanks!
- bugfix: errno could be changed during mark processing, leading to
  invalid error messages when processing inputs. Thank to varmojfekoj for
  pointing out this problem.
- bugfix: trailing ":" of tag was lost while parsing legacy syslog messages
  without timestamp - thanks to Anders Blomdell for providing a patch!
- bugfix (doc): misspelled config directive, invalid signal info
- applied some doc fixes from Michel Biebl and cleaned up some no longer
  needed files suggested by him
- cleaned up stringbuf.c to fix an annoyance reported by Anders Blomdell
- fixed bug that caused invalid treatment of tabs (HT) in rsyslog.conf
---------------------------------------------------------------------------
Version 2.0.1 STABLE (rgerhards), 2008-01-24
- fixed a bug in integer conversion - but this function was never called,
  so it is not really a useful bug fix ;)
- fixed a bug with standard template definitions (not a big deal) - thanks
  to varmojfekoj for spotting it
- fixed a bug that caused a potential hang in file and fwd output module
  varmojfekoj provided the patch - many thanks!
---------------------------------------------------------------------------
Version 2.0.0 STABLE (rgerhards), 2008-01-02
- re-release of 1.21.2 as STABLE with no modifications except some
  doc updates
---------------------------------------------------------------------------
Version 1.21.2 (rgerhards), 2007-12-28
- created a gss-api output module. This keeps GSS-API code and
  TCP/UDP code separated. It is also important for forward-
  compatibility with v3. Please note that this change breaks compatibility
  with config files created for 1.21.0 and 1.21.1 - this was considered
  acceptable.
- fixed an error in forwarding retry code (could lead to message corruption
  but surfaced very seldom)
- increased portability for older platforms (AI_NUMERICSERV moved)
- removed socket leak in omfwd.c
- cross-platform patch for GSS-API compile problem on some platforms
  thanks to darix for the patch!
---------------------------------------------------------------------------
Version 1.21.1 (rgerhards), 2007-12-23
- small doc fix for $IncludeConfig
- fixed a bug in llDestroy()
- bugfix: fixing memory leak when message queue is full and during
  parsing. Thanks to varmojfekoj for the patch.
- bugfix: when compiled without network support, unix sockets were
  not properply closed
- bugfix: memory leak in cfsysline.c/doGetWord() fixed
---------------------------------------------------------------------------
Version 1.21.0 (rgerhards), 2007-12-19
- GSS-API support for syslog/TCP connections was added. Thanks to
  varmojfekoj for providing the patch with this functionality
- code cleanup
- enhanced $IncludeConfig directive to support wildcard filenames
- changed some multithreading synchronization
---------------------------------------------------------------------------
Version 1.20.1 (rgerhards), 2007-12-12
- corrected a debug setting that survived release. Caused TCP connections
  to be retried unnecessarily often.
- When a hostname ACL was provided and DNS resolution for that name failed,
  ACL processing was stopped at that point. Thanks to mildew for the patch.
  Fedora Bugzilla: http://bugzilla.redhat.com/show_bug.cgi?id=395911
- fixed a potential race condition, see link for details:
  http://rgerhards.blogspot.com/2007/12/rsyslog-race-condition.html
  Note that the probability of problems from this bug was very remote
- fixed a memory leak that happend when PostgreSQL date formats were
  used
---------------------------------------------------------------------------
Version 1.20.0 (rgerhards), 2007-12-07
- an output module for postgres databases has been added. Thanks to
  sur5r for contributing this code
- unloading dynamic modules has been cleaned up, we now have a
  real implementation and not just a dummy "good enough for the time
  being".
- enhanced platform independence - thanks to Bartosz Kuzma and Michael
  Biebl for their very useful contributions
- some general code cleanup (including warnings on 64 platforms, only)
---------------------------------------------------------------------------
Version 1.19.12 (rgerhards), 2007-12-03
- cleaned up the build system (thanks to Michael Biebl for the patch)
- fixed a bug where ommysql was still not compiled with -pthread option
---------------------------------------------------------------------------
Version 1.19.11 (rgerhards), 2007-11-29
- applied -pthread option to build when building for multi-threading mode
  hopefully solves an issue with segfaulting
---------------------------------------------------------------------------
Version 1.19.10 (rgerhards), 2007-10-19
- introdcued the new ":modulename:" syntax for calling module actions
  in selector lines; modified ommysql to support it. This is primarily
  an aid for further modules and a prequisite to actually allow third
  party modules to be created.
- minor fix in slackware startup script, "-r 0" is now "-r0"
- updated rsyslogd doc set man page; now in html format
- undid creation of a separate thread for the main loop -- this did not
  turn out to be needed or useful, so reduce complexity once again.
- added doc fixes provided by Michael Biebl - thanks
---------------------------------------------------------------------------
Version 1.19.9 (rgerhards), 2007-10-12
- now packaging system which again contains all components in a single
  tarball
- modularized main() a bit more, resulting in less complex code
- experimentally added an additional thread - will see if that affects
  the segfault bug we experience on some platforms. Note that this change
  is scheduled to be removed again later.
---------------------------------------------------------------------------
Version 1.19.8 (rgerhards), 2007-09-27
- improved repeated message processing
- applied patch provided by varmojfekoj to support building ommysql
  in its own way (now also resides in a plugin subdirectory);
  ommysql is now a separate package
- fixed a bug in cvthname() that lead to message loss if part
  of the source hostname would have been dropped
- created some support for distributing ommysql together with the
  main rsyslog package. I need to re-think it in the future, but
  for the time being the current mode is best. I now simply include
  one additional tarball for ommysql inside the main distribution.
  I look forward to user feedback on how this should be done best. In the
  long term, a separate project should be spawend for ommysql, but I'd
  like to do that only after the plugin interface is fully stable (what
  it is not yet).
---------------------------------------------------------------------------
Version 1.19.7 (rgerhards), 2007-09-25
- added code to handle situations where senders send us messages ending with
  a NUL character. It is now simply removed. This also caused trailing LF
  reduction to fail, when it was followed by such a NUL. This is now also
  handled.
- replaced some non-thread-safe function calls by their thread-safe
  counterparts
- fixed a minor memory leak that occured when the %APPNAME% property was
  used (I think nobody used that in practice)
- fixed a bug that caused signal handlers in cvthname() not to be restored when
  a malicious pointer record was detected and processing of the message been
  stopped for that reason (this should be really rare and can not be related
  to the segfault bug we are hunting).
- fixed a bug in cvthname that lead to passing a wrong parameter - in
  practice, this had no impact.
- general code cleanup (e.g. compiler warnings, comments)
---------------------------------------------------------------------------
Version 1.19.6 (rgerhards), 2007-09-11
- applied patch by varmojfekoj to change signal handling to the new
  sigaction API set (replacing the depreciated signal() calls and its
  friends.
- fixed a bug that in --enable-debug mode caused an assertion when the
  discard action was used
- cleaned up compiler warnings
- applied patch by varmojfekoj to FIX a bug that could cause 
  segfaults if empty properties were processed using modifying
  options (e.g. space-cc, drop-cc)
- fixed man bug: rsyslogd supports -l option
---------------------------------------------------------------------------
Version 1.19.5 (rgerhards), 2007-09-07
- changed part of the CStr interface so that better error tracking
  is provided and the calling sequence is more intuitive (there were
  invalid calls based on a too-weired interface)
- (hopefully) fixed some remaining bugs rooted in wrong use of 
  the CStr class. These could lead to program abort.
- applied patch by varmojfekoj two fix two potential segfault situations
- added $ModDir config directive
- modified $ModLoad so that an absolute path may be specified as
  module name (e.g. /rsyslog/ommysql.so)
---------------------------------------------------------------------------
Version 1.19.4 (rgerhards/varmojfekoj), 2007-09-04
- fixed a number of small memory leaks - thanks varmojfekoj for patching
- fixed an issue with CString class that could lead to rsyslog abort
  in tplToString() - thanks varmojfekoj for patching
- added a man-version of the config file documenation - thanks to Michel
  Samia for providing the man file
- fixed bug: a template like this causes an infinite loop:
  $template opts,"%programname:::a,b%"
  thanks varmojfekoj for the patch
- fixed bug: case changing options crash freeing the string pointer
  because they modify it: $template opts2,"%programname::1:lowercase%"
  thanks varmojfekoj for the patch
---------------------------------------------------------------------------
Version 1.19.3 (mmeckelein/varmojfekoj), 2007-08-31
- small mem leak fixed (after calling parseSelectorAct) - Thx varmojkekoj
- documentation section "Regular File" und "Blocks" updated
- solved an issue with dynamic file generation - Once again many thanks
  to varmojfekoj
- the negative selector for program name filter (Blocks) does not work as
  expected - Thanks varmojfekoj for patching
- added forwarding information to sysklogd (requires special template)
  to config doc
---------------------------------------------------------------------------
Version 1.19.2 (mmeckelein/varmojfekoj), 2007-08-28
- a specifically formed message caused a segfault - Many thanks varmojfekoj
  for providing a patch
- a typo and a weird condition are fixed in msg.c - Thanks again
  varmojfekoj 
- on file creation the file was always owned by root:root. This is fixed
  now - Thanks ypsa for solving this issue
---------------------------------------------------------------------------
Version 1.19.1 (mmeckelein), 2007-08-22
- a bug that caused a high load when a TCP/UDP connection was closed is 
  fixed now - Thanks mildew for solving this issue
- fixed a bug which caused a segfault on reinit - Thx varmojfekoj for the
  patch
- changed the hardcoded module path "/lib/rsyslog" to $(pkglibdir) in order
  to avoid trouble e.g. on 64 bit platforms (/lib64) - many thanks Peter
  Vrabec and darix, both provided a patch for solving this issue
- enhanced the unloading of modules - thanks again varmojfekoj
- applied a patch from varmojfekoj which fixes various little things in
  MySQL output module
---------------------------------------------------------------------------
Version 1.19.0 (varmojfekoj/rgerhards), 2007-08-16
- integrated patch from varmojfekoj to make the mysql module a loadable one
  many thanks for the patch, MUCH appreciated
---------------------------------------------------------------------------
Version 1.18.2 (rgerhards), 2007-08-13
- fixed a bug in outchannel code that caused templates to be incorrectly
  parsed
- fixed a bug in ommysql that caused a wrong ";template" missing message
- added some code for unloading modules; not yet fully complete (and we do
  not yet have loadable modules, so this is no problem)
- removed debian subdirectory by request of a debian packager (this is a special
  subdir for debian and there is also no point in maintaining it when there
  is a debian package available - so I gladly did this) in some cases
- improved overall doc quality (some pages were quite old) and linked to
  more of the online resources.
- improved /contrib/delete_mysql script by adding a host option and some
  other minor modifications
---------------------------------------------------------------------------
Version 1.18.1 (rgerhards), 2007-08-08
- applied a patch from varmojfekoj which solved a potential segfault
  of rsyslogd on HUP
- applied patch from Michel Samia to fix compilation when the pthreads
  feature is disabled
- some code cleanup (moved action object to its own file set)
- add config directive $MainMsgQueueSize, which now allows to configure the
  queue size dynamically
- all compile-time settings are now shown in rsyslogd -v, not just the
  active ones
- enhanced performance a little bit more
- added config file directive $ActionResumeInterval
- fixed a bug that prevented compilation under debian sid
- added a contrib directory for user-contributed useful things
---------------------------------------------------------------------------
Version 1.18.0 (rgerhards), 2007-08-03
- rsyslog now supports fallback actions when an action did not work. This
  is a great feature e.g. for backup database servers or backup syslog
  servers
- modified rklogd to only change the console log level if -c is specified
- added feature to use multiple actions inside a single selector
- implemented $ActionExecOnlyWhenPreviousIsSuspended config directive
- error messages during startup are now spit out to the configured log
  destinations
---------------------------------------------------------------------------
Version 1.17.6 (rgerhards), 2007-08-01
- continued to work on output module modularization - basic stage of
  this work is now FINISHED
- fixed bug in OMSRcreate() - always returned SR_RET_OK
- fixed a bug that caused ommysql to always complain about missing
  templates
- fixed a mem leak in OMSRdestruct - freeing the object itself was
  forgotten - thanks to varmojfekoj for the patch
- fixed a memory leak in syslogd/init() that happend when the config
  file could not be read - thanks to varmojfekoj for the patch
- fixed insufficient memory allocation in addAction() and its helpers.
  The initial fix and idea was developed by mildew, I fine-tuned
  it a bit. Thanks a lot for the fix, I'd probably had pulled out my
  hair to find the bug...
- added output of config file line number when a parsing error occured
- fixed bug in objomsr.c that caused program to abort in debug mode with
  an invalid assertion (in some cases)
- fixed a typo that caused the default template for MySQL to be wrong.
  thanks to mildew for catching this.
- added configuration file command $DebugPrintModuleList and
  $DebugPrintCfSysLineHandlerList
- fixed an invalid value for the MARK timer - unfortunately, there was
  a testing aid left in place. This resulted in quite frequent MARK messages
- added $IncludeConfig config directive
- applied a patch from mildew to prevent rsyslogd from freezing under heavy
  load. This could happen when the queue was full. Now, we drop messages
  but rsyslogd remains active.
---------------------------------------------------------------------------
Version 1.17.5 (rgerhards), 2007-07-30
- continued to work on output module modularization
- fixed a missing file bug - thanks to Andrea Montanari for reporting
  this problem
- fixed a problem with shutting down the worker thread and freeing the
  selector_t list - this caused messages to be lost, because the
  message queue was not properly drained before the selectors got
  destroyed.
---------------------------------------------------------------------------
Version 1.17.4 (rgerhards), 2007-07-27
- continued to work on output module modularization
- fixed a situation where rsyslogd could create zombie processes
  thanks to mildew for the patch
- applied patch from Michel Samia to fix compilation when NOT
  compiled for pthreads
---------------------------------------------------------------------------
Version 1.17.3 (rgerhards), 2007-07-25
- continued working on output module modularization
- fixed a bug that caused rsyslogd to segfault on exit (and
  probably also on HUP), when there was an unsent message in a selector
  that required forwarding and the dns lookup failed for that selector
  (yes, it was pretty unlikely to happen;))
  thanks to varmojfekoj <varmojfekoj@gmail.com> for the patch
- fixed a memory leak in config file parsing and die()
  thanks to varmojfekoj <varmojfekoj@gmail.com> for the patch
- rsyslogd now checks on startup if it is capable to performa any work
  at all. If it cant, it complains and terminates
  thanks to Michel Samia for providing the patch!
- fixed a small memory leak when HUPing syslogd. The allowed sender
  list now gets freed. thanks to mildew for the patch.
- changed the way error messages in early startup are logged. They
  now do no longer use the syslogd code directly but are rather
  send to stderr.
---------------------------------------------------------------------------
Version 1.17.2 (rgerhards), 2007-07-23
- made the port part of the -r option optional. Needed for backward
  compatibility with sysklogd
- replaced system() calls with something more reasonable. Please note that
  this might break compatibility with some existing configuration files.
  We accept this in favour of the gained security.
- removed a memory leak that could occur if timegenerated was used in
  RFC 3164 format in templates
- did some preparation in msg.c for advanced multithreading - placed the
  hooks, but not yet any active code
- worked further on modularization
- added $ModLoad MySQL (dummy) config directive
- added DropTrailingLFOnReception config directive
---------------------------------------------------------------------------
Version 1.17.1 (rgerhards), 2007-07-20
- fixed a bug that caused make install to install rsyslogd and rklogd under
  the wrong names
- fixed bug that caused $AllowedSenders to handle IPv6 scopes incorrectly;
  also fixed but that could grabble $AllowedSender wildcards. Thanks to
  mildew@gmail.com for the patch
- minor code cleanup - thanks to Peter Vrabec for the patch
- fixed minimal memory leak on HUP (caused by templates)
  thanks to varmojfekoj <varmojfekoj@gmail.com> for the patch
- fixed another memory leak on HUPing and on exiting rsyslogd
  again thanks to varmojfekoj <varmojfekoj@gmail.com> for the patch
- code cleanup (removed compiler warnings)
- fixed portability bug in configure.ac - thanks to Bartosz Kuźma for patch
- moved msg object into its own file set
- added the capability to continue trying to write log files when the
  file system is full. Functionality based on patch by Martin Schulze
  to sysklogd package.
---------------------------------------------------------------------------
Version 1.17.0 (RGer), 2007-07-17
- added $RepeatedLineReduction config parameter
- added $EscapeControlCharactersOnReceive config parameter
- added $ControlCharacterEscapePrefix config parameter
- added $DirCreateMode config parameter
- added $CreateDirs config parameter
- added $DebugPrintTemplateList config parameter
- added $ResetConfigVariables config parameter
- added $FileOwner config parameter
- added $FileGroup config parameter
- added $DirOwner config parameter
- added $DirGroup config parameter
- added $FailOnChownFailure config parameter
- added regular expression support to the filter engine
  thanks to Michel Samia for providing the patch!
- enhanced $AllowedSender functionality. Credits to mildew@gmail.com for
  the patch doing that
  - added IPv6 support
  - allowed DNS hostnames
  - allowed DNS wildcard names
- added new option $DropMsgsWithMaliciousDnsPTRRecords
- added autoconf so that rfc3195d, rsyslogd and klogd are stored to /sbin
- added capability to auto-create directories with dynaFiles
---------------------------------------------------------------------------
Version 1.16.0 (RGer/Peter Vrabec), 2007-07-13 - The Friday, 13th Release ;)
- build system switched to autotools
- removed SYSV preprocessor macro use, replaced with autotools equivalents
- fixed a bug that caused rsyslogd to segfault when TCP listening was
  disabled and it terminated
- added new properties "syslogfacility-text" and "syslogseverity-text"
  thanks to varmojfekoj <varmojfekoj@gmail.com> for the patch
- added the -x option to disable hostname dns reslution
  thanks to varmojfekoj <varmojfekoj@gmail.com> for the patch
- begun to better modularize syslogd.c - this is an ongoing project; moved
  type definitions to a separate file
- removed some now-unused fields from struct filed
- move file size limit fields in struct field to the "right spot" (the file
  writing part of the union - f_un.f_file)
- subdirectories linux and solaris are no longer part of the distribution
  package. This is not because we cease support for them, but there are no
  longer any files in them after the move to autotools
---------------------------------------------------------------------------
Version 1.15.1 (RGer), 2007-07-10
- fixed a bug that caused a dynaFile selector to stall when there was
  an open error with one file 
- improved template processing for dynaFiles; templates are now only
  looked up during initialization - speeds up processing
- optimized memory layout in struct filed when compiled with MySQL
  support
- fixed a bug that caused compilation without SYSLOG_INET to fail
- re-enabled the "last message repeated n times" feature. This
  feature was not taken care of while rsyslogd evolved from sysklogd
  and it was more or less defunct. Now it is fully functional again.
- added system properties: $NOW, $YEAR, $MONTH, $DAY, $HOUR, $MINUTE
- fixed a bug in iovAsString() that caused a memory leak under stress
  conditions (most probably memory shortage). This was unlikely to
  ever happen, but it doesn't hurt doing it right
- cosmetic: defined type "uchar", change all unsigned chars to uchar
---------------------------------------------------------------------------
Version 1.15.0 (RGer), 2007-07-05
- added ability to dynamically generate file names based on templates
  and thus properties. This was a much-requested feature. It makes
  life easy when it e.g. comes to splitting files based on the sender
  address.
- added $umask and $FileCreateMode config file directives
- applied a patch from Bartosz Kuzma to compile cleanly under NetBSD
- checks for extra (unexpected) characters in system config file lines
  have been added
- added IPv6 documentation - was accidently missing from CVS
- begun to change char to unsigned char
---------------------------------------------------------------------------
Version 1.14.2 (RGer), 2007-07-03
** this release fixes all known nits with IPv6 **
- restored capability to do /etc/service lookup for "syslog"
  service when -r 0 was given
- documented IPv6 handling of syslog messages
- integrate patch from Bartosz Kuźma to make rsyslog compile under
  Solaris again (the patch replaced a strndup() call, which is not
  available under Solaris
- improved debug logging when waiting on select
- updated rsyslogd man page with new options (-46A)
---------------------------------------------------------------------------
Version 1.14.1 (RGer/Peter Vrabec), 2007-06-29
- added Peter Vrabec's patch for IPv6 TCP
- prefixed all messages send to stderr in rsyslogd with "rsyslogd: "
---------------------------------------------------------------------------
Version 1.14.0 (RGer/Peter Vrabec), 2007-06-28
- Peter Vrabec provided IPv6 for rsyslog, so we are now IPv6 enabled
  IPv6 Support is currently for UDP only, TCP is to come soon.
  AllowedSender configuration does not yet work for IPv6.
- fixed code in iovCreate() that broke C's strict aliasing rules 
- fixed some char/unsigned char differences that forced the compiler
  to spit out warning messages
- updated the Red Hat init script to fix a known issue (thanks to
  Peter Vrabec)
---------------------------------------------------------------------------
Version 1.13.5 (RGer), 2007-06-22
- made the TCP session limit configurable via command line switch
  now -t <port>,<max sessions>
- added man page for rklogd(8) (basically a copy from klogd, but now
  there is one...)
- fixed a bug that caused internal messages (e.g. rsyslogd startup) to
  appear without a tag.
- removed a minor memory leak that occurred when TAG processing requalified
  a HOSTNAME to be a TAG (and a TAG already was set).
- removed potential small memory leaks in MsgSet***() functions. There
  would be a leak if a property was re-set, something that happened
  extremely seldom.
---------------------------------------------------------------------------
Version 1.13.4 (RGer), 2007-06-18
- added a new property "PRI-text", which holds the PRI field in
  textual form (e.g. "syslog.info")
- added alias "syslogseverity" for "syslogpriority", which is a
  misleading property name that needs to stay for historical
  reasons (and backward-compatility)
- added doc on how to record PRI value in log file
- enhanced signal handling in klogd, including removal of an unsafe
  call to the logging system during signal handling
---------------------------------------------------------------------------
Version 1.13.3 (RGer), 2007-06-15
- create a version of syslog.c from scratch. This is now
  - highly optimized for rsyslog
  - removes an incompatible license problem as the original
    version had a BSD license with advertising clause
  - fixed in the regard that rklogd will continue to work when
    rsysogd has been restarted (the original version, as well
    as sysklogd, will remain silent then)
  - solved an issue with an extra NUL char at message end that the
    original version had
- applied some changes to klogd to care for the new interface
- fixed a bug in syslogd.c which prevented compiling under debian
---------------------------------------------------------------------------
Version 1.13.2 (RGer), 2007-06-13
- lib order in makefile patched to facilitate static linking - thanks
  to Bennett Todd for providing the patch
- Integrated a patch from Peter Vrabec (pvrabec@redheat.com):
  - added klogd under the name of rklogd (remove dependency on
    original sysklogd package
  - createDB.sql now in UTF
  - added additional config files for use on Red Hat
---------------------------------------------------------------------------
Version 1.13.1 (RGer), 2007-02-05
- changed the listen backlog limit to a more reasonable value based on
  the maximum number of TCP connections configurd (10% + 5) - thanks to Guy
  Standen for the hint (actually, the limit was 5 and that was a 
  left-over from early testing).
- fixed a bug in makefile which caused DB-support to be disabled when
  NETZIP support was enabled
- added the -e option to allow transmission of every message to remote
  hosts (effectively turns off duplicate message suppression)
- (somewhat) improved memory consumption when compiled with MySQL support
- looks like we fixed an incompatibility with MySQL 5.x and above software
  At least in one case, the remote server name was destroyed, leading to 
  a connection failure. The new, improved code does not have this issue and
  so we see this as solved (the new code is generally somewhat better, so
  there is a good chance we fixed this incompatibility).
---------------------------------------------------------------------------
Version 1.13.0 (RGer), 2006-12-19
- added '$' as ToPos proptery replacer specifier - means "up to the
  end of the string"
- property replacer option "escape-cc", "drop-cc" and "space-cc"  added
- changed the handling of \0 characters inside syslog messages. We now
  consistently escape them to "#000". This is somewhat recommended in
  the draft-ietf-syslog-protocol-19 draft. While the real recomendation
  is to not escape any characters at all, we can not do this without
  considerable modification of the code. So we escape it to "#000", which
  is consistent with a sample found in the Internet-draft.
- removed message glue logic (see printchopped() comment for details)
  Also caused removal of parts table and thus some improvements in
  memory usage.
- changed the default MAXLINE to 2048 to take care of recent syslog
  standardization efforts (can easily be changed in syslogd.c)
- added support for byte-counted TCP syslog messages (much like
  syslog-transport-tls-05 Internet Draft). This was necessary to
  support compression over TCP.
- added support for receiving compressed syslog messages
- added support for sending compressed syslog messages
- fixed a bug where the last message in a syslog/tcp stream was
  lost if it was not properly terminated by a LF character
---------------------------------------------------------------------------
Version 1.12.3 (RGer), 2006-10-04
- implemented some changes to support Solaris (but support is not
  yet complete)
- commented out (via #if 0) some methods that are currently not being use
  but should be kept for further us
- added (interim) -u 1 option to turn off hostname and tag parsing
- done some modifications to better support Fedora
- made the field delimiter inside property replace configurable via
  template
- fixed a bug in property replacer: if fields were used, the delimitor
  became part of the field. Up until now, this was barely noticable as 
  the delimiter as TAB only and thus invisible to a human. With other
  delimiters available now, it quickly showed up. This bug fix might cause
  some grief to existing installations if they used the extra TAB for
  whatever reasons - sorry folks... Anyhow, a solution is easy: just add
  a TAB character contstant into your template. Thus, there has no attempt
  been made to do this in a backwards-compatible way.
---------------------------------------------------------------------------
Version 1.12.2 (RGer), 2006-02-15
- fixed a bug in the RFC 3339 date formatter. An extra space was added
  after the actual timestamp
- added support for providing high-precision RFC3339 timestamps for
  (rsyslogd-)internally-generated messages
- very (!) experimental support for syslog-protocol internet draft
  added (the draft is experimental, the code is solid ;))
- added support for field-extracting in the property replacer
- enhanced the legacy-syslog parser so that it can interpret messages
  that do not contain a TIMESTAMP
- fixed a bug that caused the default socket (usually /dev/log) to be
  opened even when -o command line option was given
- fixed a bug in the Debian sample startup script - it caused rsyslogd
  to listen to remote requests, which it shouldn't by default
---------------------------------------------------------------------------
Version 1.12.1 (RGer), 2005-11-23
- made multithreading work with BSD. Some signal-handling needed to be
  restructured. Also, there might be a slight delay of up to 10 seconds
  when huping and terminating rsyslogd under BSD
- fixed a bug where a NULL-pointer was passed to printf() in logmsg().
- fixed a bug during "make install" where rc3195d was not installed
  Thanks to Bennett Todd for spotting this.
- fixed a bug where rsyslogd dumped core when no TAG was found in the
  received message
- enhanced message parser so that it can deal with missing hostnames
  in many cases (may not be totally fail-safe)
- fixed a bug where internally-generated messages did not have the correct
  TAG
---------------------------------------------------------------------------
Version 1.12.0 (RGer), 2005-10-26
- moved to a multi-threaded design. single-threading is still optionally
  available. Multi-threading is experimental!
- fixed a potential race condition. In the original code, marking was done
  by an alarm handler, which could lead to all sorts of bad things. This
  has been changed now. See comments in syslogd.c/domark() for details.
- improved debug output for property-based filters
- not a code change, but: I have checked all exit()s to make sure that
  none occurs once rsyslogd has started up. Even in unusual conditions
  (like low-memory conditions) rsyslogd somehow remains active. Of course,
  it might loose a message or two, but at least it does not abort and it
  can also recover when the condition no longer persists.
- fixed a bug that could cause loss of the last message received
  immediately before rsyslogd was terminated.
- added comments on thread-safety of global variables in syslogd.c
- fixed a small bug: spurios printf() when TCP syslog was used
- fixed a bug that causes rsyslogd to dump core on termination when one
  of the selector lines did not receive a message during the run (very
  unlikely)
- fixed an one-too-low memory allocation in the TCP sender. Could result
  in rsyslogd dumping core.
- fixed a bug with regular expression support (thanks to Andres Riancho)
- a little bit of code restructuring (especially main(), which was
  horribly large)
---------------------------------------------------------------------------
Version 1.11.1 (RGer), 2005-10-19
- support for BSD-style program name and host blocks
- added a new property "programname" that can be used in templates
- added ability to specify listen port for rfc3195d
- fixed a bug that rendered the "startswith" comparison operation
  unusable.
- changed more functions to "static" storage class to help compiler
  optimize (should have been static in the first place...)
- fixed a potential memory leak in the string buffer class destructor.
  As the destructur was previously never called, the leak did not actually
  appear.
- some internal restructuring in anticipation/preparation of minimal
  multi-threading support
- rsyslogd still shares some code with the sysklogd project. Some patches
  for this shared code have been brought over from the sysklogd CVS.
---------------------------------------------------------------------------
Version 1.11.0 (RGer), 2005-10-12
- support for receiving messages via RFC 3195; added rfc3195d for that
  purpose
- added an additional guard to prevent rsyslogd from aborting when the
  2gb file size limit is hit. While a user can configure rsyslogd to
  handle such situations, it would abort if that was not done AND large
  file support was not enabled (ok, this is hopefully an unlikely scenario)
- fixed a bug that caused additional Unix domain sockets to be incorrectly
  processed - could lead to message loss in extreme cases
---------------------------------------------------------------------------
Version 1.10.2 (RGer), 2005-09-27
- added comparison operations in property-based filters:
  * isequal
  * startswith
- added ability to negate all property-based filter comparison operations
  by adding a !-sign right in front of the operation name
- added the ability to specify remote senders for UDP and TCP
  received messages. Allows to block all but well-known hosts
- changed the $-config line directives to be case-INsensitive
- new command line option -w added: "do not display warnings if messages
  from disallowed senders are received"
- fixed a bug that caused rsyslogd to dump core when the compare value
  was not quoted in property-based filters
- fixed a bug in the new CStr compare function which lead to invalid
  results (fortunately, this function was not yet used widely)
- added better support for "debugging" rsyslog.conf property filters
  (only if -d switch is given)
- changed some function definitions to static, which eventually enables
  some compiler optimizations
- fixed a bug in MySQL code; when a SQL error occured, rsyslogd could
  run in a tight loop. This was due to invalid sequence of error reporting
  and is now fixed.
---------------------------------------------------------------------------
Version 1.10.1 (RGer), 2005-09-23
- added the ability to execute a shell script as an action.
  Thanks to Bjoern Kalkbrenner for providing the code!
- fixed a bug in the MySQL code; due to the bug the automatic one-time
  retry after an error did not happen - this lead to error message in
  cases where none should be seen (e.g. after a MySQL restart)
- fixed a security issue with SQL-escaping in conjunction with
  non-(SQL-)standard MySQL features.
---------------------------------------------------------------------------
Version 1.10.0 (RGer), 2005-09-20
  REMINDER: 1.10 is the first unstable version if the 1.x series!
- added the capability to filter on any property in selector lines
  (not just facility and priority)
- changed stringbuf into a new counted string class
- added support for a "discard" action. If a selector line with
  discard (~ character) is found, no selector lines *after* that
  line will be processed.
- thanks to Andres Riancho, regular expression support has been
  added to the template engine
- added the FROMHOST property in the template processor, which could
  previously not be obtained. Thanks to Cristian Testa for pointing
  this out and even providing a fix.
- added display of compile-time options to -v output
- performance improvement for production build - made some checks
  to happen only during debug mode
- fixed a problem with compiling on SUSE and - while doing so - removed
  the socket call to set SO_BSDCOMPAT in cases where it is obsolete.
---------------------------------------------------------------------------
Version 1.0.4 (RGer), 2006-02-01
- a small but important fix: the tcp receiver had two forgotten printf's
  in it that caused a lot of unnecessary output to stdout. This was
  important enough to justify a new release
---------------------------------------------------------------------------
Version 1.0.3 (RGer), 2005-11-14
- added an additional guard to prevent rsyslogd from aborting when the
  2gb file size limit is hit. While a user can configure rsyslogd to
  handle such situations, it would abort if that was not done AND large
  file support was not enabled (ok, this is hopefully an unlikely scenario)
- fixed a bug that caused additional Unix domain sockets to be incorrectly
  processed - could lead to message loss in extreme cases
- applied some patches available from the sysklogd project to code
  shared from there
- fixed a bug that causes rsyslogd to dump core on termination when one
  of the selector lines did not receive a message during the run (very
  unlikely)
- fixed an one-too-low memory allocation in the TCP sender. Could result
  in rsyslogd dumping core.
- fixed a bug in the TCP sender that caused the retry logic to fail
  after an error or receiver overrun
- fixed a bug in init() that could lead to dumping core
- fixed a bug that could lead to dumping core when no HOSTNAME or no TAG
  was present in the syslog message
---------------------------------------------------------------------------
Version 1.0.2 (RGer), 2005-10-05
- fixed an issue with MySQL error reporting. When an error occured,
  the MySQL driver went into an endless loop (at least in most cases).
---------------------------------------------------------------------------
Version 1.0.1 (RGer), 2005-09-23
- fixed a security issue with SQL-escaping in conjunction with
  non-(SQL-)standard MySQL features.
---------------------------------------------------------------------------
Version 1.0.0 (RGer), 2005-09-12
- changed install doc to cover daily cron scripts - a trouble source
- added rc script for slackware (provided by Chris Elvidge - thanks!) 
- fixed a really minor bug in usage() - the -r option was still
  reported as without the port parameter
---------------------------------------------------------------------------
Version 0.9.8 (RGer), 2005-09-05
- made startup and shutdown message more consistent and included the
  pid, so that they can be easier correlated. Used syslog-protocol
  structured data format for this purpose.
- improved config info in startup message, now tells not only
  if it is listening remote on udp, but also for tcp. Also includes
  the port numbers. The previous startup message was misleading, because
  it did not say "remote reception" if rsyslogd was only listening via
  tcp (but not via udp).
- added a "how can you help" document to the doc set
---------------------------------------------------------------------------
Version 0.9.7 (RGer), 2005-08-15
- some of the previous doc files (like INSTALL) did not properly
  reflect the changes to the build process and the new doc. Fixed
  that.
- changed syslogd.c so that when compiled without database support,
  an error message is displayed when a database action is detected
  in the config file (previously this was used as an user rule ;))
- fixed a bug in the os-specific Makefiles which caused MySQL
  support to not be compiled, even if selected
---------------------------------------------------------------------------
Version 0.9.6 (RGer), 2005-08-09
- greatly enhanced documentation. Now available in html format in
  the "doc" folder and FreeBSD. Finally includes an install howto.
- improved MySQL error messages a little - they now show up as log
  messages, too (formerly only in debug mode)
- added the ability to specify the listen port for udp syslog.
  WARNING: This introduces an incompatibility. Formerly, udp
  syslog was enabled by the -r command line option. Now, it is
  "-r [port]", which is consistent with the tcp listener. However,
  just -r will now return an error message.
- added sample startup scripts for Debian and FreeBSD
- added support for easy feature selection in the makefile. Un-
  fortunately, this also means I needed to spilt the make file
  for different OS and distros. There are some really bad syntax
  differences between FreeBSD and Linux make.
---------------------------------------------------------------------------
Version 0.9.5 (RGer), 2005-08-01
- the "semicolon bug" was actually not (fully) solved in 0.9.4. One
  part of the bug was solved, but another still existed. This one
  is fixed now, too.
- the "semicolon bug" actually turned out to be a more generic bug.
  It appeared whenever an invalid template name was given. With some
  selector actions, rsyslogd dumped core, with other it "just" had
  a small ressource leak with others all worked well. These anomalies
  are now fixed. Note that they only appeared during system initaliziation
  once the system was running, nothing bad happened.
- improved error reporting for template errors on startup. They are now
  shown on the console and the start-up tty. Formerly, they were only
  visible in debug mode.
- support for multiple instances of rsyslogd on a single machine added
- added new option "-o" --> omit local unix domain socket. This option
  enables rsyslogd NOT to listen to the local socket. This is most
  helpful when multiple instances of rsyslogd (or rsyslogd and another
  syslogd) shall run on a single system.
- added new option "-i <pidfile>" which allows to specify the pidfile.
  This is needed when multiple instances of rsyslogd are to be run.
- the new project home page is now online at www.rsyslog.com
---------------------------------------------------------------------------
Version 0.9.4 (RGer), 2005-07-25
- finally added the TCP sender. It now supports non-blocking mode, no
  longer disabling message reception during connect. As it is now, it
  is usable in production. The code could be more sophisticated, but
  I've kept it short in anticipation of the move to liblogging, which
  will lead to the removal of the code just written ;)
- the "exiting on signal..." message still had the "syslogd" name in 
  it. Changed this to "rsyslogd", as we do not have a large user base
  yet, this should pose no problem.
- fixed "the semiconlon" bug. rsyslogd dumped core if a write-db action
  was specified but no semicolon was given after the password (an empty
  template was ok, but the semicolon needed to be present).
- changed a default for traditional output format. During testing, it
  was seen that the timestamp written to file in default format was
  the time of message reception, not the time specified in the TIMESTAMP
  field of the message itself. Traditionally, the message TIMESTAMP is
  used and this has been changed now.
---------------------------------------------------------------------------
Version 0.9.3 (RGer), 2005-07-19
- fixed a bug in the message parser. In June, the RFC 3164 timestamp
  was not correctly parsed (yes, only in June and some other months,
  see the code comment to learn why...)
- added the ability to specify the destination port when forwarding
  syslog messages (both for TCP and UDP)
- added an very experimental TCP sender (activated by
  @@machine:port in config). This is not yet for production use. If
  the receiver is not alive, rsyslogd will wait quite some time until
  the connection request times out, which most probably leads to
  loss of incoming messages.

---------------------------------------------------------------------------
Version 0.9.2 (RGer), around 2005-07-06
- I intended to change the maxsupported message size to 32k to
  support IHE - but given the memory inefficiency in the usual use
  cases, I have not done this. I have, however, included very
  specific instructions on how to do this in the source code. I have
  also done some testing with 32k messages, so you can change the
  max size without taking too much risk.
- added a syslog/tcp receiver; we now can receive messages via
  plain tcp, but we can still send only via UDP. The syslog/tcp
  receiver is the primary enhancement of this release.
- slightly changed some error messages that contained a spurios \n at
  the end of the line (which gives empty lines in your log...)

---------------------------------------------------------------------------
Version 0.9.1 (RGer)
- fixed code so that it compiles without errors under FreeBSD
- removed now unused function "allocate_log()" from syslogd.c
- changed the make file so that it contains more defines for
  different environments (in the long term, we need a better
  system for disabling/enabling features...)
- changed some printf's printing off_t types to %lld and
  explicit (long long) casts. I tried to figure out the exact type,
  but did not succeed in this. In the worst case, ultra-large peta-
  byte files will now display funny informational messages on rollover,
  something I think we can live with for the neersion 3.11.2 (rgerhards), 2008-02-??
---------------------------------------------------------------------------
Version 3.11.1 (rgerhards), 2008-02-12
- SNMP trap sender added thanks to Andre Lorbach (omsnmp)
- added input-plugin interface specification in form of a (copy) template
  input module
- applied documentation fix by Michael Biebl -- many thanks!
- bugfix: immark did not have MARK flags set...
- added x-info field to rsyslogd startup/shutdown message. Hopefully
  points users to right location for further info (many don't even know
  they run rsyslog ;))
- bugfix: trailing ":" of tag was lost while parsing legacy syslog messages
  without timestamp - thanks to Anders Blomdell for providing a patch!
- fixed a bug in stringbuf.c related to STRINGBUF_TRIM_ALLOCSIZE, which
  wasn't supposed to be used with rsyslog. Put a warning message up that
  tells this feature is not tested and probably not worth the effort.
  Thanks to Anders Blomdell fro bringing this to our attention
- somewhat improved performance of string buffers
- fixed bug that caused invalid treatment of tabs (HT) in rsyslog.conf
- bugfix: setting for $EscapeCopntrolCharactersOnReceive was not 
  properly initialized
- clarified usage of space-cc property replacer option
- improved abort diagnostic handler
- some initial effort for malloc/free runtime debugging support
- bugfix: using dynafile actions caused rsyslogd abort
- fixed minor man errors thanks to Michael Biebl
---------------------------------------------------------------------------
Version 3.11.0 (rgerhards), 2008-01-31
- implemented queued actions
- implemented simple rate limiting for actions
- implemented deliberate discarding of lower priority messages over higher
  priority ones when a queue runs out of space
- implemented disk quotas for disk queues
- implemented the $ActionResumeRetryCount config directive
- added $ActionQueueFilename config directive
- added $ActionQueueSize config directive
- added $ActionQueueHighWaterMark config directive
- added $ActionQueueLowWaterMark config directive
- added $ActionQueueDiscardMark config directive
- added $ActionQueueDiscardSeverity config directive
- added $ActionQueueCheckpointInterval config directive
- added $ActionQueueType config directive
- added $ActionQueueWorkerThreads config directive
- added $ActionQueueTimeoutshutdown config directive
- added $ActionQueueTimeoutActionCompletion config directive
- added $ActionQueueTimeoutenQueue config directive
- added $ActionQueueTimeoutworkerThreadShutdown config directive
- added $ActionQueueWorkerThreadMinimumMessages config directive
- added $ActionQueueMaxFileSize config directive
- added $ActionQueueSaveonShutdown config directive
- addded $ActionQueueDequeueSlowdown config directive
- addded $MainMsgQueueDequeueSlowdown config directive
- bugfix: added forgotten docs to package
- improved debugging support
- fixed a bug that caused $MainMsgQueueCheckpointInterval to work incorrectly
- when a long-running action needs to be cancelled on shutdown, the message
  that was processed by it is now preserved. This finishes support for
  guaranteed delivery of messages (if the output supports it, of course)
- fixed bug in output module interface, see
  http://sourceforge.net/tracker/index.php?func=detail&aid=1881008&group_id=123448&atid=696552
- changed the ommysql output plugin so that the (lengthy) connection
  initialization now takes place in message processing. This works much
  better with the new queued action mode (fast startup)
- fixed a bug that caused a potential hang in file and fwd output module
  varmojfekoj provided the patch - many thanks!
- bugfixed stream class offset handling on 32bit platforms
---------------------------------------------------------------------------
Version 3.10.3 (rgerhards), 2008-01-28
- fixed a bug with standard template definitions (not a big deal) - thanks
  to varmojfekoj for spotting it
- run-time instrumentation added
- implemented disk-assisted queue mode, which enables on-demand disk
  spooling if the queue's in-memory queue is exhausted
- implemented a dynamic worker thread pool for processing incoming
  messages; workers are started and shut down as need arises
- implemented a run-time instrumentation debug package
- implemented the $MainMsgQueueSaveOnShutdown config directive
- implemented the $MainMsgQueueWorkerThreadMinimumMessages config directive
- implemented the $MainMsgQueueTimeoutWorkerThreadShutdown config directive
---------------------------------------------------------------------------
Version 3.10.2 (rgerhards), 2008-01-14
- added the ability to keep stop rsyslogd without the need to drain
  the main message queue. In disk queue mode, rsyslog continues to
  run from the point where it stopped. In case of a system failure, it
  continues to process messages from the last checkpoint.
- fixed a bug that caused a segfault on startup when no $WorkDir directive
  was specified in rsyslog.conf
- provided more fine-grain control over shutdown timeouts and added a
  way to specify the enqueue timeout when the main message queue is full
- implemented $MainMsgQueueCheckpointInterval config directive
- implemented $MainMsgQueueTimeoutActionCompletion config directive
- implemented $MainMsgQueueTimeoutEnqueue config directive
- implemented $MainMsgQueueTimeoutShutdown config directive
---------------------------------------------------------------------------
Version 3.10.1 (rgerhards), 2008-01-10
- implemented the "disk" queue mode. However, it currently is of very
  limited use, because it does not support persistence over rsyslogd
  runs. So when rsyslogd is stopped, the queue is drained just as with
  the in-memory queue modes. Persistent queues will be a feature of
  the next release.
- performance-optimized string class, should bring an overall improvement
- fixed a memory leak in imudp -- thanks to varmojfekoj for the patch
- fixed a race condition that could lead to a rsyslogd hang when during
  HUP or termination
- done some doc updates
- added $WorkDirectory config directive
- added $MainMsgQueueFileName config directive
- added $MainMsgQueueMaxFileSize config directive
---------------------------------------------------------------------------
Version 3.10.0 (rgerhards), 2008-01-07
- implemented input module interface and initial input modules
- enhanced threading for input modules (each on its own thread now)
- ability to bind UDP listeners to specific local interfaces/ports and
  ability to run multiple of them concurrently
- added ability to specify listen IP address for UDP syslog server
- license changed to GPLv3
- mark messages are now provided by loadble module immark
- rklogd is no longer provided. Its functionality has now been taken over
  by imklog, a loadable input module. This offers a much better integration
  into rsyslogd and makes sure that the kernel logger process is brought
  up and down at the appropriate times
- enhanced $IncludeConfig directive to support wildcard characters
  (thanks to Michael Biebl)
- all inputs are now implemented as loadable plugins
- enhanced threading model: each input module now runs on its own thread
- enhanced message queue which now supports different queueing methods
  (among others, this can be used for performance fine-tuning)
- added a large number of new configuration directives for the new
  input modules
- enhanced multi-threading utilizing a worker thread pool for the
  main message queue
- compilation without pthreads is no longer supported
- much cleaner code due to new objects and removal of single-threading
  mode
---------------------------------------------------------------------------
Version 2.0.1 STABLE (rgerhards), 2008-01-24
- fixed a bug in integer conversion - but this function was never called,
  so it is not really a useful bug fix ;)
- fixed a bug with standard template definitions (not a big deal) - thanks
  to varmojfekoj for spotting it
- fixed a bug that caused a potential hang in file and fwd output module
  varmojfekoj provided the patch - many thanks!
---------------------------------------------------------------------------
Version 2.0.0 STABLE (rgerhards), 2008-01-02
- re-release of 1.21.2 as STABLE with no modifications except some
  doc updates
---------------------------------------------------------------------------
Version 1.21.2 (rgerhards), 2007-12-28
- created a gss-api output module. This keeps GSS-API code and
  TCP/UDP code separated. It is also important for forward-
  compatibility with v3. Please note that this change breaks compatibility
  with config files created for 1.21.0 and 1.21.1 - this was considered
  acceptable.
- fixed an error in forwarding retry code (could lead to message corruption
  but surfaced very seldom)
- increased portability for older platforms (AI_NUMERICSERV moved)
- removed socket leak in omfwd.c
- cross-platform patch for GSS-API compile problem on some platforms
  thanks to darix for the patch!
---------------------------------------------------------------------------
Version 1.21.1 (rgerhards), 2007-12-23
- small doc fix for $IncludeConfig
- fixed a bug in llDestroy()
- bugfix: fixing memory leak when message queue is full and during
  parsing. Thanks to varmojfekoj for the patch.
- bugfix: when compiled without network support, unix sockets were
  not properply closed
- bugfix: memory leak in cfsysline.c/doGetWord() fixed
---------------------------------------------------------------------------
Version 1.21.0 (rgerhards), 2007-12-19
- GSS-API support for syslog/TCP connections was added. Thanks to
  varmojfekoj for providing the patch with this functionality
- code cleanup
- enhanced $IncludeConfig directive to support wildcard filenames
- changed some multithreading synchronization
---------------------------------------------------------------------------
Version 1.20.1 (rgerhards), 2007-12-12
- corrected a debug setting that survived release. Caused TCP connections
  to be retried unnecessarily often.
- When a hostname ACL was provided and DNS resolution for that name failed,
  ACL processing was stopped at that point. Thanks to mildew for the patch.
  Fedora Bugzilla: http://bugzilla.redhat.com/show_bug.cgi?id=395911
- fixed a potential race condition, see link for details:
  http://rgerhards.blogspot.com/2007/12/rsyslog-race-condition.html
  Note that the probability of problems from this bug was very remote
- fixed a memory leak that happend when PostgreSQL date formats were
  used
---------------------------------------------------------------------------
Version 1.20.0 (rgerhards), 2007-12-07
- an output module for postgres databases has been added. Thanks to
  sur5r for contributing this code
- unloading dynamic modules has been cleaned up, we now have a
  real implementation and not just a dummy "good enough for the time
  being".
- enhanced platform independence - thanks to Bartosz Kuzma and Michael
  Biebl for their very useful contributions
- some general code cleanup (including warnings on 64 platforms, only)
---------------------------------------------------------------------------
Version 1.19.12 (rgerhards), 2007-12-03
- cleaned up the build system (thanks to Michael Biebl for the patch)
- fixed a bug where ommysql was still not compiled with -pthread option
---------------------------------------------------------------------------
Version 1.19.11 (rgerhards), 2007-11-29
- applied -pthread option to build when building for multi-threading mode
  hopefully solves an issue with segfaulting
---------------------------------------------------------------------------
Version 1.19.10 (rgerhards), 2007-10-19
- introdcued the new ":modulename:" syntax for calling module actions
  in selector lines; modified ommysql to support it. This is primarily
  an aid for further modules and a prequisite to actually allow third
  party modules to be created.
- minor fix in slackware startup script, "-r 0" is now "-r0"
- updated rsyslogd doc set man page; now in html format
- undid creation of a separate thread for the main loop -- this did not
  turn out to be needed or useful, so reduce complexity once again.
- added doc fixes provided by Michael Biebl - thanks
---------------------------------------------------------------------------
Version 1.19.9 (rgerhards), 2007-10-12
- now packaging system which again contains all components in a single
  tarball
- modularized main() a bit more, resulting in less complex code
- experimentally added an additional thread - will see if that affects
  the segfault bug we experience on some platforms. Note that this change
  is scheduled to be removed again later.
---------------------------------------------------------------------------
Version 1.19.8 (rgerhards), 2007-09-27
- improved repeated message processing
- applied patch provided by varmojfekoj to support building ommysql
  in its own way (now also resides in a plugin subdirectory);
  ommysql is now a separate package
- fixed a bug in cvthname() that lead to message loss if part
  of the source hostname would have been dropped
- created some support for distributing ommysql together with the
  main rsyslog package. I need to re-think it in the future, but
  for the time being the current mode is best. I now simply include
  one additional tarball for ommysql inside the main distribution.
  I look forward to user feedback on how this should be done best. In the
  long term, a separate project should be spawend for ommysql, but I'd
  like to do that only after the plugin interface is fully stable (what
  it is not yet).
---------------------------------------------------------------------------
Version 1.19.7 (rgerhards), 2007-09-25
- added code to handle situations where senders send us messages ending with
  a NUL character. It is now simply removed. This also caused trailing LF
  reduction to fail, when it was followed by such a NUL. This is now also
  handled.
- replaced some non-thread-safe function calls by their thread-safe
  counterparts
- fixed a minor memory leak that occured when the %APPNAME% property was
  used (I think nobody used that in practice)
- fixed a bug that caused signal handlers in cvthname() not to be restored when
  a malicious pointer record was detected and processing of the message been
  stopped for that reason (this should be really rare and can not be related
  to the segfault bug we are hunting).
- fixed a bug in cvthname that lead to passing a wrong parameter - in
  practice, this had no impact.
- general code cleanup (e.g. compiler warnings, comments)
---------------------------------------------------------------------------
Version 1.19.6 (rgerhards), 2007-09-11
- applied patch by varmojfekoj to change signal handling to the new
  sigaction API set (replacing the depreciated signal() calls and its
  friends.
- fixed a bug that in --enable-debug mode caused an assertion when the
  discard action was used
- cleaned up compiler warnings
- applied patch by varmojfekoj to FIX a bug that could cause 
  segfaults if empty properties were processed using modifying
  options (e.g. space-cc, drop-cc)
- fixed man bug: rsyslogd supports -l option
---------------------------------------------------------------------------
Version 1.19.5 (rgerhards), 2007-09-07
- changed part of the CStr interface so that better error tracking
  is provided and the calling sequence is more intuitive (there were
  invalid calls based on a too-weired interface)
- (hopefully) fixed some remaining bugs rooted in wrong use of 
  the CStr class. These could lead to program abort.
- applied patch by varmojfekoj two fix two potential segfault situations
- added $ModDir config directive
- modified $ModLoad so that an absolute path may be specified as
  module name (e.g. /rsyslog/ommysql.so)
---------------------------------------------------------------------------
Version 1.19.4 (rgerhards/varmojfekoj), 2007-09-04
- fixed a number of small memory leaks - thanks varmojfekoj for patching
- fixed an issue with CString class that could lead to rsyslog abort
  in tplToString() - thanks varmojfekoj for patching
- added a man-version of the config file documenation - thanks to Michel
  Samia for providing the man file
- fixed bug: a template like this causes an infinite loop:
  $template opts,"%programname:::a,b%"
  thanks varmojfekoj for the patch
- fixed bug: case changing options crash freeing the string pointer
  because they modify it: $template opts2,"%programname::1:lowercase%"
  thanks varmojfekoj for the patch
---------------------------------------------------------------------------
Version 1.19.3 (mmeckelein/varmojfekoj), 2007-08-31
- small mem leak fixed (after calling parseSelectorAct) - Thx varmojkekoj
- documentation section "Regular File" und "Blocks" updated
- solved an issue with dynamic file generation - Once again many thanks
  to varmojfekoj
- the negative selector for program name filter (Blocks) does not work as
  expected - Thanks varmojfekoj for patching
- added forwarding information to sysklogd (requires special template)
  to config doc
---------------------------------------------------------------------------
Version 1.19.2 (mmeckelein/varmojfekoj), 2007-08-28
- a specifically formed message caused a segfault - Many thanks varmojfekoj
  for providing a patch
- a typo and a weird condition are fixed in msg.c - Thanks again
  varmojfekoj 
- on file creation the file was always owned by root:root. This is fixed
  now - Thanks ypsa for solving this issue
---------------------------------------------------------------------------
Version 1.19.1 (mmeckelein), 2007-08-22
- a bug that caused a high load when a TCP/UDP connection was closed is 
  fixed now - Thanks mildew for solving this issue
- fixed a bug which caused a segfault on reinit - Thx varmojfekoj for the
  patch
- changed the hardcoded module path "/lib/rsyslog" to $(pkglibdir) in order
  to avoid trouble e.g. on 64 bit platforms (/lib64) - many thanks Peter
  Vrabec and darix, both provided a patch for solving this issue
- enhanced the unloading of modules - thanks again varmojfekoj
- applied a patch from varmojfekoj which fixes various little things in
  MySQL output module
---------------------------------------------------------------------------
Version 1.19.0 (varmojfekoj/rgerhards), 2007-08-16
- integrated patch from varmojfekoj to make the mysql module a loadable one
  many thanks for the patch, MUCH appreciated
---------------------------------------------------------------------------
Version 1.18.2 (rgerhards), 2007-08-13
- fixed a bug in outchannel code that caused templates to be incorrectly
  parsed
- fixed a bug in ommysql that caused a wrong ";template" missing message
- added some code for unloading modules; not yet fully complete (and we do
  not yet have loadable modules, so this is no problem)
- removed debian subdirectory by request of a debian packager (this is a special
  subdir for debian and there is also no point in maintaining it when there
  is a debian package available - so I gladly did this) in some cases
- improved overall doc quality (some pages were quite old) and linked to
  more of the online resources.
- improved /contrib/delete_mysql script by adding a host option and some
  other minor modifications
---------------------------------------------------------------------------
Version 1.18.1 (rgerhards), 2007-08-08
- applied a patch from varmojfekoj which solved a potential segfault
  of rsyslogd on HUP
- applied patch from Michel Samia to fix compilation when the pthreads
  feature is disabled
- some code cleanup (moved action object to its own file set)
- add config directive $MainMsgQueueSize, which now allows to configure the
  queue size dynamically
- all compile-time settings are now shown in rsyslogd -v, not just the
  active ones
- enhanced performance a little bit more
- added config file directive $ActionResumeInterval
- fixed a bug that prevented compilation under debian sid
- added a contrib directory for user-contributed useful things
---------------------------------------------------------------------------
Version 1.18.0 (rgerhards), 2007-08-03
- rsyslog now supports fallback actions when an action did not work. This
  is a great feature e.g. for backup database servers or backup syslog
  servers
- modified rklogd to only change the console log level if -c is specified
- added feature to use multiple actions inside a single selector
- implemented $ActionExecOnlyWhenPreviousIsSuspended config directive
- error messages during startup are now spit out to the configured log
  destinations
---------------------------------------------------------------------------
Version 1.17.6 (rgerhards), 2007-08-01
- continued to work on output module modularization - basic stage of
  this work is now FINISHED
- fixed bug in OMSRcreate() - always returned SR_RET_OK
- fixed a bug that caused ommysql to always complain about missing
  templates
- fixed a mem leak in OMSRdestruct - freeing the object itself was
  forgotten - thanks to varmojfekoj for the patch
- fixed a memory leak in syslogd/init() that happend when the config
  file could not be read - thanks to varmojfekoj for the patch
- fixed insufficient memory allocation in addAction() and its helpers.
  The initial fix and idea was developed by mildew, I fine-tuned
  it a bit. Thanks a lot for the fix, I'd probably had pulled out my
  hair to find the bug...
- added output of config file line number when a parsing error occured
- fixed bug in objomsr.c that caused program to abort in debug mode with
  an invalid assertion (in some cases)
- fixed a typo that caused the default template for MySQL to be wrong.
  thanks to mildew for catching this.
- added configuration file command $DebugPrintModuleList and
  $DebugPrintCfSysLineHandlerList
- fixed an invalid value for the MARK timer - unfortunately, there was
  a testing aid left in place. This resulted in quite frequent MARK messages
- added $IncludeConfig config directive
- applied a patch from mildew to prevent rsyslogd from freezing under heavy
  load. This could happen when the queue was full. Now, we drop messages
  but rsyslogd remains active.
---------------------------------------------------------------------------
Version 1.17.5 (rgerhards), 2007-07-30
- continued to work on output module modularization
- fixed a missing file bug - thanks to Andrea Montanari for reporting
  this problem
- fixed a problem with shutting down the worker thread and freeing the
  selector_t list - this caused messages to be lost, because the
  message queue was not properly drained before the selectors got
  destroyed.
---------------------------------------------------------------------------
Version 1.17.4 (rgerhards), 2007-07-27
- continued to work on output module modularization
- fixed a situation where rsyslogd could create zombie processes
  thanks to mildew for the patch
- applied patch from Michel Samia to fix compilation when NOT
  compiled for pthreads
---------------------------------------------------------------------------
Version 1.17.3 (rgerhards), 2007-07-25
- continued working on output module modularization
- fixed a bug that caused rsyslogd to segfault on exit (and
  probably also on HUP), when there was an unsent message in a selector
  that required forwarding and the dns lookup failed for that selector
  (yes, it was pretty unlikely to happen;))
  thanks to varmojfekoj <varmojfekoj@gmail.com> for the patch
- fixed a memory leak in config file parsing and die()
  thanks to varmojfekoj <varmojfekoj@gmail.com> for the patch
- rsyslogd now checks on startup if it is capable to performa any work
  at all. If it cant, it complains and terminates
  thanks to Michel Samia for providing the patch!
- fixed a small memory leak when HUPing syslogd. The allowed sender
  list now gets freed. thanks to mildew for the patch.
- changed the way error messages in early startup are logged. They
  now do no longer use the syslogd code directly but are rather
  send to stderr.
---------------------------------------------------------------------------
Version 1.17.2 (rgerhards), 2007-07-23
- made the port part of the -r option optional. Needed for backward
  compatibility with sysklogd
- replaced system() calls with something more reasonable. Please note that
  this might break compatibility with some existing configuration files.
  We accept this in favour of the gained security.
- removed a memory leak that could occur if timegenerated was used in
  RFC 3164 format in templates
- did some preparation in msg.c for advanced multithreading - placed the
  hooks, but not yet any active code
- worked further on modularization
- added $ModLoad MySQL (dummy) config directive
- added DropTrailingLFOnReception config directive
---------------------------------------------------------------------------
Version 1.17.1 (rgerhards), 2007-07-20
- fixed a bug that caused make install to install rsyslogd and rklogd under
  the wrong names
- fixed bug that caused $AllowedSenders to handle IPv6 scopes incorrectly;
  also fixed but that could grabble $AllowedSender wildcards. Thanks to
  mildew@gmail.com for the patch
- minor code cleanup - thanks to Peter Vrabec for the patch
- fixed minimal memory leak on HUP (caused by templates)
  thanks to varmojfekoj <varmojfekoj@gmail.com> for the patch
- fixed another memory leak on HUPing and on exiting rsyslogd
  again thanks to varmojfekoj <varmojfekoj@gmail.com> for the patch
- code cleanup (removed compiler warnings)
- fixed portability bug in configure.ac - thanks to Bartosz Kuźma for patch
- moved msg object into its own file set
- added the capability to continue trying to write log files when the
  file system is full. Functionality based on patch by Martin Schulze
  to sysklogd package.
---------------------------------------------------------------------------
Version 1.17.0 (RGer), 2007-07-17
- added $RepeatedLineReduction config parameter
- added $EscapeControlCharactersOnReceive config parameter
- added $ControlCharacterEscapePrefix config parameter
- added $DirCreateMode config parameter
- added $CreateDirs config parameter
- added $DebugPrintTemplateList config parameter
- added $ResetConfigVariables config parameter
- added $FileOwner config parameter
- added $FileGroup config parameter
- added $DirOwner config parameter
- added $DirGroup config parameter
- added $FailOnChownFailure config parameter
- added regular expression support to the filter engine
  thanks to Michel Samia for providing the patch!
- enhanced $AllowedSender functionality. Credits to mildew@gmail.com for
  the patch doing that
  - added IPv6 support
  - allowed DNS hostnames
  - allowed DNS wildcard names
- added new option $DropMsgsWithMaliciousDnsPTRRecords
- added autoconf so that rfc3195d, rsyslogd and klogd are stored to /sbin
- added capability to auto-create directories with dynaFiles
---------------------------------------------------------------------------
Version 1.16.0 (RGer/Peter Vrabec), 2007-07-13 - The Friday, 13th Release ;)
- build system switched to autotools
- removed SYSV preprocessor macro use, replaced with autotools equivalents
- fixed a bug that caused rsyslogd to segfault when TCP listening was
  disabled and it terminated
- added new properties "syslogfacility-text" and "syslogseverity-text"
  thanks to varmojfekoj <varmojfekoj@gmail.com> for the patch
- added the -x option to disable hostname dns reslution
  thanks to varmojfekoj <varmojfekoj@gmail.com> for the patch
- begun to better modularize syslogd.c - this is an ongoing project; moved
  type definitions to a separate file
- removed some now-unused fields from struct filed
- move file size limit fields in struct field to the "right spot" (the file
  writing part of the union - f_un.f_file)
- subdirectories linux and solaris are no longer part of the distribution
  package. This is not because we cease support for them, but there are no
  longer any files in them after the move to autotools
---------------------------------------------------------------------------
Version 1.15.1 (RGer), 2007-07-10
- fixed a bug that caused a dynaFile selector to stall when there was
  an open error with one file 
- improved template processing for dynaFiles; templates are now only
  looked up during initialization - speeds up processing
- optimized memory layout in struct filed when compiled with MySQL
  support
- fixed a bug that caused compilation without SYSLOG_INET to fail
- re-enabled the "last message repeated n times" feature. This
  feature was not taken care of while rsyslogd evolved from sysklogd
  and it was more or less defunct. Now it is fully functional again.
- added system properties: $NOW, $YEAR, $MONTH, $DAY, $HOUR, $MINUTE
- fixed a bug in iovAsString() that caused a memory leak under stress
  conditions (most probably memory shortage). This was unlikely to
  ever happen, but it doesn't hurt doing it right
- cosmetic: defined type "uchar", change all unsigned chars to uchar
---------------------------------------------------------------------------
Version 1.15.0 (RGer), 2007-07-05
- added ability to dynamically generate file names based on templates
  and thus properties. This was a much-requested feature. It makes
  life easy when it e.g. comes to splitting files based on the sender
  address.
- added $umask and $FileCreateMode config file directives
- applied a patch from Bartosz Kuzma to compile cleanly under NetBSD
- checks for extra (unexpected) characters in system config file lines
  have been added
- added IPv6 documentation - was accidently missing from CVS
- begun to change char to unsigned char
---------------------------------------------------------------------------
Version 1.14.2 (RGer), 2007-07-03
** this release fixes all known nits with IPv6 **
- restored capability to do /etc/service lookup for "syslog"
  service when -r 0 was given
- documented IPv6 handling of syslog messages
- integrate patch from Bartosz Kuźma to make rsyslog compile under
  Solaris again (the patch replaced a strndup() call, which is not
  available under Solaris
- improved debug logging when waiting on select
- updated rsyslogd man page with new options (-46A)
---------------------------------------------------------------------------
Version 1.14.1 (RGer/Peter Vrabec), 2007-06-29
- added Peter Vrabec's patch for IPv6 TCP
- prefixed all messages send to stderr in rsyslogd with "rsyslogd: "
---------------------------------------------------------------------------
Version 1.14.0 (RGer/Peter Vrabec), 2007-06-28
- Peter Vrabec provided IPv6 for rsyslog, so we are now IPv6 enabled
  IPv6 Support is currently for UDP only, TCP is to come soon.
  AllowedSender configuration does not yet work for IPv6.
- fixed code in iovCreate() that broke C's strict aliasing rules 
- fixed some char/unsigned char differences that forced the compiler
  to spit out warning messages
- updated the Red Hat init script to fix a known issue (thanks to
  Peter Vrabec)
---------------------------------------------------------------------------
Version 1.13.5 (RGer), 2007-06-22
- made the TCP session limit configurable via command line switch
  now -t <port>,<max sessions>
- added man page for rklogd(8) (basically a copy from klogd, but now
  there is one...)
- fixed a bug that caused internal messages (e.g. rsyslogd startup) to
  appear without a tag.
- removed a minor memory leak that occurred when TAG processing requalified
  a HOSTNAME to be a TAG (and a TAG already was set).
- removed potential small memory leaks in MsgSet***() functions. There
  would be a leak if a property was re-set, something that happened
  extremely seldom.
---------------------------------------------------------------------------
Version 1.13.4 (RGer), 2007-06-18
- added a new property "PRI-text", which holds the PRI field in
  textual form (e.g. "syslog.info")
- added alias "syslogseverity" for "syslogpriority", which is a
  misleading property name that needs to stay for historical
  reasons (and backward-compatility)
- added doc on how to record PRI value in log file
- enhanced signal handling in klogd, including removal of an unsafe
  call to the logging system during signal handling
---------------------------------------------------------------------------
Version 1.13.3 (RGer), 2007-06-15
- create a version of syslog.c from scratch. This is now
  - highly optimized for rsyslog
  - removes an incompatible license problem as the original
    version had a BSD license with advertising clause
  - fixed in the regard that rklogd will continue to work when
    rsysogd has been restarted (the original version, as well
    as sysklogd, will remain silent then)
  - solved an issue with an extra NUL char at message end that the
    original version had
- applied some changes to klogd to care for the new interface
- fixed a bug in syslogd.c which prevented compiling under debian
---------------------------------------------------------------------------
Version 1.13.2 (RGer), 2007-06-13
- lib order in makefile patched to facilitate static linking - thanks
  to Bennett Todd for providing the patch
- Integrated a patch from Peter Vrabec (pvrabec@redheat.com):
  - added klogd under the name of rklogd (remove dependency on
    original sysklogd package
  - createDB.sql now in UTF
  - added additional config files for use on Red Hat
---------------------------------------------------------------------------
Version 1.13.1 (RGer), 2007-02-05
- changed the listen backlog limit to a more reasonable value based on
  the maximum number of TCP connections configurd (10% + 5) - thanks to Guy
  Standen for the hint (actually, the limit was 5 and that was a 
  left-over from early testing).
- fixed a bug in makefile which caused DB-support to be disabled when
  NETZIP support was enabled
- added the -e option to allow transmission of every message to remote
  hosts (effectively turns off duplicate message suppression)
- (somewhat) improved memory consumption when compiled with MySQL support
- looks like we fixed an incompatibility with MySQL 5.x and above software
  At least in one case, the remote server name was destroyed, leading to 
  a connection failure. The new, improved code does not have this issue and
  so we see this as solved (the new code is generally somewhat better, so
  there is a good chance we fixed this incompatibility).
---------------------------------------------------------------------------
Version 1.13.0 (RGer), 2006-12-19
- added '$' as ToPos proptery replacer specifier - means "up to the
  end of the string"
- property replacer option "escape-cc", "drop-cc" and "space-cc"  added
- changed the handling of \0 characters inside syslog messages. We now
  consistently escape them to "#000". This is somewhat recommended in
  the draft-ietf-syslog-protocol-19 draft. While the real recomendation
  is to not escape any characters at all, we can not do this without
  considerable modification of the code. So we escape it to "#000", which
  is consistent with a sample found in the Internet-draft.
- removed message glue logic (see printchopped() comment for details)
  Also caused removal of parts table and thus some improvements in
  memory usage.
- changed the default MAXLINE to 2048 to take care of recent syslog
  standardization efforts (can easily be changed in syslogd.c)
- added support for byte-counted TCP syslog messages (much like
  syslog-transport-tls-05 Internet Draft). This was necessary to
  support compression over TCP.
- added support for receiving compressed syslog messages
- added support for sending compressed syslog messages
- fixed a bug where the last message in a syslog/tcp stream was
  lost if it was not properly terminated by a LF character
---------------------------------------------------------------------------
Version 1.12.3 (RGer), 2006-10-04
- implemented some changes to support Solaris (but support is not
  yet complete)
- commented out (via #if 0) some methods that are currently not being use
  but should be kept for further us
- added (interim) -u 1 option to turn off hostname and tag parsing
- done some modifications to better support Fedora
- made the field delimiter inside property replace configurable via
  template
- fixed a bug in property replacer: if fields were used, the delimitor
  became part of the field. Up until now, this was barely noticable as 
  the delimiter as TAB only and thus invisible to a human. With other
  delimiters available now, it quickly showed up. This bug fix might cause
  some grief to existing installations if they used the extra TAB for
  whatever reasons - sorry folks... Anyhow, a solution is easy: just add
  a TAB character contstant into your template. Thus, there has no attempt
  been made to do this in a backwards-compatible way.
---------------------------------------------------------------------------
Version 1.12.2 (RGer), 2006-02-15
- fixed a bug in the RFC 3339 date formatter. An extra space was added
  after the actual timestamp
- added support for providing high-precision RFC3339 timestamps for
  (rsyslogd-)internally-generated messages
- very (!) experimental support for syslog-protocol internet draft
  added (the draft is experimental, the code is solid ;))
- added support for field-extracting in the property replacer
- enhanced the legacy-syslog parser so that it can interpret messages
  that do not contain a TIMESTAMP
- fixed a bug that caused the default socket (usually /dev/log) to be
  opened even when -o command line option was given
- fixed a bug in the Debian sample startup script - it caused rsyslogd
  to listen to remote requests, which it shouldn't by default
---------------------------------------------------------------------------
Version 1.12.1 (RGer), 2005-11-23
- made multithreading work with BSD. Some signal-handling needed to be
  restructured. Also, there might be a slight delay of up to 10 seconds
  when huping and terminating rsyslogd under BSD
- fixed a bug where a NULL-pointer was passed to printf() in logmsg().
- fixed a bug during "make install" where rc3195d was not installed
  Thanks to Bennett Todd for spotting this.
- fixed a bug where rsyslogd dumped core when no TAG was found in the
  received message
- enhanced message parser so that it can deal with missing hostnames
  in many cases (may not be totally fail-safe)
- fixed a bug where internally-generated messages did not have the correct
  TAG
---------------------------------------------------------------------------
Version 1.12.0 (RGer), 2005-10-26
- moved to a multi-threaded design. single-threading is still optionally
  available. Multi-threading is experimental!
- fixed a potential race condition. In the original code, marking was done
  by an alarm handler, which could lead to all sorts of bad things. This
  has been changed now. See comments in syslogd.c/domark() for details.
- improved debug output for property-based filters
- not a code change, but: I have checked all exit()s to make sure that
  none occurs once rsyslogd has started up. Even in unusual conditions
  (like low-memory conditions) rsyslogd somehow remains active. Of course,
  it might loose a message or two, but at least it does not abort and it
  can also recover when the condition no longer persists.
- fixed a bug that could cause loss of the last message received
  immediately before rsyslogd was terminated.
- added comments on thread-safety of global variables in syslogd.c
- fixed a small bug: spurios printf() when TCP syslog was used
- fixed a bug that causes rsyslogd to dump core on termination when one
  of the selector lines did not receive a message during the run (very
  unlikely)
- fixed an one-too-low memory allocation in the TCP sender. Could result
  in rsyslogd dumping core.
- fixed a bug with regular expression support (thanks to Andres Riancho)
- a little bit of code restructuring (especially main(), which was
  horribly large)
---------------------------------------------------------------------------
Version 1.11.1 (RGer), 2005-10-19
- support for BSD-style program name and host blocks
- added a new property "programname" that can be used in templates
- added ability to specify listen port for rfc3195d
- fixed a bug that rendered the "startswith" comparison operation
  unusable.
- changed more functions to "static" storage class to help compiler
  optimize (should have been static in the first place...)
- fixed a potential memory leak in the string buffer class destructor.
  As the destructur was previously never called, the leak did not actually
  appear.
- some internal restructuring in anticipation/preparation of minimal
  multi-threading support
- rsyslogd still shares some code with the sysklogd project. Some patches
  for this shared code have been brought over from the sysklogd CVS.
---------------------------------------------------------------------------
Version 1.11.0 (RGer), 2005-10-12
- support for receiving messages via RFC 3195; added rfc3195d for that
  purpose
- added an additional guard to prevent rsyslogd from aborting when the
  2gb file size limit is hit. While a user can configure rsyslogd to
  handle such situations, it would abort if that was not done AND large
  file support was not enabled (ok, this is hopefully an unlikely scenario)
- fixed a bug that caused additional Unix domain sockets to be incorrectly
  processed - could lead to message loss in extreme cases
---------------------------------------------------------------------------
Version 1.10.2 (RGer), 2005-09-27
- added comparison operations in property-based filters:
  * isequal
  * startswith
- added ability to negate all property-based filter comparison operations
  by adding a !-sign right in front of the operation name
- added the ability to specify remote senders for UDP and TCP
  received messages. Allows to block all but well-known hosts
- changed the $-config line directives to be case-INsensitive
- new command line option -w added: "do not display warnings if messages
  from disallowed senders are received"
- fixed a bug that caused rsyslogd to dump core when the compare value
  was not quoted in property-based filters
- fixed a bug in the new CStr compare function which lead to invalid
  results (fortunately, this function was not yet used widely)
- added better support for "debugging" rsyslog.conf property filters
  (only if -d switch is given)
- changed some function definitions to static, which eventually enables
  some compiler optimizations
- fixed a bug in MySQL code; when a SQL error occured, rsyslogd could
  run in a tight loop. This was due to invalid sequence of error reporting
  and is now fixed.
---------------------------------------------------------------------------
Version 1.10.1 (RGer), 2005-09-23
- added the ability to execute a shell script as an action.
  Thanks to Bjoern Kalkbrenner for providing the code!
- fixed a bug in the MySQL code; due to the bug the automatic one-time
  retry after an error did not happen - this lead to error message in
  cases where none should be seen (e.g. after a MySQL restart)
- fixed a security issue with SQL-escaping in conjunction with
  non-(SQL-)standard MySQL features.
---------------------------------------------------------------------------
Version 1.10.0 (RGer), 2005-09-20
  REMINDER: 1.10 is the first unstable version if the 1.x series!
- added the capability to filter on any property in selector lines
  (not just facility and priority)
- changed stringbuf into a new counted string class
- added support for a "discard" action. If a selector line with
  discard (~ character) is found, no selector lines *after* that
  line will be processed.
- thanks to Andres Riancho, regular expression support has been
  added to the template engine
- added the FROMHOST property in the template processor, which could
  previously not be obtained. Thanks to Cristian Testa for pointing
  this out and even providing a fix.
- added display of compile-time options to -v output
- performance improvement for production build - made some checks
  to happen only during debug mode
- fixed a problem with compiling on SUSE and - while doing so - removed
  the socket call to set SO_BSDCOMPAT in cases where it is obsolete.
---------------------------------------------------------------------------
Version 1.0.4 (RGer), 2006-02-01
- a small but important fix: the tcp receiver had two forgotten printf's
  in it that caused a lot of unnecessary output to stdout. This was
  important enough to justify a new release
---------------------------------------------------------------------------
Version 1.0.3 (RGer), 2005-11-14
- added an additional guard to prevent rsyslogd from aborting when the
  2gb file size limit is hit. While a user can configure rsyslogd to
  handle such situations, it would abort if that was not done AND large
  file support was not enabled (ok, this is hopefully an unlikely scenario)
- fixed a bug that caused additional Unix domain sockets to be incorrectly
  processed - could lead to message loss in extreme cases
- applied some patches available from the sysklogd project to code
  shared from there
- fixed a bug that causes rsyslogd to dump core on termination when one
  of the selector lines did not receive a message during the run (very
  unlikely)
- fixed an one-too-low memory allocation in the TCP sender. Could result
  in rsyslogd dumping core.
- fixed a bug in the TCP sender that caused the retry logic to fail
  after an error or receiver overrun
- fixed a bug in init() that could lead to dumping core
- fixed a bug that could lead to dumping core when no HOSTNAME or no TAG
  was present in the syslog message
---------------------------------------------------------------------------
Version 1.0.2 (RGer), 2005-10-05
- fixed an issue with MySQL error reporting. When an error occured,
  the MySQL driver went into an endless loop (at least in most cases).
---------------------------------------------------------------------------
Version 1.0.1 (RGer), 2005-09-23
- fixed a security issue with SQL-escaping in conjunction with
  non-(SQL-)standard MySQL features.
---------------------------------------------------------------------------
Version 1.0.0 (RGer), 2005-09-12
- changed install doc to cover daily cron scripts - a trouble source
- added rc script for slackware (provided by Chris Elvidge - thanks!) 
- fixed a really minor bug in usage() - the -r option was still
  reported as without the port parameter
---------------------------------------------------------------------------
Version 0.9.8 (RGer), 2005-09-05
- made startup and shutdown message more consistent and included the
  pid, so that they can be easier correlated. Used syslog-protocol
  structured data format for this purpose.
- improved config info in startup message, now tells not only
  if it is listening remote on udp, but also for tcp. Also includes
  the port numbers. The previous startup message was misleading, because
  it did not say "remote reception" if rsyslogd was only listening via
  tcp (but not via udp).
- added a "how can you help" document to the doc set
---------------------------------------------------------------------------
Version 0.9.7 (RGer), 2005-08-15
- some of the previous doc files (like INSTALL) did not properly
  reflect the changes to the build process and the new doc. Fixed
  that.
- changed syslogd.c so that when compiled without database support,
  an error message is displayed when a database action is detected
  in the config file (previously this was used as an user rule ;))
- fixed a bug in the os-specific Makefiles which caused MySQL
  support to not be compiled, even if selected
---------------------------------------------------------------------------
Version 0.9.6 (RGer), 2005-08-09
- greatly enhanced documentation. Now available in html format in
  the "doc" folder and FreeBSD. Finally includes an install howto.
- improved MySQL error messages a little - they now show up as log
  messages, too (formerly only in debug mode)
- added the ability to specify the listen port for udp syslog.
  WARNING: This introduces an incompatibility. Formerly, udp
  syslog was enabled by the -r command line option. Now, it is
  "-r [port]", which is consistent with the tcp listener. However,
  just -r will now return an error message.
- added sample startup scripts for Debian and FreeBSD
- added support for easy feature selection in the makefile. Un-
  fortunately, this also means I needed to spilt the make file
  for different OS and distros. There are some really bad syntax
  differences between FreeBSD and Linux make.
---------------------------------------------------------------------------
Version 0.9.5 (RGer), 2005-08-01
- the "semicolon bug" was actually not (fully) solved in 0.9.4. One
  part of the bug was solved, but another still existed. This one
  is fixed now, too.
- the "semicolon bug" actually turned out to be a more generic bug.
  It appeared whenever an invalid template name was given. With some
  selector actions, rsyslogd dumped core, with other it "just" had
  a small ressource leak with others all worked well. These anomalies
  are now fixed. Note that they only appeared during system initaliziation
  once the system was running, nothing bad happened.
- improved error reporting for template errors on startup. They are now
  shown on the console and the start-up tty. Formerly, they were only
  visible in debug mode.
- support for multiple instances of rsyslogd on a single machine added
- added new option "-o" --> omit local unix domain socket. This option
  enables rsyslogd NOT to listen to the local socket. This is most
  helpful when multiple instances of rsyslogd (or rsyslogd and another
  syslogd) shall run on a single system.
- added new option "-i <pidfile>" which allows to specify the pidfile.
  This is needed when multiple instances of rsyslogd are to be run.
- the new project home page is now online at www.rsyslog.com
---------------------------------------------------------------------------
Version 0.9.4 (RGer), 2005-07-25
- finally added the TCP sender. It now supports non-blocking mode, no
  longer disabling message reception during connect. As it is now, it
  is usable in production. The code could be more sophisticated, but
  I've kept it short in anticipation of the move to liblogging, which
  will lead to the removal of the code just written ;)
- the "exiting on signal..." message still had the "syslogd" name in 
  it. Changed this to "rsyslogd", as we do not have a large user base
  yet, this should pose no problem.
- fixed "the semiconlon" bug. rsyslogd dumped core if a write-db action
  was specified but no semicolon was given after the password (an empty
  template was ok, but the semicolon needed to be present).
- changed a default for traditional output format. During testing, it
  was seen that the timestamp written to file in default format was
  the time of message reception, not the time specified in the TIMESTAMP
  field of the message itself. Traditionally, the message TIMESTAMP is
  used and this has been changed now.
---------------------------------------------------------------------------
Version 0.9.3 (RGer), 2005-07-19
- fixed a bug in the message parser. In June, the RFC 3164 timestamp
  was not correctly parsed (yes, only in June and some other months,
  see the code comment to learn why...)
- added the ability to specify the destination port when forwarding
  syslog messages (both for TCP and UDP)
- added an very experimental TCP sender (activated by
  @@machine:port in config). This is not yet for production use. If
  the receiver is not alive, rsyslogd will wait quite some time until
  the connection request times out, which most probably leads to
  loss of incoming messages.

---------------------------------------------------------------------------
Version 0.9.2 (RGer), around 2005-07-06
- I intended to change the maxsupported message size to 32k to
  support IHE - but given the memory inefficiency in the usual use
  cases, I have not done this. I have, however, included very
  specific instructions on how to do this in the source code. I have
  also done some testing with 32k messages, so you can change the
  max size without taking too much risk.
- added a syslog/tcp receiver; we now can receive messages via
  plain tcp, but we can still send only via UDP. The syslog/tcp
  receiver is the primary enhancement of this release.
- slightly changed some error messages that contained a spurios \n at
  the end of the line (which gives empty lines in your log...)

---------------------------------------------------------------------------
Version 0.9.1 (RGer)
- fixed code so that it compiles without errors under FreeBSD
- removed now unused function "allocate_log()" from syslogd.c
- changed the make file so that it contains more defines for
  different environments (in the long term, we need a better
  system for disabling/enabling features...)
- changed some printf's printing off_t types to %lld and
  explicit (long long) casts. I tried to figure out the exact type,
  but did not succeed in this. In the worst case, ultra-large peta-
  byte files will now display funny informational messages on rollover,
  something I think we can live with for the neersion 3.11.2 (rgerhards), 2008-02-??
---------------------------------------------------------------------------
Version 3.11.1 (rgerhards), 2008-02-12
- SNMP trap sender added thanks to Andre Lorbach (omsnmp)
- added input-plugin interface specification in form of a (copy) template
  input module
- applied documentation fix by Michael Biebl -- many thanks!
- bugfix: immark did not have MARK flags set...
- added x-info field to rsyslogd startup/shutdown message. Hopefully
  points users to right location for further info (many don't even know
  they run rsyslog ;))
- bugfix: trailing ":" of tag was lost while parsing legacy syslog messages
  without timestamp - thanks to Anders Blomdell for providing a patch!
- fixed a bug in stringbuf.c related to STRINGBUF_TRIM_ALLOCSIZE, which
  wasn't supposed to be used with rsyslog. Put a warning message up that
  tells this feature is not tested and probably not worth the effort.
  Thanks to Anders Blomdell fro bringing this to our attention
- somewhat improved performance of string buffers
- fixed bug that caused invalid treatment of tabs (HT) in rsyslog.conf
- bugfix: setting for $EscapeCopntrolCharactersOnReceive was not 
  properly initialized
- clarified usage of space-cc property replacer option
- improved abort diagnostic handler
- some initial effort for malloc/free runtime debugging support
- bugfix: using dynafile actions caused rsyslogd abort
- fixed minor man errors thanks to Michael Biebl
---------------------------------------------------------------------------
Version 3.11.0 (rgerhards), 2008-01-31
- implemented queued actions
- implemented simple rate limiting for actions
- implemented deliberate discarding of lower priority messages over higher
  priority ones when a queue runs out of space
- implemented disk quotas for disk queues
- implemented the $ActionResumeRetryCount config directive
- added $ActionQueueFilename config directive
- added $ActionQueueSize config directive
- added $ActionQueueHighWaterMark config directive
- added $ActionQueueLowWaterMark config directive
- added $ActionQueueDiscardMark config directive
- added $ActionQueueDiscardSeverity config directive
- added $ActionQueueCheckpointInterval config directive
- added $ActionQueueType config directive
- added $ActionQueueWorkerThreads config directive
- added $ActionQueueTimeoutshutdown config directive
- added $ActionQueueTimeoutActionCompletion config directive
- added $ActionQueueTimeoutenQueue config directive
- added $ActionQueueTimeoutworkerThreadShutdown config directive
- added $ActionQueueWorkerThreadMinimumMessages config directive
- added $ActionQueueMaxFileSize config directive
- added $ActionQueueSaveonShutdown config directive
- addded $ActionQueueDequeueSlowdown config directive
- addded $MainMsgQueueDequeueSlowdown config directive
- bugfix: added forgotten docs to package
- improved debugging support
- fixed a bug that caused $MainMsgQueueCheckpointInterval to work incorrectly
- when a long-running action needs to be cancelled on shutdown, the message
  that was processed by it is now preserved. This finishes support for
  guaranteed delivery of messages (if the output supports it, of course)
- fixed bug in output module interface, see
  http://sourceforge.net/tracker/index.php?func=detail&aid=1881008&group_id=123448&atid=696552
- changed the ommysql output plugin so that the (lengthy) connection
  initialization now takes place in message processing. This works much
  better with the new queued action mode (fast startup)
- fixed a bug that caused a potential hang in file and fwd output module
  varmojfekoj provided the patch - many thanks!
- bugfixed stream class offset handling on 32bit platforms
---------------------------------------------------------------------------
Version 3.10.3 (rgerhards), 2008-01-28
- fixed a bug with standard template definitions (not a big deal) - thanks
  to varmojfekoj for spotting it
- run-time instrumentation added
- implemented disk-assisted queue mode, which enables on-demand disk
  spooling if the queue's in-memory queue is exhausted
- implemented a dynamic worker thread pool for processing incoming
  messages; workers are started and shut down as need arises
- implemented a run-time instrumentation debug package
- implemented the $MainMsgQueueSaveOnShutdown config directive
- implemented the $MainMsgQueueWorkerThreadMinimumMessages config directive
- implemented the $MainMsgQueueTimeoutWorkerThreadShutdown config directive
---------------------------------------------------------------------------
Version 3.10.2 (rgerhards), 2008-01-14
- added the ability to keep stop rsyslogd without the need to drain
  the main message queue. In disk queue mode, rsyslog continues to
  run from the point where it stopped. In case of a system failure, it
  continues to process messages from the last checkpoint.
- fixed a bug that caused a segfault on startup when no $WorkDir directive
  was specified in rsyslog.conf
- provided more fine-grain control over shutdown timeouts and added a
  way to specify the enqueue timeout when the main message queue is full
- implemented $MainMsgQueueCheckpointInterval config directive
- implemented $MainMsgQueueTimeoutActionCompletion config directive
- implemented $MainMsgQueueTimeoutEnqueue config directive
- implemented $MainMsgQueueTimeoutShutdown config directive
---------------------------------------------------------------------------
Version 3.10.1 (rgerhards), 2008-01-10
- implemented the "disk" queue mode. However, it currently is of very
  limited use, because it does not support persistence over rsyslogd
  runs. So when rsyslogd is stopped, the queue is drained just as with
  the in-memory queue modes. Persistent queues will be a feature of
  the next release.
- performance-optimized string class, should bring an overall improvement
- fixed a memory leak in imudp -- thanks to varmojfekoj for the patch
- fixed a race condition that could lead to a rsyslogd hang when during
  HUP or termination
- done some doc updates
- added $WorkDirectory config directive
- added $MainMsgQueueFileName config directive
- added $MainMsgQueueMaxFileSize config directive
---------------------------------------------------------------------------
Version 3.10.0 (rgerhards), 2008-01-07
- implemented input module interface and initial input modules
- enhanced threading for input modules (each on its own thread now)
- ability to bind UDP listeners to specific local interfaces/ports and
  ability to run multiple of them concurrently
- added ability to specify listen IP address for UDP syslog server
- license changed to GPLv3
- mark messages are now provided by loadble module immark
- rklogd is no longer provided. Its functionality has now been taken over
  by imklog, a loadable input module. This offers a much better integration
  into rsyslogd and makes sure that the kernel logger process is brought
  up and down at the appropriate times
- enhanced $IncludeConfig directive to support wildcard characters
  (thanks to Michael Biebl)
- all inputs are now implemented as loadable plugins
- enhanced threading model: each input module now runs on its own thread
- enhanced message queue which now supports different queueing methods
  (among others, this can be used for performance fine-tuning)
- added a large number of new configuration directives for the new
  input modules
- enhanced multi-threading utilizing a worker thread pool for the
  main message queue
- compilation without pthreads is no longer supported
- much cleaner code due to new objects and removal of single-threading
  mode
---------------------------------------------------------------------------
Version 2.0.1 STABLE (rgerhards), 2008-01-24
- fixed a bug in integer conversion - but this function was never called,
  so it is not really a useful bug fix ;)
- fixed a bug with standard template definitions (not a big deal) - thanks
  to varmojfekoj for spotting it
- fixed a bug that caused a potential hang in file and fwd output module
  varmojfekoj provided the patch - many thanks!
---------------------------------------------------------------------------
Version 2.0.0 STABLE (rgerhards), 2008-01-02
- re-release of 1.21.2 as STABLE with no modifications except some
  doc updates
---------------------------------------------------------------------------
Version 1.21.2 (rgerhards), 2007-12-28
- created a gss-api output module. This keeps GSS-API code and
  TCP/UDP code separated. It is also important for forward-
  compatibility with v3. Please note that this change breaks compatibility
  with config files created for 1.21.0 and 1.21.1 - this was considered
  acceptable.
- fixed an error in forwarding retry code (could lead to message corruption
  but surfaced very seldom)
- increased portability for older platforms (AI_NUMERICSERV moved)
- removed socket leak in omfwd.c
- cross-platform patch for GSS-API compile problem on some platforms
  thanks to darix for the patch!
---------------------------------------------------------------------------
Version 1.21.1 (rgerhards), 2007-12-23
- small doc fix for $IncludeConfig
- fixed a bug in llDestroy()
- bugfix: fixing memory leak when message queue is full and during
  parsing. Thanks to varmojfekoj for the patch.
- bugfix: when compiled without network support, unix sockets were
  not properply closed
- bugfix: memory leak in cfsysline.c/doGetWord() fixed
---------------------------------------------------------------------------
Version 1.21.0 (rgerhards), 2007-12-19
- GSS-API support for syslog/TCP connections was added. Thanks to
  varmojfekoj for providing the patch with this functionality
- code cleanup
- enhanced $IncludeConfig directive to support wildcard filenames
- changed some multithreading synchronization
---------------------------------------------------------------------------
Version 1.20.1 (rgerhards), 2007-12-12
- corrected a debug setting that survived release. Caused TCP connections
  to be retried unnecessarily often.
- When a hostname ACL was provided and DNS resolution for that name failed,
  ACL processing was stopped at that point. Thanks to mildew for the patch.
  Fedora Bugzilla: http://bugzilla.redhat.com/show_bug.cgi?id=395911
- fixed a potential race condition, see link for details:
  http://rgerhards.blogspot.com/2007/12/rsyslog-race-condition.html
  Note that the probability of problems from this bug was very remote
- fixed a memory leak that happend when PostgreSQL date formats were
  used
---------------------------------------------------------------------------
Version 1.20.0 (rgerhards), 2007-12-07
- an output module for postgres databases has been added. Thanks to
  sur5r for contributing this code
- unloading dynamic modules has been cleaned up, we now have a
  real implementation and not just a dummy "good enough for the time
  being".
- enhanced platform independence - thanks to Bartosz Kuzma and Michael
  Biebl for their very useful contributions
- some general code cleanup (including warnings on 64 platforms, only)
---------------------------------------------------------------------------
Version 1.19.12 (rgerhards), 2007-12-03
- cleaned up the build system (thanks to Michael Biebl for the patch)
- fixed a bug where ommysql was still not compiled with -pthread option
---------------------------------------------------------------------------
Version 1.19.11 (rgerhards), 2007-11-29
- applied -pthread option to build when building for multi-threading mode
  hopefully solves an issue with segfaulting
---------------------------------------------------------------------------
Version 1.19.10 (rgerhards), 2007-10-19
- introdcued the new ":modulename:" syntax for calling module actions
  in selector lines; modified ommysql to support it. This is primarily
  an aid for further modules and a prequisite to actually allow third
  party modules to be created.
- minor fix in slackware startup script, "-r 0" is now "-r0"
- updated rsyslogd doc set man page; now in html format
- undid creation of a separate thread for the main loop -- this did not
  turn out to be needed or useful, so reduce complexity once again.
- added doc fixes provided by Michael Biebl - thanks
---------------------------------------------------------------------------
Version 1.19.9 (rgerhards), 2007-10-12
- now packaging system which again contains all components in a single
  tarball
- modularized main() a bit more, resulting in less complex code
- experimentally added an additional thread - will see if that affects
  the segfault bug we experience on some platforms. Note that this change
  is scheduled to be removed again later.
---------------------------------------------------------------------------
Version 1.19.8 (rgerhards), 2007-09-27
- improved repeated message processing
- applied patch provided by varmojfekoj to support building ommysql
  in its own way (now also resides in a plugin subdirectory);
  ommysql is now a separate package
- fixed a bug in cvthname() that lead to message loss if part
  of the source hostname would have been dropped
- created some support for distributing ommysql together with the
  main rsyslog package. I need to re-think it in the future, but
  for the time being the current mode is best. I now simply include
  one additional tarball for ommysql inside the main distribution.
  I look forward to user feedback on how this should be done best. In the
  long term, a separate project should be spawend for ommysql, but I'd
  like to do that only after the plugin interface is fully stable (what
  it is not yet).
---------------------------------------------------------------------------
Version 1.19.7 (rgerhards), 2007-09-25
- added code to handle situations where senders send us messages ending with
  a NUL character. It is now simply removed. This also caused trailing LF
  reduction to fail, when it was followed by such a NUL. This is now also
  handled.
- replaced some non-thread-safe function calls by their thread-safe
  counterparts
- fixed a minor memory leak that occured when the %APPNAME% property was
  used (I think nobody used that in practice)
- fixed a bug that caused signal handlers in cvthname() not to be restored when
  a malicious pointer record was detected and processing of the message been
  stopped for that reason (this should be really rare and can not be related
  to the segfault bug we are hunting).
- fixed a bug in cvthname that lead to passing a wrong parameter - in
  practice, this had no impact.
- general code cleanup (e.g. compiler warnings, comments)
---------------------------------------------------------------------------
Version 1.19.6 (rgerhards), 2007-09-11
- applied patch by varmojfekoj to change signal handling to the new
  sigaction API set (replacing the depreciated signal() calls and its
  friends.
- fixed a bug that in --enable-debug mode caused an assertion when the
  discard action was used
- cleaned up compiler warnings
- applied patch by varmojfekoj to FIX a bug that could cause 
  segfaults if empty properties were processed using modifying
  options (e.g. space-cc, drop-cc)
- fixed man bug: rsyslogd supports -l option
---------------------------------------------------------------------------
Version 1.19.5 (rgerhards), 2007-09-07
- changed part of the CStr interface so that better error tracking
  is provided and the calling sequence is more intuitive (there were
  invalid calls based on a too-weired interface)
- (hopefully) fixed some remaining bugs rooted in wrong use of 
  the CStr class. These could lead to program abort.
- applied patch by varmojfekoj two fix two potential segfault situations
- added $ModDir config directive
- modified $ModLoad so that an absolute path may be specified as
  module name (e.g. /rsyslog/ommysql.so)
---------------------------------------------------------------------------
Version 1.19.4 (rgerhards/varmojfekoj), 2007-09-04
- fixed a number of small memory leaks - thanks varmojfekoj for patching
- fixed an issue with CString class that could lead to rsyslog abort
  in tplToString() - thanks varmojfekoj for patching
- added a man-version of the config file documenation - thanks to Michel
  Samia for providing the man file
- fixed bug: a template like this causes an infinite loop:
  $template opts,"%programname:::a,b%"
  thanks varmojfekoj for the patch
- fixed bug: case changing options crash freeing the string pointer
  because they modify it: $template opts2,"%programname::1:lowercase%"
  thanks varmojfekoj for the patch
---------------------------------------------------------------------------
Version 1.19.3 (mmeckelein/varmojfekoj), 2007-08-31
- small mem leak fixed (after calling parseSelectorAct) - Thx varmojkekoj
- documentation section "Regular File" und "Blocks" updated
- solved an issue with dynamic file generation - Once again many thanks
  to varmojfekoj
- the negative selector for program name filter (Blocks) does not work as
  expected - Thanks varmojfekoj for patching
- added forwarding information to sysklogd (requires special template)
  to config doc
---------------------------------------------------------------------------
Version 1.19.2 (mmeckelein/varmojfekoj), 2007-08-28
- a specifically formed message caused a segfault - Many thanks varmojfekoj
  for providing a patch
- a typo and a weird condition are fixed in msg.c - Thanks again
  varmojfekoj 
- on file creation the file was always owned by root:root. This is fixed
  now - Thanks ypsa for solving this issue
---------------------------------------------------------------------------
Version 1.19.1 (mmeckelein), 2007-08-22
- a bug that caused a high load when a TCP/UDP connection was closed is 
  fixed now - Thanks mildew for solving this issue
- fixed a bug which caused a segfault on reinit - Thx varmojfekoj for the
  patch
- changed the hardcoded module path "/lib/rsyslog" to $(pkglibdir) in order
  to avoid trouble e.g. on 64 bit platforms (/lib64) - many thanks Peter
  Vrabec and darix, both provided a patch for solving this issue
- enhanced the unloading of modules - thanks again varmojfekoj
- applied a patch from varmojfekoj which fixes various little things in
  MySQL output module
---------------------------------------------------------------------------
Version 1.19.0 (varmojfekoj/rgerhards), 2007-08-16
- integrated patch from varmojfekoj to make the mysql module a loadable one
  many thanks for the patch, MUCH appreciated
---------------------------------------------------------------------------
Version 1.18.2 (rgerhards), 2007-08-13
- fixed a bug in outchannel code that caused templates to be incorrectly
  parsed
- fixed a bug in ommysql that caused a wrong ";template" missing message
- added some code for unloading modules; not yet fully complete (and we do
  not yet have loadable modules, so this is no problem)
- removed debian subdirectory by request of a debian packager (this is a special
  subdir for debian and there is also no point in maintaining it when there
  is a debian package available - so I gladly did this) in some cases
- improved overall doc quality (some pages were quite old) and linked to
  more of the online resources.
- improved /contrib/delete_mysql script by adding a host option and some
  other minor modifications
---------------------------------------------------------------------------
Version 1.18.1 (rgerhards), 2007-08-08
- applied a patch from varmojfekoj which solved a potential segfault
  of rsyslogd on HUP
- applied patch from Michel Samia to fix compilation when the pthreads
  feature is disabled
- some code cleanup (moved action object to its own file set)
- add config directive $MainMsgQueueSize, which now allows to configure the
  queue size dynamically
- all compile-time settings are now shown in rsyslogd -v, not just the
  active ones
- enhanced performance a little bit more
- added config file directive $ActionResumeInterval
- fixed a bug that prevented compilation under debian sid
- added a contrib directory for user-contributed useful things
---------------------------------------------------------------------------
Version 1.18.0 (rgerhards), 2007-08-03
- rsyslog now supports fallback actions when an action did not work. This
  is a great feature e.g. for backup database servers or backup syslog
  servers
- modified rklogd to only change the console log level if -c is specified
- added feature to use multiple actions inside a single selector
- implemented $ActionExecOnlyWhenPreviousIsSuspended config directive
- error messages during startup are now spit out to the configured log
  destinations
---------------------------------------------------------------------------
Version 1.17.6 (rgerhards), 2007-08-01
- continued to work on output module modularization - basic stage of
  this work is now FINISHED
- fixed bug in OMSRcreate() - always returned SR_RET_OK
- fixed a bug that caused ommysql to always complain about missing
  templates
- fixed a mem leak in OMSRdestruct - freeing the object itself was
  forgotten - thanks to varmojfekoj for the patch
- fixed a memory leak in syslogd/init() that happend when the config
  file could not be read - thanks to varmojfekoj for the patch
- fixed insufficient memory allocation in addAction() and its helpers.
  The initial fix and idea was developed by mildew, I fine-tuned
  it a bit. Thanks a lot for the fix, I'd probably had pulled out my
  hair to find the bug...
- added output of config file line number when a parsing error occured
- fixed bug in objomsr.c that caused program to abort in debug mode with
  an invalid assertion (in some cases)
- fixed a typo that caused the default template for MySQL to be wrong.
  thanks to mildew for catching this.
- added configuration file command $DebugPrintModuleList and
  $DebugPrintCfSysLineHandlerList
- fixed an invalid value for the MARK timer - unfortunately, there was
  a testing aid left in place. This resulted in quite frequent MARK messages
- added $IncludeConfig config directive
- applied a patch from mildew to prevent rsyslogd from freezing under heavy
  load. This could happen when the queue was full. Now, we drop messages
  but rsyslogd remains active.
---------------------------------------------------------------------------
Version 1.17.5 (rgerhards), 2007-07-30
- continued to work on output module modularization
- fixed a missing file bug - thanks to Andrea Montanari for reporting
  this problem
- fixed a problem with shutting down the worker thread and freeing the
  selector_t list - this caused messages to be lost, because the
  message queue was not properly drained before the selectors got
  destroyed.
---------------------------------------------------------------------------
Version 1.17.4 (rgerhards), 2007-07-27
- continued to work on output module modularization
- fixed a situation where rsyslogd could create zombie processes
  thanks to mildew for the patch
- applied patch from Michel Samia to fix compilation when NOT
  compiled for pthreads
---------------------------------------------------------------------------
Version 1.17.3 (rgerhards), 2007-07-25
- continued working on output module modularization
- fixed a bug that caused rsyslogd to segfault on exit (and
  probably also on HUP), when there was an unsent message in a selector
  that required forwarding and the dns lookup failed for that selector
  (yes, it was pretty unlikely to happen;))
  thanks to varmojfekoj <varmojfekoj@gmail.com> for the patch
- fixed a memory leak in config file parsing and die()
  thanks to varmojfekoj <varmojfekoj@gmail.com> for the patch
- rsyslogd now checks on startup if it is capable to performa any work
  at all. If it cant, it complains and terminates
  thanks to Michel Samia for providing the patch!
- fixed a small memory leak when HUPing syslogd. The allowed sender
  list now gets freed. thanks to mildew for the patch.
- changed the way error messages in early startup are logged. They
  now do no longer use the syslogd code directly but are rather
  send to stderr.
---------------------------------------------------------------------------
Version 1.17.2 (rgerhards), 2007-07-23
- made the port part of the -r option optional. Needed for backward
  compatibility with sysklogd
- replaced system() calls with something more reasonable. Please note that
  this might break compatibility with some existing configuration files.
  We accept this in favour of the gained security.
- removed a memory leak that could occur if timegenerated was used in
  RFC 3164 format in templates
- did some preparation in msg.c for advanced multithreading - placed the
  hooks, but not yet any active code
- worked further on modularization
- added $ModLoad MySQL (dummy) config directive
- added DropTrailingLFOnReception config directive
---------------------------------------------------------------------------
Version 1.17.1 (rgerhards), 2007-07-20
- fixed a bug that caused make install to install rsyslogd and rklogd under
  the wrong names
- fixed bug that caused $AllowedSenders to handle IPv6 scopes incorrectly;
  also fixed but that could grabble $AllowedSender wildcards. Thanks to
  mildew@gmail.com for the patch
- minor code cleanup - thanks to Peter Vrabec for the patch
- fixed minimal memory leak on HUP (caused by templates)
  thanks to varmojfekoj <varmojfekoj@gmail.com> for the patch
- fixed another memory leak on HUPing and on exiting rsyslogd
  again thanks to varmojfekoj <varmojfekoj@gmail.com> for the patch
- code cleanup (removed compiler warnings)
- fixed portability bug in configure.ac - thanks to Bartosz Kuźma for patch
- moved msg object into its own file set
- added the capability to continue trying to write log files when the
  file system is full. Functionality based on patch by Martin Schulze
  to sysklogd package.
---------------------------------------------------------------------------
Version 1.17.0 (RGer), 2007-07-17
- added $RepeatedLineReduction config parameter
- added $EscapeControlCharactersOnReceive config parameter
- added $ControlCharacterEscapePrefix config parameter
- added $DirCreateMode config parameter
- added $CreateDirs config parameter
- added $DebugPrintTemplateList config parameter
- added $ResetConfigVariables config parameter
- added $FileOwner config parameter
- added $FileGroup config parameter
- added $DirOwner config parameter
- added $DirGroup config parameter
- added $FailOnChownFailure config parameter
- added regular expression support to the filter engine
  thanks to Michel Samia for providing the patch!
- enhanced $AllowedSender functionality. Credits to mildew@gmail.com for
  the patch doing that
  - added IPv6 support
  - allowed DNS hostnames
  - allowed DNS wildcard names
- added new option $DropMsgsWithMaliciousDnsPTRRecords
- added autoconf so that rfc3195d, rsyslogd and klogd are stored to /sbin
- added capability to auto-create directories with dynaFiles
---------------------------------------------------------------------------
Version 1.16.0 (RGer/Peter Vrabec), 2007-07-13 - The Friday, 13th Release ;)
- build system switched to autotools
- removed SYSV preprocessor macro use, replaced with autotools equivalents
- fixed a bug that caused rsyslogd to segfault when TCP listening was
  disabled and it terminated
- added new properties "syslogfacility-text" and "syslogseverity-text"
  thanks to varmojfekoj <varmojfekoj@gmail.com> for the patch
- added the -x option to disable hostname dns reslution
  thanks to varmojfekoj <varmojfekoj@gmail.com> for the patch
- begun to better modularize syslogd.c - this is an ongoing project; moved
  type definitions to a separate file
- removed some now-unused fields from struct filed
- move file size limit fields in struct field to the "right spot" (the file
  writing part of the union - f_un.f_file)
- subdirectories linux and solaris are no longer part of the distribution
  package. This is not because we cease support for them, but there are no
  longer any files in them after the move to autotools
---------------------------------------------------------------------------
Version 1.15.1 (RGer), 2007-07-10
- fixed a bug that caused a dynaFile selector to stall when there was
  an open error with one file 
- improved template processing for dynaFiles; templates are now only
  looked up during initialization - speeds up processing
- optimized memory layout in struct filed when compiled with MySQL
  support
- fixed a bug that caused compilation without SYSLOG_INET to fail
- re-enabled the "last message repeated n times" feature. This
  feature was not taken care of while rsyslogd evolved from sysklogd
  and it was more or less defunct. Now it is fully functional again.
- added system properties: $NOW, $YEAR, $MONTH, $DAY, $HOUR, $MINUTE
- fixed a bug in iovAsString() that caused a memory leak under stress
  conditions (most probably memory shortage). This was unlikely to
  ever happen, but it doesn't hurt doing it right
- cosmetic: defined type "uchar", change all unsigned chars to uchar
---------------------------------------------------------------------------
Version 1.15.0 (RGer), 2007-07-05
- added ability to dynamically generate file names based on templates
  and thus properties. This was a much-requested feature. It makes
  life easy when it e.g. comes to splitting files based on the sender
  address.
- added $umask and $FileCreateMode config file directives
- applied a patch from Bartosz Kuzma to compile cleanly under NetBSD
- checks for extra (unexpected) characters in system config file lines
  have been added
- added IPv6 documentation - was accidently missing from CVS
- begun to change char to unsigned char
---------------------------------------------------------------------------
Version 1.14.2 (RGer), 2007-07-03
** this release fixes all known nits with IPv6 **
- restored capability to do /etc/service lookup for "syslog"
  service when -r 0 was given
- documented IPv6 handling of syslog messages
- integrate patch from Bartosz Kuźma to make rsyslog compile under
  Solaris again (the patch replaced a strndup() call, which is not
  available under Solaris
- improved debug logging when waiting on select
- updated rsyslogd man page with new options (-46A)
---------------------------------------------------------------------------
Version 1.14.1 (RGer/Peter Vrabec), 2007-06-29
- added Peter Vrabec's patch for IPv6 TCP
- prefixed all messages send to stderr in rsyslogd with "rsyslogd: "
---------------------------------------------------------------------------
Version 1.14.0 (RGer/Peter Vrabec), 2007-06-28
- Peter Vrabec provided IPv6 for rsyslog, so we are now IPv6 enabled
  IPv6 Support is currently for UDP only, TCP is to come soon.
  AllowedSender configuration does not yet work for IPv6.
- fixed code in iovCreate() that broke C's strict aliasing rules 
- fixed some char/unsigned char differences that forced the compiler
  to spit out warning messages
- updated the Red Hat init script to fix a known issue (thanks to
  Peter Vrabec)
---------------------------------------------------------------------------
Version 1.13.5 (RGer), 2007-06-22
- made the TCP session limit configurable via command line switch
  now -t <port>,<max sessions>
- added man page for rklogd(8) (basically a copy from klogd, but now
  there is one...)
- fixed a bug that caused internal messages (e.g. rsyslogd startup) to
  appear without a tag.
- removed a minor memory leak that occurred when TAG processing requalified
  a HOSTNAME to be a TAG (and a TAG already was set).
- removed potential small memory leaks in MsgSet***() functions. There
  would be a leak if a property was re-set, something that happened
  extremely seldom.
---------------------------------------------------------------------------
Version 1.13.4 (RGer), 2007-06-18
- added a new property "PRI-text", which holds the PRI field in
  textual form (e.g. "syslog.info")
- added alias "syslogseverity" for "syslogpriority", which is a
  misleading property name that needs to stay for historical
  reasons (and backward-compatility)
- added doc on how to record PRI value in log file
- enhanced signal handling in klogd, including removal of an unsafe
  call to the logging system during signal handling
---------------------------------------------------------------------------
Version 1.13.3 (RGer), 2007-06-15
- create a version of syslog.c from scratch. This is now
  - highly optimized for rsyslog
  - removes an incompatible license problem as the original
    version had a BSD license with advertising clause
  - fixed in the regard that rklogd will continue to work when
    rsysogd has been restarted (the original version, as well
    as sysklogd, will remain silent then)
  - solved an issue with an extra NUL char at message end that the
    original version had
- applied some changes to klogd to care for the new interface
- fixed a bug in syslogd.c which prevented compiling under debian
---------------------------------------------------------------------------
Version 1.13.2 (RGer), 2007-06-13
- lib order in makefile patched to facilitate static linking - thanks
  to Bennett Todd for providing the patch
- Integrated a patch from Peter Vrabec (pvrabec@redheat.com):
  - added klogd under the name of rklogd (remove dependency on
    original sysklogd package
  - createDB.sql now in UTF
  - added additional config files for use on Red Hat
---------------------------------------------------------------------------
Version 1.13.1 (RGer), 2007-02-05
- changed the listen backlog limit to a more reasonable value based on
  the maximum number of TCP connections configurd (10% + 5) - thanks to Guy
  Standen for the hint (actually, the limit was 5 and that was a 
  left-over from early testing).
- fixed a bug in makefile which caused DB-support to be disabled when
  NETZIP support was enabled
- added the -e option to allow transmission of every message to remote
  hosts (effectively turns off duplicate message suppression)
- (somewhat) improved memory consumption when compiled with MySQL support
- looks like we fixed an incompatibility with MySQL 5.x and above software
  At least in one case, the remote server name was destroyed, leading to 
  a connection failure. The new, improved code does not have this issue and
  so we see this as solved (the new code is generally somewhat better, so
  there is a good chance we fixed this incompatibility).
---------------------------------------------------------------------------
Version 1.13.0 (RGer), 2006-12-19
- added '$' as ToPos proptery replacer specifier - means "up to the
  end of the string"
- property replacer option "escape-cc", "drop-cc" and "space-cc"  added
- changed the handling of \0 characters inside syslog messages. We now
  consistently escape them to "#000". This is somewhat recommended in
  the draft-ietf-syslog-protocol-19 draft. While the real recomendation
  is to not escape any characters at all, we can not do this without
  considerable modification of the code. So we escape it to "#000", which
  is consistent with a sample found in the Internet-draft.
- removed message glue logic (see printchopped() comment for details)
  Also caused removal of parts table and thus some improvements in
  memory usage.
- changed the default MAXLINE to 2048 to take care of recent syslog
  standardization efforts (can easily be changed in syslogd.c)
- added support for byte-counted TCP syslog messages (much like
  syslog-transport-tls-05 Internet Draft). This was necessary to
  support compression over TCP.
- added support for receiving compressed syslog messages
- added support for sending compressed syslog messages
- fixed a bug where the last message in a syslog/tcp stream was
  lost if it was not properly terminated by a LF character
---------------------------------------------------------------------------
Version 1.12.3 (RGer), 2006-10-04
- implemented some changes to support Solaris (but support is not
  yet complete)
- commented out (via #if 0) some methods that are currently not being use
  but should be kept for further us
- added (interim) -u 1 option to turn off hostname and tag parsing
- done some modifications to better support Fedora
- made the field delimiter inside property replace configurable via
  template
- fixed a bug in property replacer: if fields were used, the delimitor
  became part of the field. Up until now, this was barely noticable as 
  the delimiter as TAB only and thus invisible to a human. With other
  delimiters available now, it quickly showed up. This bug fix might cause
  some grief to existing installations if they used the extra TAB for
  whatever reasons - sorry folks... Anyhow, a solution is easy: just add
  a TAB character contstant into your template. Thus, there has no attempt
  been made to do this in a backwards-compatible way.
---------------------------------------------------------------------------
Version 1.12.2 (RGer), 2006-02-15
- fixed a bug in the RFC 3339 date formatter. An extra space was added
  after the actual timestamp
- added support for providing high-precision RFC3339 timestamps for
  (rsyslogd-)internally-generated messages
- very (!) experimental support for syslog-protocol internet draft
  added (the draft is experimental, the code is solid ;))
- added support for field-extracting in the property replacer
- enhanced the legacy-syslog parser so that it can interpret messages
  that do not contain a TIMESTAMP
- fixed a bug that caused the default socket (usually /dev/log) to be
  opened even when -o command line option was given
- fixed a bug in the Debian sample startup script - it caused rsyslogd
  to listen to remote requests, which it shouldn't by default
---------------------------------------------------------------------------
Version 1.12.1 (RGer), 2005-11-23
- made multithreading work with BSD. Some signal-handling needed to be
  restructured. Also, there might be a slight delay of up to 10 seconds
  when huping and terminating rsyslogd under BSD
- fixed a bug where a NULL-pointer was passed to printf() in logmsg().
- fixed a bug during "make install" where rc3195d was not installed
  Thanks to Bennett Todd for spotting this.
- fixed a bug where rsyslogd dumped core when no TAG was found in the
  received message
- enhanced message parser so that it can deal with missing hostnames
  in many cases (may not be totally fail-safe)
- fixed a bug where internally-generated messages did not have the correct
  TAG
---------------------------------------------------------------------------
Version 1.12.0 (RGer), 2005-10-26
- moved to a multi-threaded design. single-threading is still optionally
  available. Multi-threading is experimental!
- fixed a potential race condition. In the original code, marking was done
  by an alarm handler, which could lead to all sorts of bad things. This
  has been changed now. See comments in syslogd.c/domark() for details.
- improved debug output for property-based filters
- not a code change, but: I have checked all exit()s to make sure that
  none occurs once rsyslogd has started up. Even in unusual conditions
  (like low-memory conditions) rsyslogd somehow remains active. Of course,
  it might loose a message or two, but at least it does not abort and it
  can also recover when the condition no longer persists.
- fixed a bug that could cause loss of the last message received
  immediately before rsyslogd was terminated.
- added comments on thread-safety of global variables in syslogd.c
- fixed a small bug: spurios printf() when TCP syslog was used
- fixed a bug that causes rsyslogd to dump core on termination when one
  of the selector lines did not receive a message during the run (very
  unlikely)
- fixed an one-too-low memory allocation in the TCP sender. Could result
  in rsyslogd dumping core.
- fixed a bug with regular expression support (thanks to Andres Riancho)
- a little bit of code restructuring (especially main(), which was
  horribly large)
---------------------------------------------------------------------------
Version 1.11.1 (RGer), 2005-10-19
- support for BSD-style program name and host blocks
- added a new property "programname" that can be used in templates
- added ability to specify listen port for rfc3195d
- fixed a bug that rendered the "startswith" comparison operation
  unusable.
- changed more functions to "static" storage class to help compiler
  optimize (should have been static in the first place...)
- fixed a potential memory leak in the string buffer class destructor.
  As the destructur was previously never called, the leak did not actually
  appear.
- some internal restructuring in anticipation/preparation of minimal
  multi-threading support
- rsyslogd still shares some code with the sysklogd project. Some patches
  for this shared code have been brought over from the sysklogd CVS.
---------------------------------------------------------------------------
Version 1.11.0 (RGer), 2005-10-12
- support for receiving messages via RFC 3195; added rfc3195d for that
  purpose
- added an additional guard to prevent rsyslogd from aborting when the
  2gb file size limit is hit. While a user can configure rsyslogd to
  handle such situations, it would abort if that was not done AND large
  file support was not enabled (ok, this is hopefully an unlikely scenario)
- fixed a bug that caused additional Unix domain sockets to be incorrectly
  processed - could lead to message loss in extreme cases
---------------------------------------------------------------------------
Version 1.10.2 (RGer), 2005-09-27
- added comparison operations in property-based filters:
  * isequal
  * startswith
- added ability to negate all property-based filter comparison operations
  by adding a !-sign right in front of the operation name
- added the ability to specify remote senders for UDP and TCP
  received messages. Allows to block all but well-known hosts
- changed the $-config line directives to be case-INsensitive
- new command line option -w added: "do not display warnings if messages
  from disallowed senders are received"
- fixed a bug that caused rsyslogd to dump core when the compare value
  was not quoted in property-based filters
- fixed a bug in the new CStr compare function which lead to invalid
  results (fortunately, this function was not yet used widely)
- added better support for "debugging" rsyslog.conf property filters
  (only if -d switch is given)
- changed some function definitions to static, which eventually enables
  some compiler optimizations
- fixed a bug in MySQL code; when a SQL error occured, rsyslogd could
  run in a tight loop. This was due to invalid sequence of error reporting
  and is now fixed.
---------------------------------------------------------------------------
Version 1.10.1 (RGer), 2005-09-23
- added the ability to execute a shell script as an action.
  Thanks to Bjoern Kalkbrenner for providing the code!
- fixed a bug in the MySQL code; due to the bug the automatic one-time
  retry after an error did not happen - this lead to error message in
  cases where none should be seen (e.g. after a MySQL restart)
- fixed a security issue with SQL-escaping in conjunction with
  non-(SQL-)standard MySQL features.
---------------------------------------------------------------------------
Version 1.10.0 (RGer), 2005-09-20
  REMINDER: 1.10 is the first unstable version if the 1.x series!
- added the capability to filter on any property in selector lines
  (not just facility and priority)
- changed stringbuf into a new counted string class
- added support for a "discard" action. If a selector line with
  discard (~ character) is found, no selector lines *after* that
  line will be processed.
- thanks to Andres Riancho, regular expression support has been
  added to the template engine
- added the FROMHOST property in the template processor, which could
  previously not be obtained. Thanks to Cristian Testa for pointing
  this out and even providing a fix.
- added display of compile-time options to -v output
- performance improvement for production build - made some checks
  to happen only during debug mode
- fixed a problem with compiling on SUSE and - while doing so - removed
  the socket call to set SO_BSDCOMPAT in cases where it is obsolete.
---------------------------------------------------------------------------
Version 1.0.4 (RGer), 2006-02-01
- a small but important fix: the tcp receiver had two forgotten printf's
  in it that caused a lot of unnecessary output to stdout. This was
  important enough to justify a new release
---------------------------------------------------------------------------
Version 1.0.3 (RGer), 2005-11-14
- added an additional guard to prevent rsyslogd from aborting when the
  2gb file size limit is hit. While a user can configure rsyslogd to
  handle such situations, it would abort if that was not done AND large
  file support was not enabled (ok, this is hopefully an unlikely scenario)
- fixed a bug that caused additional Unix domain sockets to be incorrectly
  processed - could lead to message loss in extreme cases
- applied some patches available from the sysklogd project to code
  shared from there
- fixed a bug that causes rsyslogd to dump core on termination when one
  of the selector lines did not receive a message during the run (very
  unlikely)
- fixed an one-too-low memory allocation in the TCP sender. Could result
  in rsyslogd dumping core.
- fixed a bug in the TCP sender that caused the retry logic to fail
  after an error or receiver overrun
- fixed a bug in init() that could lead to dumping core
- fixed a bug that could lead to dumping core when no HOSTNAME or no TAG
  was present in the syslog message
---------------------------------------------------------------------------
Version 1.0.2 (RGer), 2005-10-05
- fixed an issue with MySQL error reporting. When an error occured,
  the MySQL driver went into an endless loop (at least in most cases).
---------------------------------------------------------------------------
Version 1.0.1 (RGer), 2005-09-23
- fixed a security issue with SQL-escaping in conjunction with
  non-(SQL-)standard MySQL features.
---------------------------------------------------------------------------
Version 1.0.0 (RGer), 2005-09-12
- changed install doc to cover daily cron scripts - a trouble source
- added rc script for slackware (provided by Chris Elvidge - thanks!) 
- fixed a really minor bug in usage() - the -r option was still
  reported as without the port parameter
---------------------------------------------------------------------------
Version 0.9.8 (RGer), 2005-09-05
- made startup and shutdown message more consistent and included the
  pid, so that they can be easier correlated. Used syslog-protocol
  structured data format for this purpose.
- improved config info in startup message, now tells not only
  if it is listening remote on udp, but also for tcp. Also includes
  the port numbers. The previous startup message was misleading, because
  it did not say "remote reception" if rsyslogd was only listening via
  tcp (but not via udp).
- added a "how can you help" document to the doc set
---------------------------------------------------------------------------
Version 0.9.7 (RGer), 2005-08-15
- some of the previous doc files (like INSTALL) did not properly
  reflect the changes to the build process and the new doc. Fixed
  that.
- changed syslogd.c so that when compiled without database support,
  an error message is displayed when a database action is detected
  in the config file (previously this was used as an user rule ;))
- fixed a bug in the os-specific Makefiles which caused MySQL
  support to not be compiled, even if selected
---------------------------------------------------------------------------
Version 0.9.6 (RGer), 2005-08-09
- greatly enhanced documentation. Now available in html format in
  the "doc" folder and FreeBSD. Finally includes an install howto.
- improved MySQL error messages a little - they now show up as log
  messages, too (formerly only in debug mode)
- added the ability to specify the listen port for udp syslog.
  WARNING: This introduces an incompatibility. Formerly, udp
  syslog was enabled by the -r command line option. Now, it is
  "-r [port]", which is consistent with the tcp listener. However,
  just -r will now return an error message.
- added sample startup scripts for Debian and FreeBSD
- added support for easy feature selection in the makefile. Un-
  fortunately, this also means I needed to spilt the make file
  for different OS and distros. There are some really bad syntax
  differences between FreeBSD and Linux make.
---------------------------------------------------------------------------
Version 0.9.5 (RGer), 2005-08-01
- the "semicolon bug" was actually not (fully) solved in 0.9.4. One
  part of the bug was solved, but another still existed. This one
  is fixed now, too.
- the "semicolon bug" actually turned out to be a more generic bug.
  It appeared whenever an invalid template name was given. With some
  selector actions, rsyslogd dumped core, with other it "just" had
  a small ressource leak with others all worked well. These anomalies
  are now fixed. Note that they only appeared during system initaliziation
  once the system was running, nothing bad happened.
- improved error reporting for template errors on startup. They are now
  shown on the console and the start-up tty. Formerly, they were only
  visible in debug mode.
- support for multiple instances of rsyslogd on a single machine added
- added new option "-o" --> omit local unix domain socket. This option
  enables rsyslogd NOT to listen to the local socket. This is most
  helpful when multiple instances of rsyslogd (or rsyslogd and another
  syslogd) shall run on a single system.
- added new option "-i <pidfile>" which allows to specify the pidfile.
  This is needed when multiple instances of rsyslogd are to be run.
- the new project home page is now online at www.rsyslog.com
---------------------------------------------------------------------------
Version 0.9.4 (RGer), 2005-07-25
- finally added the TCP sender. It now supports non-blocking mode, no
  longer disabling message reception during connect. As it is now, it
  is usable in production. The code could be more sophisticated, but
  I've kept it short in anticipation of the move to liblogging, which
  will lead to the removal of the code just written ;)
- the "exiting on signal..." message still had the "syslogd" name in 
  it. Changed this to "rsyslogd", as we do not have a large user base
  yet, this should pose no problem.
- fixed "the semiconlon" bug. rsyslogd dumped core if a write-db action
  was specified but no semicolon was given after the password (an empty
  template was ok, but the semicolon needed to be present).
- changed a default for traditional output format. During testing, it
  was seen that the timestamp written to file in default format was
  the time of message reception, not the time specified in the TIMESTAMP
  field of the message itself. Traditionally, the message TIMESTAMP is
  used and this has been changed now.
---------------------------------------------------------------------------
Version 0.9.3 (RGer), 2005-07-19
- fixed a bug in the message parser. In June, the RFC 3164 timestamp
  was not correctly parsed (yes, only in June and some other months,
  see the code comment to learn why...)
- added the ability to specify the destination port when forwarding
  syslog messages (both for TCP and UDP)
- added an very experimental TCP sender (activated by
  @@machine:port in config). This is not yet for production use. If
  the receiver is not alive, rsyslogd will wait quite some time until
  the connection request times out, which most probably leads to
  loss of incoming messages.

---------------------------------------------------------------------------
Version 0.9.2 (RGer), around 2005-07-06
- I intended to change the maxsupported message size to 32k to
  support IHE - but given the memory inefficiency in the usual use
  cases, I have not done this. I have, however, included very
  specific instructions on how to do this in the source code. I have
  also done some testing with 32k messages, so you can change the
  max size without taking too much risk.
- added a syslog/tcp receiver; we now can receive messages via
  plain tcp, but we can still send only via UDP. The syslog/tcp
  receiver is the primary enhancement of this release.
- slightly changed some error messages that contained a spurios \n at
  the end of the line (which gives empty lines in your log...)

---------------------------------------------------------------------------
Version 0.9.1 (RGer)
- fixed code so that it compiles without errors under FreeBSD
- removed now unused function "allocate_log()" from syslogd.c
- changed the make file so that it contains more defines for
  different environments (in the long term, we need a better
  system for disabling/enabling features...)
- changed some printf's printing off_t types to %lld and
  explicit (long long) casts. I tried to figure out the exact type,
  but did not succeed in this. In the worst case, ultra-large peta-
  byte files will now display funny informational messages on rollover,
  something I think we can live with for the next 10 years or so...

---------------------------------------------------------------------------
Version 0.9.0 (RGer)
- changed the filed structure to be a linked list. Previously, it
  was a table - well, for non-SYSV it was defined as linked list,
  but from what I see that code did no longer work after my
  modifications. I am now using a linked list in general because
  that is needed for other upcoming modifications.
- fixed a bug that caused rsyslogd not to listen to anything if
  the configuration file could not be read
- pervious versions disabled network logging (send/receive) if
  syslog/udp port was not in /etc/services. Now defaulting to
  port 514 in this case.
- internal error messages are now supported up to 256 bytes
- error message seen during config file read are now also displayed
  to the attached tty and not only the console
- changed some error messages during init to be sent to the console
  and/or emergency log. Previously, they were only seen if the
  -d (debug) option was present on the command line.
- fixed the "2gb file issue on 32bit systems". If a file grew to
  more than 2gb, the syslogd was aborted with "file size exceeded". 
  Now, defines have been added according to
  http://www.daimi.au.dk/~kasperd/comp.os.linux.development.faq.html#LARGEFILE
  Testing revealed that they work ;)
  HOWEVER, if your file system, glibc, kernel, whatever does not
  support files larger 2gb, you need to set a file size limit with
  the new output channel mechanism.
- updated man pages to reflect the changes

---------------------------------------------------------------------------
Version 0.8.4

- improved -d debug output (removed developer-only content)
- now compiles under FreeBSD and NetBSD (only quick testing done on NetBSD)
---------------------------------------------------------------------------
Version 0.8.3

- security model in "make install" changed
- minor doc updates
---------------------------------------------------------------------------
Version 0.8.2

- added man page for rsyslog.conf and rsyslogd
- gave up on the concept of rsyslog being a "drop in" replacement
  for syslogd. Now, the user installs rsyslogd and also needs to
  adjust his system settings to this specifically. This also lead
  to these changes:
  * changed Makefile so that install now installs rsyslogd instead
    of dealing with syslogd
  * changed the default config file name to rsyslog.conf
---------------------------------------------------------------------------
Version 0.8.1

- fixed a nasty memory leak (probably not the last one with this release)
- some enhancements to Makefile as suggested by Bennett Todd
- syslogd-internal messages (like restart) were missing the hostname
  this has been corrected
---------------------------------------------------------------------------
Version 0.8.0

Initial testing release. Based on the sysklogd package. Thanks to the
sysklogd maintainers for all their good work!
---------------------------------------------------------------------------

----------------------------------------------------------------------
The following comments were left in the syslogd source. While they provide
not too much detail, the help to date when Rainer started work on the
project (which was 2003, now even surprising for Rainer himself ;)).
 * \author Rainer Gerhards <rgerhards@adiscon.com>
 * \date 2003-10-17
 *       Some initial modifications on the sysklogd package to support
 *       liblogging. These have actually not yet been merged to the
 *       source you see currently (but they hopefully will)
 *
 * \date 2004-10-28
 *       Restarted the modifications of sysklogd. This time, we
 *       focus on a simpler approach first. The initial goal is to
 *       provide MySQL database support (so that syslogd can log
 *       to the database).
----------------------------------------------------------------------
The following comments are from the stock syslogd.c source. They provide
some insight into what happened to the source before we forked
rsyslogd. However, much of the code already has been replaced and more
is to be replaced. So over time, these comments become less valuable.
I have moved them out of the syslogd.c file to shrink it, especially
as a lot of them do no longer apply. For historical reasons and
understanding of how the daemon evolved, they are probably still
helpful.
 * Author: Eric Allman
 * extensive changes by Ralph Campbell
 * more extensive changes by Eric Allman (again)
 *
 * Steve Lord:	Fix UNIX domain socket code, added linux kernel logging
 *		change defines to
 *		SYSLOG_INET	- listen on a UDP socket
 *		SYSLOG_UNIXAF	- listen on unix domain socket
 *		SYSLOG_KERNEL	- listen to linux kernel
 *
 * Mon Feb 22 09:55:42 CST 1993:  Dr. Wettstein
 * 	Additional modifications to the source.  Changed priority scheme
 *	to increase the level of configurability.  In its stock configuration
 *	syslogd no longer logs all messages of a certain priority and above
 *	to a log file.  The * wildcard is supported to specify all priorities.
 *	Note that this is a departure from the BSD standard.
 *
 *	Syslogd will now listen to both the inetd and the unixd socket.  The
 *	strategy is to allow all local programs to direct their output to
 *	syslogd through the unixd socket while the program listens to the
 *	inetd socket to get messages forwarded from other hosts.
 *
 * Fri Mar 12 16:55:33 CST 1993:  Dr. Wettstein
 *	Thanks to Stephen Tweedie (dcs.ed.ac.uk!sct) for helpful bug-fixes
 *	and an enlightened commentary on the prioritization problem.
 *
 *	Changed the priority scheme so that the default behavior mimics the
 *	standard BSD.  In this scenario all messages of a specified priority
 *	and above are logged.
 *
 *	Add the ability to specify a wildcard (=) as the first character
 *	of the priority name.  Doing this specifies that ONLY messages with
 *	this level of priority are to be logged.  For example:
 *
 *		*.=debug			/usr/adm/debug
 *
 *	Would log only messages with a priority of debug to the /usr/adm/debug
 *	file.
 *
 *	Providing an * as the priority specifies that all messages are to be
 *	logged.  Note that this case is degenerate with specifying a priority
 *	level of debug.  The wildcard * was retained because I believe that
 *	this is more intuitive.
 *
 * Thu Jun 24 11:34:13 CDT 1993:  Dr. Wettstein
 *	Modified sources to incorporate changes in libc4.4.  Messages from
 *	syslog are now null-terminated, syslogd code now parses messages
 *	based on this termination scheme.  Linux as of libc4.4 supports the
 *	fsync system call.  Modified code to fsync after all writes to
 *	log files.
 *
 * Sat Dec 11 11:59:43 CST 1993:  Dr. Wettstein
 *	Extensive changes to the source code to allow compilation with no
 *	complaints with -Wall.
 *
 *	Reorganized the facility and priority name arrays so that they
 *	compatible with the syslog.h source found in /usr/include/syslog.h.
 *	NOTE that this should really be changed.  The reason I do not
 *	allow the use of the values defined in syslog.h is on account of
 *	the extensions made to allow the wildcard character in the
 *	priority field.  To fix this properly one should malloc an array,
 *	copy the contents of the array defined by syslog.h and then
 *	make whatever modifications that are desired.  Next round.
 *
 * Thu Jan  6 12:07:36 CST 1994:  Dr. Wettstein
 *	Added support for proper decomposition and re-assembly of
 *	fragment messages on UNIX domain sockets.  Lack of this capability
 *	was causing 'partial' messages to be output.  Since facility and
 *	priority information is encoded as a leader on the messages this
 *	was causing lines to be placed in erroneous files.
 *
 *	Also added a patch from Shane Alderton (shane@ion.apana.org.au) to
 *	correct a problem with syslogd dumping core when an attempt was made
 *	to write log messages to a logged-on user.  Thank you.
 *
 *	Many thanks to Juha Virtanen (jiivee@hut.fi) for a series of
 *	interchanges which lead to the fixing of problems with messages set
 *	to priorities of none and emerg.  Also thanks to Juha for a patch
 *	to exclude users with a class of LOGIN from receiving messages.
 *
 *	Shane Alderton provided an additional patch to fix zombies which
 *	were conceived when messages were written to multiple users.
 *
 * Mon Feb  6 09:57:10 CST 1995:  Dr. Wettstein
 *	Patch to properly reset the single priority message flag.  Thanks
 *	to Christopher Gori for spotting this bug and forwarding a patch.
 *
 * Wed Feb 22 15:38:31 CST 1995:  Dr. Wettstein
 *	Added version information to startup messages.
 *
 *	Added defines so that paths to important files are taken from
 *	the definitions in paths.h.  Hopefully this will insure that
 *	everything follows the FSSTND standards.  Thanks to Chris Metcalf
 *	for a set of patches to provide this functionality.  Also thanks
 *	Elias Levy for prompting me to get these into the sources.
 *
 * Wed Jul 26 18:57:23 MET DST 1995:  Martin Schulze
 *	Linux' gethostname only returns the hostname and not the fqdn as
 *	expected in the code. But if you call hostname with an fqdn then
 *	gethostname will return an fqdn, so we have to mention that. This
 *	has been changed.
 *
 *	The 'LocalDomain' and the hostname of a remote machine is
 *	converted to lower case, because the original caused some
 *	inconsistency, because the (at least my) nameserver did respond an
 *	fqdn containing of upper- _and_ lowercase letters while
 *	'LocalDomain' consisted only of lowercase letters and that didn't
 *	match.
 *
 * Sat Aug  5 18:59:15 MET DST 1995:  Martin Schulze
 *	Now no messages that were received from any remote host are sent
 *	out to another. At my domain this missing feature caused ugly
 *	syslog-loops, sometimes.
 *
 *	Remember that no message is sent out. I can't figure out any
 *	scenario where it might be useful to change this behavior and to
 *	send out messages to other hosts than the one from which we
 *	received the message, but I might be shortsighted. :-/
 *
 * Thu Aug 10 19:01:08 MET DST 1995:  Martin Schulze
 *	Added my pidfile.[ch] to it to perform a better handling with
 *	pidfiles. Now both, syslogd and klogd, can only be started
 *	once. They check the pidfile.
 *
 * Sun Aug 13 19:01:41 MET DST 1995:  Martin Schulze
 *	Add an addition to syslog.conf's interpretation. If a priority
 *	begins with an exclamation mark ('!') the normal interpretation
 *	of the priority is inverted: ".!*" is the same as ".none", ".!=info"
 *	don't logs the info priority, ".!crit" won't log any message with
 *	the priority crit or higher. For example:
 *
 *		mail.*;mail.!=info		/usr/adm/mail
 *
 *	Would log all messages of the facility mail except those with
 *	the priority info to /usr/adm/mail. This makes the syslogd
 *	much more flexible.
 *
 *	Defined TABLE_ALLPRI=255 and changed some occurrences.
 *
 * Sat Aug 19 21:40:13 MET DST 1995:  Martin Schulze
 *	Making the table of facilities and priorities while in debug
 *	mode more readable.
 *
 *	If debugging is turned on, printing the whole table of
 *	facilities and priorities every hexadecimal or 'X' entry is
 *	now 2 characters wide.
 *
 *	The number of the entry is prepended to each line of
 *	facilities and priorities, and F_UNUSED lines are not shown
 *	anymore.
 *
 *	Corrected some #ifdef SYSV's.
 *
 * Mon Aug 21 22:10:35 MET DST 1995:  Martin Schulze
 *	Corrected a strange behavior during parsing of configuration
 *	file. The original BSD syslogd doesn't understand spaces as
 *	separators between specifier and action. This syslogd now
 *	understands them. The old behavior caused some confusion over
 *	the Linux community.
 *
 * Thu Oct 19 00:02:07 MET 1995:  Martin Schulze
 *	The default behavior has changed for security reasons. The
 *	syslogd will not receive any remote message unless you turn
 *	reception on with the "-r" option.
 *
 *	Not defining SYSLOG_INET will result in not doing any network
 *	activity, i.e. not sending or receiving messages.  I changed
 *	this because the old idea is implemented with the "-r" option
 *	and the old thing didn't work anyway.
 *
 * Thu Oct 26 13:14:06 MET 1995:  Martin Schulze
 *	Added another logfile type F_FORW_UNKN.  The problem I ran into
 *	was a name server that runs on my machine and a forwarder of
 *	kern.crit to another host.  The hosts address can only be
 *	fetched using the nameserver.  But named is started after
 *	syslogd, so syslogd complained.
 *
 *	This logfile type will retry to get the address of the
 *	hostname ten times and then complain.  This should be enough to
 *	get the named up and running during boot sequence.
 *
 * Fri Oct 27 14:08:15 1995:  Dr. Wettstein
 *	Changed static array of logfiles to a dynamic array. This
 *	can grow during process.
 *
 * Fri Nov 10 23:08:18 1995:  Martin Schulze
 *	Inserted a new tabular sys_h_errlist that contains plain text
 *	for error codes that are returned from the net subsystem and
 *	stored in h_errno. I have also changed some wrong lookups to
 *	sys_errlist.
 *
 * Wed Nov 22 22:32:55 1995:  Martin Schulze
 *	Added the fabulous strip-domain feature that allows us to
 *	strip off (several) domain names from the fqdn and only log
 *	the simple hostname. This is useful if you're in a LAN that
 *	has a central log server and also different domains.
 *
 *	I have also also added the -l switch do define hosts as
 *	local. These will get logged with their simple hostname, too.
 *
 * Thu Nov 23 19:02:56 MET DST 1995:  Martin Schulze
 *	Added the possibility to omit fsyncing of logfiles after every
 *	write. This will give some performance back if you have
 *	programs that log in a very verbose manner (like innd or
 *	smartlist). Thanks to Stephen R. van den Berg <srb@cuci.nl>
 *	for the idea.
 *
 * Thu Jan 18 11:14:36 CST 1996:  Dr. Wettstein
 *	Added patche from beta-testers to stop compile error.  Also
 *	added removal of pid file as part of termination cleanup.
 *
 * Wed Feb 14 12:42:09 CST 1996:  Dr. Wettstein
 *	Allowed forwarding of messages received from remote hosts to
 *	be controlled by a command-line switch.  Specifying -h allows
 *	forwarding.  The default behavior is to disable forwarding of
 *	messages which were received from a remote host.
 *
 *	Parent process of syslogd does not exit until child process has
 *	finished initialization process.  This allows rc.* startup to
 *	pause until syslogd facility is up and operating.
 *
 *	Re-arranged the select code to move UNIX domain socket accepts
 *	to be processed later.  This was a contributed change which
 *	has been proposed to correct the delays sometimes encountered
 *	when syslogd starts up.
 *
 *	Minor code cleanups.
 *
 * Thu May  2 15:15:33 CDT 1996:  Dr. Wettstein
 *	Fixed bug in init function which resulted in file descripters
 *	being orphaned when syslogd process was re-initialized with SIGHUP
 *	signal.  Thanks to Edvard Tuinder
 *	(Edvard.Tuinder@praseodymium.cistron.nl) for putting me on the
 *	trail of this bug.  I am amazed that we didn't catch this one
 *	before now.
 *
 * Tue May 14 00:03:35 MET DST 1996:  Martin Schulze
 *	Corrected a mistake that causes the syslogd to stop logging at
 *	some virtual consoles under Linux. This was caused by checking
 *	the wrong error code. Thanks to Michael Nonweiler
 *	<mrn20@hermes.cam.ac.uk> for sending me a patch.
 *
 * Mon May 20 13:29:32 MET DST 1996:  Miquel van Smoorenburg <miquels@cistron.nl>
 *	Added continuation line supported and fixed a bug in
 *	the init() code.
 *
 * Tue May 28 00:58:45 MET DST 1996:  Martin Schulze
 *	Corrected behaviour of blocking pipes - i.e. the whole system
 *	hung.  Michael Nonweiler <mrn20@hermes.cam.ac.uk> has sent us
 *	a patch to correct this.  A new logfile type F_PIPE has been
 *	introduced.
 *
 * Mon Feb 3 10:12:15 MET DST 1997:  Martin Schulze
 *	Corrected behaviour of logfiles if the file can't be opened.
 *	There was a bug that causes syslogd to try to log into non
 *	existing files which ate cpu power.
 *
 * Sun Feb 9 03:22:12 MET DST 1997:  Martin Schulze
 *	Modified syslogd.c to not kill itself which confuses bash 2.0.
 *
 * Mon Feb 10 00:09:11 MET DST 1997:  Martin Schulze
 *	Improved debug code to decode the numeric facility/priority
 *	pair into textual information.
 *
 * Tue Jun 10 12:35:10 MET DST 1997:  Martin Schulze
 *	Corrected freeing of logfiles.  Thanks to Jos Vos <jos@xos.nl>
 *	for reporting the bug and sending an idea to fix the problem.
 *
 * Tue Jun 10 12:51:41 MET DST 1997:  Martin Schulze
 *	Removed sleep(10) from parent process.  This has caused a slow
 *	startup in former times - and I don't see any reason for this.
 *
 * Sun Jun 15 16:23:29 MET DST 1997: Michael Alan Dorman
 *	Some more glibc patches made by <mdorman@debian.org>.
 *
 * Thu Jan  1 16:04:52 CET 1998: Martin Schulze <joey@infodrom.north.de
 *	Applied patch from Herbert Thielen <Herbert.Thielen@lpr.e-technik.tu-muenchen.de>.
 *	This included some balance parentheses for emacs and a bug in
 *	the exclamation mark handling.
 *
 *	Fixed small bug which caused syslogd to write messages to the
 *	wrong logfile under some very rare conditions.  Thanks to
 *	Herbert Xu <herbert@gondor.apana.org.au> for fiddling this out.
 *
 * Thu Jan  8 22:46:35 CET 1998: Martin Schulze <joey@infodrom.north.de>
 *	Reworked one line of the above patch as it prevented syslogd
 *	from binding the socket with the result that no messages were
 *	forwarded to other hosts.
 *
 * Sat Jan 10 01:33:06 CET 1998: Martin Schulze <joey@infodrom.north.de>
 *	Fixed small bugs in F_FORW_UNKN meachanism.  Thanks to Torsten
 *	Neumann <torsten@londo.rhein-main.de> for pointing me to it.
 *
 * Mon Jan 12 19:50:58 CET 1998: Martin Schulze <joey@infodrom.north.de>
 *	Modified debug output concerning remote receiption.
 *
 * Mon Feb 23 23:32:35 CET 1998: Topi Miettinen <Topi.Miettinen@ml.tele.fi>
 *	Re-worked handling of Unix and UDP sockets to support closing /
 *	opening of them in order to have it open only if it is needed
 *	either for forwarding to a remote host or by receiption from
 *	the network.
 *
 * Wed Feb 25 10:54:09 CET 1998: Martin Schulze <joey@infodrom.north.de>
 *	Fixed little comparison mistake that prevented the MARK
 *	feature to work properly.
 *
 * Wed Feb 25 13:21:44 CET 1998: Martin Schulze <joey@infodrom.north.de>
 *	Corrected Topi's patch as it prevented forwarding during
 *	startup due to an unknown LogPort.
 *
 * Sat Oct 10 20:01:48 CEST 1998: Martin Schulze <joey@infodrom.north.de>
 *	Added support for TESTING define which will turn syslogd into
 *	stdio-mode used for debugging.
 *
 * Sun Oct 11 20:16:59 CEST 1998: Martin Schulze <joey@infodrom.north.de>
 *	Reworked the initialization/fork code.  Now the parent
 *	process activates a signal handler which the daughter process
 *	will raise if it is initialized.  Only after that one the
 *	parent process may exit.  Otherwise klogd might try to flush
 *	its log cache while syslogd can't receive the messages yet.
 *
 * Mon Oct 12 13:30:35 CEST 1998: Martin Schulze <joey@infodrom.north.de>
 *	Redirected some error output with regard to argument parsing to
 *	stderr.
 *
 * Mon Oct 12 14:02:51 CEST 1998: Martin Schulze <joey@infodrom.north.de>
 *	Applied patch provided vom Topi Miettinen with regard to the
 *	people from OpenBSD.  This provides the additional '-a'
 *	argument used for specifying additional UNIX domain sockets to
 *	listen to.  This is been used with chroot()'ed named's for
 *	example.  See for http://www.psionic.com/papers/dns.html
 *
 * Mon Oct 12 18:29:44 CEST 1998: Martin Schulze <joey@infodrom.north.de>
 *	Added `ftp' facility which was introduced in glibc version 2.
 *	It's #ifdef'ed so won't harm with older libraries.
 *
 * Mon Oct 12 19:59:21 MET DST 1998: Martin Schulze <joey@infodrom.north.de>
 *	Code cleanups with regard to bsd -> posix transition and
 *	stronger security (buffer length checking).  Thanks to Topi
 *	Miettinen <tom@medialab.sonera.net>
 *	. index() --> strchr()
 *	. sprintf() --> snprintf()
 *	. bcopy() --> memcpy()
 *	. bzero() --> memset()
 *	. UNAMESZ --> UT_NAMESIZE
 *	. sys_errlist --> strerror()
 *
 * Mon Oct 12 20:22:59 CEST 1998: Martin Schulze <joey@infodrom.north.de>
 *	Added support for setutent()/getutent()/endutend() instead of
 *	binary reading the UTMP file.  This is the the most portable
 *	way.  This allows /var/run/utmp format to change, even to a
 *	real database or utmp daemon. Also if utmp file locking is
 *	implemented in libc, syslog will use it immediately.  Thanks
 *	to Topi Miettinen <tom@medialab.sonera.net>.
 *
 * Mon Oct 12 20:49:18 MET DST 1998: Martin Schulze <joey@infodrom.north.de>
 *	Avoid logging of SIGCHLD when syslogd is in the process of
 *	exiting and closing its files.  Again thanks to Topi.
 *
 * Mon Oct 12 22:18:34 CEST 1998: Martin Schulze <joey@infodrom.north.de>
 *	Modified printline() to support 8bit characters - such as
 *	russion letters.  Thanks to Vladas Lapinskas <lapinskas@mail.iae.lt>.
 *
 * Sat Nov 14 02:29:37 CET 1998: Martin Schulze <joey@infodrom.north.de>
 *	``-m 0'' now turns of MARK logging entirely.
 *
 * Tue Jan 19 01:04:18 MET 1999: Martin Schulze <joey@infodrom.north.de>
 *	Finally fixed an error with `-a' processing, thanks to Topi
 *	Miettinen <tom@medialab.sonera.net>.
 *
 * Sun May 23 10:08:53 CEST 1999: Martin Schulze <joey@infodrom.north.de>
 *	Removed superflous call to utmpname().  The path to the utmp
 *	file is defined in the used libc and should not be hardcoded
 *	into the syslogd binary referring the system it was compiled on.
 *
 * Sun Sep 17 20:45:33 CEST 2000: Martin Schulze <joey@infodrom.ffis.de>
 *	Fixed some bugs in printline() code that did not escape
 *	control characters '\177' through '\237' and contained a
 *	single-byte buffer overflow.  Thanks to Solar Designer
 *	<solar@false.com>.
 *
 * Sun Sep 17 21:26:16 CEST 2000: Martin Schulze <joey@infodrom.ffis.de>
 *	Don't close open sockets upon reload.  Thanks to Bill
 *	Nottingham.
 *
 * Mon Sep 18 09:10:47 CEST 2000: Martin Schulze <joey@infodrom.ffis.de>
 *	Fixed bug in printchopped() that caused syslogd to emit
 *	kern.emerg messages when splitting long lines.  Thanks to
 *	Daniel Jacobowitz <dan@debian.org> for the fix.
 *
 * Mon Sep 18 15:33:26 CEST 2000: Martin Schulze <joey@infodrom.ffis.de>
 *	Removed unixm/unix domain sockets and switch to Datagram Unix
 *	Sockets.  This should remove one possibility to play DoS with
 *	syslogd.  Thanks to Olaf Kirch <okir@caldera.de> for the patch.
 *
 * Sun Mar 11 20:23:44 CET 2001: Martin Schulze <joey@infodrom.ffis.de>
 *	Don't return a closed fd if `-a' is called with a wrong path.
 *	Thanks to Bill Nottingham <notting@redhat.com> for providing
 *	a patch.<|MERGE_RESOLUTION|>--- conflicted
+++ resolved
@@ -1,8 +1,14 @@
 ---------------------------------------------------------------------------
-<<<<<<< HEAD
 Version 5.7.2  [V5-DEVEL] (rgerhards), 2010-10-05
 - bugfix: imfile state file was not written when relative file name
   for it was specified
+- bugfix: compile failed on systems without epoll_create1()
+  Thanks to David Hill for providing a fix.
+- bugfix: atomic increment for msg object may not work correct on all
+  platforms. Thanks to Chris Metcalf for the patch
+- bugfix: replacements for atomic operations for non-int sized types had
+  problems. At least one instance of that problem could potentially lead
+  to abort (inside omfile).
 ---------------------------------------------------------------------------
 Version 5.7.1  [V5-DEVEL] (rgerhards), 2010-10-05
 - support for Hadoop's HDFS added (via omhdfs)
@@ -33,7 +39,7 @@
   * acquire /dev/log socket optionally from systemd
     thanks to Lennart Poettering for this patch
   * sd-systemd API added as part of rsyslog runtime library
-=======
+---------------------------------------------------------------------------
 Version 5.6.2  [V5-STABLE] (rgerhards), 2010-11-??
 - bugfix: compile failed on systems without epoll_create1()
   Thanks to David Hill for providing a fix.
@@ -42,6 +48,9 @@
 - bugfix: replacements for atomic operations for non-int sized types had
   problems. At least one instance of that problem could potentially lead
   to abort (inside omfile).
+- added the $InputFilePersistStateInterval config directive to imfile
+- changed imfile so that the state file is never deleted (makes imfile
+  more robust in regard to fatal failures)
 ---------------------------------------------------------------------------
 Version 5.6.1  [V5-STABLE] (rgerhards), 2010-11-24
 - bugfix(important): problem in TLS handling could cause rsyslog to loop
@@ -58,13 +67,6 @@
   Thanks to David Hill for alerting us.
 - bugfix: compile failed with --enable-unlimited-select
   thanks varmojfekoj for the patch
----------------------------------------------------------------------------
-Version 5.6.0  [V5-STABLE] (rgerhards), 2010-10-19
-- private build
-- added the $InputFilePersistStateInterval config directive to imfile
-- changed imfile so that the state file is never deleted (makes imfile
-  more robust in regard to fatal failures)
->>>>>>> a3c81f50
 ---------------------------------------------------------------------------
 Version 5.6.0  [V5-STABLE] (rgerhards), 2010-10-19
 
