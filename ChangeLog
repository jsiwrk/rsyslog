---------------------------------------------------------------------------
<<<<<<< HEAD
Version 3.15.1 (rgerhards), 2008-04-??
- bugfix: some messages were emited without hostname
- disabled atomic operations for the time being because they introduce some
  cross-platform trouble - need to see how to fix this in the best 
  possible way
- bugfix: zero-length strings were not supported in object
  deserializer
- added librelp check via PKG_CHECK thanks to Michael Biebl's patch
- file relputil.c deleted, is not actually needed
- added more meaningful error messages to rsyslogd (when some errors
  happens during startup)
- bugfix: memory leaks in script engine
- bugfix: $hostname and $fromhost in RainerScript did not work
=======
Version 3.14.2 (rgerhards), 2008-04-??
- bugfix: segfault with expression-based filters
- some cleanup
---------------------------------------------------------------------------
Version 3.14.1 (rgerhards), 2008-04-04
- bugfix: some messages were emited without hostname
- bugfix: rsyslogd was no longer build by default; man pages are 
  only installed if corresponding option is selected. Thanks to
  Michael Biebl for pointing these problems out.
- bugfix: zero-length strings were not supported in object
  deserializer
- disabled atomic operations for this stable build as it caused
  platform problems
- bugfix: memory leaks in script engine
- bugfix: $hostname and $fromhost in RainerScript did not work
- bugfix: some memory leak when queue is runing in disk mode
- man pages improved thanks to varmofekoj and Peter Vrabec
>>>>>>> 2f8fb81b
- We have removed the 32 character size limit (from RFC3164) on the
  tag. This had bad effects on existing envrionments, as sysklogd didn't
  obey it either (probably another bug in RFC3164...). We now receive
  the full size, but will modify the outputs so that only 32 characters
  max are used by default. If you need large tags in the output, you need
  to provide custom templates.
<<<<<<< HEAD
- bugfix: some memory leak when queue is runing in disk mode
---------------------------------------------------------------------------
Version 3.15.0 (rgerhards), 2008-04-01
- major new feature: imrelp/omrelp support reliable delivery of syslog
  messages via the RELP protocol and librelp (http://www.librelp.com).
  Plain tcp syslog, so far the best reliability solution, can lose
  messages when something goes wrong or a peer goes down. With RELP,
  this can no longer happen. See imrelp.html for more details.
- bugfix: rsyslogd was no longer build by default; man pages are 
  only installed if corresponding option is selected. Thanks to
  Michael Biebl for pointing these problems out.
=======
---------------------------------------------------------------------------
Version 3.14.0 (rgerhards), 2008-04-02
An interim version was accidently released to the web. It was named 3.14.0.
To avoid confusion, we have not assigned this version number to any
official release. If you happen to use 3.14.0, please update to 3.14.1.
>>>>>>> 2f8fb81b
---------------------------------------------------------------------------
Version 3.13.0-dev0 (rgerhards), 2008-03-31
- bugfix: accidently set debug option in 3.12.5 reset to production
  This option prevented dlclose() to be called. It had no real bad effects,
  as the modules were otherwise correctly deinitialized and dlopen()
  supports multiple opens of the same module without any memory footprint.
- removed --enable-mudflap, added --enable-valgrind ./configure setting
- bugfix: tcp receiver could segfault due to uninitialized variable
- docfix: queue doc had a wrong directive name that prevented max worker
  threads to be correctly set
- worked a bit on atomic memory operations to support problem-free
  threading (only at non-intrusive places)
- added a --enable/disable-rsyslogd configure option so that
  source-based packaging systems can build plugins without the need
  to compile rsyslogd
- some cleanup
- test of potential new version number scheme
---------------------------------------------------------------------------
Version 3.12.5 (rgerhards), 2008-03-28
- changed default for "last message repeated n times", which is now
  off by default
- implemented backward compatibility commandline option parsing
- automatically generated compatibility config lines are now also
  logged so that a user can diagnose problems with them
- added compatibility mode for -a, -o and -p options
- compatibility mode processing finished
- changed default file output format to include high-precision timestamps
- added a buid-in template for previous syslogd file format
- added new $ActionFileDefaultTemplate directive
- added support for high-precision timestamps when receiving legacy
  syslog messages
- added new $ActionForwardDefaultTemplate directive
- added new $ActionGSSForwardDefaultTemplate directive
- added build-in templates for easier configuration
- bugfix: fixed small memory leak in tcpclt.c
- bugfix: fixed small memory leak in template regular expressions
- bugfix: regular expressions inside property replacer did not work
  properly
- bugfix: QHOUR and HHOUR properties were wrongly calculated
- bugfix: fixed memory leaks in stream class and imfile
- bugfix: $ModDir did invalid bounds checking, potential overlow in
  dbgprintf() - thanks to varmojfekoj for the patch
- bugfix: -t and -g legacy options max number of sessions had a wrong
  and much too high value
---------------------------------------------------------------------------
Version 3.12.4 (rgerhards), 2008-03-25
- Greatly enhanced rsyslogd's file write performance by disabling
  file syncing capability of output modules by default. This
  feature is usually not required, not useful and an extreme performance
  hit (both to rsyslogd as well as the system at large). Unfortunately,
  most users enable it by default, because it was most intuitive to enable
  it in plain old sysklogd syslog.conf format. There is now the
  $ActionFileEnableSync config setting which must be enabled in order to
  support syncing. By default it is off. So even if the old-format config
  lines request syncing, it is not done unless explicitely enabled. I am
  sure this is a very useful change and not a risk at all. I need to think
  if I undo it under compatibility mode, but currently this does not
  happen (I fear a lot of lazy users will run rsyslogd in compatibility
  mode, again bringing up this performance problem...).
- added flow control options to other input sources
- added $HHOUR and $QHOUR system properties - can be used for half- and
  quarter-hour logfile rotation
- changed queue's discard severities default value to 8 (do not discard)
  to prevent unintentional message loss
- removed a no-longer needed callback from the output module 
  interface. Results in reduced code complexity.
- bugfix/doc: removed no longer supported -h option from man page
- bugfix: imklog leaked several hundered KB on each HUP. Thanks to
  varmojfekoj for the patch
- bugfix: potential segfault on module unload. Thanks to varmojfekoj for
  the patch
- bugfix: fixed some minor memory leaks
- bugfix: fixed some slightly invalid memory accesses
- bugfix: internally generated messages had "FROMHOST" property not set
---------------------------------------------------------------------------
Version 3.12.3 (rgerhards), 2008-03-18
- added advanced flow control for congestion cases (mode depending on message
  source and its capablity to be delayed without bad side effects)
- bugfix: $ModDir should not be reset on $ResetConfig - this can cause a lot
  of confusion and there is no real good reason to do so. Also conflicts with
  the new -M option and environment setting.
- bugfix: TCP and GSSAPI framing mode variable was uninitialized, leading to
  wrong framing (caused, among others, interop problems)
- bugfix: TCP (and GSSAPI) octet-counted frame did not work correctly in all
  situations. If the header was split across two packet reads, it was invalidly
  processed, causing loss or modification of messages.
- bugfix: memory leak in imfile
- bugfix: duplicate public symbol in omfwd and omgssapi could lead to
  segfault. thanks to varmojfekoj for the patch.
- bugfix: rsyslogd aborted on sigup - thanks to varmojfekoj for the patch
- some more internal cleanup ;)
- begun relp modules, but these are not functional yet
- Greatly enhanced rsyslogd's file write performance by disabling
  file syncing capability of output modules by default. This
  feature is usually not required, not useful and an extreme performance
  hit (both to rsyslogd as well as the system at large). Unfortunately,
  most users enable it by default, because it was most intuitive to enable
  it in plain old sysklogd syslog.conf format. There is now a new config
  setting which must be enabled in order to support syncing. By default it
  is off. So even if the old-format config lines request syncing, it is
  not done unless explicitely enabled. I am sure this is a very useful
  change and not a risk at all. I need to think if I undo it under
  compatibility mode, but currently this does not happen (I fear a lot of
  lazy users will run rsyslogd in compatibility mode, again bringing up
  this performance problem...).
---------------------------------------------------------------------------
Version 3.12.2 (rgerhards), 2008-03-13
- added RSYSLOGD_MODDIR environment variable
- added -M rsyslogd option (allows to specify module directory location)
- converted net.c into a loadable library plugin
- bugfix: debug module now survives unload of loadable module when
  printing out function call data
- bugfix: not properly initialized data could cause several segfaults if
  there were errors in the config file - thanks to varmojfekoj for the patch
- bugfix: rsyslogd segfaulted when imfile read an empty line - thanks
  to Johnny Tan for an excellent bug report
- implemented dynamic module unload capability (not visible to end user)
- some more internal cleanup
- bugfix: imgssapi segfaulted under some conditions; this fix is actually
  not just a fix but a change in the object model. Thanks to varmojfekoj
  for providing the bug report, an initial fix and lots of good discussion
  that lead to where we finally ended up.
- improved session recovery when outbound tcp connection breaks, reduces
  probability of message loss at the price of a highly unlikely potential
  (single) message duplication
---------------------------------------------------------------------------
Version 3.12.1 (rgerhards), 2008-03-06
- added library plugins, which can be automatically loaded
- bugfix: actions were not correctly retried; caused message loss
- changed module loader to automatically add ".so" suffix if not
  specified (over time, this shall also ease portability of config
  files)
- improved debugging support; debug runtime options can now be set via
  an environment variable
- bugfix: removed debugging code that I forgot to remove before releasing
  3.12.0 (does not cause harm and happened only during startup)
- added support for the MonitorWare syslog MIB to omsnmp
- internal code improvements (more code converted into classes)
- internal code reworking of the imtcp/imgssapi module
- added capability to ignore client-provided timestamp on unix sockets and
  made this mode the default; this was needed, as some programs (e.g. sshd)
  log with inconsistent timezone information, what messes up the local
  logs (which by default don't even contain time zone information). This
  seems to be consistent with what sysklogd did for the past four years.
  Alternate behaviour may be desirable if gateway-like processes send
  messages via the local log slot - in this case, it can be enabled
  via the $InputUnixListenSocketIgnoreMsgTimestamp and
  $SystemLogSocketIgnoreMsgTimestamp config directives
- added ability to compile on HP UX; verified that imudp worked on HP UX;
  however, we are still in need of people trying out rsyslogd on HP UX,
  so it can not yet be assumed it runs there
- improved session recovery when outbound tcp connection breaks, reduces
  probability of message loss at the price of a highly unlikely potential
  (single) message duplication
---------------------------------------------------------------------------
Version 3.12.0 (rgerhards), 2008-02-28
- added full expression support for filters; filters can now contain
  arbitrary complex boolean, string and arithmetic expressions
---------------------------------------------------------------------------
Version 3.11.6 (rgerhards), 2008-02-27
- bugfix: gssapi libraries were still linked to rsyslog core, what should
  no longer be necessary. Applied fix by Michael Biebl to solve this.
- enabled imgssapi to be loaded side-by-side with imtcp
- added InputGSSServerPermitPlainTCP config directive
- split imgssapi source code somewhat from imtcp
- bugfix: queue cancel cleanup handler could be called with
  invalid pointer if dequeue failed
- bugfix: rsyslogd segfaulted on second SIGHUP
  tracker: http://bugzilla.adiscon.com/show_bug.cgi?id=38
- improved stability of queue engine
- bugfix: queue disk file were not properly persisted when 
  immediately after closing an output file rsyslog was stopped
  or huped (the new output file open must NOT have happend at
  that point) - this lead to a sparse and invalid queue file
  which could cause several problems to the engine (unpredictable
  results). This situation should have happened only in very
  rare cases. tracker: http://bugzilla.adiscon.com/show_bug.cgi?id=40
- bugfix: during queue shutdown, an assert invalidly triggered when
  the primary queue's DA worker was terminated while the DA queue's
  regular worker was still executing. This could result in a segfault
  during shutdown.
  tracker: http://bugzilla.adiscon.com/show_bug.cgi?id=41
- bugfix: queue properties sizeOnDisk, bytesRead were persisted to 
  disk with wrong data type (long instead of int64) - could cause
  problems on 32 bit machines
- bugfix: queue aborted when it was shut down, DA-enabled, DA mode
  was just initiated but not fully initialized (a race condition)
- bugfix: imfile could abort under extreme stress conditions
  (when it was terminated before it could open all of its
  to be monitored files)
- applied patch from varmojfekoj to fix an issue with compatibility 
  mode and default module directories (many thanks!):
  I've also noticed a bug in the compatibility code; the problem is that 
  options are parsed before configuration file so options which need a 
  module to be loaded will currently ignore any $moddir directive. This 
  can be fixed by moving legacyOptsHook() after config file parsing. 
  (see the attached patch) This goes against the logical order of 
  processing, but the legacy options are only few and it doesn't seem to 
  be a problem.
- bugfix: object property deserializer did not handle negative numbers
---------------------------------------------------------------------------
Version 3.11.5 (rgerhards), 2008-02-25
- new imgssapi module, changed imtcp module - this enables to load/package
  GSSAPI support separately - thanks to varmojfekoj for the patch
- compatibility mode (the -c option series) is now at least partly
  completed - thanks to varmojfekoj for the patch
- documentation for imgssapi and imtcp added
- duplicate $ModLoad's for the same module are now detected and
  rejected -- thanks to varmojfekoj for the patch
---------------------------------------------------------------------------
Version 3.11.4 (rgerhards), 2008-02-21
- bugfix: debug.html was missing from release tarball - thanks to Michael
  Biebl for bringing this to my attention
- some internal cleanup on the stringbuf object calling interface
- general code cleanup and further modularization
- $MainMessageQueueDiscardSeverity can now also handle textual severities
  (previously only integers)
- bugfix: message object was not properly synchronized when the 
  main queue had a single thread and non-direct action queues were used
- some documentation improvements
---------------------------------------------------------------------------
Version 3.11.3 (rgerhards), 2008-02-18
- fixed a bug in imklog which lead to duplicate message content in
  kernel logs
- added support for better plugin handling in libdbi (we contributed
  a patch to do that, we just now need to wait for the next libdbi
  version)
- bugfix: fixed abort when invalid template was provided to an action
  bug http://bugzilla.adiscon.com/show_bug.cgi?id=4
- re-instantiated SIGUSR1 function; added SIGUSR2 to generate debug
  status output
- added some documentation on runtime-debug settings
- slightly improved man pages for novice users
---------------------------------------------------------------------------
Version 3.11.2 (rgerhards), 2008-02-15
- added the capability to monitor text files and process their content
  as syslog messages (including forwarding)
- added support for libdbi, a database abstraction layer. rsyslog now
  also supports the following databases via dbi drivers:
  * Firebird/Interbase
  * FreeTDS (access to MS SQL Server and Sybase)
  * SQLite/SQLite3
  * Ingres (experimental)
  * mSQL (experimental)
  * Oracle (experimental)
  Additional drivers may be provided by the libdbi-drivers project, which
  can be used by rsyslog as soon as they become available.
- removed some left-over unnecessary dbgprintf's (cluttered screen,
  cosmetic)
- doc bugfix: html documentation for omsnmp was missing
---------------------------------------------------------------------------
Version 3.11.1 (rgerhards), 2008-02-12
- SNMP trap sender added thanks to Andre Lorbach (omsnmp)
- added input-plugin interface specification in form of a (copy) template
  input module
- applied documentation fix by Michael Biebl -- many thanks!
- bugfix: immark did not have MARK flags set...
- added x-info field to rsyslogd startup/shutdown message. Hopefully
  points users to right location for further info (many don't even know
  they run rsyslog ;))
- bugfix: trailing ":" of tag was lost while parsing legacy syslog messages
  without timestamp - thanks to Anders Blomdell for providing a patch!
- fixed a bug in stringbuf.c related to STRINGBUF_TRIM_ALLOCSIZE, which
  wasn't supposed to be used with rsyslog. Put a warning message up that
  tells this feature is not tested and probably not worth the effort.
  Thanks to Anders Blomdell fro bringing this to our attention
- somewhat improved performance of string buffers
- fixed bug that caused invalid treatment of tabs (HT) in rsyslog.conf
- bugfix: setting for $EscapeCopntrolCharactersOnReceive was not 
  properly initialized
- clarified usage of space-cc property replacer option
- improved abort diagnostic handler
- some initial effort for malloc/free runtime debugging support
- bugfix: using dynafile actions caused rsyslogd abort
- fixed minor man errors thanks to Michael Biebl
---------------------------------------------------------------------------
Version 3.11.0 (rgerhards), 2008-01-31
- implemented queued actions
- implemented simple rate limiting for actions
- implemented deliberate discarding of lower priority messages over higher
  priority ones when a queue runs out of space
- implemented disk quotas for disk queues
- implemented the $ActionResumeRetryCount config directive
- added $ActionQueueFilename config directive
- added $ActionQueueSize config directive
- added $ActionQueueHighWaterMark config directive
- added $ActionQueueLowWaterMark config directive
- added $ActionQueueDiscardMark config directive
- added $ActionQueueDiscardSeverity config directive
- added $ActionQueueCheckpointInterval config directive
- added $ActionQueueType config directive
- added $ActionQueueWorkerThreads config directive
- added $ActionQueueTimeoutshutdown config directive
- added $ActionQueueTimeoutActionCompletion config directive
- added $ActionQueueTimeoutenQueue config directive
- added $ActionQueueTimeoutworkerThreadShutdown config directive
- added $ActionQueueWorkerThreadMinimumMessages config directive
- added $ActionQueueMaxFileSize config directive
- added $ActionQueueSaveonShutdown config directive
- addded $ActionQueueDequeueSlowdown config directive
- addded $MainMsgQueueDequeueSlowdown config directive
- bugfix: added forgotten docs to package
- improved debugging support
- fixed a bug that caused $MainMsgQueueCheckpointInterval to work incorrectly
- when a long-running action needs to be cancelled on shutdown, the message
  that was processed by it is now preserved. This finishes support for
  guaranteed delivery of messages (if the output supports it, of course)
- fixed bug in output module interface, see
  http://sourceforge.net/tracker/index.php?func=detail&aid=1881008&group_id=123448&atid=696552
- changed the ommysql output plugin so that the (lengthy) connection
  initialization now takes place in message processing. This works much
  better with the new queued action mode (fast startup)
- fixed a bug that caused a potential hang in file and fwd output module
  varmojfekoj provided the patch - many thanks!
- bugfixed stream class offset handling on 32bit platforms
---------------------------------------------------------------------------
Version 3.10.3 (rgerhards), 2008-01-28
- fixed a bug with standard template definitions (not a big deal) - thanks
  to varmojfekoj for spotting it
- run-time instrumentation added
- implemented disk-assisted queue mode, which enables on-demand disk
  spooling if the queue's in-memory queue is exhausted
- implemented a dynamic worker thread pool for processing incoming
  messages; workers are started and shut down as need arises
- implemented a run-time instrumentation debug package
- implemented the $MainMsgQueueSaveOnShutdown config directive
- implemented the $MainMsgQueueWorkerThreadMinimumMessages config directive
- implemented the $MainMsgQueueTimeoutWorkerThreadShutdown config directive
---------------------------------------------------------------------------
Version 3.10.2 (rgerhards), 2008-01-14
- added the ability to keep stop rsyslogd without the need to drain
  the main message queue. In disk queue mode, rsyslog continues to
  run from the point where it stopped. In case of a system failure, it
  continues to process messages from the last checkpoint.
- fixed a bug that caused a segfault on startup when no $WorkDir directive
  was specified in rsyslog.conf
- provided more fine-grain control over shutdown timeouts and added a
  way to specify the enqueue timeout when the main message queue is full
- implemented $MainMsgQueueCheckpointInterval config directive
- implemented $MainMsgQueueTimeoutActionCompletion config directive
- implemented $MainMsgQueueTimeoutEnqueue config directive
- implemented $MainMsgQueueTimeoutShutdown config directive
---------------------------------------------------------------------------
Version 3.10.1 (rgerhards), 2008-01-10
- implemented the "disk" queue mode. However, it currently is of very
  limited use, because it does not support persistence over rsyslogd
  runs. So when rsyslogd is stopped, the queue is drained just as with
  the in-memory queue modes. Persistent queues will be a feature of
  the next release.
- performance-optimized string class, should bring an overall improvement
- fixed a memory leak in imudp -- thanks to varmojfekoj for the patch
- fixed a race condition that could lead to a rsyslogd hang when during
  HUP or termination
- done some doc updates
- added $WorkDirectory config directive
- added $MainMsgQueueFileName config directive
- added $MainMsgQueueMaxFileSize config directive
---------------------------------------------------------------------------
Version 3.10.0 (rgerhards), 2008-01-07
- implemented input module interface and initial input modules
- enhanced threading for input modules (each on its own thread now)
- ability to bind UDP listeners to specific local interfaces/ports and
  ability to run multiple of them concurrently
- added ability to specify listen IP address for UDP syslog server
- license changed to GPLv3
- mark messages are now provided by loadble module immark
- rklogd is no longer provided. Its functionality has now been taken over
  by imklog, a loadable input module. This offers a much better integration
  into rsyslogd and makes sure that the kernel logger process is brought
  up and down at the appropriate times
- enhanced $IncludeConfig directive to support wildcard characters
  (thanks to Michael Biebl)
- all inputs are now implemented as loadable plugins
- enhanced threading model: each input module now runs on its own thread
- enhanced message queue which now supports different queueing methods
  (among others, this can be used for performance fine-tuning)
- added a large number of new configuration directives for the new
  input modules
- enhanced multi-threading utilizing a worker thread pool for the
  main message queue
- compilation without pthreads is no longer supported
- much cleaner code due to new objects and removal of single-threading
  mode
---------------------------------------------------------------------------
Version 2.0.1 STABLE (rgerhards), 2008-01-24
- fixed a bug in integer conversion - but this function was never called,
  so it is not really a useful bug fix ;)
- fixed a bug with standard template definitions (not a big deal) - thanks
  to varmojfekoj for spotting it
- fixed a bug that caused a potential hang in file and fwd output module
  varmojfekoj provided the patch - many thanks!
---------------------------------------------------------------------------
Version 2.0.0 STABLE (rgerhards), 2008-01-02
- re-release of 1.21.2 as STABLE with no modifications except some
  doc updates
---------------------------------------------------------------------------
Version 1.21.2 (rgerhards), 2007-12-28
- created a gss-api output module. This keeps GSS-API code and
  TCP/UDP code separated. It is also important for forward-
  compatibility with v3. Please note that this change breaks compatibility
  with config files created for 1.21.0 and 1.21.1 - this was considered
  acceptable.
- fixed an error in forwarding retry code (could lead to message corruption
  but surfaced very seldom)
- increased portability for older platforms (AI_NUMERICSERV moved)
- removed socket leak in omfwd.c
- cross-platform patch for GSS-API compile problem on some platforms
  thanks to darix for the patch!
---------------------------------------------------------------------------
Version 1.21.1 (rgerhards), 2007-12-23
- small doc fix for $IncludeConfig
- fixed a bug in llDestroy()
- bugfix: fixing memory leak when message queue is full and during
  parsing. Thanks to varmojfekoj for the patch.
- bugfix: when compiled without network support, unix sockets were
  not properply closed
- bugfix: memory leak in cfsysline.c/doGetWord() fixed
---------------------------------------------------------------------------
Version 1.21.0 (rgerhards), 2007-12-19
- GSS-API support for syslog/TCP connections was added. Thanks to
  varmojfekoj for providing the patch with this functionality
- code cleanup
- enhanced $IncludeConfig directive to support wildcard filenames
- changed some multithreading synchronization
---------------------------------------------------------------------------
Version 1.20.1 (rgerhards), 2007-12-12
- corrected a debug setting that survived release. Caused TCP connections
  to be retried unnecessarily often.
- When a hostname ACL was provided and DNS resolution for that name failed,
  ACL processing was stopped at that point. Thanks to mildew for the patch.
  Fedora Bugzilla: http://bugzilla.redhat.com/show_bug.cgi?id=395911
- fixed a potential race condition, see link for details:
  http://rgerhards.blogspot.com/2007/12/rsyslog-race-condition.html
  Note that the probability of problems from this bug was very remote
- fixed a memory leak that happend when PostgreSQL date formats were
  used
---------------------------------------------------------------------------
Version 1.20.0 (rgerhards), 2007-12-07
- an output module for postgres databases has been added. Thanks to
  sur5r for contributing this code
- unloading dynamic modules has been cleaned up, we now have a
  real implementation and not just a dummy "good enough for the time
  being".
- enhanced platform independence - thanks to Bartosz Kuzma and Michael
  Biebl for their very useful contributions
- some general code cleanup (including warnings on 64 platforms, only)
---------------------------------------------------------------------------
Version 1.19.12 (rgerhards), 2007-12-03
- cleaned up the build system (thanks to Michael Biebl for the patch)
- fixed a bug where ommysql was still not compiled with -pthread option
---------------------------------------------------------------------------
Version 1.19.11 (rgerhards), 2007-11-29
- applied -pthread option to build when building for multi-threading mode
  hopefully solves an issue with segfaulting
---------------------------------------------------------------------------
Version 1.19.10 (rgerhards), 2007-10-19
- introdcued the new ":modulename:" syntax for calling module actions
  in selector lines; modified ommysql to support it. This is primarily
  an aid for further modules and a prequisite to actually allow third
  party modules to be created.
- minor fix in slackware startup script, "-r 0" is now "-r0"
- updated rsyslogd doc set man page; now in html format
- undid creation of a separate thread for the main loop -- this did not
  turn out to be needed or useful, so reduce complexity once again.
- added doc fixes provided by Michael Biebl - thanks
---------------------------------------------------------------------------
Version 1.19.9 (rgerhards), 2007-10-12
- now packaging system which again contains all components in a single
  tarball
- modularized main() a bit more, resulting in less complex code
- experimentally added an additional thread - will see if that affects
  the segfault bug we experience on some platforms. Note that this change
  is scheduled to be removed again later.
---------------------------------------------------------------------------
Version 1.19.8 (rgerhards), 2007-09-27
- improved repeated message processing
- applied patch provided by varmojfekoj to support building ommysql
  in its own way (now also resides in a plugin subdirectory);
  ommysql is now a separate package
- fixed a bug in cvthname() that lead to message loss if part
  of the source hostname would have been dropped
- created some support for distributing ommysql together with the
  main rsyslog package. I need to re-think it in the future, but
  for the time being the current mode is best. I now simply include
  one additional tarball for ommysql inside the main distribution.
  I look forward to user feedback on how this should be done best. In the
  long term, a separate project should be spawend for ommysql, but I'd
  like to do that only after the plugin interface is fully stable (what
  it is not yet).
---------------------------------------------------------------------------
Version 1.19.7 (rgerhards), 2007-09-25
- added code to handle situations where senders send us messages ending with
  a NUL character. It is now simply removed. This also caused trailing LF
  reduction to fail, when it was followed by such a NUL. This is now also
  handled.
- replaced some non-thread-safe function calls by their thread-safe
  counterparts
- fixed a minor memory leak that occured when the %APPNAME% property was
  used (I think nobody used that in practice)
- fixed a bug that caused signal handlers in cvthname() not to be restored when
  a malicious pointer record was detected and processing of the message been
  stopped for that reason (this should be really rare and can not be related
  to the segfault bug we are hunting).
- fixed a bug in cvthname that lead to passing a wrong parameter - in
  practice, this had no impact.
- general code cleanup (e.g. compiler warnings, comments)
---------------------------------------------------------------------------
Version 1.19.6 (rgerhards), 2007-09-11
- applied patch by varmojfekoj to change signal handling to the new
  sigaction API set (replacing the depreciated signal() calls and its
  friends.
- fixed a bug that in --enable-debug mode caused an assertion when the
  discard action was used
- cleaned up compiler warnings
- applied patch by varmojfekoj to FIX a bug that could cause 
  segfaults if empty properties were processed using modifying
  options (e.g. space-cc, drop-cc)
- fixed man bug: rsyslogd supports -l option
---------------------------------------------------------------------------
Version 1.19.5 (rgerhards), 2007-09-07
- changed part of the CStr interface so that better error tracking
  is provided and the calling sequence is more intuitive (there were
  invalid calls based on a too-weired interface)
- (hopefully) fixed some remaining bugs rooted in wrong use of 
  the CStr class. These could lead to program abort.
- applied patch by varmojfekoj two fix two potential segfault situations
- added $ModDir config directive
- modified $ModLoad so that an absolute path may be specified as
  module name (e.g. /rsyslog/ommysql.so)
---------------------------------------------------------------------------
Version 1.19.4 (rgerhards/varmojfekoj), 2007-09-04
- fixed a number of small memory leaks - thanks varmojfekoj for patching
- fixed an issue with CString class that could lead to rsyslog abort
  in tplToString() - thanks varmojfekoj for patching
- added a man-version of the config file documenation - thanks to Michel
  Samia for providing the man file
- fixed bug: a template like this causes an infinite loop:
  $template opts,"%programname:::a,b%"
  thanks varmojfekoj for the patch
- fixed bug: case changing options crash freeing the string pointer
  because they modify it: $template opts2,"%programname::1:lowercase%"
  thanks varmojfekoj for the patch
---------------------------------------------------------------------------
Version 1.19.3 (mmeckelein/varmojfekoj), 2007-08-31
- small mem leak fixed (after calling parseSelectorAct) - Thx varmojkekoj
- documentation section "Regular File" und "Blocks" updated
- solved an issue with dynamic file generation - Once again many thanks
  to varmojfekoj
- the negative selector for program name filter (Blocks) does not work as
  expected - Thanks varmojfekoj for patching
- added forwarding information to sysklogd (requires special template)
  to config doc
---------------------------------------------------------------------------
Version 1.19.2 (mmeckelein/varmojfekoj), 2007-08-28
- a specifically formed message caused a segfault - Many thanks varmojfekoj
  for providing a patch
- a typo and a weird condition are fixed in msg.c - Thanks again
  varmojfekoj 
- on file creation the file was always owned by root:root. This is fixed
  now - Thanks ypsa for solving this issue
---------------------------------------------------------------------------
Version 1.19.1 (mmeckelein), 2007-08-22
- a bug that caused a high load when a TCP/UDP connection was closed is 
  fixed now - Thanks mildew for solving this issue
- fixed a bug which caused a segfault on reinit - Thx varmojfekoj for the
  patch
- changed the hardcoded module path "/lib/rsyslog" to $(pkglibdir) in order
  to avoid trouble e.g. on 64 bit platforms (/lib64) - many thanks Peter
  Vrabec and darix, both provided a patch for solving this issue
- enhanced the unloading of modules - thanks again varmojfekoj
- applied a patch from varmojfekoj which fixes various little things in
  MySQL output module
---------------------------------------------------------------------------
Version 1.19.0 (varmojfekoj/rgerhards), 2007-08-16
- integrated patch from varmojfekoj to make the mysql module a loadable one
  many thanks for the patch, MUCH appreciated
---------------------------------------------------------------------------
Version 1.18.2 (rgerhards), 2007-08-13
- fixed a bug in outchannel code that caused templates to be incorrectly
  parsed
- fixed a bug in ommysql that caused a wrong ";template" missing message
- added some code for unloading modules; not yet fully complete (and we do
  not yet have loadable modules, so this is no problem)
- removed debian subdirectory by request of a debian packager (this is a special
  subdir for debian and there is also no point in maintaining it when there
  is a debian package available - so I gladly did this) in some cases
- improved overall doc quality (some pages were quite old) and linked to
  more of the online resources.
- improved /contrib/delete_mysql script by adding a host option and some
  other minor modifications
---------------------------------------------------------------------------
Version 1.18.1 (rgerhards), 2007-08-08
- applied a patch from varmojfekoj which solved a potential segfault
  of rsyslogd on HUP
- applied patch from Michel Samia to fix compilation when the pthreads
  feature is disabled
- some code cleanup (moved action object to its own file set)
- add config directive $MainMsgQueueSize, which now allows to configure the
  queue size dynamically
- all compile-time settings are now shown in rsyslogd -v, not just the
  active ones
- enhanced performance a little bit more
- added config file directive $ActionResumeInterval
- fixed a bug that prevented compilation under debian sid
- added a contrib directory for user-contributed useful things
---------------------------------------------------------------------------
Version 1.18.0 (rgerhards), 2007-08-03
- rsyslog now supports fallback actions when an action did not work. This
  is a great feature e.g. for backup database servers or backup syslog
  servers
- modified rklogd to only change the console log level if -c is specified
- added feature to use multiple actions inside a single selector
- implemented $ActionExecOnlyWhenPreviousIsSuspended config directive
- error messages during startup are now spit out to the configured log
  destinations
---------------------------------------------------------------------------
Version 1.17.6 (rgerhards), 2007-08-01
- continued to work on output module modularization - basic stage of
  this work is now FINISHED
- fixed bug in OMSRcreate() - always returned SR_RET_OK
- fixed a bug that caused ommysql to always complain about missing
  templates
- fixed a mem leak in OMSRdestruct - freeing the object itself was
  forgotten - thanks to varmojfekoj for the patch
- fixed a memory leak in syslogd/init() that happend when the config
  file could not be read - thanks to varmojfekoj for the patch
- fixed insufficient memory allocation in addAction() and its helpers.
  The initial fix and idea was developed by mildew, I fine-tuned
  it a bit. Thanks a lot for the fix, I'd probably had pulled out my
  hair to find the bug...
- added output of config file line number when a parsing error occured
- fixed bug in objomsr.c that caused program to abort in debug mode with
  an invalid assertion (in some cases)
- fixed a typo that caused the default template for MySQL to be wrong.
  thanks to mildew for catching this.
- added configuration file command $DebugPrintModuleList and
  $DebugPrintCfSysLineHandlerList
- fixed an invalid value for the MARK timer - unfortunately, there was
  a testing aid left in place. This resulted in quite frequent MARK messages
- added $IncludeConfig config directive
- applied a patch from mildew to prevent rsyslogd from freezing under heavy
  load. This could happen when the queue was full. Now, we drop messages
  but rsyslogd remains active.
---------------------------------------------------------------------------
Version 1.17.5 (rgerhards), 2007-07-30
- continued to work on output module modularization
- fixed a missing file bug - thanks to Andrea Montanari for reporting
  this problem
- fixed a problem with shutting down the worker thread and freeing the
  selector_t list - this caused messages to be lost, because the
  message queue was not properly drained before the selectors got
  destroyed.
---------------------------------------------------------------------------
Version 1.17.4 (rgerhards), 2007-07-27
- continued to work on output module modularization
- fixed a situation where rsyslogd could create zombie processes
  thanks to mildew for the patch
- applied patch from Michel Samia to fix compilation when NOT
  compiled for pthreads
---------------------------------------------------------------------------
Version 1.17.3 (rgerhards), 2007-07-25
- continued working on output module modularization
- fixed a bug that caused rsyslogd to segfault on exit (and
  probably also on HUP), when there was an unsent message in a selector
  that required forwarding and the dns lookup failed for that selector
  (yes, it was pretty unlikely to happen;))
  thanks to varmojfekoj <varmojfekoj@gmail.com> for the patch
- fixed a memory leak in config file parsing and die()
  thanks to varmojfekoj <varmojfekoj@gmail.com> for the patch
- rsyslogd now checks on startup if it is capable to performa any work
  at all. If it cant, it complains and terminates
  thanks to Michel Samia for providing the patch!
- fixed a small memory leak when HUPing syslogd. The allowed sender
  list now gets freed. thanks to mildew for the patch.
- changed the way error messages in early startup are logged. They
  now do no longer use the syslogd code directly but are rather
  send to stderr.
---------------------------------------------------------------------------
Version 1.17.2 (rgerhards), 2007-07-23
- made the port part of the -r option optional. Needed for backward
  compatibility with sysklogd
- replaced system() calls with something more reasonable. Please note that
  this might break compatibility with some existing configuration files.
  We accept this in favour of the gained security.
- removed a memory leak that could occur if timegenerated was used in
  RFC 3164 format in templates
- did some preparation in msg.c for advanced multithreading - placed the
  hooks, but not yet any active code
- worked further on modularization
- added $ModLoad MySQL (dummy) config directive
- added DropTrailingLFOnReception config directive
---------------------------------------------------------------------------
Version 1.17.1 (rgerhards), 2007-07-20
- fixed a bug that caused make install to install rsyslogd and rklogd under
  the wrong names
- fixed bug that caused $AllowedSenders to handle IPv6 scopes incorrectly;
  also fixed but that could grabble $AllowedSender wildcards. Thanks to
  mildew@gmail.com for the patch
- minor code cleanup - thanks to Peter Vrabec for the patch
- fixed minimal memory leak on HUP (caused by templates)
  thanks to varmojfekoj <varmojfekoj@gmail.com> for the patch
- fixed another memory leak on HUPing and on exiting rsyslogd
  again thanks to varmojfekoj <varmojfekoj@gmail.com> for the patch
- code cleanup (removed compiler warnings)
- fixed portability bug in configure.ac - thanks to Bartosz Kuźma for patch
- moved msg object into its own file set
- added the capability to continue trying to write log files when the
  file system is full. Functionality based on patch by Martin Schulze
  to sysklogd package.
---------------------------------------------------------------------------
Version 1.17.0 (RGer), 2007-07-17
- added $RepeatedLineReduction config parameter
- added $EscapeControlCharactersOnReceive config parameter
- added $ControlCharacterEscapePrefix config parameter
- added $DirCreateMode config parameter
- added $CreateDirs config parameter
- added $DebugPrintTemplateList config parameter
- added $ResetConfigVariables config parameter
- added $FileOwner config parameter
- added $FileGroup config parameter
- added $DirOwner config parameter
- added $DirGroup config parameter
- added $FailOnChownFailure config parameter
- added regular expression support to the filter engine
  thanks to Michel Samia for providing the patch!
- enhanced $AllowedSender functionality. Credits to mildew@gmail.com for
  the patch doing that
  - added IPv6 support
  - allowed DNS hostnames
  - allowed DNS wildcard names
- added new option $DropMsgsWithMaliciousDnsPTRRecords
- added autoconf so that rfc3195d, rsyslogd and klogd are stored to /sbin
- added capability to auto-create directories with dynaFiles
---------------------------------------------------------------------------
Version 1.16.0 (RGer/Peter Vrabec), 2007-07-13 - The Friday, 13th Release ;)
- build system switched to autotools
- removed SYSV preprocessor macro use, replaced with autotools equivalents
- fixed a bug that caused rsyslogd to segfault when TCP listening was
  disabled and it terminated
- added new properties "syslogfacility-text" and "syslogseverity-text"
  thanks to varmojfekoj <varmojfekoj@gmail.com> for the patch
- added the -x option to disable hostname dns reslution
  thanks to varmojfekoj <varmojfekoj@gmail.com> for the patch
- begun to better modularize syslogd.c - this is an ongoing project; moved
  type definitions to a separate file
- removed some now-unused fields from struct filed
- move file size limit fields in struct field to the "right spot" (the file
  writing part of the union - f_un.f_file)
- subdirectories linux and solaris are no longer part of the distribution
  package. This is not because we cease support for them, but there are no
  longer any files in them after the move to autotools
---------------------------------------------------------------------------
Version 1.15.1 (RGer), 2007-07-10
- fixed a bug that caused a dynaFile selector to stall when there was
  an open error with one file 
- improved template processing for dynaFiles; templates are now only
  looked up during initialization - speeds up processing
- optimized memory layout in struct filed when compiled with MySQL
  support
- fixed a bug that caused compilation without SYSLOG_INET to fail
- re-enabled the "last message repeated n times" feature. This
  feature was not taken care of while rsyslogd evolved from sysklogd
  and it was more or less defunct. Now it is fully functional again.
- added system properties: $NOW, $YEAR, $MONTH, $DAY, $HOUR, $MINUTE
- fixed a bug in iovAsString() that caused a memory leak under stress
  conditions (most probably memory shortage). This was unlikely to
  ever happen, but it doesn't hurt doing it right
- cosmetic: defined type "uchar", change all unsigned chars to uchar
---------------------------------------------------------------------------
Version 1.15.0 (RGer), 2007-07-05
- added ability to dynamically generate file names based on templates
  and thus properties. This was a much-requested feature. It makes
  life easy when it e.g. comes to splitting files based on the sender
  address.
- added $umask and $FileCreateMode config file directives
- applied a patch from Bartosz Kuzma to compile cleanly under NetBSD
- checks for extra (unexpected) characters in system config file lines
  have been added
- added IPv6 documentation - was accidently missing from CVS
- begun to change char to unsigned char
---------------------------------------------------------------------------
Version 1.14.2 (RGer), 2007-07-03
** this release fixes all known nits with IPv6 **
- restored capability to do /etc/service lookup for "syslog"
  service when -r 0 was given
- documented IPv6 handling of syslog messages
- integrate patch from Bartosz Kuźma to make rsyslog compile under
  Solaris again (the patch replaced a strndup() call, which is not
  available under Solaris
- improved debug logging when waiting on select
- updated rsyslogd man page with new options (-46A)
---------------------------------------------------------------------------
Version 1.14.1 (RGer/Peter Vrabec), 2007-06-29
- added Peter Vrabec's patch for IPv6 TCP
- prefixed all messages send to stderr in rsyslogd with "rsyslogd: "
---------------------------------------------------------------------------
Version 1.14.0 (RGer/Peter Vrabec), 2007-06-28
- Peter Vrabec provided IPv6 for rsyslog, so we are now IPv6 enabled
  IPv6 Support is currently for UDP only, TCP is to come soon.
  AllowedSender configuration does not yet work for IPv6.
- fixed code in iovCreate() that broke C's strict aliasing rules 
- fixed some char/unsigned char differences that forced the compiler
  to spit out warning messages
- updated the Red Hat init script to fix a known issue (thanks to
  Peter Vrabec)
---------------------------------------------------------------------------
Version 1.13.5 (RGer), 2007-06-22
- made the TCP session limit configurable via command line switch
  now -t <port>,<max sessions>
- added man page for rklogd(8) (basically a copy from klogd, but now
  there is one...)
- fixed a bug that caused internal messages (e.g. rsyslogd startup) to
  appear without a tag.
- removed a minor memory leak that occurred when TAG processing requalified
  a HOSTNAME to be a TAG (and a TAG already was set).
- removed potential small memory leaks in MsgSet***() functions. There
  would be a leak if a property was re-set, something that happened
  extremely seldom.
---------------------------------------------------------------------------
Version 1.13.4 (RGer), 2007-06-18
- added a new property "PRI-text", which holds the PRI field in
  textual form (e.g. "syslog.info")
- added alias "syslogseverity" for "syslogpriority", which is a
  misleading property name that needs to stay for historical
  reasons (and backward-compatility)
- added doc on how to record PRI value in log file
- enhanced signal handling in klogd, including removal of an unsafe
  call to the logging system during signal handling
---------------------------------------------------------------------------
Version 1.13.3 (RGer), 2007-06-15
- create a version of syslog.c from scratch. This is now
  - highly optimized for rsyslog
  - removes an incompatible license problem as the original
    version had a BSD license with advertising clause
  - fixed in the regard that rklogd will continue to work when
    rsysogd has been restarted (the original version, as well
    as sysklogd, will remain silent then)
  - solved an issue with an extra NUL char at message end that the
    original version had
- applied some changes to klogd to care for the new interface
- fixed a bug in syslogd.c which prevented compiling under debian
---------------------------------------------------------------------------
Version 1.13.2 (RGer), 2007-06-13
- lib order in makefile patched to facilitate static linking - thanks
  to Bennett Todd for providing the patch
- Integrated a patch from Peter Vrabec (pvrabec@redheat.com):
  - added klogd under the name of rklogd (remove dependency on
    original sysklogd package
  - createDB.sql now in UTF
  - added additional config files for use on Red Hat
---------------------------------------------------------------------------
Version 1.13.1 (RGer), 2007-02-05
- changed the listen backlog limit to a more reasonable value based on
  the maximum number of TCP connections configurd (10% + 5) - thanks to Guy
  Standen for the hint (actually, the limit was 5 and that was a 
  left-over from early testing).
- fixed a bug in makefile which caused DB-support to be disabled when
  NETZIP support was enabled
- added the -e option to allow transmission of every message to remote
  hosts (effectively turns off duplicate message suppression)
- (somewhat) improved memory consumption when compiled with MySQL support
- looks like we fixed an incompatibility with MySQL 5.x and above software
  At least in one case, the remote server name was destroyed, leading to 
  a connection failure. The new, improved code does not have this issue and
  so we see this as solved (the new code is generally somewhat better, so
  there is a good chance we fixed this incompatibility).
---------------------------------------------------------------------------
Version 1.13.0 (RGer), 2006-12-19
- added '$' as ToPos proptery replacer specifier - means "up to the
  end of the string"
- property replacer option "escape-cc", "drop-cc" and "space-cc"  added
- changed the handling of \0 characters inside syslog messages. We now
  consistently escape them to "#000". This is somewhat recommended in
  the draft-ietf-syslog-protocol-19 draft. While the real recomendation
  is to not escape any characters at all, we can not do this without
  considerable modification of the code. So we escape it to "#000", which
  is consistent with a sample found in the Internet-draft.
- removed message glue logic (see printchopped() comment for details)
  Also caused removal of parts table and thus some improvements in
  memory usage.
- changed the default MAXLINE to 2048 to take care of recent syslog
  standardization efforts (can easily be changed in syslogd.c)
- added support for byte-counted TCP syslog messages (much like
  syslog-transport-tls-05 Internet Draft). This was necessary to
  support compression over TCP.
- added support for receiving compressed syslog messages
- added support for sending compressed syslog messages
- fixed a bug where the last message in a syslog/tcp stream was
  lost if it was not properly terminated by a LF character
---------------------------------------------------------------------------
Version 1.12.3 (RGer), 2006-10-04
- implemented some changes to support Solaris (but support is not
  yet complete)
- commented out (via #if 0) some methods that are currently not being use
  but should be kept for further us
- added (interim) -u 1 option to turn off hostname and tag parsing
- done some modifications to better support Fedora
- made the field delimiter inside property replace configurable via
  template
- fixed a bug in property replacer: if fields were used, the delimitor
  became part of the field. Up until now, this was barely noticable as 
  the delimiter as TAB only and thus invisible to a human. With other
  delimiters available now, it quickly showed up. This bug fix might cause
  some grief to existing installations if they used the extra TAB for
  whatever reasons - sorry folks... Anyhow, a solution is easy: just add
  a TAB character contstant into your template. Thus, there has no attempt
  been made to do this in a backwards-compatible way.
---------------------------------------------------------------------------
Version 1.12.2 (RGer), 2006-02-15
- fixed a bug in the RFC 3339 date formatter. An extra space was added
  after the actual timestamp
- added support for providing high-precision RFC3339 timestamps for
  (rsyslogd-)internally-generated messages
- very (!) experimental support for syslog-protocol internet draft
  added (the draft is experimental, the code is solid ;))
- added support for field-extracting in the property replacer
- enhanced the legacy-syslog parser so that it can interpret messages
  that do not contain a TIMESTAMP
- fixed a bug that caused the default socket (usually /dev/log) to be
  opened even when -o command line option was given
- fixed a bug in the Debian sample startup script - it caused rsyslogd
  to listen to remote requests, which it shouldn't by default
---------------------------------------------------------------------------
Version 1.12.1 (RGer), 2005-11-23
- made multithreading work with BSD. Some signal-handling needed to be
  restructured. Also, there might be a slight delay of up to 10 seconds
  when huping and terminating rsyslogd under BSD
- fixed a bug where a NULL-pointer was passed to printf() in logmsg().
- fixed a bug during "make install" where rc3195d was not installed
  Thanks to Bennett Todd for spotting this.
- fixed a bug where rsyslogd dumped core when no TAG was found in the
  received message
- enhanced message parser so that it can deal with missing hostnames
  in many cases (may not be totally fail-safe)
- fixed a bug where internally-generated messages did not have the correct
  TAG
---------------------------------------------------------------------------
Version 1.12.0 (RGer), 2005-10-26
- moved to a multi-threaded design. single-threading is still optionally
  available. Multi-threading is experimental!
- fixed a potential race condition. In the original code, marking was done
  by an alarm handler, which could lead to all sorts of bad things. This
  has been changed now. See comments in syslogd.c/domark() for details.
- improved debug output for property-based filters
- not a code change, but: I have checked all exit()s to make sure that
  none occurs once rsyslogd has started up. Even in unusual conditions
  (like low-memory conditions) rsyslogd somehow remains active. Of course,
  it might loose a message or two, but at least it does not abort and it
  can also recover when the condition no longer persists.
- fixed a bug that could cause loss of the last message received
  immediately before rsyslogd was terminated.
- added comments on thread-safety of global variables in syslogd.c
- fixed a small bug: spurios printf() when TCP syslog was used
- fixed a bug that causes rsyslogd to dump core on termination when one
  of the selector lines did not receive a message during the run (very
  unlikely)
- fixed an one-too-low memory allocation in the TCP sender. Could result
  in rsyslogd dumping core.
- fixed a bug with regular expression support (thanks to Andres Riancho)
- a little bit of code restructuring (especially main(), which was
  horribly large)
---------------------------------------------------------------------------
Version 1.11.1 (RGer), 2005-10-19
- support for BSD-style program name and host blocks
- added a new property "programname" that can be used in templates
- added ability to specify listen port for rfc3195d
- fixed a bug that rendered the "startswith" comparison operation
  unusable.
- changed more functions to "static" storage class to help compiler
  optimize (should have been static in the first place...)
- fixed a potential memory leak in the string buffer class destructor.
  As the destructur was previously never called, the leak did not actually
  appear.
- some internal restructuring in anticipation/preparation of minimal
  multi-threading support
- rsyslogd still shares some code with the sysklogd project. Some patches
  for this shared code have been brought over from the sysklogd CVS.
---------------------------------------------------------------------------
Version 1.11.0 (RGer), 2005-10-12
- support for receiving messages via RFC 3195; added rfc3195d for that
  purpose
- added an additional guard to prevent rsyslogd from aborting when the
  2gb file size limit is hit. While a user can configure rsyslogd to
  handle such situations, it would abort if that was not done AND large
  file support was not enabled (ok, this is hopefully an unlikely scenario)
- fixed a bug that caused additional Unix domain sockets to be incorrectly
  processed - could lead to message loss in extreme cases
---------------------------------------------------------------------------
Version 1.10.2 (RGer), 2005-09-27
- added comparison operations in property-based filters:
  * isequal
  * startswith
- added ability to negate all property-based filter comparison operations
  by adding a !-sign right in front of the operation name
- added the ability to specify remote senders for UDP and TCP
  received messages. Allows to block all but well-known hosts
- changed the $-config line directives to be case-INsensitive
- new command line option -w added: "do not display warnings if messages
  from disallowed senders are received"
- fixed a bug that caused rsyslogd to dump core when the compare value
  was not quoted in property-based filters
- fixed a bug in the new CStr compare function which lead to invalid
  results (fortunately, this function was not yet used widely)
- added better support for "debugging" rsyslog.conf property filters
  (only if -d switch is given)
- changed some function definitions to static, which eventually enables
  some compiler optimizations
- fixed a bug in MySQL code; when a SQL error occured, rsyslogd could
  run in a tight loop. This was due to invalid sequence of error reporting
  and is now fixed.
---------------------------------------------------------------------------
Version 1.10.1 (RGer), 2005-09-23
- added the ability to execute a shell script as an action.
  Thanks to Bjoern Kalkbrenner for providing the code!
- fixed a bug in the MySQL code; due to the bug the automatic one-time
  retry after an error did not happen - this lead to error message in
  cases where none should be seen (e.g. after a MySQL restart)
- fixed a security issue with SQL-escaping in conjunction with
  non-(SQL-)standard MySQL features.
---------------------------------------------------------------------------
Version 1.10.0 (RGer), 2005-09-20
  REMINDER: 1.10 is the first unstable version if the 1.x series!
- added the capability to filter on any property in selector lines
  (not just facility and priority)
- changed stringbuf into a new counted string class
- added support for a "discard" action. If a selector line with
  discard (~ character) is found, no selector lines *after* that
  line will be processed.
- thanks to Andres Riancho, regular expression support has been
  added to the template engine
- added the FROMHOST property in the template processor, which could
  previously not be obtained. Thanks to Cristian Testa for pointing
  this out and even providing a fix.
- added display of compile-time options to -v output
- performance improvement for production build - made some checks
  to happen only during debug mode
- fixed a problem with compiling on SUSE and - while doing so - removed
  the socket call to set SO_BSDCOMPAT in cases where it is obsolete.
---------------------------------------------------------------------------
Version 1.0.4 (RGer), 2006-02-01
- a small but important fix: the tcp receiver had two forgotten printf's
  in it that caused a lot of unnecessary output to stdout. This was
  important enough to justify a new release
---------------------------------------------------------------------------
Version 1.0.3 (RGer), 2005-11-14
- added an additional guard to prevent rsyslogd from aborting when the
  2gb file size limit is hit. While a user can configure rsyslogd to
  handle such situations, it would abort if that was not done AND large
  file support was not enabled (ok, this is hopefully an unlikely scenario)
- fixed a bug that caused additional Unix domain sockets to be incorrectly
  processed - could lead to message loss in extreme cases
- applied some patches available from the sysklogd project to code
  shared from there
- fixed a bug that causes rsyslogd to dump core on termination when one
  of the selector lines did not receive a message during the run (very
  unlikely)
- fixed an one-too-low memory allocation in the TCP sender. Could result
  in rsyslogd dumping core.
- fixed a bug in the TCP sender that caused the retry logic to fail
  after an error or receiver overrun
- fixed a bug in init() that could lead to dumping core
- fixed a bug that could lead to dumping core when no HOSTNAME or no TAG
  was present in the syslog message
---------------------------------------------------------------------------
Version 1.0.2 (RGer), 2005-10-05
- fixed an issue with MySQL error reporting. When an error occured,
  the MySQL driver went into an endless loop (at least in most cases).
---------------------------------------------------------------------------
Version 1.0.1 (RGer), 2005-09-23
- fixed a security issue with SQL-escaping in conjunction with
  non-(SQL-)standard MySQL features.
---------------------------------------------------------------------------
Version 1.0.0 (RGer), 2005-09-12
- changed install doc to cover daily cron scripts - a trouble source
- added rc script for slackware (provided by Chris Elvidge - thanks!) 
- fixed a really minor bug in usage() - the -r option was still
  reported as without the port parameter
---------------------------------------------------------------------------
Version 0.9.8 (RGer), 2005-09-05
- made startup and shutdown message more consistent and included the
  pid, so that they can be easier correlated. Used syslog-protocol
  structured data format for this purpose.
- improved config info in startup message, now tells not only
  if it is listening remote on udp, but also for tcp. Also includes
  the port numbers. The previous startup message was misleading, because
  it did not say "remote reception" if rsyslogd was only listening via
  tcp (but not via udp).
- added a "how can you help" document to the doc set
---------------------------------------------------------------------------
Version 0.9.7 (RGer), 2005-08-15
- some of the previous doc files (like INSTALL) did not properly
  reflect the changes to the build process and the new doc. Fixed
  that.
- changed syslogd.c so that when compiled without database support,
  an error message is displayed when a database action is detected
  in the config file (previously this was used as an user rule ;))
- fixed a bug in the os-specific Makefiles which caused MySQL
  support to not be compiled, even if selected
---------------------------------------------------------------------------
Version 0.9.6 (RGer), 2005-08-09
- greatly enhanced documentation. Now available in html format in
  the "doc" folder and FreeBSD. Finally includes an install howto.
- improved MySQL error messages a little - they now show up as log
  messages, too (formerly only in debug mode)
- added the ability to specify the listen port for udp syslog.
  WARNING: This introduces an incompatibility. Formerly, udp
  syslog was enabled by the -r command line option. Now, it is
  "-r [port]", which is consistent with the tcp listener. However,
  just -r will now return an error message.
- added sample startup scripts for Debian and FreeBSD
- added support for easy feature selection in the makefile. Un-
  fortunately, this also means I needed to spilt the make file
  for different OS and distros. There are some really bad syntax
  differences between FreeBSD and Linux make.
---------------------------------------------------------------------------
Version 0.9.5 (RGer), 2005-08-01
- the "semicolon bug" was actually not (fully) solved in 0.9.4. One
  part of the bug was solved, but another still existed. This one
  is fixed now, too.
- the "semicolon bug" actually turned out to be a more generic bug.
  It appeared whenever an invalid template name was given. With some
  selector actions, rsyslogd dumped core, with other it "just" had
  a small ressource leak with others all worked well. These anomalies
  are now fixed. Note that they only appeared during system initaliziation
  once the system was running, nothing bad happened.
- improved error reporting for template errors on startup. They are now
  shown on the console and the start-up tty. Formerly, they were only
  visible in debug mode.
- support for multiple instances of rsyslogd on a single machine added
- added new option "-o" --> omit local unix domain socket. This option
  enables rsyslogd NOT to listen to the local socket. This is most
  helpful when multiple instances of rsyslogd (or rsyslogd and another
  syslogd) shall run on a single system.
- added new option "-i <pidfile>" which allows to specify the pidfile.
  This is needed when multiple instances of rsyslogd are to be run.
- the new project home page is now online at www.rsyslog.com
---------------------------------------------------------------------------
Version 0.9.4 (RGer), 2005-07-25
- finally added the TCP sender. It now supports non-blocking mode, no
  longer disabling message reception during connect. As it is now, it
  is usable in production. The code could be more sophisticated, but
  I've kept it short in anticipation of the move to liblogging, which
  will lead to the removal of the code just written ;)
- the "exiting on signal..." message still had the "syslogd" name in 
  it. Changed this to "rsyslogd", as we do not have a large user base
  yet, this should pose no problem.
- fixed "the semiconlon" bug. rsyslogd dumped core if a write-db action
  was specified but no semicolon was given after the password (an empty
  template was ok, but the semicolon needed to be present).
- changed a default for traditional output format. During testing, it
  was seen that the timestamp written to file in default format was
  the time of message reception, not the time specified in the TIMESTAMP
  field of the message itself. Traditionally, the message TIMESTAMP is
  used and this has been changed now.
---------------------------------------------------------------------------
Version 0.9.3 (RGer), 2005-07-19
- fixed a bug in the message parser. In June, the RFC 3164 timestamp
  was not correctly parsed (yes, only in June and some other months,
  see the code comment to learn why...)
- added the ability to specify the destination port when forwarding
  syslog messages (both for TCP and UDP)
- added an very experimental TCP sender (activated by
  @@machine:port in config). This is not yet for production use. If
  the receiver is not alive, rsyslogd will wait quite some time until
  the connection request times out, which most probably leads to
  loss of incoming messages.

---------------------------------------------------------------------------
Version 0.9.2 (RGer), around 2005-07-06
- I intended to change the maxsupported message size to 32k to
  support IHE - but given the memory inefficiency in the usual use
  cases, I have not done this. I have, however, included very
  specific instructions on how to do this in the source code. I have
  also done some testing with 32k messages, so you can change the
  max size without taking too much risk.
- added a syslog/tcp receiver; we now can receive messages via
  plain tcp, but we can still send only via UDP. The syslog/tcp
  receiver is the primary enhancement of this release.
- slightly changed some error messages that contained a spurios \n at
  the end of the line (which gives empty lines in your log...)

---------------------------------------------------------------------------
Version 0.9.1 (RGer)
- fixed code so that it compiles without errors under FreeBSD
- removed now unused function "allocate_log()" from syslogd.c
- changed the make file so that it contains more defines for
  different environments (in the long term, we need a better
  system for disabling/enabling features...)
- changed some printf's printing off_t types to %lld and
  explicit (long long) casts. I tried to figure out the exact type,
  but did not succeed in this. In the worst case, ultra-large peta-
  byte files will now display funny informational messages on rollover,
  something I think we can live with for the neersion 3.11.2 (rgerhards), 2008-02-??
---------------------------------------------------------------------------
Version 3.11.1 (rgerhards), 2008-02-12
- SNMP trap sender added thanks to Andre Lorbach (omsnmp)
- added input-plugin interface specification in form of a (copy) template
  input module
- applied documentation fix by Michael Biebl -- many thanks!
- bugfix: immark did not have MARK flags set...
- added x-info field to rsyslogd startup/shutdown message. Hopefully
  points users to right location for further info (many don't even know
  they run rsyslog ;))
- bugfix: trailing ":" of tag was lost while parsing legacy syslog messages
  without timestamp - thanks to Anders Blomdell for providing a patch!
- fixed a bug in stringbuf.c related to STRINGBUF_TRIM_ALLOCSIZE, which
  wasn't supposed to be used with rsyslog. Put a warning message up that
  tells this feature is not tested and probably not worth the effort.
  Thanks to Anders Blomdell fro bringing this to our attention
- somewhat improved performance of string buffers
- fixed bug that caused invalid treatment of tabs (HT) in rsyslog.conf
- bugfix: setting for $EscapeCopntrolCharactersOnReceive was not 
  properly initialized
- clarified usage of space-cc property replacer option
- improved abort diagnostic handler
- some initial effort for malloc/free runtime debugging support
- bugfix: using dynafile actions caused rsyslogd abort
- fixed minor man errors thanks to Michael Biebl
---------------------------------------------------------------------------
Version 3.11.0 (rgerhards), 2008-01-31
- implemented queued actions
- implemented simple rate limiting for actions
- implemented deliberate discarding of lower priority messages over higher
  priority ones when a queue runs out of space
- implemented disk quotas for disk queues
- implemented the $ActionResumeRetryCount config directive
- added $ActionQueueFilename config directive
- added $ActionQueueSize config directive
- added $ActionQueueHighWaterMark config directive
- added $ActionQueueLowWaterMark config directive
- added $ActionQueueDiscardMark config directive
- added $ActionQueueDiscardSeverity config directive
- added $ActionQueueCheckpointInterval config directive
- added $ActionQueueType config directive
- added $ActionQueueWorkerThreads config directive
- added $ActionQueueTimeoutshutdown config directive
- added $ActionQueueTimeoutActionCompletion config directive
- added $ActionQueueTimeoutenQueue config directive
- added $ActionQueueTimeoutworkerThreadShutdown config directive
- added $ActionQueueWorkerThreadMinimumMessages config directive
- added $ActionQueueMaxFileSize config directive
- added $ActionQueueSaveonShutdown config directive
- addded $ActionQueueDequeueSlowdown config directive
- addded $MainMsgQueueDequeueSlowdown config directive
- bugfix: added forgotten docs to package
- improved debugging support
- fixed a bug that caused $MainMsgQueueCheckpointInterval to work incorrectly
- when a long-running action needs to be cancelled on shutdown, the message
  that was processed by it is now preserved. This finishes support for
  guaranteed delivery of messages (if the output supports it, of course)
- fixed bug in output module interface, see
  http://sourceforge.net/tracker/index.php?func=detail&aid=1881008&group_id=123448&atid=696552
- changed the ommysql output plugin so that the (lengthy) connection
  initialization now takes place in message processing. This works much
  better with the new queued action mode (fast startup)
- fixed a bug that caused a potential hang in file and fwd output module
  varmojfekoj provided the patch - many thanks!
- bugfixed stream class offset handling on 32bit platforms
---------------------------------------------------------------------------
Version 3.10.3 (rgerhards), 2008-01-28
- fixed a bug with standard template definitions (not a big deal) - thanks
  to varmojfekoj for spotting it
- run-time instrumentation added
- implemented disk-assisted queue mode, which enables on-demand disk
  spooling if the queue's in-memory queue is exhausted
- implemented a dynamic worker thread pool for processing incoming
  messages; workers are started and shut down as need arises
- implemented a run-time instrumentation debug package
- implemented the $MainMsgQueueSaveOnShutdown config directive
- implemented the $MainMsgQueueWorkerThreadMinimumMessages config directive
- implemented the $MainMsgQueueTimeoutWorkerThreadShutdown config directive
---------------------------------------------------------------------------
Version 3.10.2 (rgerhards), 2008-01-14
- added the ability to keep stop rsyslogd without the need to drain
  the main message queue. In disk queue mode, rsyslog continues to
  run from the point where it stopped. In case of a system failure, it
  continues to process messages from the last checkpoint.
- fixed a bug that caused a segfault on startup when no $WorkDir directive
  was specified in rsyslog.conf
- provided more fine-grain control over shutdown timeouts and added a
  way to specify the enqueue timeout when the main message queue is full
- implemented $MainMsgQueueCheckpointInterval config directive
- implemented $MainMsgQueueTimeoutActionCompletion config directive
- implemented $MainMsgQueueTimeoutEnqueue config directive
- implemented $MainMsgQueueTimeoutShutdown config directive
---------------------------------------------------------------------------
Version 3.10.1 (rgerhards), 2008-01-10
- implemented the "disk" queue mode. However, it currently is of very
  limited use, because it does not support persistence over rsyslogd
  runs. So when rsyslogd is stopped, the queue is drained just as with
  the in-memory queue modes. Persistent queues will be a feature of
  the next release.
- performance-optimized string class, should bring an overall improvement
- fixed a memory leak in imudp -- thanks to varmojfekoj for the patch
- fixed a race condition that could lead to a rsyslogd hang when during
  HUP or termination
- done some doc updates
- added $WorkDirectory config directive
- added $MainMsgQueueFileName config directive
- added $MainMsgQueueMaxFileSize config directive
---------------------------------------------------------------------------
Version 3.10.0 (rgerhards), 2008-01-07
- implemented input module interface and initial input modules
- enhanced threading for input modules (each on its own thread now)
- ability to bind UDP listeners to specific local interfaces/ports and
  ability to run multiple of them concurrently
- added ability to specify listen IP address for UDP syslog server
- license changed to GPLv3
- mark messages are now provided by loadble module immark
- rklogd is no longer provided. Its functionality has now been taken over
  by imklog, a loadable input module. This offers a much better integration
  into rsyslogd and makes sure that the kernel logger process is brought
  up and down at the appropriate times
- enhanced $IncludeConfig directive to support wildcard characters
  (thanks to Michael Biebl)
- all inputs are now implemented as loadable plugins
- enhanced threading model: each input module now runs on its own thread
- enhanced message queue which now supports different queueing methods
  (among others, this can be used for performance fine-tuning)
- added a large number of new configuration directives for the new
  input modules
- enhanced multi-threading utilizing a worker thread pool for the
  main message queue
- compilation without pthreads is no longer supported
- much cleaner code due to new objects and removal of single-threading
  mode
---------------------------------------------------------------------------
Version 2.0.1 STABLE (rgerhards), 2008-01-24
- fixed a bug in integer conversion - but this function was never called,
  so it is not really a useful bug fix ;)
- fixed a bug with standard template definitions (not a big deal) - thanks
  to varmojfekoj for spotting it
- fixed a bug that caused a potential hang in file and fwd output module
  varmojfekoj provided the patch - many thanks!
---------------------------------------------------------------------------
Version 2.0.0 STABLE (rgerhards), 2008-01-02
- re-release of 1.21.2 as STABLE with no modifications except some
  doc updates
---------------------------------------------------------------------------
Version 1.21.2 (rgerhards), 2007-12-28
- created a gss-api output module. This keeps GSS-API code and
  TCP/UDP code separated. It is also important for forward-
  compatibility with v3. Please note that this change breaks compatibility
  with config files created for 1.21.0 and 1.21.1 - this was considered
  acceptable.
- fixed an error in forwarding retry code (could lead to message corruption
  but surfaced very seldom)
- increased portability for older platforms (AI_NUMERICSERV moved)
- removed socket leak in omfwd.c
- cross-platform patch for GSS-API compile problem on some platforms
  thanks to darix for the patch!
---------------------------------------------------------------------------
Version 1.21.1 (rgerhards), 2007-12-23
- small doc fix for $IncludeConfig
- fixed a bug in llDestroy()
- bugfix: fixing memory leak when message queue is full and during
  parsing. Thanks to varmojfekoj for the patch.
- bugfix: when compiled without network support, unix sockets were
  not properply closed
- bugfix: memory leak in cfsysline.c/doGetWord() fixed
---------------------------------------------------------------------------
Version 1.21.0 (rgerhards), 2007-12-19
- GSS-API support for syslog/TCP connections was added. Thanks to
  varmojfekoj for providing the patch with this functionality
- code cleanup
- enhanced $IncludeConfig directive to support wildcard filenames
- changed some multithreading synchronization
---------------------------------------------------------------------------
Version 1.20.1 (rgerhards), 2007-12-12
- corrected a debug setting that survived release. Caused TCP connections
  to be retried unnecessarily often.
- When a hostname ACL was provided and DNS resolution for that name failed,
  ACL processing was stopped at that point. Thanks to mildew for the patch.
  Fedora Bugzilla: http://bugzilla.redhat.com/show_bug.cgi?id=395911
- fixed a potential race condition, see link for details:
  http://rgerhards.blogspot.com/2007/12/rsyslog-race-condition.html
  Note that the probability of problems from this bug was very remote
- fixed a memory leak that happend when PostgreSQL date formats were
  used
---------------------------------------------------------------------------
Version 1.20.0 (rgerhards), 2007-12-07
- an output module for postgres databases has been added. Thanks to
  sur5r for contributing this code
- unloading dynamic modules has been cleaned up, we now have a
  real implementation and not just a dummy "good enough for the time
  being".
- enhanced platform independence - thanks to Bartosz Kuzma and Michael
  Biebl for their very useful contributions
- some general code cleanup (including warnings on 64 platforms, only)
---------------------------------------------------------------------------
Version 1.19.12 (rgerhards), 2007-12-03
- cleaned up the build system (thanks to Michael Biebl for the patch)
- fixed a bug where ommysql was still not compiled with -pthread option
---------------------------------------------------------------------------
Version 1.19.11 (rgerhards), 2007-11-29
- applied -pthread option to build when building for multi-threading mode
  hopefully solves an issue with segfaulting
---------------------------------------------------------------------------
Version 1.19.10 (rgerhards), 2007-10-19
- introdcued the new ":modulename:" syntax for calling module actions
  in selector lines; modified ommysql to support it. This is primarily
  an aid for further modules and a prequisite to actually allow third
  party modules to be created.
- minor fix in slackware startup script, "-r 0" is now "-r0"
- updated rsyslogd doc set man page; now in html format
- undid creation of a separate thread for the main loop -- this did not
  turn out to be needed or useful, so reduce complexity once again.
- added doc fixes provided by Michael Biebl - thanks
---------------------------------------------------------------------------
Version 1.19.9 (rgerhards), 2007-10-12
- now packaging system which again contains all components in a single
  tarball
- modularized main() a bit more, resulting in less complex code
- experimentally added an additional thread - will see if that affects
  the segfault bug we experience on some platforms. Note that this change
  is scheduled to be removed again later.
---------------------------------------------------------------------------
Version 1.19.8 (rgerhards), 2007-09-27
- improved repeated message processing
- applied patch provided by varmojfekoj to support building ommysql
  in its own way (now also resides in a plugin subdirectory);
  ommysql is now a separate package
- fixed a bug in cvthname() that lead to message loss if part
  of the source hostname would have been dropped
- created some support for distributing ommysql together with the
  main rsyslog package. I need to re-think it in the future, but
  for the time being the current mode is best. I now simply include
  one additional tarball for ommysql inside the main distribution.
  I look forward to user feedback on how this should be done best. In the
  long term, a separate project should be spawend for ommysql, but I'd
  like to do that only after the plugin interface is fully stable (what
  it is not yet).
---------------------------------------------------------------------------
Version 1.19.7 (rgerhards), 2007-09-25
- added code to handle situations where senders send us messages ending with
  a NUL character. It is now simply removed. This also caused trailing LF
  reduction to fail, when it was followed by such a NUL. This is now also
  handled.
- replaced some non-thread-safe function calls by their thread-safe
  counterparts
- fixed a minor memory leak that occured when the %APPNAME% property was
  used (I think nobody used that in practice)
- fixed a bug that caused signal handlers in cvthname() not to be restored when
  a malicious pointer record was detected and processing of the message been
  stopped for that reason (this should be really rare and can not be related
  to the segfault bug we are hunting).
- fixed a bug in cvthname that lead to passing a wrong parameter - in
  practice, this had no impact.
- general code cleanup (e.g. compiler warnings, comments)
---------------------------------------------------------------------------
Version 1.19.6 (rgerhards), 2007-09-11
- applied patch by varmojfekoj to change signal handling to the new
  sigaction API set (replacing the depreciated signal() calls and its
  friends.
- fixed a bug that in --enable-debug mode caused an assertion when the
  discard action was used
- cleaned up compiler warnings
- applied patch by varmojfekoj to FIX a bug that could cause 
  segfaults if empty properties were processed using modifying
  options (e.g. space-cc, drop-cc)
- fixed man bug: rsyslogd supports -l option
---------------------------------------------------------------------------
Version 1.19.5 (rgerhards), 2007-09-07
- changed part of the CStr interface so that better error tracking
  is provided and the calling sequence is more intuitive (there were
  invalid calls based on a too-weired interface)
- (hopefully) fixed some remaining bugs rooted in wrong use of 
  the CStr class. These could lead to program abort.
- applied patch by varmojfekoj two fix two potential segfault situations
- added $ModDir config directive
- modified $ModLoad so that an absolute path may be specified as
  module name (e.g. /rsyslog/ommysql.so)
---------------------------------------------------------------------------
Version 1.19.4 (rgerhards/varmojfekoj), 2007-09-04
- fixed a number of small memory leaks - thanks varmojfekoj for patching
- fixed an issue with CString class that could lead to rsyslog abort
  in tplToString() - thanks varmojfekoj for patching
- added a man-version of the config file documenation - thanks to Michel
  Samia for providing the man file
- fixed bug: a template like this causes an infinite loop:
  $template opts,"%programname:::a,b%"
  thanks varmojfekoj for the patch
- fixed bug: case changing options crash freeing the string pointer
  because they modify it: $template opts2,"%programname::1:lowercase%"
  thanks varmojfekoj for the patch
---------------------------------------------------------------------------
Version 1.19.3 (mmeckelein/varmojfekoj), 2007-08-31
- small mem leak fixed (after calling parseSelectorAct) - Thx varmojkekoj
- documentation section "Regular File" und "Blocks" updated
- solved an issue with dynamic file generation - Once again many thanks
  to varmojfekoj
- the negative selector for program name filter (Blocks) does not work as
  expected - Thanks varmojfekoj for patching
- added forwarding information to sysklogd (requires special template)
  to config doc
---------------------------------------------------------------------------
Version 1.19.2 (mmeckelein/varmojfekoj), 2007-08-28
- a specifically formed message caused a segfault - Many thanks varmojfekoj
  for providing a patch
- a typo and a weird condition are fixed in msg.c - Thanks again
  varmojfekoj 
- on file creation the file was always owned by root:root. This is fixed
  now - Thanks ypsa for solving this issue
---------------------------------------------------------------------------
Version 1.19.1 (mmeckelein), 2007-08-22
- a bug that caused a high load when a TCP/UDP connection was closed is 
  fixed now - Thanks mildew for solving this issue
- fixed a bug which caused a segfault on reinit - Thx varmojfekoj for the
  patch
- changed the hardcoded module path "/lib/rsyslog" to $(pkglibdir) in order
  to avoid trouble e.g. on 64 bit platforms (/lib64) - many thanks Peter
  Vrabec and darix, both provided a patch for solving this issue
- enhanced the unloading of modules - thanks again varmojfekoj
- applied a patch from varmojfekoj which fixes various little things in
  MySQL output module
---------------------------------------------------------------------------
Version 1.19.0 (varmojfekoj/rgerhards), 2007-08-16
- integrated patch from varmojfekoj to make the mysql module a loadable one
  many thanks for the patch, MUCH appreciated
---------------------------------------------------------------------------
Version 1.18.2 (rgerhards), 2007-08-13
- fixed a bug in outchannel code that caused templates to be incorrectly
  parsed
- fixed a bug in ommysql that caused a wrong ";template" missing message
- added some code for unloading modules; not yet fully complete (and we do
  not yet have loadable modules, so this is no problem)
- removed debian subdirectory by request of a debian packager (this is a special
  subdir for debian and there is also no point in maintaining it when there
  is a debian package available - so I gladly did this) in some cases
- improved overall doc quality (some pages were quite old) and linked to
  more of the online resources.
- improved /contrib/delete_mysql script by adding a host option and some
  other minor modifications
---------------------------------------------------------------------------
Version 1.18.1 (rgerhards), 2007-08-08
- applied a patch from varmojfekoj which solved a potential segfault
  of rsyslogd on HUP
- applied patch from Michel Samia to fix compilation when the pthreads
  feature is disabled
- some code cleanup (moved action object to its own file set)
- add config directive $MainMsgQueueSize, which now allows to configure the
  queue size dynamically
- all compile-time settings are now shown in rsyslogd -v, not just the
  active ones
- enhanced performance a little bit more
- added config file directive $ActionResumeInterval
- fixed a bug that prevented compilation under debian sid
- added a contrib directory for user-contributed useful things
---------------------------------------------------------------------------
Version 1.18.0 (rgerhards), 2007-08-03
- rsyslog now supports fallback actions when an action did not work. This
  is a great feature e.g. for backup database servers or backup syslog
  servers
- modified rklogd to only change the console log level if -c is specified
- added feature to use multiple actions inside a single selector
- implemented $ActionExecOnlyWhenPreviousIsSuspended config directive
- error messages during startup are now spit out to the configured log
  destinations
---------------------------------------------------------------------------
Version 1.17.6 (rgerhards), 2007-08-01
- continued to work on output module modularization - basic stage of
  this work is now FINISHED
- fixed bug in OMSRcreate() - always returned SR_RET_OK
- fixed a bug that caused ommysql to always complain about missing
  templates
- fixed a mem leak in OMSRdestruct - freeing the object itself was
  forgotten - thanks to varmojfekoj for the patch
- fixed a memory leak in syslogd/init() that happend when the config
  file could not be read - thanks to varmojfekoj for the patch
- fixed insufficient memory allocation in addAction() and its helpers.
  The initial fix and idea was developed by mildew, I fine-tuned
  it a bit. Thanks a lot for the fix, I'd probably had pulled out my
  hair to find the bug...
- added output of config file line number when a parsing error occured
- fixed bug in objomsr.c that caused program to abort in debug mode with
  an invalid assertion (in some cases)
- fixed a typo that caused the default template for MySQL to be wrong.
  thanks to mildew for catching this.
- added configuration file command $DebugPrintModuleList and
  $DebugPrintCfSysLineHandlerList
- fixed an invalid value for the MARK timer - unfortunately, there was
  a testing aid left in place. This resulted in quite frequent MARK messages
- added $IncludeConfig config directive
- applied a patch from mildew to prevent rsyslogd from freezing under heavy
  load. This could happen when the queue was full. Now, we drop messages
  but rsyslogd remains active.
---------------------------------------------------------------------------
Version 1.17.5 (rgerhards), 2007-07-30
- continued to work on output module modularization
- fixed a missing file bug - thanks to Andrea Montanari for reporting
  this problem
- fixed a problem with shutting down the worker thread and freeing the
  selector_t list - this caused messages to be lost, because the
  message queue was not properly drained before the selectors got
  destroyed.
---------------------------------------------------------------------------
Version 1.17.4 (rgerhards), 2007-07-27
- continued to work on output module modularization
- fixed a situation where rsyslogd could create zombie processes
  thanks to mildew for the patch
- applied patch from Michel Samia to fix compilation when NOT
  compiled for pthreads
---------------------------------------------------------------------------
Version 1.17.3 (rgerhards), 2007-07-25
- continued working on output module modularization
- fixed a bug that caused rsyslogd to segfault on exit (and
  probably also on HUP), when there was an unsent message in a selector
  that required forwarding and the dns lookup failed for that selector
  (yes, it was pretty unlikely to happen;))
  thanks to varmojfekoj <varmojfekoj@gmail.com> for the patch
- fixed a memory leak in config file parsing and die()
  thanks to varmojfekoj <varmojfekoj@gmail.com> for the patch
- rsyslogd now checks on startup if it is capable to performa any work
  at all. If it cant, it complains and terminates
  thanks to Michel Samia for providing the patch!
- fixed a small memory leak when HUPing syslogd. The allowed sender
  list now gets freed. thanks to mildew for the patch.
- changed the way error messages in early startup are logged. They
  now do no longer use the syslogd code directly but are rather
  send to stderr.
---------------------------------------------------------------------------
Version 1.17.2 (rgerhards), 2007-07-23
- made the port part of the -r option optional. Needed for backward
  compatibility with sysklogd
- replaced system() calls with something more reasonable. Please note that
  this might break compatibility with some existing configuration files.
  We accept this in favour of the gained security.
- removed a memory leak that could occur if timegenerated was used in
  RFC 3164 format in templates
- did some preparation in msg.c for advanced multithreading - placed the
  hooks, but not yet any active code
- worked further on modularization
- added $ModLoad MySQL (dummy) config directive
- added DropTrailingLFOnReception config directive
---------------------------------------------------------------------------
Version 1.17.1 (rgerhards), 2007-07-20
- fixed a bug that caused make install to install rsyslogd and rklogd under
  the wrong names
- fixed bug that caused $AllowedSenders to handle IPv6 scopes incorrectly;
  also fixed but that could grabble $AllowedSender wildcards. Thanks to
  mildew@gmail.com for the patch
- minor code cleanup - thanks to Peter Vrabec for the patch
- fixed minimal memory leak on HUP (caused by templates)
  thanks to varmojfekoj <varmojfekoj@gmail.com> for the patch
- fixed another memory leak on HUPing and on exiting rsyslogd
  again thanks to varmojfekoj <varmojfekoj@gmail.com> for the patch
- code cleanup (removed compiler warnings)
- fixed portability bug in configure.ac - thanks to Bartosz Kuźma for patch
- moved msg object into its own file set
- added the capability to continue trying to write log files when the
  file system is full. Functionality based on patch by Martin Schulze
  to sysklogd package.
---------------------------------------------------------------------------
Version 1.17.0 (RGer), 2007-07-17
- added $RepeatedLineReduction config parameter
- added $EscapeControlCharactersOnReceive config parameter
- added $ControlCharacterEscapePrefix config parameter
- added $DirCreateMode config parameter
- added $CreateDirs config parameter
- added $DebugPrintTemplateList config parameter
- added $ResetConfigVariables config parameter
- added $FileOwner config parameter
- added $FileGroup config parameter
- added $DirOwner config parameter
- added $DirGroup config parameter
- added $FailOnChownFailure config parameter
- added regular expression support to the filter engine
  thanks to Michel Samia for providing the patch!
- enhanced $AllowedSender functionality. Credits to mildew@gmail.com for
  the patch doing that
  - added IPv6 support
  - allowed DNS hostnames
  - allowed DNS wildcard names
- added new option $DropMsgsWithMaliciousDnsPTRRecords
- added autoconf so that rfc3195d, rsyslogd and klogd are stored to /sbin
- added capability to auto-create directories with dynaFiles
---------------------------------------------------------------------------
Version 1.16.0 (RGer/Peter Vrabec), 2007-07-13 - The Friday, 13th Release ;)
- build system switched to autotools
- removed SYSV preprocessor macro use, replaced with autotools equivalents
- fixed a bug that caused rsyslogd to segfault when TCP listening was
  disabled and it terminated
- added new properties "syslogfacility-text" and "syslogseverity-text"
  thanks to varmojfekoj <varmojfekoj@gmail.com> for the patch
- added the -x option to disable hostname dns reslution
  thanks to varmojfekoj <varmojfekoj@gmail.com> for the patch
- begun to better modularize syslogd.c - this is an ongoing project; moved
  type definitions to a separate file
- removed some now-unused fields from struct filed
- move file size limit fields in struct field to the "right spot" (the file
  writing part of the union - f_un.f_file)
- subdirectories linux and solaris are no longer part of the distribution
  package. This is not because we cease support for them, but there are no
  longer any files in them after the move to autotools
---------------------------------------------------------------------------
Version 1.15.1 (RGer), 2007-07-10
- fixed a bug that caused a dynaFile selector to stall when there was
  an open error with one file 
- improved template processing for dynaFiles; templates are now only
  looked up during initialization - speeds up processing
- optimized memory layout in struct filed when compiled with MySQL
  support
- fixed a bug that caused compilation without SYSLOG_INET to fail
- re-enabled the "last message repeated n times" feature. This
  feature was not taken care of while rsyslogd evolved from sysklogd
  and it was more or less defunct. Now it is fully functional again.
- added system properties: $NOW, $YEAR, $MONTH, $DAY, $HOUR, $MINUTE
- fixed a bug in iovAsString() that caused a memory leak under stress
  conditions (most probably memory shortage). This was unlikely to
  ever happen, but it doesn't hurt doing it right
- cosmetic: defined type "uchar", change all unsigned chars to uchar
---------------------------------------------------------------------------
Version 1.15.0 (RGer), 2007-07-05
- added ability to dynamically generate file names based on templates
  and thus properties. This was a much-requested feature. It makes
  life easy when it e.g. comes to splitting files based on the sender
  address.
- added $umask and $FileCreateMode config file directives
- applied a patch from Bartosz Kuzma to compile cleanly under NetBSD
- checks for extra (unexpected) characters in system config file lines
  have been added
- added IPv6 documentation - was accidently missing from CVS
- begun to change char to unsigned char
---------------------------------------------------------------------------
Version 1.14.2 (RGer), 2007-07-03
** this release fixes all known nits with IPv6 **
- restored capability to do /etc/service lookup for "syslog"
  service when -r 0 was given
- documented IPv6 handling of syslog messages
- integrate patch from Bartosz Kuźma to make rsyslog compile under
  Solaris again (the patch replaced a strndup() call, which is not
  available under Solaris
- improved debug logging when waiting on select
- updated rsyslogd man page with new options (-46A)
---------------------------------------------------------------------------
Version 1.14.1 (RGer/Peter Vrabec), 2007-06-29
- added Peter Vrabec's patch for IPv6 TCP
- prefixed all messages send to stderr in rsyslogd with "rsyslogd: "
---------------------------------------------------------------------------
Version 1.14.0 (RGer/Peter Vrabec), 2007-06-28
- Peter Vrabec provided IPv6 for rsyslog, so we are now IPv6 enabled
  IPv6 Support is currently for UDP only, TCP is to come soon.
  AllowedSender configuration does not yet work for IPv6.
- fixed code in iovCreate() that broke C's strict aliasing rules 
- fixed some char/unsigned char differences that forced the compiler
  to spit out warning messages
- updated the Red Hat init script to fix a known issue (thanks to
  Peter Vrabec)
---------------------------------------------------------------------------
Version 1.13.5 (RGer), 2007-06-22
- made the TCP session limit configurable via command line switch
  now -t <port>,<max sessions>
- added man page for rklogd(8) (basically a copy from klogd, but now
  there is one...)
- fixed a bug that caused internal messages (e.g. rsyslogd startup) to
  appear without a tag.
- removed a minor memory leak that occurred when TAG processing requalified
  a HOSTNAME to be a TAG (and a TAG already was set).
- removed potential small memory leaks in MsgSet***() functions. There
  would be a leak if a property was re-set, something that happened
  extremely seldom.
---------------------------------------------------------------------------
Version 1.13.4 (RGer), 2007-06-18
- added a new property "PRI-text", which holds the PRI field in
  textual form (e.g. "syslog.info")
- added alias "syslogseverity" for "syslogpriority", which is a
  misleading property name that needs to stay for historical
  reasons (and backward-compatility)
- added doc on how to record PRI value in log file
- enhanced signal handling in klogd, including removal of an unsafe
  call to the logging system during signal handling
---------------------------------------------------------------------------
Version 1.13.3 (RGer), 2007-06-15
- create a version of syslog.c from scratch. This is now
  - highly optimized for rsyslog
  - removes an incompatible license problem as the original
    version had a BSD license with advertising clause
  - fixed in the regard that rklogd will continue to work when
    rsysogd has been restarted (the original version, as well
    as sysklogd, will remain silent then)
  - solved an issue with an extra NUL char at message end that the
    original version had
- applied some changes to klogd to care for the new interface
- fixed a bug in syslogd.c which prevented compiling under debian
---------------------------------------------------------------------------
Version 1.13.2 (RGer), 2007-06-13
- lib order in makefile patched to facilitate static linking - thanks
  to Bennett Todd for providing the patch
- Integrated a patch from Peter Vrabec (pvrabec@redheat.com):
  - added klogd under the name of rklogd (remove dependency on
    original sysklogd package
  - createDB.sql now in UTF
  - added additional config files for use on Red Hat
---------------------------------------------------------------------------
Version 1.13.1 (RGer), 2007-02-05
- changed the listen backlog limit to a more reasonable value based on
  the maximum number of TCP connections configurd (10% + 5) - thanks to Guy
  Standen for the hint (actually, the limit was 5 and that was a 
  left-over from early testing).
- fixed a bug in makefile which caused DB-support to be disabled when
  NETZIP support was enabled
- added the -e option to allow transmission of every message to remote
  hosts (effectively turns off duplicate message suppression)
- (somewhat) improved memory consumption when compiled with MySQL support
- looks like we fixed an incompatibility with MySQL 5.x and above software
  At least in one case, the remote server name was destroyed, leading to 
  a connection failure. The new, improved code does not have this issue and
  so we see this as solved (the new code is generally somewhat better, so
  there is a good chance we fixed this incompatibility).
---------------------------------------------------------------------------
Version 1.13.0 (RGer), 2006-12-19
- added '$' as ToPos proptery replacer specifier - means "up to the
  end of the string"
- property replacer option "escape-cc", "drop-cc" and "space-cc"  added
- changed the handling of \0 characters inside syslog messages. We now
  consistently escape them to "#000". This is somewhat recommended in
  the draft-ietf-syslog-protocol-19 draft. While the real recomendation
  is to not escape any characters at all, we can not do this without
  considerable modification of the code. So we escape it to "#000", which
  is consistent with a sample found in the Internet-draft.
- removed message glue logic (see printchopped() comment for details)
  Also caused removal of parts table and thus some improvements in
  memory usage.
- changed the default MAXLINE to 2048 to take care of recent syslog
  standardization efforts (can easily be changed in syslogd.c)
- added support for byte-counted TCP syslog messages (much like
  syslog-transport-tls-05 Internet Draft). This was necessary to
  support compression over TCP.
- added support for receiving compressed syslog messages
- added support for sending compressed syslog messages
- fixed a bug where the last message in a syslog/tcp stream was
  lost if it was not properly terminated by a LF character
---------------------------------------------------------------------------
Version 1.12.3 (RGer), 2006-10-04
- implemented some changes to support Solaris (but support is not
  yet complete)
- commented out (via #if 0) some methods that are currently not being use
  but should be kept for further us
- added (interim) -u 1 option to turn off hostname and tag parsing
- done some modifications to better support Fedora
- made the field delimiter inside property replace configurable via
  template
- fixed a bug in property replacer: if fields were used, the delimitor
  became part of the field. Up until now, this was barely noticable as 
  the delimiter as TAB only and thus invisible to a human. With other
  delimiters available now, it quickly showed up. This bug fix might cause
  some grief to existing installations if they used the extra TAB for
  whatever reasons - sorry folks... Anyhow, a solution is easy: just add
  a TAB character contstant into your template. Thus, there has no attempt
  been made to do this in a backwards-compatible way.
---------------------------------------------------------------------------
Version 1.12.2 (RGer), 2006-02-15
- fixed a bug in the RFC 3339 date formatter. An extra space was added
  after the actual timestamp
- added support for providing high-precision RFC3339 timestamps for
  (rsyslogd-)internally-generated messages
- very (!) experimental support for syslog-protocol internet draft
  added (the draft is experimental, the code is solid ;))
- added support for field-extracting in the property replacer
- enhanced the legacy-syslog parser so that it can interpret messages
  that do not contain a TIMESTAMP
- fixed a bug that caused the default socket (usually /dev/log) to be
  opened even when -o command line option was given
- fixed a bug in the Debian sample startup script - it caused rsyslogd
  to listen to remote requests, which it shouldn't by default
---------------------------------------------------------------------------
Version 1.12.1 (RGer), 2005-11-23
- made multithreading work with BSD. Some signal-handling needed to be
  restructured. Also, there might be a slight delay of up to 10 seconds
  when huping and terminating rsyslogd under BSD
- fixed a bug where a NULL-pointer was passed to printf() in logmsg().
- fixed a bug during "make install" where rc3195d was not installed
  Thanks to Bennett Todd for spotting this.
- fixed a bug where rsyslogd dumped core when no TAG was found in the
  received message
- enhanced message parser so that it can deal with missing hostnames
  in many cases (may not be totally fail-safe)
- fixed a bug where internally-generated messages did not have the correct
  TAG
---------------------------------------------------------------------------
Version 1.12.0 (RGer), 2005-10-26
- moved to a multi-threaded design. single-threading is still optionally
  available. Multi-threading is experimental!
- fixed a potential race condition. In the original code, marking was done
  by an alarm handler, which could lead to all sorts of bad things. This
  has been changed now. See comments in syslogd.c/domark() for details.
- improved debug output for property-based filters
- not a code change, but: I have checked all exit()s to make sure that
  none occurs once rsyslogd has started up. Even in unusual conditions
  (like low-memory conditions) rsyslogd somehow remains active. Of course,
  it might loose a message or two, but at least it does not abort and it
  can also recover when the condition no longer persists.
- fixed a bug that could cause loss of the last message received
  immediately before rsyslogd was terminated.
- added comments on thread-safety of global variables in syslogd.c
- fixed a small bug: spurios printf() when TCP syslog was used
- fixed a bug that causes rsyslogd to dump core on termination when one
  of the selector lines did not receive a message during the run (very
  unlikely)
- fixed an one-too-low memory allocation in the TCP sender. Could result
  in rsyslogd dumping core.
- fixed a bug with regular expression support (thanks to Andres Riancho)
- a little bit of code restructuring (especially main(), which was
  horribly large)
---------------------------------------------------------------------------
Version 1.11.1 (RGer), 2005-10-19
- support for BSD-style program name and host blocks
- added a new property "programname" that can be used in templates
- added ability to specify listen port for rfc3195d
- fixed a bug that rendered the "startswith" comparison operation
  unusable.
- changed more functions to "static" storage class to help compiler
  optimize (should have been static in the first place...)
- fixed a potential memory leak in the string buffer class destructor.
  As the destructur was previously never called, the leak did not actually
  appear.
- some internal restructuring in anticipation/preparation of minimal
  multi-threading support
- rsyslogd still shares some code with the sysklogd project. Some patches
  for this shared code have been brought over from the sysklogd CVS.
---------------------------------------------------------------------------
Version 1.11.0 (RGer), 2005-10-12
- support for receiving messages via RFC 3195; added rfc3195d for that
  purpose
- added an additional guard to prevent rsyslogd from aborting when the
  2gb file size limit is hit. While a user can configure rsyslogd to
  handle such situations, it would abort if that was not done AND large
  file support was not enabled (ok, this is hopefully an unlikely scenario)
- fixed a bug that caused additional Unix domain sockets to be incorrectly
  processed - could lead to message loss in extreme cases
---------------------------------------------------------------------------
Version 1.10.2 (RGer), 2005-09-27
- added comparison operations in property-based filters:
  * isequal
  * startswith
- added ability to negate all property-based filter comparison operations
  by adding a !-sign right in front of the operation name
- added the ability to specify remote senders for UDP and TCP
  received messages. Allows to block all but well-known hosts
- changed the $-config line directives to be case-INsensitive
- new command line option -w added: "do not display warnings if messages
  from disallowed senders are received"
- fixed a bug that caused rsyslogd to dump core when the compare value
  was not quoted in property-based filters
- fixed a bug in the new CStr compare function which lead to invalid
  results (fortunately, this function was not yet used widely)
- added better support for "debugging" rsyslog.conf property filters
  (only if -d switch is given)
- changed some function definitions to static, which eventually enables
  some compiler optimizations
- fixed a bug in MySQL code; when a SQL error occured, rsyslogd could
  run in a tight loop. This was due to invalid sequence of error reporting
  and is now fixed.
---------------------------------------------------------------------------
Version 1.10.1 (RGer), 2005-09-23
- added the ability to execute a shell script as an action.
  Thanks to Bjoern Kalkbrenner for providing the code!
- fixed a bug in the MySQL code; due to the bug the automatic one-time
  retry after an error did not happen - this lead to error message in
  cases where none should be seen (e.g. after a MySQL restart)
- fixed a security issue with SQL-escaping in conjunction with
  non-(SQL-)standard MySQL features.
---------------------------------------------------------------------------
Version 1.10.0 (RGer), 2005-09-20
  REMINDER: 1.10 is the first unstable version if the 1.x series!
- added the capability to filter on any property in selector lines
  (not just facility and priority)
- changed stringbuf into a new counted string class
- added support for a "discard" action. If a selector line with
  discard (~ character) is found, no selector lines *after* that
  line will be processed.
- thanks to Andres Riancho, regular expression support has been
  added to the template engine
- added the FROMHOST property in the template processor, which could
  previously not be obtained. Thanks to Cristian Testa for pointing
  this out and even providing a fix.
- added display of compile-time options to -v output
- performance improvement for production build - made some checks
  to happen only during debug mode
- fixed a problem with compiling on SUSE and - while doing so - removed
  the socket call to set SO_BSDCOMPAT in cases where it is obsolete.
---------------------------------------------------------------------------
Version 1.0.4 (RGer), 2006-02-01
- a small but important fix: the tcp receiver had two forgotten printf's
  in it that caused a lot of unnecessary output to stdout. This was
  important enough to justify a new release
---------------------------------------------------------------------------
Version 1.0.3 (RGer), 2005-11-14
- added an additional guard to prevent rsyslogd from aborting when the
  2gb file size limit is hit. While a user can configure rsyslogd to
  handle such situations, it would abort if that was not done AND large
  file support was not enabled (ok, this is hopefully an unlikely scenario)
- fixed a bug that caused additional Unix domain sockets to be incorrectly
  processed - could lead to message loss in extreme cases
- applied some patches available from the sysklogd project to code
  shared from there
- fixed a bug that causes rsyslogd to dump core on termination when one
  of the selector lines did not receive a message during the run (very
  unlikely)
- fixed an one-too-low memory allocation in the TCP sender. Could result
  in rsyslogd dumping core.
- fixed a bug in the TCP sender that caused the retry logic to fail
  after an error or receiver overrun
- fixed a bug in init() that could lead to dumping core
- fixed a bug that could lead to dumping core when no HOSTNAME or no TAG
  was present in the syslog message
---------------------------------------------------------------------------
Version 1.0.2 (RGer), 2005-10-05
- fixed an issue with MySQL error reporting. When an error occured,
  the MySQL driver went into an endless loop (at least in most cases).
---------------------------------------------------------------------------
Version 1.0.1 (RGer), 2005-09-23
- fixed a security issue with SQL-escaping in conjunction with
  non-(SQL-)standard MySQL features.
---------------------------------------------------------------------------
Version 1.0.0 (RGer), 2005-09-12
- changed install doc to cover daily cron scripts - a trouble source
- added rc script for slackware (provided by Chris Elvidge - thanks!) 
- fixed a really minor bug in usage() - the -r option was still
  reported as without the port parameter
---------------------------------------------------------------------------
Version 0.9.8 (RGer), 2005-09-05
- made startup and shutdown message more consistent and included the
  pid, so that they can be easier correlated. Used syslog-protocol
  structured data format for this purpose.
- improved config info in startup message, now tells not only
  if it is listening remote on udp, but also for tcp. Also includes
  the port numbers. The previous startup message was misleading, because
  it did not say "remote reception" if rsyslogd was only listening via
  tcp (but not via udp).
- added a "how can you help" document to the doc set
---------------------------------------------------------------------------
Version 0.9.7 (RGer), 2005-08-15
- some of the previous doc files (like INSTALL) did not properly
  reflect the changes to the build process and the new doc. Fixed
  that.
- changed syslogd.c so that when compiled without database support,
  an error message is displayed when a database action is detected
  in the config file (previously this was used as an user rule ;))
- fixed a bug in the os-specific Makefiles which caused MySQL
  support to not be compiled, even if selected
---------------------------------------------------------------------------
Version 0.9.6 (RGer), 2005-08-09
- greatly enhanced documentation. Now available in html format in
  the "doc" folder and FreeBSD. Finally includes an install howto.
- improved MySQL error messages a little - they now show up as log
  messages, too (formerly only in debug mode)
- added the ability to specify the listen port for udp syslog.
  WARNING: This introduces an incompatibility. Formerly, udp
  syslog was enabled by the -r command line option. Now, it is
  "-r [port]", which is consistent with the tcp listener. However,
  just -r will now return an error message.
- added sample startup scripts for Debian and FreeBSD
- added support for easy feature selection in the makefile. Un-
  fortunately, this also means I needed to spilt the make file
  for different OS and distros. There are some really bad syntax
  differences between FreeBSD and Linux make.
---------------------------------------------------------------------------
Version 0.9.5 (RGer), 2005-08-01
- the "semicolon bug" was actually not (fully) solved in 0.9.4. One
  part of the bug was solved, but another still existed. This one
  is fixed now, too.
- the "semicolon bug" actually turned out to be a more generic bug.
  It appeared whenever an invalid template name was given. With some
  selector actions, rsyslogd dumped core, with other it "just" had
  a small ressource leak with others all worked well. These anomalies
  are now fixed. Note that they only appeared during system initaliziation
  once the system was running, nothing bad happened.
- improved error reporting for template errors on startup. They are now
  shown on the console and the start-up tty. Formerly, they were only
  visible in debug mode.
- support for multiple instances of rsyslogd on a single machine added
- added new option "-o" --> omit local unix domain socket. This option
  enables rsyslogd NOT to listen to the local socket. This is most
  helpful when multiple instances of rsyslogd (or rsyslogd and another
  syslogd) shall run on a single system.
- added new option "-i <pidfile>" which allows to specify the pidfile.
  This is needed when multiple instances of rsyslogd are to be run.
- the new project home page is now online at www.rsyslog.com
---------------------------------------------------------------------------
Version 0.9.4 (RGer), 2005-07-25
- finally added the TCP sender. It now supports non-blocking mode, no
  longer disabling message reception during connect. As it is now, it
  is usable in production. The code could be more sophisticated, but
  I've kept it short in anticipation of the move to liblogging, which
  will lead to the removal of the code just written ;)
- the "exiting on signal..." message still had the "syslogd" name in 
  it. Changed this to "rsyslogd", as we do not have a large user base
  yet, this should pose no problem.
- fixed "the semiconlon" bug. rsyslogd dumped core if a write-db action
  was specified but no semicolon was given after the password (an empty
  template was ok, but the semicolon needed to be present).
- changed a default for traditional output format. During testing, it
  was seen that the timestamp written to file in default format was
  the time of message reception, not the time specified in the TIMESTAMP
  field of the message itself. Traditionally, the message TIMESTAMP is
  used and this has been changed now.
---------------------------------------------------------------------------
Version 0.9.3 (RGer), 2005-07-19
- fixed a bug in the message parser. In June, the RFC 3164 timestamp
  was not correctly parsed (yes, only in June and some other months,
  see the code comment to learn why...)
- added the ability to specify the destination port when forwarding
  syslog messages (both for TCP and UDP)
- added an very experimental TCP sender (activated by
  @@machine:port in config). This is not yet for production use. If
  the receiver is not alive, rsyslogd will wait quite some time until
  the connection request times out, which most probably leads to
  loss of incoming messages.

---------------------------------------------------------------------------
Version 0.9.2 (RGer), around 2005-07-06
- I intended to change the maxsupported message size to 32k to
  support IHE - but given the memory inefficiency in the usual use
  cases, I have not done this. I have, however, included very
  specific instructions on how to do this in the source code. I have
  also done some testing with 32k messages, so you can change the
  max size without taking too much risk.
- added a syslog/tcp receiver; we now can receive messages via
  plain tcp, but we can still send only via UDP. The syslog/tcp
  receiver is the primary enhancement of this release.
- slightly changed some error messages that contained a spurios \n at
  the end of the line (which gives empty lines in your log...)

---------------------------------------------------------------------------
Version 0.9.1 (RGer)
- fixed code so that it compiles without errors under FreeBSD
- removed now unused function "allocate_log()" from syslogd.c
- changed the make file so that it contains more defines for
  different environments (in the long term, we need a better
  system for disabling/enabling features...)
- changed some printf's printing off_t types to %lld and
  explicit (long long) casts. I tried to figure out the exact type,
  but did not succeed in this. In the worst case, ultra-large peta-
  byte files will now display funny informational messages on rollover,
  something I think we can live with for the neersion 3.11.2 (rgerhards), 2008-02-??
---------------------------------------------------------------------------
Version 3.11.1 (rgerhards), 2008-02-12
- SNMP trap sender added thanks to Andre Lorbach (omsnmp)
- added input-plugin interface specification in form of a (copy) template
  input module
- applied documentation fix by Michael Biebl -- many thanks!
- bugfix: immark did not have MARK flags set...
- added x-info field to rsyslogd startup/shutdown message. Hopefully
  points users to right location for further info (many don't even know
  they run rsyslog ;))
- bugfix: trailing ":" of tag was lost while parsing legacy syslog messages
  without timestamp - thanks to Anders Blomdell for providing a patch!
- fixed a bug in stringbuf.c related to STRINGBUF_TRIM_ALLOCSIZE, which
  wasn't supposed to be used with rsyslog. Put a warning message up that
  tells this feature is not tested and probably not worth the effort.
  Thanks to Anders Blomdell fro bringing this to our attention
- somewhat improved performance of string buffers
- fixed bug that caused invalid treatment of tabs (HT) in rsyslog.conf
- bugfix: setting for $EscapeCopntrolCharactersOnReceive was not 
  properly initialized
- clarified usage of space-cc property replacer option
- improved abort diagnostic handler
- some initial effort for malloc/free runtime debugging support
- bugfix: using dynafile actions caused rsyslogd abort
- fixed minor man errors thanks to Michael Biebl
---------------------------------------------------------------------------
Version 3.11.0 (rgerhards), 2008-01-31
- implemented queued actions
- implemented simple rate limiting for actions
- implemented deliberate discarding of lower priority messages over higher
  priority ones when a queue runs out of space
- implemented disk quotas for disk queues
- implemented the $ActionResumeRetryCount config directive
- added $ActionQueueFilename config directive
- added $ActionQueueSize config directive
- added $ActionQueueHighWaterMark config directive
- added $ActionQueueLowWaterMark config directive
- added $ActionQueueDiscardMark config directive
- added $ActionQueueDiscardSeverity config directive
- added $ActionQueueCheckpointInterval config directive
- added $ActionQueueType config directive
- added $ActionQueueWorkerThreads config directive
- added $ActionQueueTimeoutshutdown config directive
- added $ActionQueueTimeoutActionCompletion config directive
- added $ActionQueueTimeoutenQueue config directive
- added $ActionQueueTimeoutworkerThreadShutdown config directive
- added $ActionQueueWorkerThreadMinimumMessages config directive
- added $ActionQueueMaxFileSize config directive
- added $ActionQueueSaveonShutdown config directive
- addded $ActionQueueDequeueSlowdown config directive
- addded $MainMsgQueueDequeueSlowdown config directive
- bugfix: added forgotten docs to package
- improved debugging support
- fixed a bug that caused $MainMsgQueueCheckpointInterval to work incorrectly
- when a long-running action needs to be cancelled on shutdown, the message
  that was processed by it is now preserved. This finishes support for
  guaranteed delivery of messages (if the output supports it, of course)
- fixed bug in output module interface, see
  http://sourceforge.net/tracker/index.php?func=detail&aid=1881008&group_id=123448&atid=696552
- changed the ommysql output plugin so that the (lengthy) connection
  initialization now takes place in message processing. This works much
  better with the new queued action mode (fast startup)
- fixed a bug that caused a potential hang in file and fwd output module
  varmojfekoj provided the patch - many thanks!
- bugfixed stream class offset handling on 32bit platforms
---------------------------------------------------------------------------
Version 3.10.3 (rgerhards), 2008-01-28
- fixed a bug with standard template definitions (not a big deal) - thanks
  to varmojfekoj for spotting it
- run-time instrumentation added
- implemented disk-assisted queue mode, which enables on-demand disk
  spooling if the queue's in-memory queue is exhausted
- implemented a dynamic worker thread pool for processing incoming
  messages; workers are started and shut down as need arises
- implemented a run-time instrumentation debug package
- implemented the $MainMsgQueueSaveOnShutdown config directive
- implemented the $MainMsgQueueWorkerThreadMinimumMessages config directive
- implemented the $MainMsgQueueTimeoutWorkerThreadShutdown config directive
---------------------------------------------------------------------------
Version 3.10.2 (rgerhards), 2008-01-14
- added the ability to keep stop rsyslogd without the need to drain
  the main message queue. In disk queue mode, rsyslog continues to
  run from the point where it stopped. In case of a system failure, it
  continues to process messages from the last checkpoint.
- fixed a bug that caused a segfault on startup when no $WorkDir directive
  was specified in rsyslog.conf
- provided more fine-grain control over shutdown timeouts and added a
  way to specify the enqueue timeout when the main message queue is full
- implemented $MainMsgQueueCheckpointInterval config directive
- implemented $MainMsgQueueTimeoutActionCompletion config directive
- implemented $MainMsgQueueTimeoutEnqueue config directive
- implemented $MainMsgQueueTimeoutShutdown config directive
---------------------------------------------------------------------------
Version 3.10.1 (rgerhards), 2008-01-10
- implemented the "disk" queue mode. However, it currently is of very
  limited use, because it does not support persistence over rsyslogd
  runs. So when rsyslogd is stopped, the queue is drained just as with
  the in-memory queue modes. Persistent queues will be a feature of
  the next release.
- performance-optimized string class, should bring an overall improvement
- fixed a memory leak in imudp -- thanks to varmojfekoj for the patch
- fixed a race condition that could lead to a rsyslogd hang when during
  HUP or termination
- done some doc updates
- added $WorkDirectory config directive
- added $MainMsgQueueFileName config directive
- added $MainMsgQueueMaxFileSize config directive
---------------------------------------------------------------------------
Version 3.10.0 (rgerhards), 2008-01-07
- implemented input module interface and initial input modules
- enhanced threading for input modules (each on its own thread now)
- ability to bind UDP listeners to specific local interfaces/ports and
  ability to run multiple of them concurrently
- added ability to specify listen IP address for UDP syslog server
- license changed to GPLv3
- mark messages are now provided by loadble module immark
- rklogd is no longer provided. Its functionality has now been taken over
  by imklog, a loadable input module. This offers a much better integration
  into rsyslogd and makes sure that the kernel logger process is brought
  up and down at the appropriate times
- enhanced $IncludeConfig directive to support wildcard characters
  (thanks to Michael Biebl)
- all inputs are now implemented as loadable plugins
- enhanced threading model: each input module now runs on its own thread
- enhanced message queue which now supports different queueing methods
  (among others, this can be used for performance fine-tuning)
- added a large number of new configuration directives for the new
  input modules
- enhanced multi-threading utilizing a worker thread pool for the
  main message queue
- compilation without pthreads is no longer supported
- much cleaner code due to new objects and removal of single-threading
  mode
---------------------------------------------------------------------------
Version 2.0.1 STABLE (rgerhards), 2008-01-24
- fixed a bug in integer conversion - but this function was never called,
  so it is not really a useful bug fix ;)
- fixed a bug with standard template definitions (not a big deal) - thanks
  to varmojfekoj for spotting it
- fixed a bug that caused a potential hang in file and fwd output module
  varmojfekoj provided the patch - many thanks!
---------------------------------------------------------------------------
Version 2.0.0 STABLE (rgerhards), 2008-01-02
- re-release of 1.21.2 as STABLE with no modifications except some
  doc updates
---------------------------------------------------------------------------
Version 1.21.2 (rgerhards), 2007-12-28
- created a gss-api output module. This keeps GSS-API code and
  TCP/UDP code separated. It is also important for forward-
  compatibility with v3. Please note that this change breaks compatibility
  with config files created for 1.21.0 and 1.21.1 - this was considered
  acceptable.
- fixed an error in forwarding retry code (could lead to message corruption
  but surfaced very seldom)
- increased portability for older platforms (AI_NUMERICSERV moved)
- removed socket leak in omfwd.c
- cross-platform patch for GSS-API compile problem on some platforms
  thanks to darix for the patch!
---------------------------------------------------------------------------
Version 1.21.1 (rgerhards), 2007-12-23
- small doc fix for $IncludeConfig
- fixed a bug in llDestroy()
- bugfix: fixing memory leak when message queue is full and during
  parsing. Thanks to varmojfekoj for the patch.
- bugfix: when compiled without network support, unix sockets were
  not properply closed
- bugfix: memory leak in cfsysline.c/doGetWord() fixed
---------------------------------------------------------------------------
Version 1.21.0 (rgerhards), 2007-12-19
- GSS-API support for syslog/TCP connections was added. Thanks to
  varmojfekoj for providing the patch with this functionality
- code cleanup
- enhanced $IncludeConfig directive to support wildcard filenames
- changed some multithreading synchronization
---------------------------------------------------------------------------
Version 1.20.1 (rgerhards), 2007-12-12
- corrected a debug setting that survived release. Caused TCP connections
  to be retried unnecessarily often.
- When a hostname ACL was provided and DNS resolution for that name failed,
  ACL processing was stopped at that point. Thanks to mildew for the patch.
  Fedora Bugzilla: http://bugzilla.redhat.com/show_bug.cgi?id=395911
- fixed a potential race condition, see link for details:
  http://rgerhards.blogspot.com/2007/12/rsyslog-race-condition.html
  Note that the probability of problems from this bug was very remote
- fixed a memory leak that happend when PostgreSQL date formats were
  used
---------------------------------------------------------------------------
Version 1.20.0 (rgerhards), 2007-12-07
- an output module for postgres databases has been added. Thanks to
  sur5r for contributing this code
- unloading dynamic modules has been cleaned up, we now have a
  real implementation and not just a dummy "good enough for the time
  being".
- enhanced platform independence - thanks to Bartosz Kuzma and Michael
  Biebl for their very useful contributions
- some general code cleanup (including warnings on 64 platforms, only)
---------------------------------------------------------------------------
Version 1.19.12 (rgerhards), 2007-12-03
- cleaned up the build system (thanks to Michael Biebl for the patch)
- fixed a bug where ommysql was still not compiled with -pthread option
---------------------------------------------------------------------------
Version 1.19.11 (rgerhards), 2007-11-29
- applied -pthread option to build when building for multi-threading mode
  hopefully solves an issue with segfaulting
---------------------------------------------------------------------------
Version 1.19.10 (rgerhards), 2007-10-19
- introdcued the new ":modulename:" syntax for calling module actions
  in selector lines; modified ommysql to support it. This is primarily
  an aid for further modules and a prequisite to actually allow third
  party modules to be created.
- minor fix in slackware startup script, "-r 0" is now "-r0"
- updated rsyslogd doc set man page; now in html format
- undid creation of a separate thread for the main loop -- this did not
  turn out to be needed or useful, so reduce complexity once again.
- added doc fixes provided by Michael Biebl - thanks
---------------------------------------------------------------------------
Version 1.19.9 (rgerhards), 2007-10-12
- now packaging system which again contains all components in a single
  tarball
- modularized main() a bit more, resulting in less complex code
- experimentally added an additional thread - will see if that affects
  the segfault bug we experience on some platforms. Note that this change
  is scheduled to be removed again later.
---------------------------------------------------------------------------
Version 1.19.8 (rgerhards), 2007-09-27
- improved repeated message processing
- applied patch provided by varmojfekoj to support building ommysql
  in its own way (now also resides in a plugin subdirectory);
  ommysql is now a separate package
- fixed a bug in cvthname() that lead to message loss if part
  of the source hostname would have been dropped
- created some support for distributing ommysql together with the
  main rsyslog package. I need to re-think it in the future, but
  for the time being the current mode is best. I now simply include
  one additional tarball for ommysql inside the main distribution.
  I look forward to user feedback on how this should be done best. In the
  long term, a separate project should be spawend for ommysql, but I'd
  like to do that only after the plugin interface is fully stable (what
  it is not yet).
---------------------------------------------------------------------------
Version 1.19.7 (rgerhards), 2007-09-25
- added code to handle situations where senders send us messages ending with
  a NUL character. It is now simply removed. This also caused trailing LF
  reduction to fail, when it was followed by such a NUL. This is now also
  handled.
- replaced some non-thread-safe function calls by their thread-safe
  counterparts
- fixed a minor memory leak that occured when the %APPNAME% property was
  used (I think nobody used that in practice)
- fixed a bug that caused signal handlers in cvthname() not to be restored when
  a malicious pointer record was detected and processing of the message been
  stopped for that reason (this should be really rare and can not be related
  to the segfault bug we are hunting).
- fixed a bug in cvthname that lead to passing a wrong parameter - in
  practice, this had no impact.
- general code cleanup (e.g. compiler warnings, comments)
---------------------------------------------------------------------------
Version 1.19.6 (rgerhards), 2007-09-11
- applied patch by varmojfekoj to change signal handling to the new
  sigaction API set (replacing the depreciated signal() calls and its
  friends.
- fixed a bug that in --enable-debug mode caused an assertion when the
  discard action was used
- cleaned up compiler warnings
- applied patch by varmojfekoj to FIX a bug that could cause 
  segfaults if empty properties were processed using modifying
  options (e.g. space-cc, drop-cc)
- fixed man bug: rsyslogd supports -l option
---------------------------------------------------------------------------
Version 1.19.5 (rgerhards), 2007-09-07
- changed part of the CStr interface so that better error tracking
  is provided and the calling sequence is more intuitive (there were
  invalid calls based on a too-weired interface)
- (hopefully) fixed some remaining bugs rooted in wrong use of 
  the CStr class. These could lead to program abort.
- applied patch by varmojfekoj two fix two potential segfault situations
- added $ModDir config directive
- modified $ModLoad so that an absolute path may be specified as
  module name (e.g. /rsyslog/ommysql.so)
---------------------------------------------------------------------------
Version 1.19.4 (rgerhards/varmojfekoj), 2007-09-04
- fixed a number of small memory leaks - thanks varmojfekoj for patching
- fixed an issue with CString class that could lead to rsyslog abort
  in tplToString() - thanks varmojfekoj for patching
- added a man-version of the config file documenation - thanks to Michel
  Samia for providing the man file
- fixed bug: a template like this causes an infinite loop:
  $template opts,"%programname:::a,b%"
  thanks varmojfekoj for the patch
- fixed bug: case changing options crash freeing the string pointer
  because they modify it: $template opts2,"%programname::1:lowercase%"
  thanks varmojfekoj for the patch
---------------------------------------------------------------------------
Version 1.19.3 (mmeckelein/varmojfekoj), 2007-08-31
- small mem leak fixed (after calling parseSelectorAct) - Thx varmojkekoj
- documentation section "Regular File" und "Blocks" updated
- solved an issue with dynamic file generation - Once again many thanks
  to varmojfekoj
- the negative selector for program name filter (Blocks) does not work as
  expected - Thanks varmojfekoj for patching
- added forwarding information to sysklogd (requires special template)
  to config doc
---------------------------------------------------------------------------
Version 1.19.2 (mmeckelein/varmojfekoj), 2007-08-28
- a specifically formed message caused a segfault - Many thanks varmojfekoj
  for providing a patch
- a typo and a weird condition are fixed in msg.c - Thanks again
  varmojfekoj 
- on file creation the file was always owned by root:root. This is fixed
  now - Thanks ypsa for solving this issue
---------------------------------------------------------------------------
Version 1.19.1 (mmeckelein), 2007-08-22
- a bug that caused a high load when a TCP/UDP connection was closed is 
  fixed now - Thanks mildew for solving this issue
- fixed a bug which caused a segfault on reinit - Thx varmojfekoj for the
  patch
- changed the hardcoded module path "/lib/rsyslog" to $(pkglibdir) in order
  to avoid trouble e.g. on 64 bit platforms (/lib64) - many thanks Peter
  Vrabec and darix, both provided a patch for solving this issue
- enhanced the unloading of modules - thanks again varmojfekoj
- applied a patch from varmojfekoj which fixes various little things in
  MySQL output module
---------------------------------------------------------------------------
Version 1.19.0 (varmojfekoj/rgerhards), 2007-08-16
- integrated patch from varmojfekoj to make the mysql module a loadable one
  many thanks for the patch, MUCH appreciated
---------------------------------------------------------------------------
Version 1.18.2 (rgerhards), 2007-08-13
- fixed a bug in outchannel code that caused templates to be incorrectly
  parsed
- fixed a bug in ommysql that caused a wrong ";template" missing message
- added some code for unloading modules; not yet fully complete (and we do
  not yet have loadable modules, so this is no problem)
- removed debian subdirectory by request of a debian packager (this is a special
  subdir for debian and there is also no point in maintaining it when there
  is a debian package available - so I gladly did this) in some cases
- improved overall doc quality (some pages were quite old) and linked to
  more of the online resources.
- improved /contrib/delete_mysql script by adding a host option and some
  other minor modifications
---------------------------------------------------------------------------
Version 1.18.1 (rgerhards), 2007-08-08
- applied a patch from varmojfekoj which solved a potential segfault
  of rsyslogd on HUP
- applied patch from Michel Samia to fix compilation when the pthreads
  feature is disabled
- some code cleanup (moved action object to its own file set)
- add config directive $MainMsgQueueSize, which now allows to configure the
  queue size dynamically
- all compile-time settings are now shown in rsyslogd -v, not just the
  active ones
- enhanced performance a little bit more
- added config file directive $ActionResumeInterval
- fixed a bug that prevented compilation under debian sid
- added a contrib directory for user-contributed useful things
---------------------------------------------------------------------------
Version 1.18.0 (rgerhards), 2007-08-03
- rsyslog now supports fallback actions when an action did not work. This
  is a great feature e.g. for backup database servers or backup syslog
  servers
- modified rklogd to only change the console log level if -c is specified
- added feature to use multiple actions inside a single selector
- implemented $ActionExecOnlyWhenPreviousIsSuspended config directive
- error messages during startup are now spit out to the configured log
  destinations
---------------------------------------------------------------------------
Version 1.17.6 (rgerhards), 2007-08-01
- continued to work on output module modularization - basic stage of
  this work is now FINISHED
- fixed bug in OMSRcreate() - always returned SR_RET_OK
- fixed a bug that caused ommysql to always complain about missing
  templates
- fixed a mem leak in OMSRdestruct - freeing the object itself was
  forgotten - thanks to varmojfekoj for the patch
- fixed a memory leak in syslogd/init() that happend when the config
  file could not be read - thanks to varmojfekoj for the patch
- fixed insufficient memory allocation in addAction() and its helpers.
  The initial fix and idea was developed by mildew, I fine-tuned
  it a bit. Thanks a lot for the fix, I'd probably had pulled out my
  hair to find the bug...
- added output of config file line number when a parsing error occured
- fixed bug in objomsr.c that caused program to abort in debug mode with
  an invalid assertion (in some cases)
- fixed a typo that caused the default template for MySQL to be wrong.
  thanks to mildew for catching this.
- added configuration file command $DebugPrintModuleList and
  $DebugPrintCfSysLineHandlerList
- fixed an invalid value for the MARK timer - unfortunately, there was
  a testing aid left in place. This resulted in quite frequent MARK messages
- added $IncludeConfig config directive
- applied a patch from mildew to prevent rsyslogd from freezing under heavy
  load. This could happen when the queue was full. Now, we drop messages
  but rsyslogd remains active.
---------------------------------------------------------------------------
Version 1.17.5 (rgerhards), 2007-07-30
- continued to work on output module modularization
- fixed a missing file bug - thanks to Andrea Montanari for reporting
  this problem
- fixed a problem with shutting down the worker thread and freeing the
  selector_t list - this caused messages to be lost, because the
  message queue was not properly drained before the selectors got
  destroyed.
---------------------------------------------------------------------------
Version 1.17.4 (rgerhards), 2007-07-27
- continued to work on output module modularization
- fixed a situation where rsyslogd could create zombie processes
  thanks to mildew for the patch
- applied patch from Michel Samia to fix compilation when NOT
  compiled for pthreads
---------------------------------------------------------------------------
Version 1.17.3 (rgerhards), 2007-07-25
- continued working on output module modularization
- fixed a bug that caused rsyslogd to segfault on exit (and
  probably also on HUP), when there was an unsent message in a selector
  that required forwarding and the dns lookup failed for that selector
  (yes, it was pretty unlikely to happen;))
  thanks to varmojfekoj <varmojfekoj@gmail.com> for the patch
- fixed a memory leak in config file parsing and die()
  thanks to varmojfekoj <varmojfekoj@gmail.com> for the patch
- rsyslogd now checks on startup if it is capable to performa any work
  at all. If it cant, it complains and terminates
  thanks to Michel Samia for providing the patch!
- fixed a small memory leak when HUPing syslogd. The allowed sender
  list now gets freed. thanks to mildew for the patch.
- changed the way error messages in early startup are logged. They
  now do no longer use the syslogd code directly but are rather
  send to stderr.
---------------------------------------------------------------------------
Version 1.17.2 (rgerhards), 2007-07-23
- made the port part of the -r option optional. Needed for backward
  compatibility with sysklogd
- replaced system() calls with something more reasonable. Please note that
  this might break compatibility with some existing configuration files.
  We accept this in favour of the gained security.
- removed a memory leak that could occur if timegenerated was used in
  RFC 3164 format in templates
- did some preparation in msg.c for advanced multithreading - placed the
  hooks, but not yet any active code
- worked further on modularization
- added $ModLoad MySQL (dummy) config directive
- added DropTrailingLFOnReception config directive
---------------------------------------------------------------------------
Version 1.17.1 (rgerhards), 2007-07-20
- fixed a bug that caused make install to install rsyslogd and rklogd under
  the wrong names
- fixed bug that caused $AllowedSenders to handle IPv6 scopes incorrectly;
  also fixed but that could grabble $AllowedSender wildcards. Thanks to
  mildew@gmail.com for the patch
- minor code cleanup - thanks to Peter Vrabec for the patch
- fixed minimal memory leak on HUP (caused by templates)
  thanks to varmojfekoj <varmojfekoj@gmail.com> for the patch
- fixed another memory leak on HUPing and on exiting rsyslogd
  again thanks to varmojfekoj <varmojfekoj@gmail.com> for the patch
- code cleanup (removed compiler warnings)
- fixed portability bug in configure.ac - thanks to Bartosz Kuźma for patch
- moved msg object into its own file set
- added the capability to continue trying to write log files when the
  file system is full. Functionality based on patch by Martin Schulze
  to sysklogd package.
---------------------------------------------------------------------------
Version 1.17.0 (RGer), 2007-07-17
- added $RepeatedLineReduction config parameter
- added $EscapeControlCharactersOnReceive config parameter
- added $ControlCharacterEscapePrefix config parameter
- added $DirCreateMode config parameter
- added $CreateDirs config parameter
- added $DebugPrintTemplateList config parameter
- added $ResetConfigVariables config parameter
- added $FileOwner config parameter
- added $FileGroup config parameter
- added $DirOwner config parameter
- added $DirGroup config parameter
- added $FailOnChownFailure config parameter
- added regular expression support to the filter engine
  thanks to Michel Samia for providing the patch!
- enhanced $AllowedSender functionality. Credits to mildew@gmail.com for
  the patch doing that
  - added IPv6 support
  - allowed DNS hostnames
  - allowed DNS wildcard names
- added new option $DropMsgsWithMaliciousDnsPTRRecords
- added autoconf so that rfc3195d, rsyslogd and klogd are stored to /sbin
- added capability to auto-create directories with dynaFiles
---------------------------------------------------------------------------
Version 1.16.0 (RGer/Peter Vrabec), 2007-07-13 - The Friday, 13th Release ;)
- build system switched to autotools
- removed SYSV preprocessor macro use, replaced with autotools equivalents
- fixed a bug that caused rsyslogd to segfault when TCP listening was
  disabled and it terminated
- added new properties "syslogfacility-text" and "syslogseverity-text"
  thanks to varmojfekoj <varmojfekoj@gmail.com> for the patch
- added the -x option to disable hostname dns reslution
  thanks to varmojfekoj <varmojfekoj@gmail.com> for the patch
- begun to better modularize syslogd.c - this is an ongoing project; moved
  type definitions to a separate file
- removed some now-unused fields from struct filed
- move file size limit fields in struct field to the "right spot" (the file
  writing part of the union - f_un.f_file)
- subdirectories linux and solaris are no longer part of the distribution
  package. This is not because we cease support for them, but there are no
  longer any files in them after the move to autotools
---------------------------------------------------------------------------
Version 1.15.1 (RGer), 2007-07-10
- fixed a bug that caused a dynaFile selector to stall when there was
  an open error with one file 
- improved template processing for dynaFiles; templates are now only
  looked up during initialization - speeds up processing
- optimized memory layout in struct filed when compiled with MySQL
  support
- fixed a bug that caused compilation without SYSLOG_INET to fail
- re-enabled the "last message repeated n times" feature. This
  feature was not taken care of while rsyslogd evolved from sysklogd
  and it was more or less defunct. Now it is fully functional again.
- added system properties: $NOW, $YEAR, $MONTH, $DAY, $HOUR, $MINUTE
- fixed a bug in iovAsString() that caused a memory leak under stress
  conditions (most probably memory shortage). This was unlikely to
  ever happen, but it doesn't hurt doing it right
- cosmetic: defined type "uchar", change all unsigned chars to uchar
---------------------------------------------------------------------------
Version 1.15.0 (RGer), 2007-07-05
- added ability to dynamically generate file names based on templates
  and thus properties. This was a much-requested feature. It makes
  life easy when it e.g. comes to splitting files based on the sender
  address.
- added $umask and $FileCreateMode config file directives
- applied a patch from Bartosz Kuzma to compile cleanly under NetBSD
- checks for extra (unexpected) characters in system config file lines
  have been added
- added IPv6 documentation - was accidently missing from CVS
- begun to change char to unsigned char
---------------------------------------------------------------------------
Version 1.14.2 (RGer), 2007-07-03
** this release fixes all known nits with IPv6 **
- restored capability to do /etc/service lookup for "syslog"
  service when -r 0 was given
- documented IPv6 handling of syslog messages
- integrate patch from Bartosz Kuźma to make rsyslog compile under
  Solaris again (the patch replaced a strndup() call, which is not
  available under Solaris
- improved debug logging when waiting on select
- updated rsyslogd man page with new options (-46A)
---------------------------------------------------------------------------
Version 1.14.1 (RGer/Peter Vrabec), 2007-06-29
- added Peter Vrabec's patch for IPv6 TCP
- prefixed all messages send to stderr in rsyslogd with "rsyslogd: "
---------------------------------------------------------------------------
Version 1.14.0 (RGer/Peter Vrabec), 2007-06-28
- Peter Vrabec provided IPv6 for rsyslog, so we are now IPv6 enabled
  IPv6 Support is currently for UDP only, TCP is to come soon.
  AllowedSender configuration does not yet work for IPv6.
- fixed code in iovCreate() that broke C's strict aliasing rules 
- fixed some char/unsigned char differences that forced the compiler
  to spit out warning messages
- updated the Red Hat init script to fix a known issue (thanks to
  Peter Vrabec)
---------------------------------------------------------------------------
Version 1.13.5 (RGer), 2007-06-22
- made the TCP session limit configurable via command line switch
  now -t <port>,<max sessions>
- added man page for rklogd(8) (basically a copy from klogd, but now
  there is one...)
- fixed a bug that caused internal messages (e.g. rsyslogd startup) to
  appear without a tag.
- removed a minor memory leak that occurred when TAG processing requalified
  a HOSTNAME to be a TAG (and a TAG already was set).
- removed potential small memory leaks in MsgSet***() functions. There
  would be a leak if a property was re-set, something that happened
  extremely seldom.
---------------------------------------------------------------------------
Version 1.13.4 (RGer), 2007-06-18
- added a new property "PRI-text", which holds the PRI field in
  textual form (e.g. "syslog.info")
- added alias "syslogseverity" for "syslogpriority", which is a
  misleading property name that needs to stay for historical
  reasons (and backward-compatility)
- added doc on how to record PRI value in log file
- enhanced signal handling in klogd, including removal of an unsafe
  call to the logging system during signal handling
---------------------------------------------------------------------------
Version 1.13.3 (RGer), 2007-06-15
- create a version of syslog.c from scratch. This is now
  - highly optimized for rsyslog
  - removes an incompatible license problem as the original
    version had a BSD license with advertising clause
  - fixed in the regard that rklogd will continue to work when
    rsysogd has been restarted (the original version, as well
    as sysklogd, will remain silent then)
  - solved an issue with an extra NUL char at message end that the
    original version had
- applied some changes to klogd to care for the new interface
- fixed a bug in syslogd.c which prevented compiling under debian
---------------------------------------------------------------------------
Version 1.13.2 (RGer), 2007-06-13
- lib order in makefile patched to facilitate static linking - thanks
  to Bennett Todd for providing the patch
- Integrated a patch from Peter Vrabec (pvrabec@redheat.com):
  - added klogd under the name of rklogd (remove dependency on
    original sysklogd package
  - createDB.sql now in UTF
  - added additional config files for use on Red Hat
---------------------------------------------------------------------------
Version 1.13.1 (RGer), 2007-02-05
- changed the listen backlog limit to a more reasonable value based on
  the maximum number of TCP connections configurd (10% + 5) - thanks to Guy
  Standen for the hint (actually, the limit was 5 and that was a 
  left-over from early testing).
- fixed a bug in makefile which caused DB-support to be disabled when
  NETZIP support was enabled
- added the -e option to allow transmission of every message to remote
  hosts (effectively turns off duplicate message suppression)
- (somewhat) improved memory consumption when compiled with MySQL support
- looks like we fixed an incompatibility with MySQL 5.x and above software
  At least in one case, the remote server name was destroyed, leading to 
  a connection failure. The new, improved code does not have this issue and
  so we see this as solved (the new code is generally somewhat better, so
  there is a good chance we fixed this incompatibility).
---------------------------------------------------------------------------
Version 1.13.0 (RGer), 2006-12-19
- added '$' as ToPos proptery replacer specifier - means "up to the
  end of the string"
- property replacer option "escape-cc", "drop-cc" and "space-cc"  added
- changed the handling of \0 characters inside syslog messages. We now
  consistently escape them to "#000". This is somewhat recommended in
  the draft-ietf-syslog-protocol-19 draft. While the real recomendation
  is to not escape any characters at all, we can not do this without
  considerable modification of the code. So we escape it to "#000", which
  is consistent with a sample found in the Internet-draft.
- removed message glue logic (see printchopped() comment for details)
  Also caused removal of parts table and thus some improvements in
  memory usage.
- changed the default MAXLINE to 2048 to take care of recent syslog
  standardization efforts (can easily be changed in syslogd.c)
- added support for byte-counted TCP syslog messages (much like
  syslog-transport-tls-05 Internet Draft). This was necessary to
  support compression over TCP.
- added support for receiving compressed syslog messages
- added support for sending compressed syslog messages
- fixed a bug where the last message in a syslog/tcp stream was
  lost if it was not properly terminated by a LF character
---------------------------------------------------------------------------
Version 1.12.3 (RGer), 2006-10-04
- implemented some changes to support Solaris (but support is not
  yet complete)
- commented out (via #if 0) some methods that are currently not being use
  but should be kept for further us
- added (interim) -u 1 option to turn off hostname and tag parsing
- done some modifications to better support Fedora
- made the field delimiter inside property replace configurable via
  template
- fixed a bug in property replacer: if fields were used, the delimitor
  became part of the field. Up until now, this was barely noticable as 
  the delimiter as TAB only and thus invisible to a human. With other
  delimiters available now, it quickly showed up. This bug fix might cause
  some grief to existing installations if they used the extra TAB for
  whatever reasons - sorry folks... Anyhow, a solution is easy: just add
  a TAB character contstant into your template. Thus, there has no attempt
  been made to do this in a backwards-compatible way.
---------------------------------------------------------------------------
Version 1.12.2 (RGer), 2006-02-15
- fixed a bug in the RFC 3339 date formatter. An extra space was added
  after the actual timestamp
- added support for providing high-precision RFC3339 timestamps for
  (rsyslogd-)internally-generated messages
- very (!) experimental support for syslog-protocol internet draft
  added (the draft is experimental, the code is solid ;))
- added support for field-extracting in the property replacer
- enhanced the legacy-syslog parser so that it can interpret messages
  that do not contain a TIMESTAMP
- fixed a bug that caused the default socket (usually /dev/log) to be
  opened even when -o command line option was given
- fixed a bug in the Debian sample startup script - it caused rsyslogd
  to listen to remote requests, which it shouldn't by default
---------------------------------------------------------------------------
Version 1.12.1 (RGer), 2005-11-23
- made multithreading work with BSD. Some signal-handling needed to be
  restructured. Also, there might be a slight delay of up to 10 seconds
  when huping and terminating rsyslogd under BSD
- fixed a bug where a NULL-pointer was passed to printf() in logmsg().
- fixed a bug during "make install" where rc3195d was not installed
  Thanks to Bennett Todd for spotting this.
- fixed a bug where rsyslogd dumped core when no TAG was found in the
  received message
- enhanced message parser so that it can deal with missing hostnames
  in many cases (may not be totally fail-safe)
- fixed a bug where internally-generated messages did not have the correct
  TAG
---------------------------------------------------------------------------
Version 1.12.0 (RGer), 2005-10-26
- moved to a multi-threaded design. single-threading is still optionally
  available. Multi-threading is experimental!
- fixed a potential race condition. In the original code, marking was done
  by an alarm handler, which could lead to all sorts of bad things. This
  has been changed now. See comments in syslogd.c/domark() for details.
- improved debug output for property-based filters
- not a code change, but: I have checked all exit()s to make sure that
  none occurs once rsyslogd has started up. Even in unusual conditions
  (like low-memory conditions) rsyslogd somehow remains active. Of course,
  it might loose a message or two, but at least it does not abort and it
  can also recover when the condition no longer persists.
- fixed a bug that could cause loss of the last message received
  immediately before rsyslogd was terminated.
- added comments on thread-safety of global variables in syslogd.c
- fixed a small bug: spurios printf() when TCP syslog was used
- fixed a bug that causes rsyslogd to dump core on termination when one
  of the selector lines did not receive a message during the run (very
  unlikely)
- fixed an one-too-low memory allocation in the TCP sender. Could result
  in rsyslogd dumping core.
- fixed a bug with regular expression support (thanks to Andres Riancho)
- a little bit of code restructuring (especially main(), which was
  horribly large)
---------------------------------------------------------------------------
Version 1.11.1 (RGer), 2005-10-19
- support for BSD-style program name and host blocks
- added a new property "programname" that can be used in templates
- added ability to specify listen port for rfc3195d
- fixed a bug that rendered the "startswith" comparison operation
  unusable.
- changed more functions to "static" storage class to help compiler
  optimize (should have been static in the first place...)
- fixed a potential memory leak in the string buffer class destructor.
  As the destructur was previously never called, the leak did not actually
  appear.
- some internal restructuring in anticipation/preparation of minimal
  multi-threading support
- rsyslogd still shares some code with the sysklogd project. Some patches
  for this shared code have been brought over from the sysklogd CVS.
---------------------------------------------------------------------------
Version 1.11.0 (RGer), 2005-10-12
- support for receiving messages via RFC 3195; added rfc3195d for that
  purpose
- added an additional guard to prevent rsyslogd from aborting when the
  2gb file size limit is hit. While a user can configure rsyslogd to
  handle such situations, it would abort if that was not done AND large
  file support was not enabled (ok, this is hopefully an unlikely scenario)
- fixed a bug that caused additional Unix domain sockets to be incorrectly
  processed - could lead to message loss in extreme cases
---------------------------------------------------------------------------
Version 1.10.2 (RGer), 2005-09-27
- added comparison operations in property-based filters:
  * isequal
  * startswith
- added ability to negate all property-based filter comparison operations
  by adding a !-sign right in front of the operation name
- added the ability to specify remote senders for UDP and TCP
  received messages. Allows to block all but well-known hosts
- changed the $-config line directives to be case-INsensitive
- new command line option -w added: "do not display warnings if messages
  from disallowed senders are received"
- fixed a bug that caused rsyslogd to dump core when the compare value
  was not quoted in property-based filters
- fixed a bug in the new CStr compare function which lead to invalid
  results (fortunately, this function was not yet used widely)
- added better support for "debugging" rsyslog.conf property filters
  (only if -d switch is given)
- changed some function definitions to static, which eventually enables
  some compiler optimizations
- fixed a bug in MySQL code; when a SQL error occured, rsyslogd could
  run in a tight loop. This was due to invalid sequence of error reporting
  and is now fixed.
---------------------------------------------------------------------------
Version 1.10.1 (RGer), 2005-09-23
- added the ability to execute a shell script as an action.
  Thanks to Bjoern Kalkbrenner for providing the code!
- fixed a bug in the MySQL code; due to the bug the automatic one-time
  retry after an error did not happen - this lead to error message in
  cases where none should be seen (e.g. after a MySQL restart)
- fixed a security issue with SQL-escaping in conjunction with
  non-(SQL-)standard MySQL features.
---------------------------------------------------------------------------
Version 1.10.0 (RGer), 2005-09-20
  REMINDER: 1.10 is the first unstable version if the 1.x series!
- added the capability to filter on any property in selector lines
  (not just facility and priority)
- changed stringbuf into a new counted string class
- added support for a "discard" action. If a selector line with
  discard (~ character) is found, no selector lines *after* that
  line will be processed.
- thanks to Andres Riancho, regular expression support has been
  added to the template engine
- added the FROMHOST property in the template processor, which could
  previously not be obtained. Thanks to Cristian Testa for pointing
  this out and even providing a fix.
- added display of compile-time options to -v output
- performance improvement for production build - made some checks
  to happen only during debug mode
- fixed a problem with compiling on SUSE and - while doing so - removed
  the socket call to set SO_BSDCOMPAT in cases where it is obsolete.
---------------------------------------------------------------------------
Version 1.0.4 (RGer), 2006-02-01
- a small but important fix: the tcp receiver had two forgotten printf's
  in it that caused a lot of unnecessary output to stdout. This was
  important enough to justify a new release
---------------------------------------------------------------------------
Version 1.0.3 (RGer), 2005-11-14
- added an additional guard to prevent rsyslogd from aborting when the
  2gb file size limit is hit. While a user can configure rsyslogd to
  handle such situations, it would abort if that was not done AND large
  file support was not enabled (ok, this is hopefully an unlikely scenario)
- fixed a bug that caused additional Unix domain sockets to be incorrectly
  processed - could lead to message loss in extreme cases
- applied some patches available from the sysklogd project to code
  shared from there
- fixed a bug that causes rsyslogd to dump core on termination when one
  of the selector lines did not receive a message during the run (very
  unlikely)
- fixed an one-too-low memory allocation in the TCP sender. Could result
  in rsyslogd dumping core.
- fixed a bug in the TCP sender that caused the retry logic to fail
  after an error or receiver overrun
- fixed a bug in init() that could lead to dumping core
- fixed a bug that could lead to dumping core when no HOSTNAME or no TAG
  was present in the syslog message
---------------------------------------------------------------------------
Version 1.0.2 (RGer), 2005-10-05
- fixed an issue with MySQL error reporting. When an error occured,
  the MySQL driver went into an endless loop (at least in most cases).
---------------------------------------------------------------------------
Version 1.0.1 (RGer), 2005-09-23
- fixed a security issue with SQL-escaping in conjunction with
  non-(SQL-)standard MySQL features.
---------------------------------------------------------------------------
Version 1.0.0 (RGer), 2005-09-12
- changed install doc to cover daily cron scripts - a trouble source
- added rc script for slackware (provided by Chris Elvidge - thanks!) 
- fixed a really minor bug in usage() - the -r option was still
  reported as without the port parameter
---------------------------------------------------------------------------
Version 0.9.8 (RGer), 2005-09-05
- made startup and shutdown message more consistent and included the
  pid, so that they can be easier correlated. Used syslog-protocol
  structured data format for this purpose.
- improved config info in startup message, now tells not only
  if it is listening remote on udp, but also for tcp. Also includes
  the port numbers. The previous startup message was misleading, because
  it did not say "remote reception" if rsyslogd was only listening via
  tcp (but not via udp).
- added a "how can you help" document to the doc set
---------------------------------------------------------------------------
Version 0.9.7 (RGer), 2005-08-15
- some of the previous doc files (like INSTALL) did not properly
  reflect the changes to the build process and the new doc. Fixed
  that.
- changed syslogd.c so that when compiled without database support,
  an error message is displayed when a database action is detected
  in the config file (previously this was used as an user rule ;))
- fixed a bug in the os-specific Makefiles which caused MySQL
  support to not be compiled, even if selected
---------------------------------------------------------------------------
Version 0.9.6 (RGer), 2005-08-09
- greatly enhanced documentation. Now available in html format in
  the "doc" folder and FreeBSD. Finally includes an install howto.
- improved MySQL error messages a little - they now show up as log
  messages, too (formerly only in debug mode)
- added the ability to specify the listen port for udp syslog.
  WARNING: This introduces an incompatibility. Formerly, udp
  syslog was enabled by the -r command line option. Now, it is
  "-r [port]", which is consistent with the tcp listener. However,
  just -r will now return an error message.
- added sample startup scripts for Debian and FreeBSD
- added support for easy feature selection in the makefile. Un-
  fortunately, this also means I needed to spilt the make file
  for different OS and distros. There are some really bad syntax
  differences between FreeBSD and Linux make.
---------------------------------------------------------------------------
Version 0.9.5 (RGer), 2005-08-01
- the "semicolon bug" was actually not (fully) solved in 0.9.4. One
  part of the bug was solved, but another still existed. This one
  is fixed now, too.
- the "semicolon bug" actually turned out to be a more generic bug.
  It appeared whenever an invalid template name was given. With some
  selector actions, rsyslogd dumped core, with other it "just" had
  a small ressource leak with others all worked well. These anomalies
  are now fixed. Note that they only appeared during system initaliziation
  once the system was running, nothing bad happened.
- improved error reporting for template errors on startup. They are now
  shown on the console and the start-up tty. Formerly, they were only
  visible in debug mode.
- support for multiple instances of rsyslogd on a single machine added
- added new option "-o" --> omit local unix domain socket. This option
  enables rsyslogd NOT to listen to the local socket. This is most
  helpful when multiple instances of rsyslogd (or rsyslogd and another
  syslogd) shall run on a single system.
- added new option "-i <pidfile>" which allows to specify the pidfile.
  This is needed when multiple instances of rsyslogd are to be run.
- the new project home page is now online at www.rsyslog.com
---------------------------------------------------------------------------
Version 0.9.4 (RGer), 2005-07-25
- finally added the TCP sender. It now supports non-blocking mode, no
  longer disabling message reception during connect. As it is now, it
  is usable in production. The code could be more sophisticated, but
  I've kept it short in anticipation of the move to liblogging, which
  will lead to the removal of the code just written ;)
- the "exiting on signal..." message still had the "syslogd" name in 
  it. Changed this to "rsyslogd", as we do not have a large user base
  yet, this should pose no problem.
- fixed "the semiconlon" bug. rsyslogd dumped core if a write-db action
  was specified but no semicolon was given after the password (an empty
  template was ok, but the semicolon needed to be present).
- changed a default for traditional output format. During testing, it
  was seen that the timestamp written to file in default format was
  the time of message reception, not the time specified in the TIMESTAMP
  field of the message itself. Traditionally, the message TIMESTAMP is
  used and this has been changed now.
---------------------------------------------------------------------------
Version 0.9.3 (RGer), 2005-07-19
- fixed a bug in the message parser. In June, the RFC 3164 timestamp
  was not correctly parsed (yes, only in June and some other months,
  see the code comment to learn why...)
- added the ability to specify the destination port when forwarding
  syslog messages (both for TCP and UDP)
- added an very experimental TCP sender (activated by
  @@machine:port in config). This is not yet for production use. If
  the receiver is not alive, rsyslogd will wait quite some time until
  the connection request times out, which most probably leads to
  loss of incoming messages.

---------------------------------------------------------------------------
Version 0.9.2 (RGer), around 2005-07-06
- I intended to change the maxsupported message size to 32k to
  support IHE - but given the memory inefficiency in the usual use
  cases, I have not done this. I have, however, included very
  specific instructions on how to do this in the source code. I have
  also done some testing with 32k messages, so you can change the
  max size without taking too much risk.
- added a syslog/tcp receiver; we now can receive messages via
  plain tcp, but we can still send only via UDP. The syslog/tcp
  receiver is the primary enhancement of this release.
- slightly changed some error messages that contained a spurios \n at
  the end of the line (which gives empty lines in your log...)

---------------------------------------------------------------------------
Version 0.9.1 (RGer)
- fixed code so that it compiles without errors under FreeBSD
- removed now unused function "allocate_log()" from syslogd.c
- changed the make file so that it contains more defines for
  different environments (in the long term, we need a better
  system for disabling/enabling features...)
- changed some printf's printing off_t types to %lld and
  explicit (long long) casts. I tried to figure out the exact type,
  but did not succeed in this. In the worst case, ultra-large peta-
  byte files will now display funny informational messages on rollover,
  something I think we can live with for the next 10 years or so...

---------------------------------------------------------------------------
Version 0.9.0 (RGer)
- changed the filed structure to be a linked list. Previously, it
  was a table - well, for non-SYSV it was defined as linked list,
  but from what I see that code did no longer work after my
  modifications. I am now using a linked list in general because
  that is needed for other upcoming modifications.
- fixed a bug that caused rsyslogd not to listen to anything if
  the configuration file could not be read
- pervious versions disabled network logging (send/receive) if
  syslog/udp port was not in /etc/services. Now defaulting to
  port 514 in this case.
- internal error messages are now supported up to 256 bytes
- error message seen during config file read are now also displayed
  to the attached tty and not only the console
- changed some error messages during init to be sent to the console
  and/or emergency log. Previously, they were only seen if the
  -d (debug) option was present on the command line.
- fixed the "2gb file issue on 32bit systems". If a file grew to
  more than 2gb, the syslogd was aborted with "file size exceeded". 
  Now, defines have been added according to
  http://www.daimi.au.dk/~kasperd/comp.os.linux.development.faq.html#LARGEFILE
  Testing revealed that they work ;)
  HOWEVER, if your file system, glibc, kernel, whatever does not
  support files larger 2gb, you need to set a file size limit with
  the new output channel mechanism.
- updated man pages to reflect the changes

---------------------------------------------------------------------------
Version 0.8.4

- improved -d debug output (removed developer-only content)
- now compiles under FreeBSD and NetBSD (only quick testing done on NetBSD)
---------------------------------------------------------------------------
Version 0.8.3

- security model in "make install" changed
- minor doc updates
---------------------------------------------------------------------------
Version 0.8.2

- added man page for rsyslog.conf and rsyslogd
- gave up on the concept of rsyslog being a "drop in" replacement
  for syslogd. Now, the user installs rsyslogd and also needs to
  adjust his system settings to this specifically. This also lead
  to these changes:
  * changed Makefile so that install now installs rsyslogd instead
    of dealing with syslogd
  * changed the default config file name to rsyslog.conf
---------------------------------------------------------------------------
Version 0.8.1

- fixed a nasty memory leak (probably not the last one with this release)
- some enhancements to Makefile as suggested by Bennett Todd
- syslogd-internal messages (like restart) were missing the hostname
  this has been corrected
---------------------------------------------------------------------------
Version 0.8.0

Initial testing release. Based on the sysklogd package. Thanks to the
sysklogd maintainers for all their good work!
---------------------------------------------------------------------------

----------------------------------------------------------------------
The following comments are from the stock syslogd.c source. They provide
some insight into what happened to the source before we forked
rsyslogd. However, much of the code already has been replaced and more
is to be replaced. So over time, these comments become less valuable.
I have moved them out of the syslogd.c file to shrink it, especially
as a lot of them do no longer apply. For historical reasons and
understanding of how the daemon evolved, they are probably still
helpful.
 * Author: Eric Allman
 * extensive changes by Ralph Campbell
 * more extensive changes by Eric Allman (again)
 *
 * Steve Lord:	Fix UNIX domain socket code, added linux kernel logging
 *		change defines to
 *		SYSLOG_INET	- listen on a UDP socket
 *		SYSLOG_UNIXAF	- listen on unix domain socket
 *		SYSLOG_KERNEL	- listen to linux kernel
 *
 * Mon Feb 22 09:55:42 CST 1993:  Dr. Wettstein
 * 	Additional modifications to the source.  Changed priority scheme
 *	to increase the level of configurability.  In its stock configuration
 *	syslogd no longer logs all messages of a certain priority and above
 *	to a log file.  The * wildcard is supported to specify all priorities.
 *	Note that this is a departure from the BSD standard.
 *
 *	Syslogd will now listen to both the inetd and the unixd socket.  The
 *	strategy is to allow all local programs to direct their output to
 *	syslogd through the unixd socket while the program listens to the
 *	inetd socket to get messages forwarded from other hosts.
 *
 * Fri Mar 12 16:55:33 CST 1993:  Dr. Wettstein
 *	Thanks to Stephen Tweedie (dcs.ed.ac.uk!sct) for helpful bug-fixes
 *	and an enlightened commentary on the prioritization problem.
 *
 *	Changed the priority scheme so that the default behavior mimics the
 *	standard BSD.  In this scenario all messages of a specified priority
 *	and above are logged.
 *
 *	Add the ability to specify a wildcard (=) as the first character
 *	of the priority name.  Doing this specifies that ONLY messages with
 *	this level of priority are to be logged.  For example:
 *
 *		*.=debug			/usr/adm/debug
 *
 *	Would log only messages with a priority of debug to the /usr/adm/debug
 *	file.
 *
 *	Providing an * as the priority specifies that all messages are to be
 *	logged.  Note that this case is degenerate with specifying a priority
 *	level of debug.  The wildcard * was retained because I believe that
 *	this is more intuitive.
 *
 * Thu Jun 24 11:34:13 CDT 1993:  Dr. Wettstein
 *	Modified sources to incorporate changes in libc4.4.  Messages from
 *	syslog are now null-terminated, syslogd code now parses messages
 *	based on this termination scheme.  Linux as of libc4.4 supports the
 *	fsync system call.  Modified code to fsync after all writes to
 *	log files.
 *
 * Sat Dec 11 11:59:43 CST 1993:  Dr. Wettstein
 *	Extensive changes to the source code to allow compilation with no
 *	complaints with -Wall.
 *
 *	Reorganized the facility and priority name arrays so that they
 *	compatible with the syslog.h source found in /usr/include/syslog.h.
 *	NOTE that this should really be changed.  The reason I do not
 *	allow the use of the values defined in syslog.h is on account of
 *	the extensions made to allow the wildcard character in the
 *	priority field.  To fix this properly one should malloc an array,
 *	copy the contents of the array defined by syslog.h and then
 *	make whatever modifications that are desired.  Next round.
 *
 * Thu Jan  6 12:07:36 CST 1994:  Dr. Wettstein
 *	Added support for proper decomposition and re-assembly of
 *	fragment messages on UNIX domain sockets.  Lack of this capability
 *	was causing 'partial' messages to be output.  Since facility and
 *	priority information is encoded as a leader on the messages this
 *	was causing lines to be placed in erroneous files.
 *
 *	Also added a patch from Shane Alderton (shane@ion.apana.org.au) to
 *	correct a problem with syslogd dumping core when an attempt was made
 *	to write log messages to a logged-on user.  Thank you.
 *
 *	Many thanks to Juha Virtanen (jiivee@hut.fi) for a series of
 *	interchanges which lead to the fixing of problems with messages set
 *	to priorities of none and emerg.  Also thanks to Juha for a patch
 *	to exclude users with a class of LOGIN from receiving messages.
 *
 *	Shane Alderton provided an additional patch to fix zombies which
 *	were conceived when messages were written to multiple users.
 *
 * Mon Feb  6 09:57:10 CST 1995:  Dr. Wettstein
 *	Patch to properly reset the single priority message flag.  Thanks
 *	to Christopher Gori for spotting this bug and forwarding a patch.
 *
 * Wed Feb 22 15:38:31 CST 1995:  Dr. Wettstein
 *	Added version information to startup messages.
 *
 *	Added defines so that paths to important files are taken from
 *	the definitions in paths.h.  Hopefully this will insure that
 *	everything follows the FSSTND standards.  Thanks to Chris Metcalf
 *	for a set of patches to provide this functionality.  Also thanks
 *	Elias Levy for prompting me to get these into the sources.
 *
 * Wed Jul 26 18:57:23 MET DST 1995:  Martin Schulze
 *	Linux' gethostname only returns the hostname and not the fqdn as
 *	expected in the code. But if you call hostname with an fqdn then
 *	gethostname will return an fqdn, so we have to mention that. This
 *	has been changed.
 *
 *	The 'LocalDomain' and the hostname of a remote machine is
 *	converted to lower case, because the original caused some
 *	inconsistency, because the (at least my) nameserver did respond an
 *	fqdn containing of upper- _and_ lowercase letters while
 *	'LocalDomain' consisted only of lowercase letters and that didn't
 *	match.
 *
 * Sat Aug  5 18:59:15 MET DST 1995:  Martin Schulze
 *	Now no messages that were received from any remote host are sent
 *	out to another. At my domain this missing feature caused ugly
 *	syslog-loops, sometimes.
 *
 *	Remember that no message is sent out. I can't figure out any
 *	scenario where it might be useful to change this behavior and to
 *	send out messages to other hosts than the one from which we
 *	received the message, but I might be shortsighted. :-/
 *
 * Thu Aug 10 19:01:08 MET DST 1995:  Martin Schulze
 *	Added my pidfile.[ch] to it to perform a better handling with
 *	pidfiles. Now both, syslogd and klogd, can only be started
 *	once. They check the pidfile.
 *
 * Sun Aug 13 19:01:41 MET DST 1995:  Martin Schulze
 *	Add an addition to syslog.conf's interpretation. If a priority
 *	begins with an exclamation mark ('!') the normal interpretation
 *	of the priority is inverted: ".!*" is the same as ".none", ".!=info"
 *	don't logs the info priority, ".!crit" won't log any message with
 *	the priority crit or higher. For example:
 *
 *		mail.*;mail.!=info		/usr/adm/mail
 *
 *	Would log all messages of the facility mail except those with
 *	the priority info to /usr/adm/mail. This makes the syslogd
 *	much more flexible.
 *
 *	Defined TABLE_ALLPRI=255 and changed some occurrences.
 *
 * Sat Aug 19 21:40:13 MET DST 1995:  Martin Schulze
 *	Making the table of facilities and priorities while in debug
 *	mode more readable.
 *
 *	If debugging is turned on, printing the whole table of
 *	facilities and priorities every hexadecimal or 'X' entry is
 *	now 2 characters wide.
 *
 *	The number of the entry is prepended to each line of
 *	facilities and priorities, and F_UNUSED lines are not shown
 *	anymore.
 *
 *	Corrected some #ifdef SYSV's.
 *
 * Mon Aug 21 22:10:35 MET DST 1995:  Martin Schulze
 *	Corrected a strange behavior during parsing of configuration
 *	file. The original BSD syslogd doesn't understand spaces as
 *	separators between specifier and action. This syslogd now
 *	understands them. The old behavior caused some confusion over
 *	the Linux community.
 *
 * Thu Oct 19 00:02:07 MET 1995:  Martin Schulze
 *	The default behavior has changed for security reasons. The
 *	syslogd will not receive any remote message unless you turn
 *	reception on with the "-r" option.
 *
 *	Not defining SYSLOG_INET will result in not doing any network
 *	activity, i.e. not sending or receiving messages.  I changed
 *	this because the old idea is implemented with the "-r" option
 *	and the old thing didn't work anyway.
 *
 * Thu Oct 26 13:14:06 MET 1995:  Martin Schulze
 *	Added another logfile type F_FORW_UNKN.  The problem I ran into
 *	was a name server that runs on my machine and a forwarder of
 *	kern.crit to another host.  The hosts address can only be
 *	fetched using the nameserver.  But named is started after
 *	syslogd, so syslogd complained.
 *
 *	This logfile type will retry to get the address of the
 *	hostname ten times and then complain.  This should be enough to
 *	get the named up and running during boot sequence.
 *
 * Fri Oct 27 14:08:15 1995:  Dr. Wettstein
 *	Changed static array of logfiles to a dynamic array. This
 *	can grow during process.
 *
 * Fri Nov 10 23:08:18 1995:  Martin Schulze
 *	Inserted a new tabular sys_h_errlist that contains plain text
 *	for error codes that are returned from the net subsystem and
 *	stored in h_errno. I have also changed some wrong lookups to
 *	sys_errlist.
 *
 * Wed Nov 22 22:32:55 1995:  Martin Schulze
 *	Added the fabulous strip-domain feature that allows us to
 *	strip off (several) domain names from the fqdn and only log
 *	the simple hostname. This is useful if you're in a LAN that
 *	has a central log server and also different domains.
 *
 *	I have also also added the -l switch do define hosts as
 *	local. These will get logged with their simple hostname, too.
 *
 * Thu Nov 23 19:02:56 MET DST 1995:  Martin Schulze
 *	Added the possibility to omit fsyncing of logfiles after every
 *	write. This will give some performance back if you have
 *	programs that log in a very verbose manner (like innd or
 *	smartlist). Thanks to Stephen R. van den Berg <srb@cuci.nl>
 *	for the idea.
 *
 * Thu Jan 18 11:14:36 CST 1996:  Dr. Wettstein
 *	Added patche from beta-testers to stop compile error.  Also
 *	added removal of pid file as part of termination cleanup.
 *
 * Wed Feb 14 12:42:09 CST 1996:  Dr. Wettstein
 *	Allowed forwarding of messages received from remote hosts to
 *	be controlled by a command-line switch.  Specifying -h allows
 *	forwarding.  The default behavior is to disable forwarding of
 *	messages which were received from a remote host.
 *
 *	Parent process of syslogd does not exit until child process has
 *	finished initialization process.  This allows rc.* startup to
 *	pause until syslogd facility is up and operating.
 *
 *	Re-arranged the select code to move UNIX domain socket accepts
 *	to be processed later.  This was a contributed change which
 *	has been proposed to correct the delays sometimes encountered
 *	when syslogd starts up.
 *
 *	Minor code cleanups.
 *
 * Thu May  2 15:15:33 CDT 1996:  Dr. Wettstein
 *	Fixed bug in init function which resulted in file descripters
 *	being orphaned when syslogd process was re-initialized with SIGHUP
 *	signal.  Thanks to Edvard Tuinder
 *	(Edvard.Tuinder@praseodymium.cistron.nl) for putting me on the
 *	trail of this bug.  I am amazed that we didn't catch this one
 *	before now.
 *
 * Tue May 14 00:03:35 MET DST 1996:  Martin Schulze
 *	Corrected a mistake that causes the syslogd to stop logging at
 *	some virtual consoles under Linux. This was caused by checking
 *	the wrong error code. Thanks to Michael Nonweiler
 *	<mrn20@hermes.cam.ac.uk> for sending me a patch.
 *
 * Mon May 20 13:29:32 MET DST 1996:  Miquel van Smoorenburg <miquels@cistron.nl>
 *	Added continuation line supported and fixed a bug in
 *	the init() code.
 *
 * Tue May 28 00:58:45 MET DST 1996:  Martin Schulze
 *	Corrected behaviour of blocking pipes - i.e. the whole system
 *	hung.  Michael Nonweiler <mrn20@hermes.cam.ac.uk> has sent us
 *	a patch to correct this.  A new logfile type F_PIPE has been
 *	introduced.
 *
 * Mon Feb 3 10:12:15 MET DST 1997:  Martin Schulze
 *	Corrected behaviour of logfiles if the file can't be opened.
 *	There was a bug that causes syslogd to try to log into non
 *	existing files which ate cpu power.
 *
 * Sun Feb 9 03:22:12 MET DST 1997:  Martin Schulze
 *	Modified syslogd.c to not kill itself which confuses bash 2.0.
 *
 * Mon Feb 10 00:09:11 MET DST 1997:  Martin Schulze
 *	Improved debug code to decode the numeric facility/priority
 *	pair into textual information.
 *
 * Tue Jun 10 12:35:10 MET DST 1997:  Martin Schulze
 *	Corrected freeing of logfiles.  Thanks to Jos Vos <jos@xos.nl>
 *	for reporting the bug and sending an idea to fix the problem.
 *
 * Tue Jun 10 12:51:41 MET DST 1997:  Martin Schulze
 *	Removed sleep(10) from parent process.  This has caused a slow
 *	startup in former times - and I don't see any reason for this.
 *
 * Sun Jun 15 16:23:29 MET DST 1997: Michael Alan Dorman
 *	Some more glibc patches made by <mdorman@debian.org>.
 *
 * Thu Jan  1 16:04:52 CET 1998: Martin Schulze <joey@infodrom.north.de
 *	Applied patch from Herbert Thielen <Herbert.Thielen@lpr.e-technik.tu-muenchen.de>.
 *	This included some balance parentheses for emacs and a bug in
 *	the exclamation mark handling.
 *
 *	Fixed small bug which caused syslogd to write messages to the
 *	wrong logfile under some very rare conditions.  Thanks to
 *	Herbert Xu <herbert@gondor.apana.org.au> for fiddling this out.
 *
 * Thu Jan  8 22:46:35 CET 1998: Martin Schulze <joey@infodrom.north.de>
 *	Reworked one line of the above patch as it prevented syslogd
 *	from binding the socket with the result that no messages were
 *	forwarded to other hosts.
 *
 * Sat Jan 10 01:33:06 CET 1998: Martin Schulze <joey@infodrom.north.de>
 *	Fixed small bugs in F_FORW_UNKN meachanism.  Thanks to Torsten
 *	Neumann <torsten@londo.rhein-main.de> for pointing me to it.
 *
 * Mon Jan 12 19:50:58 CET 1998: Martin Schulze <joey@infodrom.north.de>
 *	Modified debug output concerning remote receiption.
 *
 * Mon Feb 23 23:32:35 CET 1998: Topi Miettinen <Topi.Miettinen@ml.tele.fi>
 *	Re-worked handling of Unix and UDP sockets to support closing /
 *	opening of them in order to have it open only if it is needed
 *	either for forwarding to a remote host or by receiption from
 *	the network.
 *
 * Wed Feb 25 10:54:09 CET 1998: Martin Schulze <joey@infodrom.north.de>
 *	Fixed little comparison mistake that prevented the MARK
 *	feature to work properly.
 *
 * Wed Feb 25 13:21:44 CET 1998: Martin Schulze <joey@infodrom.north.de>
 *	Corrected Topi's patch as it prevented forwarding during
 *	startup due to an unknown LogPort.
 *
 * Sat Oct 10 20:01:48 CEST 1998: Martin Schulze <joey@infodrom.north.de>
 *	Added support for TESTING define which will turn syslogd into
 *	stdio-mode used for debugging.
 *
 * Sun Oct 11 20:16:59 CEST 1998: Martin Schulze <joey@infodrom.north.de>
 *	Reworked the initialization/fork code.  Now the parent
 *	process activates a signal handler which the daughter process
 *	will raise if it is initialized.  Only after that one the
 *	parent process may exit.  Otherwise klogd might try to flush
 *	its log cache while syslogd can't receive the messages yet.
 *
 * Mon Oct 12 13:30:35 CEST 1998: Martin Schulze <joey@infodrom.north.de>
 *	Redirected some error output with regard to argument parsing to
 *	stderr.
 *
 * Mon Oct 12 14:02:51 CEST 1998: Martin Schulze <joey@infodrom.north.de>
 *	Applied patch provided vom Topi Miettinen with regard to the
 *	people from OpenBSD.  This provides the additional '-a'
 *	argument used for specifying additional UNIX domain sockets to
 *	listen to.  This is been used with chroot()'ed named's for
 *	example.  See for http://www.psionic.com/papers/dns.html
 *
 * Mon Oct 12 18:29:44 CEST 1998: Martin Schulze <joey@infodrom.north.de>
 *	Added `ftp' facility which was introduced in glibc version 2.
 *	It's #ifdef'ed so won't harm with older libraries.
 *
 * Mon Oct 12 19:59:21 MET DST 1998: Martin Schulze <joey@infodrom.north.de>
 *	Code cleanups with regard to bsd -> posix transition and
 *	stronger security (buffer length checking).  Thanks to Topi
 *	Miettinen <tom@medialab.sonera.net>
 *	. index() --> strchr()
 *	. sprintf() --> snprintf()
 *	. bcopy() --> memcpy()
 *	. bzero() --> memset()
 *	. UNAMESZ --> UT_NAMESIZE
 *	. sys_errlist --> strerror()
 *
 * Mon Oct 12 20:22:59 CEST 1998: Martin Schulze <joey@infodrom.north.de>
 *	Added support for setutent()/getutent()/endutend() instead of
 *	binary reading the UTMP file.  This is the the most portable
 *	way.  This allows /var/run/utmp format to change, even to a
 *	real database or utmp daemon. Also if utmp file locking is
 *	implemented in libc, syslog will use it immediately.  Thanks
 *	to Topi Miettinen <tom@medialab.sonera.net>.
 *
 * Mon Oct 12 20:49:18 MET DST 1998: Martin Schulze <joey@infodrom.north.de>
 *	Avoid logging of SIGCHLD when syslogd is in the process of
 *	exiting and closing its files.  Again thanks to Topi.
 *
 * Mon Oct 12 22:18:34 CEST 1998: Martin Schulze <joey@infodrom.north.de>
 *	Modified printline() to support 8bit characters - such as
 *	russion letters.  Thanks to Vladas Lapinskas <lapinskas@mail.iae.lt>.
 *
 * Sat Nov 14 02:29:37 CET 1998: Martin Schulze <joey@infodrom.north.de>
 *	``-m 0'' now turns of MARK logging entirely.
 *
 * Tue Jan 19 01:04:18 MET 1999: Martin Schulze <joey@infodrom.north.de>
 *	Finally fixed an error with `-a' processing, thanks to Topi
 *	Miettinen <tom@medialab.sonera.net>.
 *
 * Sun May 23 10:08:53 CEST 1999: Martin Schulze <joey@infodrom.north.de>
 *	Removed superflous call to utmpname().  The path to the utmp
 *	file is defined in the used libc and should not be hardcoded
 *	into the syslogd binary referring the system it was compiled on.
 *
 * Sun Sep 17 20:45:33 CEST 2000: Martin Schulze <joey@infodrom.ffis.de>
 *	Fixed some bugs in printline() code that did not escape
 *	control characters '\177' through '\237' and contained a
 *	single-byte buffer overflow.  Thanks to Solar Designer
 *	<solar@false.com>.
 *
 * Sun Sep 17 21:26:16 CEST 2000: Martin Schulze <joey@infodrom.ffis.de>
 *	Don't close open sockets upon reload.  Thanks to Bill
 *	Nottingham.
 *
 * Mon Sep 18 09:10:47 CEST 2000: Martin Schulze <joey@infodrom.ffis.de>
 *	Fixed bug in printchopped() that caused syslogd to emit
 *	kern.emerg messages when splitting long lines.  Thanks to
 *	Daniel Jacobowitz <dan@debian.org> for the fix.
 *
 * Mon Sep 18 15:33:26 CEST 2000: Martin Schulze <joey@infodrom.ffis.de>
 *	Removed unixm/unix domain sockets and switch to Datagram Unix
 *	Sockets.  This should remove one possibility to play DoS with
 *	syslogd.  Thanks to Olaf Kirch <okir@caldera.de> for the patch.
 *
 * Sun Mar 11 20:23:44 CET 2001: Martin Schulze <joey@infodrom.ffis.de>
 *	Don't return a closed fd if `-a' is called with a wrong path.
 *	Thanks to Bill Nottingham <notting@redhat.com> for providing
 *	a patch.<|MERGE_RESOLUTION|>--- conflicted
+++ resolved
@@ -1,5 +1,4 @@
 ---------------------------------------------------------------------------
-<<<<<<< HEAD
 Version 3.15.1 (rgerhards), 2008-04-??
 - bugfix: some messages were emited without hostname
 - disabled atomic operations for the time being because they introduce some
@@ -13,7 +12,17 @@
   happens during startup)
 - bugfix: memory leaks in script engine
 - bugfix: $hostname and $fromhost in RainerScript did not work
-=======
+---------------------------------------------------------------------------
+Version 3.15.0 (rgerhards), 2008-04-01
+- major new feature: imrelp/omrelp support reliable delivery of syslog
+  messages via the RELP protocol and librelp (http://www.librelp.com).
+  Plain tcp syslog, so far the best reliability solution, can lose
+  messages when something goes wrong or a peer goes down. With RELP,
+  this can no longer happen. See imrelp.html for more details.
+- bugfix: rsyslogd was no longer build by default; man pages are 
+  only installed if corresponding option is selected. Thanks to
+  Michael Biebl for pointing these problems out.
+---------------------------------------------------------------------------
 Version 3.14.2 (rgerhards), 2008-04-??
 - bugfix: segfault with expression-based filters
 - some cleanup
@@ -31,32 +40,18 @@
 - bugfix: $hostname and $fromhost in RainerScript did not work
 - bugfix: some memory leak when queue is runing in disk mode
 - man pages improved thanks to varmofekoj and Peter Vrabec
->>>>>>> 2f8fb81b
 - We have removed the 32 character size limit (from RFC3164) on the
   tag. This had bad effects on existing envrionments, as sysklogd didn't
   obey it either (probably another bug in RFC3164...). We now receive
   the full size, but will modify the outputs so that only 32 characters
   max are used by default. If you need large tags in the output, you need
   to provide custom templates.
-<<<<<<< HEAD
 - bugfix: some memory leak when queue is runing in disk mode
----------------------------------------------------------------------------
-Version 3.15.0 (rgerhards), 2008-04-01
-- major new feature: imrelp/omrelp support reliable delivery of syslog
-  messages via the RELP protocol and librelp (http://www.librelp.com).
-  Plain tcp syslog, so far the best reliability solution, can lose
-  messages when something goes wrong or a peer goes down. With RELP,
-  this can no longer happen. See imrelp.html for more details.
-- bugfix: rsyslogd was no longer build by default; man pages are 
-  only installed if corresponding option is selected. Thanks to
-  Michael Biebl for pointing these problems out.
-=======
 ---------------------------------------------------------------------------
 Version 3.14.0 (rgerhards), 2008-04-02
 An interim version was accidently released to the web. It was named 3.14.0.
 To avoid confusion, we have not assigned this version number to any
 official release. If you happen to use 3.14.0, please update to 3.14.1.
->>>>>>> 2f8fb81b
 ---------------------------------------------------------------------------
 Version 3.13.0-dev0 (rgerhards), 2008-03-31
 - bugfix: accidently set debug option in 3.12.5 reset to production
