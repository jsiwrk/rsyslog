--- conflicted
+++ resolved
@@ -1,7 +1,7 @@
 ---------------------------------------------------------------------------
-<<<<<<< HEAD
 Version 5.8.3  [V5-stable] (rgerhards), 2011-06-??
 - systemd support: set stdout/stderr to null - thx to Lennart for the patch
+- added support for the ":omusrmsg:" syntax in configuring user messages
 ---------------------------------------------------------------------------
 Version 5.8.2  [V5-stable] (rgerhards), 2011-06-21
 - bugfix: problems in failover action handling
@@ -848,13 +848,10 @@
   Thanks for varmojfekoj for pointing me at this bug.
 - imported changes from 4.5.6 and below
 ---------------------------------------------------------------------------
-Version 4.6.6  [v4-stable] (rgerhards), 2010-11-??
-=======
 Version 4.6.7  [v4-stable] (rgerhards), 2011-06-??
 - added support for the ":omusrmsg:" syntax in configuring user messages
 ---------------------------------------------------------------------------
 Version 4.6.6  [v4-stable] (rgerhards), 2011-06-24
->>>>>>> f09ee69e
 - bugfix: memory leak in imtcp & subsystems under some circumstances
   This leak is tied to error conditions which lead to incorrect cleanup
   of some data structures. [backport from v6, limited testing under v4]
