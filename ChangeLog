--- conflicted
+++ resolved
@@ -1,4 +1,3 @@
-<<<<<<< HEAD
 ---------------------------------------------------------------------------
 Version 5.9.6  [V5-DEVEL], 2012-03-??
 - bugfix: imklog invalidly computed facility and severity
@@ -119,21 +118,17 @@
   affected directive was: $ActionExecOnlyWhenPreviousIsSuspended on
   closes: http://bugzilla.adiscon.com/show_bug.cgi?id=236
 ---------------------------------------------------------------------------
-Version 5.8.8  [V5-stable] 2012-0?-??
-=======
+Version 5.8.9  [V5-stable] 2012-03-??
+- bugfix: stopped DA queue was never processed after a restart due to a
+  regression from statistics module
+---------------------------------------------------------------------------
+Version 5.8.8  [V5-stable] 2012-03-05
 - added capability to use a local interface IP address as fromhost-ip for
   imuxsock imklog
   new config directives: $IMUXSockLocalIPIF, $klogLocalIPIF
 - added configuration directives to customize queue light delay marks
   $MainMsgQueueLightDelayMark, $ActionQueueLightDelayMark; both
   specify number of messages starting at which a delay happens.
----------------------------------------------------------------------------
-Version 5.8.9  [V5-stable] 2012-03-??
-- bugfix: stopped DA queue was never processed after a restart due to a
-  regression from statistics module
----------------------------------------------------------------------------
-Version 5.8.8  [V5-stable] 2012-03-05
->>>>>>> 74e09afd
 - bugfix: omprog made rsyslog abort on startup if not binary to
   execute was configured
 - bugfix: imklog invalidly computed facility and severity
