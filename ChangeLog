---------------------------------------------------------------------------
<<<<<<< HEAD
Version 6.3.7  [DEVEL] 2011-0?-??
- improved support for new v6 config system. Now also supported by
  - omfwd
- bugfix: facility local<x> was not correctly interpreted in legacy filters
  Was only accepted if it was the first PRI in a multi-filter PRI.
  Thanks to forum user Mark for bringing this to our attention.
- bugfix: potential abort after reading invalid X.509 certificate
  closes: http://bugzilla.adiscon.com/show_bug.cgi?id=290
  Thanks to Tomas Heinrich for the patch
- bugfix: race condition when extracting program name, APPNAME, structured
  data and PROCID (RFC5424 fields) could lead to invalid characters e.g.
  in dynamic file names or during forwarding (general malfunction of these
  fields in templates, mostly under heavy load)
- bugfix: imuxsock did no longer ignore message-provided timestamp, if
  so configured (the *default*). Lead to no longer sub-second timestamps.
  closes: http://bugzilla.adiscon.com/show_bug.cgi?id=281
- bugfix: omfile returns fatal error code for things that go really wrong
  previously, RS_RET_RESUME was returned, which lead to a loop inside the
  rule engine as omfile could not really recover.
- bugfix: rsyslogd -v always said 64 atomics were not present
  thanks to mono_matsuko for the patch
- bugfix: potential abort after reading invalid X.509 certificate
  closes: http://bugzilla.adiscon.com/show_bug.cgi?id=290
  Thanks to Tomas Heinrich for the patch
- enhanced module loader to not rely on PATH_MAX
- imuxsock: added capability to "annotate" messages with "trusted
  information", which contains some properties obtained from the system
  and as such sure to not be faked. This is inspired by the similiar idea
  introduced in systemd.
---------------------------------------------------------------------------
Version 6.3.6  [DEVEL] 2011-09-19
- added $InputRELPServerBindRuleset directive to specify rulesets for RELP
- bugfix: config parser did not support properties with dashes in them
  inside property-based filters. Thanks to Gerrit Seré for reporting this.
---------------------------------------------------------------------------
Version 6.3.5  [DEVEL] (rgerhards/al), 2011-09-01
- bugfix/security: off-by-two bug in legacy syslog parser, CVE-2011-3200
- bugfix: mark message processing did not work correctly
- imudp&imtcp now report error if no listener at all was defined
  Thanks to Marcin for suggesting this error message.
- bugfix: potential misadressing in property replacer
---------------------------------------------------------------------------
Version 6.3.4  [DEVEL] (rgerhards), 2011-08-02
- added support for action() config object
  * in rsyslog core engine
  * in omfile
  * in omusrmsg
- bugfix: omusrmsg format usr1,usr2 was no longer supported
- bugfix: misaddressing in config handler
  In theory, can cause segfault, in practice this is extremely unlikely
  Thanks to Marcin for alertig me.
---------------------------------------------------------------------------
Version 6.3.3  [DEVEL] (rgerhards), 2011-07-13
- rsyslog.conf format: now parsed by RainerScript parser
  this provides the necessary base for future enhancements as well as some
  minor immediate ones. For details see:
  http://blog.gerhards.net/2011/07/rsyslog-633-config-format-improvements.html
- performance of script-based filters notably increased
- removed compatibility mode as we expect people have adjusted their
  confs by now
- added support for the ":omfile:" syntax for actions
---------------------------------------------------------------------------
Version 6.3.2  [DEVEL] (rgerhards), 2011-07-06
- added support for the ":omusrmsg:" syntax in configuring user messages
- systemd support: set stdout/stderr to null - thx to Lennart for the patch
- added support for obtaining timestamp for kernel message from message
  If the kernel time-stamps messages, time is now take from that
  timestamp instead of the system time when the message was read. This
  provides much better accuracy. Thanks to Lennart Poettering for
  suggesting this feature and his help during implementation.
- added support for obtaining timestamp from system for imuxsock
  This permits to read the time a message was submitted to the system
  log socket. Most importantly, this is provided in microsecond resolution.
  So we are able to obtain high precision timestampis even for messages
  that were - as is usual - not formatted with them. This also simplifies
  things in regard to local time calculation in chroot environments.
  Many thanks to Lennart Poettering for suggesting this feature,
  providing some guidance on implementing it and coordinating getting the
  necessary support into the Linux kernel.
- bugfix: timestamp was incorrectly calculated for timezones with minute
  offset
  closes: http://bugzilla.adiscon.com/show_bug.cgi?id=271
- bugfix: memory leak in imtcp & subsystems under some circumstances
  This leak is tied to error conditions which lead to incorrect cleanup
  of some data structures.
---------------------------------------------------------------------------
Version 6.3.1  [DEVEL] (rgerhards), 2011-06-07
- added a first implementation of a DNS name cache
  this still has a couple of weaknesses, like no expiration of entries,
  suboptimal algorithms -- but it should perform much better than
  what we had previously. Implementation will be improved based on
  feedback during the next couple of releases
---------------------------------------------------------------------------
Version 6.3.0  [DEVEL] (rgerhards), 2011-06-01
- introduced new config system
  http://blog.gerhards.net/2011/06/new-rsyslog-config-system-materializes.html
---------------------------------------------------------------------------
Version 6.2.0  [v6-stable], 2011-0?-??
- bugfix (kind of): removed numerical part from pri-text
  see v6 compatibility document for reasons
- bugfix: race condition when extracting program name, APPNAME, structured
  data and PROCID (RFC5424 fields) could lead to invalid characters e.g.
  in dynamic file names or during forwarding (general malfunction of these
  fields in templates, mostly under heavy load)
---------------------------------------------------------------------------
Version 6.1.12  [BETA], 2011-09-01
- bugfix/security: off-by-two bug in legacy syslog parser, CVE-2011-3200
- bugfix: mark message processing did not work correctly
- bugfix: potential misadressing in property replacer
- bugfix: memcpy overflow can occur in allowed sender checkig
  if a name is resolved to IPv4-mapped-on-IPv6 address
  Found by Ismail Dönmez at suse
- bugfix: The NUL-Byte for the syslogtag was not copied in MsgDup (msg.c)
- bugfix: fixed incorrect state handling for Discard Action (transactions)
  Note: This caused all messages in a batch to be set to COMMITTED, 
  even if they were discarded. 
---------------------------------------------------------------------------
Version 6.1.11  [BETA] (rgerhards), 2011-07-11
- systemd support: set stdout/stderr to null - thx to Lennart for the patch
- added support for the ":omusrmsg:" syntax in configuring user messages
- added support for the ":omfile:" syntax in configuring user messages
---------------------------------------------------------------------------
Version 6.1.10  [BETA] (rgerhards), 2011-06-22
- bugfix: problems in failover action handling
  closes: http://bugzilla.adiscon.com/show_bug.cgi?id=270
  closes: http://bugzilla.adiscon.com/show_bug.cgi?id=254
- bugfix: mutex was invalidly left unlocked during action processing
  At least one case where this can occur is during thread shutdown, which
  may be initiated by lower activity. In most cases, this is quite
  unlikely to happen. However, if it does, data structures may be 
  corrupted which could lead to fatal failure and segfault. I detected
  this via a testbench test, not a user report. But I assume that some
  users may have had unreproducable aborts that were cause by this bug.
---------------------------------------------------------------------------
Version 6.1.9  [BETA] (rgerhards), 2011-06-14
- bugfix: problems in failover action handling
  closes: http://bugzilla.adiscon.com/show_bug.cgi?id=270
  closes: http://bugzilla.adiscon.com/show_bug.cgi?id=254
- bugfix: mutex was invalidly left unlocked during action processing
  At least one case where this can occur is during thread shutdown, which
  may be initiated by lower activity. In most cases, this is quite
  unlikely to happen. However, if it does, data structures may be 
  corrupted which could lead to fatal failure and segfault. I detected
  this via a testbench test, not a user report. But I assume that some
  users may have had unreproducable aborts that were cause by this bug.
- bugfix/improvement:$WorkDirectory now gracefully handles trailing slashes
- bugfix: memory leak in imtcp & subsystems under some circumstances
  This leak is tied to error conditions which lead to incorrect cleanup
  of some data structures. [backport from v6.3]
- bugfix: $ActionFileDefaultTemplate did not work
  closes: http://bugzilla.adiscon.com/show_bug.cgi?id=262
---------------------------------------------------------------------------
Version 6.1.8  [BETA] (rgerhards), 2011-05-20
- official new beta version (note that in a sense 6.1.7 was already beta,
  so we may release the first stable v6 earlier than usual)
- new module mmsnmptrapd, a sample message modification module
- import of minor bug fixes from v4 & v5
---------------------------------------------------------------------------
Version 6.1.7  [DEVEL] (rgerhards), 2011-04-15
- added log classification capabilities (via mmnormalize & tags)
- speeded up tcp forwarding by reducing number of API calls
  this especially speeds up TLS processing
- somewhat improved documentation index
- bugfix: enhanced imudp config processing code disabled due to wrong
  merge (affected UDP realtime capabilities)
- bugfix (kind of): memory leak with tcp reception epoll handler
  This was an extremely unlikely leak and, if it happend, quite small.
  Still it is better to handle this border case.
- bugfix: IPv6-address could not be specified in omrelp
  this was due to improper parsing of ":"
  closes: http://bugzilla.adiscon.com/show_bug.cgi?id=250
- bugfix: do not open files with full privileges, if privs will be dropped
  This make the privilege drop code more bulletproof, but breaks Ubuntu's
  work-around for log files created by external programs with the wrong
  user and/or group. Note that it was long said that this "functionality"
  would break once we go for serious privilege drop code, so hopefully
  nobody still depends on it (and, if so, they lost...).
- bugfix: pipes not opened in full priv mode when privs are to be dropped
---------------------------------------------------------------------------
Version 6.1.6  [DEVEL] (rgerhards), 2011-03-14
- enhanced omhdfs to support batching mode. This permits to increase
  performance, as we now call the HDFS API with much larger message
  sizes and far more infrequently
- improved testbench
  among others, life tests for ommysql (against a test database) have
  been added, valgrind-based testing enhanced, ...
- bugfix: minor memory leak in omlibdbi (< 1k per instance and run)
- bugfix: (regression) omhdfs did no longer compile
- bugfix: omlibdbi did not use password from rsyslog.con
  closes: http://bugzilla.adiscon.com/show_bug.cgi?id=203
- systemd support somewhat improved (can now take over existing log sockt)
- bugfix: discard action did not work under some circumstances
  fixes: http://bugzilla.adiscon.com/show_bug.cgi?id=217
- bugfix: file descriptor leak in gnutls netstream driver
  fixes: http://bugzilla.adiscon.com/show_bug.cgi?id=222
- fixed compile problem in imtemplate
  fixes: http://bugzilla.adiscon.com/show_bug.cgi?id=235
---------------------------------------------------------------------------
Version 6.1.5  [DEVEL] (rgerhards), 2011-03-04
- improved testbench
- enhanced imtcp to use a pool of worker threads to process incoming
  messages. This enables higher processing rates, especially in the TLS
  case (where more CPU is needed for the crypto functions)
- added support for TLS (in anon mode) to tcpflood
- improved TLS error reporting
- improved TLS startup (Diffie-Hellman bits do not need to be generated,
  as we do not support full anon key exchange -- we always need certs)
- bugfix: fixed a memory leak and potential abort condition
  this could happen if multiple rulesets were used and some output batches
  contained messages belonging to more than one ruleset.
  fixes: http://bugzilla.adiscon.com/show_bug.cgi?id=226
  fixes: http://bugzilla.adiscon.com/show_bug.cgi?id=218
- bugfix: memory leak when $RepeatedMsgReduction on was used
  bug tracker: http://bugzilla.adiscon.com/show_bug.cgi?id=225
- bugfix: potential abort condition when $RepeatedMsgReduction set to on
  as well as potentially in a number of other places where MsgDup() was
  used. This only happened when the imudp input module was used and it
  depended on name resolution not yet had taken place. In other words,
  this was a strange problem that could lead to hard to diagnose 
  instability. So if you experience instability, chances are good that
  this fix will help.
---------------------------------------------------------------------------
Version 6.1.4  [DEVEL] (rgerhards), 2011-02-18
- bugfix/omhdfs: directive $OMHDFSFileName rendered unusable 
  due to a search and replace-induced bug ;)
- bugfix: minor race condition in action.c - considered cosmetic
  This is considered cosmetic as multiple threads tried to write exactly
  the same value into the same memory location without sync. The method
  has been changed so this can no longer happen.
- added pmsnare parser module (written by David Lang)
- enhanced imfile to support non-cancel input termination
- improved systemd socket activation thanks to Marius Tomaschweski
- improved error reporting for $WorkDirectory
  non-existance and other detectable problems are now reported,
  and the work directory is NOT set in this case
- bugfix: pmsnare causded abort under some conditions
- bugfix: abort if imfile reads file line of more than 64KiB
  Thanks to Peter Eisentraut for reporting and analysing this problem.
  bug tracker: http://bugzilla.adiscon.com/show_bug.cgi?id=221
- bugfix: queue engine did not properly slow down inputs in FULL_DELAY mode
  when in disk-assisted mode. This especially affected imfile, which
  created unnecessarily queue files if a large set of input file data was
  to process.
- bugfix: very long running actions could prevent shutdown under some
  circumstances. This has now been solved, at least for common
  situations.
- bugfix: fixed compile problem due to empty structs
  this occured only on some platforms/compilers. thanks to Dražen Kačar 
  for the fix
---------------------------------------------------------------------------
Version 6.1.3  [DEVEL] (rgerhards), 2011-02-01
- experimental support for monogodb added
- added $IMUDPSchedulingPolicy and $IMUDPSchedulingPriority config settings
- added $LocalHostName config directive
- improved tcpsrv performance by enabling multiple-entry epoll
  so far, we always pulled a single event from the epoll interface. 
  Now 128, what should result in performance improvement (less API
  calls) on busy systems. Most importantly affects imtcp.
- imptcp now supports non-cancel termination mode, a plus in stability
- imptcp speedup: multiple worker threads can now be used to read data
- new directive $InputIMPTcpHelperThreads added
- bugfix: fixed build problems on some platforms
  namely those that have 32bit atomic operations but not 64 bit ones
- bugfix: local hostname was pulled too-early, so that some config 
  directives (namely FQDN settings) did not have any effect
- enhanced tcpflood to support multiple sender threads
  this is required for some high-throughput scenarios (and necessary to
  run some performance tests, because otherwise the sender is too slow).
- added some new custom parsers (snare, aix, some Cisco "specialities")
  thanks to David Lang
---------------------------------------------------------------------------
Version 6.1.2  [DEVEL] (rgerhards), 2010-12-16
- added experimental support for log normalizaton (via liblognorm)
  support for normalizing log messages has been added in the form of
  mmnormalize. The core engine (property replacer, filter engine) has
  been enhanced to support properties from normalized events.
  Note: this is EXPERIMENTAL code. It is currently know that
  there are issues if the functionality is used with
  - disk-based queues
  - asynchronous action queues
  You can not use the new functionality together with these features.
  This limitation will be removed in later releases. However, we 
  preferred to release early, so that one can experiment with the new
  feature set and accepted the price that this means the full set of
  functionality is not yet available. If not used together with
  these features, log normalizing should be pretty stable.
- enhanced testing tool tcpflood
  now supports sending via UDP and the capability to run multiple
  iterations and generate statistics data records
- bugfix: potential abort when output modules with different parameter
  passing modes were used in configured output modules
---------------------------------------------------------------------------
Version 6.1.1  [DEVEL] (rgerhards), 2010-11-30
- bugfix(important): problem in TLS handling could cause rsyslog to loop
  in a tight loop, effectively disabling functionality and bearing the
  risk of unresponsiveness of the whole system.
  Bug tracker: http://bugzilla.adiscon.com/show_bug.cgi?id=194
- support for omhdfs officially added (import from 5.7.1)
- merged imuxsock improvements from 5.7.1 (see there)
- support for systemd officially added (import from 5.7.0)
- bugfix: a couple of problems that imfile had on some platforms, namely
  Ubuntu (not their fault, but occured there)
- bugfix: imfile utilizes 32 bit to track offset. Most importantly,
  this problem can not experienced on Fedora 64 bit OS (which has
  64 bit long's!)
- a number of other bugfixes from older versions imported
---------------------------------------------------------------------------
Version 6.1.0  [DEVEL] (rgerhards), 2010-08-12

*********************************** NOTE **********************************
The v6 versions of rsyslog feature a greatly redesigned config system 
which, among others, supports scoping. However, the initial version does
not contain the whole new system. Rather it will evolve. So it is
expected that interfaces, even new ones, break during the initial
6.x.y releases.
*********************************** NOTE **********************************

- added $Begin, $End and $ScriptScoping config scope statments
  (at this time for actions only).
- added imptcp, a simplified, Linux-specific and potentielly fast
  syslog plain tcp input plugin (NOT supporting TLS!)
  [ported from v4]
---------------------------------------------------------------------------
Version 5.9.5  [V5-DEVEL], 20??-??-??
=======
Version 5.9.5  [V5-DEVEL], 2011-11-29
- new stats counters "discarded.nf" and "discarded.full" for queue object.
  Tells how many messages have been discarded due to queue full condition.
---------------------------------------------------------------------------
Version 5.9.5  [V5-DEVEL], 2011-11-29
>>>>>>> 55db7196
- enhanced module loader to not rely on PATH_MAX
---------------------------------------------------------------------------
Version 5.9.4  [V5-DEVEL], 2011-11-29
- imuxsock: added capability to "annotate" messages with "trusted
  information", which contains some properties obtained from the system
  and as such sure to not be faked. This is inspired by the similiar idea
  introduced in systemd.
- removed dependency on gcrypt for recently-enough GnuTLS
  see: http://bugzilla.adiscon.com/show_bug.cgi?id=289
- bugfix: imuxsock did no longer ignore message-provided timestamp, if
  so configured (the *default*). Lead to no longer sub-second timestamps.
  closes: http://bugzilla.adiscon.com/show_bug.cgi?id=281
- bugfix: omfile returns fatal error code for things that go really wrong
  previously, RS_RET_RESUME was returned, which lead to a loop inside the
  rule engine as omfile could not really recover.
- bugfix: rsyslogd -v always said 64 atomics were not present
  thanks to mono_matsuko for the patch
---------------------------------------------------------------------------
Version 5.9.3  [V5-DEVEL], 2011-09-01
- bugfix/security: off-by-two bug in legacy syslog parser, CVE-2011-3200
- bugfix: mark message processing did not work correctly
- added capability to emit config error location info for warnings 
  otherwise, omusrmsg's warning about new config format was not
  accompanied by problem location.
- bugfix: potential misadressing in property replacer
- bugfix: MSGID corruption in RFC5424 parser under some circumstances
  closes: http://bugzilla.adiscon.com/show_bug.cgi?id=275
- bugfix: The NUL-Byte for the syslogtag was not copied in MsgDup (msg.c)
---------------------------------------------------------------------------
Version 5.9.2  [V5-DEVEL] (rgerhards), 2011-07-11
- systemd support: set stdout/stderr to null - thx to Lennart for the patch
- added support for the ":omusrmsg:" syntax in configuring user messages
- added support for the ":omfile:" syntax for actions
---------------------------------------------------------------------------
Version 5.9.1  [V5-DEVEL] (rgerhards), 2011-06-30
- added support for obtaining timestamp for kernel message from message
  If the kernel time-stamps messages, time is now take from that
  timestamp instead of the system time when the message was read. This
  provides much better accuracy. Thanks to Lennart Poettering for
  suggesting this feature and his help during implementation.
- added support for obtaining timestamp from system for imuxsock
  This permits to read the time a message was submitted to the system
  log socket. Most importantly, this is provided in microsecond resolution.
  So we are able to obtain high precision timestampis even for messages
  that were - as is usual - not formatted with them. This also simplifies
  things in regard to local time calculation in chroot environments.
  Many thanks to Lennart Poettering for suggesting this feature,
  providing some guidance on implementing it and coordinating getting the
  necessary support into the Linux kernel.
- bugfix: timestamp was incorrectly calculated for timezones with minute
  offset
  closes: http://bugzilla.adiscon.com/show_bug.cgi?id=271
- bugfix: problems in failover action handling
  closes: http://bugzilla.adiscon.com/show_bug.cgi?id=270
  closes: http://bugzilla.adiscon.com/show_bug.cgi?id=254
- bugfix: mutex was invalidly left unlocked during action processing
  At least one case where this can occur is during thread shutdown, which
  may be initiated by lower activity. In most cases, this is quite
  unlikely to happen. However, if it does, data structures may be 
  corrupted which could lead to fatal failure and segfault. I detected
  this via a testbench test, not a user report. But I assume that some
  users may have had unreproducable aborts that were cause by this bug.
- bugfix: memory leak in imtcp & subsystems under some circumstances
  This leak is tied to error conditions which lead to incorrect cleanup
  of some data structures. [backport from v6]
- bugfix/improvement:$WorkDirectory now gracefully handles trailing slashes
---------------------------------------------------------------------------
Version 5.9.0  [V5-DEVEL] (rgerhards), 2011-06-08
- imfile: added $InputFileMaxLinesAtOnce directive
- enhanced imfile to support input batching
- added capability for imtcp and imptcp to activate keep-alive packets
  at the socket layer. This has not been added to imttcp, as the latter is
  only an experimental module, and one which did not prove to be useful.
  reference: http://kb.monitorware.com/post20791.html
- added support to control KEEPALIVE settings in imptcp
  this has not yet been added to imtcp, but could be done on request.
- $ActionName is now also used for naming of queues in impstats
  as well as in the debug output
- bugfix: do not open files with full privileges, if privs will be dropped
  This make the privilege drop code more bulletproof, but breaks Ubuntu's
  work-around for log files created by external programs with the wrong
  user and/or group. Note that it was long said that this "functionality"
  would break once we go for serious privilege drop code, so hopefully
  nobody still depends on it (and, if so, they lost...).
- bugfix: pipes not opened in full priv mode when privs are to be dropped
- this begins a new devel branch for v5
- better handling of queue i/o errors in disk queues. This is kind of a
  bugfix, but a very intrusive one, this it goes into the devel version
  first. Right now, "file not found" is handled and leads to the new
  emergency mode, in which disk action is stopped and the queue run
  in direct mode. An error message is emited if this happens.
- added support for user-level PRI provided via systemd
- added new config directive $InputTCPFlowControl to select if tcp
  received messages shall be flagged as light delayable or not.
- enhanced omhdfs to support batching mode. This permits to increase
  performance, as we now call the HDFS API with much larger message
  sizes and far more infrequently
- bugfix: failover did not work correctly if repeated msg reduction was on
  affected directive was: $ActionExecOnlyWhenPreviousIsSuspended on
  closes: http://bugzilla.adiscon.com/show_bug.cgi?id=236
---------------------------------------------------------------------------
Version 5.8.7  [V5-stable] 2011-??-??
- bugfix: potential abort after reading invalid X.509 certificate
  closes: http://bugzilla.adiscon.com/show_bug.cgi?id=290
  Thanks to Tomas Heinrich for the patch
---------------------------------------------------------------------------
Version 5.8.6  [V5-stable] 2011-10-21
- bugfix: missing whitespace after property-based filter was not detected
- bugfix: $OMFileFlushInterval period was doubled - now using correct value
- bugfix: ActionQueue could malfunction due to index error
  Thanks to Vlad Grigorescu for the patch
- bugfix: $ActionExecOnlyOnce interval did not work properly
  Thanks to Tomas Heinrich for the patch
- bugfix: race condition when extracting program name, APPNAME, structured
  data and PROCID (RFC5424 fields) could lead to invalid characters e.g.
  in dynamic file names or during forwarding (general malfunction of these
  fields in templates, mostly under heavy load)
- bugfix: imuxsock did no longer ignore message-provided timestamp, if
  so configured (the *default*). Lead to no longer sub-second timestamps.
  closes: http://bugzilla.adiscon.com/show_bug.cgi?id=281
- bugfix: omfile returns fatal error code for things that go really wrong
  previously, RS_RET_RESUME was returned, which lead to a loop inside the
  rule engine as omfile could not really recover.
- bugfix: imfile did invalid system call under some circumstances
  when a file that was to be monitored did not exist BUT the state file
  actually existed. Mostly a cosmetic issue. Root cause was incomplete
  error checking in stream.c; so patch may affect other code areas.
- bugfix: rsyslogd -v always said 64 atomics were not present
  thanks to mono_matsuko for the patch
---------------------------------------------------------------------------
Version 5.8.5  [V5-stable] (rgerhards/al), 2011-09-01
- bugfix/security: off-by-two bug in legacy syslog parser, CVE-2011-3200
- bugfix: mark message processing did not work correctly
- bugfix: potential hang condition during tag emulation
- bugfix: too-early string termination during tag emulation
- bugfix: The NUL-Byte for the syslogtag was not copied in MsgDup (msg.c)
- bugfix: fixed incorrect state handling for Discard Action (transactions)
  Note: This caused all messages in a batch to be set to COMMITTED, 
  even if they were discarded. 
---------------------------------------------------------------------------
Version 5.8.4  [V5-stable] (al), 2011-08-10
- bugfix: potential misadressing in property replacer
- bugfix: memcpy overflow can occur in allowed sender checkig
  if a name is resolved to IPv4-mapped-on-IPv6 address
  Found by Ismail Dönmez at suse
- bugfix: potential misadressing in property replacer
- bugfix: MSGID corruption in RFC5424 parser under some circumstances
  closes: http://bugzilla.adiscon.com/show_bug.cgi?id=275
---------------------------------------------------------------------------
Version 5.8.3  [V5-stable] (rgerhards), 2011-07-11
- systemd support: set stdout/stderr to null - thx to Lennart for the patch
- added support for the ":omusrmsg:" syntax in configuring user messages
- added support for the ":omfile:" syntax for actions
  Note: previous outchannel syntax will generate a warning message. This
  may be surprising to some users, but it is quite urgent to alert them
  of the new syntax as v6 can no longer support the previous one.
---------------------------------------------------------------------------
Version 5.8.2  [V5-stable] (rgerhards), 2011-06-21
- bugfix: problems in failover action handling
  closes: http://bugzilla.adiscon.com/show_bug.cgi?id=270
  closes: http://bugzilla.adiscon.com/show_bug.cgi?id=254
- bugfix: mutex was invalidly left unlocked during action processing
  At least one case where this can occur is during thread shutdown, which
  may be initiated by lower activity. In most cases, this is quite
  unlikely to happen. However, if it does, data structures may be 
  corrupted which could lead to fatal failure and segfault. I detected
  this via a testbench test, not a user report. But I assume that some
  users may have had unreproducable aborts that were cause by this bug.
- bugfix: memory leak in imtcp & subsystems under some circumstances
  This leak is tied to error conditions which lead to incorrect cleanup
  of some data structures. [backport from v6]
- bugfix/improvement:$WorkDirectory now gracefully handles trailing slashes
---------------------------------------------------------------------------
Version 5.8.1  [V5-stable] (rgerhards), 2011-05-19
- bugfix: invalid processing in QUEUE_FULL condition
  If the the multi-submit interface was used and a QUEUE_FULL condition
  occured, the failed message was properly destructed. However, the
  rest of the input batch, if it existed, was not processed. So this
  lead to potential loss of messages and a memory leak. The potential
  loss of messages was IMHO minor, because they would have been dropped
  in most cases due to the queue remaining full, but very few lucky ones
  from the batch may have made it. Anyhow, this has now been changed so
  that the rest of the batch is properly tried to be enqueued and, if
  not possible, destructed.
- new module mmsnmptrapd, a sample message modification module
  This can be useful to reformat snmptrapd messages and also serves as
  a sample for how to write message modification modules using the
  output module interface. Note that we introduced this new 
  functionality directly into the stable release, as it does not 
  modify the core and as such cannot have any side-effects if it is
  not used (and thus the risk is solely on users requiring that
  functionality).
- bugfix: rate-limiting inside imuxsock did not work 100% correct
  reason was that a global config variable was invalidly accessed where a
  listener variable should have been used.
  Also performance-improved the case when rate limiting is turned off (this
  is a very unintrusive change, thus done directly to the stable version).
- bugfix: $myhostname not available in RainerScript (and no error message)
  closes: http://bugzilla.adiscon.com/show_bug.cgi?id=233
- bugfix: memory and file descriptor leak in stream processing
  Leaks could occur under some circumstances if the file stream handler
  errored out during the open call. Among others, this could cause very
  big memory leaks if there were a problem with unreadable disk queue
  files. In regard to the memory leak, this
  closes: http://bugzilla.adiscon.com/show_bug.cgi?id=256
- bugfix: doc for impstats had wrong config statements
  also, config statements were named a bit inconsistent, resolved that
  problem by introducing an alias and only documenting the consistent
  statements
  Thanks to Marcin for bringing up this problem.
- bugfix: IPv6-address could not be specified in omrelp
  this was due to improper parsing of ":"
  closes: http://bugzilla.adiscon.com/show_bug.cgi?id=250
- bugfix: TCP connection invalidly aborted when messages needed to be
  discarded (due to QUEUE_FULL or similar problem)
- bugfix: $LocalHostName was not honored under all circumstances
  closes: http://bugzilla.adiscon.com/show_bug.cgi?id=258
- bugfix(minor): improper template function call in syslogd.c
---------------------------------------------------------------------------
Version 5.8.0  [V5-stable] (rgerhards), 2011-04-12

This is the new v5-stable branch, importing all feature from the 5.7.x
versions. To see what has changed in regard to the previous v5-stable,
check the Changelog for 5.7.x below.

- bugfix: race condition in deferred name resolution
  closes: http://bugzilla.adiscon.com/show_bug.cgi?id=238
  Special thanks to Marcin for his persistence in helping to solve this
  bug.
- bugfix: DA queue was never shutdown once it was started
  closes: http://bugzilla.adiscon.com/show_bug.cgi?id=241
---------------------------------------------------------------------------
Version 5.7.10  [V5-BETA] (rgerhards), 2011-03-29
- bugfix: ompgsql did not work properly with ANSI SQL strings
  closes: http://bugzilla.adiscon.com/show_bug.cgi?id=229
- bugfix: rsyslog did not build with --disable-regexp configure option
  closes: http://bugzilla.adiscon.com/show_bug.cgi?id=243
- bugfix: PRI was invalid on Solaris for message from local log socket
- enhance: added $BOM system property to ease writing byte order masks
- bugfix: RFC5424 parser confused by empty structured data
  closes: http://bugzilla.adiscon.com/show_bug.cgi?id=237
- bugfix: error return from strgen caused abort, now causes action to be
  ignored (just like a failed filter)
- new sample plugin for a strgen to generate sql statement consumable
  by a database plugin
- bugfix: strgen could not be used together with database outputs
  because the sql/stdsql option could not be specified. This has been
  solved by permitting the strgen to include the opton inside its name.
  closes: http://bugzilla.adiscon.com/show_bug.cgi?id=195
---------------------------------------------------------------------------
Version 5.7.9  [V5-BETA] (rgerhards), 2011-03-16
- improved testbench
  among others, life tests for ommysql (against a test database) have
  been added, valgrind-based testing enhanced, ...
- enhance: fallback *at runtime* to epoll_create if epoll_create1 is not
  available. Thanks to Michael Biebl for analysis and patch!
- bugfix: failover did not work correctly if repeated msg reduction was on
  closes: http://bugzilla.adiscon.com/show_bug.cgi?id=236
  affected directive was: $ActionExecOnlyWhenPreviousIsSuspended on
- bugfix: minor memory leak in omlibdbi (< 1k per instance and run)
- bugfix: (regression) omhdfs did no longer compile
- bugfix: omlibdbi did not use password from rsyslog.conf
  closes: http://bugzilla.adiscon.com/show_bug.cgi?id=203
---------------------------------------------------------------------------
Version 5.7.8  [V5-BETA] (rgerhards), 2011-03-09
- systemd support somewhat improved (can now take over existing log sockt)
- bugfix: discard action did not work under some circumstances
  fixes: http://bugzilla.adiscon.com/show_bug.cgi?id=217
- bugfix: file descriptor leak in gnutls netstream driver
  fixes: http://bugzilla.adiscon.com/show_bug.cgi?id=222
---------------------------------------------------------------------------
Version 5.7.7  [V5-BETA] (rgerhards), 2011-03-02
- bugfix: potential abort condition when $RepeatedMsgReduction set to on
  as well as potentially in a number of other places where MsgDup() was
  used. This only happened when the imudp input module was used and it
  depended on name resolution not yet had taken place. In other words,
  this was a strange problem that could lead to hard to diagnose 
  instability. So if you experience instability, chances are good that
  this fix will help.
---------------------------------------------------------------------------
Version 5.7.6  [V5-BETA] (rgerhards), 2011-02-25
- bugfix: fixed a memory leak and potential abort condition
  this could happen if multiple rulesets were used and some output batches
  contained messages belonging to more than one ruleset.
  fixes: http://bugzilla.adiscon.com/show_bug.cgi?id=226
  fixes: http://bugzilla.adiscon.com/show_bug.cgi?id=218
- bugfix: memory leak when $RepeatedMsgReduction on was used
  bug tracker: http://bugzilla.adiscon.com/show_bug.cgi?id=225
---------------------------------------------------------------------------
Version 5.7.5  [V5-BETA] (rgerhards), 2011-02-23
- enhance: imfile did not yet support multiple rulesets, now added
  we do this directly in the beta because a) it does not affect existing
  functionality and b) one may argue that this missing functionality is
  close to a bug.
- improved testbench, added tests for imuxsock
- bugfix: imuxsock did no longer sanitize received messages
  This was a regression from the imuxsock partial rewrite. Happened
  because the message is no longer run through the standard parsers. 
  bug tracker: http://bugzilla.adiscon.com/show_bug.cgi?id=224
- bugfix: minor race condition in action.c - considered cosmetic
  This is considered cosmetic as multiple threads tried to write exactly
  the same value into the same memory location without sync. The method
  has been changed so this can no longer happen.
---------------------------------------------------------------------------
Version 5.7.4  [V5-BETA] (rgerhards), 2011-02-17
- added pmsnare parser module (written by David Lang)
- enhanced imfile to support non-cancel input termination
- improved systemd socket activation thanks to Marius Tomaschweski
- improved error reporting for $WorkDirectory
  non-existance and other detectable problems are now reported,
  and the work directory is NOT set in this case
- bugfix: pmsnare causded abort under some conditions
- bugfix: abort if imfile reads file line of more than 64KiB
  Thanks to Peter Eisentraut for reporting and analysing this problem.
  bug tracker: http://bugzilla.adiscon.com/show_bug.cgi?id=221
- bugfix: queue engine did not properly slow down inputs in FULL_DELAY mode
  when in disk-assisted mode. This especially affected imfile, which
  created unnecessarily queue files if a large set of input file data was
  to process.
- bugfix: very long running actions could prevent shutdown under some
  circumstances. This has now been solved, at least for common
  situations.
- bugfix: fixed compile problem due to empty structs
  this occured only on some platforms/compilers. thanks to Dražen Kačar 
  for the fix
---------------------------------------------------------------------------
Version 5.7.3  [V5-BETA] (rgerhards), 2011-02-07
- added support for processing multi-line messages in imfile
- added $IMUDPSchedulingPolicy and $IMUDPSchedulingPriority config settings
- added $LocalHostName config directive
- bugfix: fixed build problems on some platforms
  namely those that have 32bit atomic operations but not 64 bit ones
- bugfix: local hostname was pulled too-early, so that some config 
  directives (namely FQDN settings) did not have any effect
- bugfix: imfile did duplicate messages under some circumstances
- added $OMMySQLConfigFile config directive
- added $OMMySQLConfigSection config directive
---------------------------------------------------------------------------
Version 5.7.2  [V5-DEVEL] (rgerhards), 2010-11-26
- bugfix(important): problem in TLS handling could cause rsyslog to loop
  in a tight loop, effectively disabling functionality and bearing the
  risk of unresponsiveness of the whole system.
  Bug tracker: http://bugzilla.adiscon.com/show_bug.cgi?id=194
- bugfix: imfile state file was not written when relative file name
  for it was specified
- bugfix: compile failed on systems without epoll_create1()
  Thanks to David Hill for providing a fix.
- bugfix: atomic increment for msg object may not work correct on all
  platforms. Thanks to Chris Metcalf for the patch
- bugfix: replacements for atomic operations for non-int sized types had
  problems. At least one instance of that problem could potentially lead
  to abort (inside omfile).
---------------------------------------------------------------------------
Version 5.7.1  [V5-DEVEL] (rgerhards), 2010-10-05
- support for Hadoop's HDFS added (via omhdfs)
- imuxsock now optionally use SCM_CREDENTIALS to pull the pid from the log
  socket itself
  (thanks to Lennart Poettering for the suggesting this feature)
- imuxsock now optionally uses per-process input rate limiting, guarding the
  user against processes spamming the system log
  (thanks to Lennart Poettering for suggesting this feature)
- added new config statements
  * $InputUnixListenSocketUsePIDFromSystem 
  * $SystemLogUsePIDFromSystem 
  * $SystemLogRateLimitInterval
  * $SystemLogRateLimitBurst
  * $SystemLogRateLimitSeverity
  * $IMUxSockRateLimitInterval
  * $IMUxSockRateLimitBurst
  * $IMUxSockRateLimitSeverity
- imuxsock now supports up to 50 different sockets for input
- some code cleanup in imuxsock (consider this a release a major
  modification, especially if problems show up)
- bugfix: /dev/log was unlinked even when passed in from systemd
  in which case it should be preserved as systemd owns it
---------------------------------------------------------------------------
Version 5.7.0  [V5-DEVEL] (rgerhards), 2010-09-16
- added module impstat to emit periodic statistics on rsyslog counters
- support for systemd officially added
  * acquire /dev/log socket optionally from systemd
    thanks to Lennart Poettering for this patch
  * sd-systemd API added as part of rsyslog runtime library
---------------------------------------------------------------------------
Version 5.6.5  [V5-STABLE] (rgerhards), 2011-03-22
- bugfix: failover did not work correctly if repeated msg reduction was on
  affected directive was: $ActionExecOnlyWhenPreviousIsSuspended on
  closes: http://bugzilla.adiscon.com/show_bug.cgi?id=236
- bugfix: omlibdbi did not use password from rsyslog.con
  closes: http://bugzilla.adiscon.com/show_bug.cgi?id=203
- bugfix(kind of): tell users that config graph can currently not be
  generated
  closes: http://bugzilla.adiscon.com/show_bug.cgi?id=232
- bugfix: discard action did not work under some circumstances
  fixes: http://bugzilla.adiscon.com/show_bug.cgi?id=217
  (backport from 5.7.8)
---------------------------------------------------------------------------
Version 5.6.4  [V5-STABLE] (rgerhards), 2011-03-03
- bugfix: potential abort condition when $RepeatedMsgReduction set to on
  as well as potentially in a number of other places where MsgDup() was
  used. This only happened when the imudp input module was used and it
  depended on name resolution not yet had taken place. In other words,
  this was a strange problem that could lead to hard to diagnose 
  instability. So if you experience instability, chances are good that
  this fix will help.
- bugfix: fixed a memory leak and potential abort condition
  this could happen if multiple rulesets were used and some output batches
  contained messages belonging to more than one ruleset.
  fixes: http://bugzilla.adiscon.com/show_bug.cgi?id=226
  fixes: http://bugzilla.adiscon.com/show_bug.cgi?id=218
- bugfix: memory leak when $RepeatedMsgReduction on was used
  bug tracker: http://bugzilla.adiscon.com/show_bug.cgi?id=225
---------------------------------------------------------------------------
Version 5.6.3  [V5-STABLE] (rgerhards), 2011-01-26
- bugfix: action processor released memory too early, resulting in
  potential issue in retry cases (but very unlikely due to another
  bug, which I also fixed -- only after the fix this problem here
  became actually visible).
- bugfix: batch processing flagged invalid message as "bad" under some
  circumstances
- bugfix: unitialized variable could cause issues under extreme conditions
  plus some minor nits. This was found after a clang static code analyzer
  analysis (great tool, and special thanks to Marcin for telling me about
  it!)
- bugfix: batches which had actions in error were not properly retried in
  all cases
- bugfix: imfile did duplicate messages under some circumstances
- bugfix: testbench was not activated if no Java was present on system
  ... what actually was a left-over. Java is no longer required.
---------------------------------------------------------------------------
Version 5.6.2  [V5-STABLE] (rgerhards), 2010-11-30
- bugfix: compile failed on systems without epoll_create1()
  Thanks to David Hill for providing a fix.
- bugfix: atomic increment for msg object may not work correct on all
  platforms. Thanks to Chris Metcalf for the patch
- bugfix: replacements for atomic operations for non-int sized types had
  problems. At least one instance of that problem could potentially lead
  to abort (inside omfile).
- added the $InputFilePersistStateInterval config directive to imfile
- changed imfile so that the state file is never deleted (makes imfile
  more robust in regard to fatal failures)
- bugfix: a slightly more informative error message when a TCP
  connections is aborted
---------------------------------------------------------------------------
Version 5.6.1  [V5-STABLE] (rgerhards), 2010-11-24
- bugfix(important): problem in TLS handling could cause rsyslog to loop
  in a tight loop, effectively disabling functionality and bearing the
  risk of unresponsiveness of the whole system.
  Bug tracker: http://bugzilla.adiscon.com/show_bug.cgi?id=194
- permitted imptcp to work on systems which support epoll(), but not
  epoll_create().
  Bug: http://bugzilla.adiscon.com/show_bug.cgi?id=204
  Thanks to Nicholas Brink for reporting this problem.
- bugfix: testbench failed if imptcp was not enabled
- bugfix: segfault when an *empty* template was used
  Bug: http://bugzilla.adiscon.com/show_bug.cgi?id=206
  Thanks to David Hill for alerting us.
- bugfix: compile failed with --enable-unlimited-select
  thanks varmojfekoj for the patch
---------------------------------------------------------------------------
Version 5.6.0  [V5-STABLE] (rgerhards), 2010-10-19

This release brings all changes and enhancements of the 5.5.x series
to the v5-stable branch.

- bugfix: a couple of problems that imfile had on some platforms, namely
  Ubuntu (not their fault, but occured there)
- bugfix: imfile utilizes 32 bit to track offset. Most importantly,
  this problem can not experienced on Fedora 64 bit OS (which has
  64 bit long's!)
---------------------------------------------------------------------------
Version 5.5.7  [V5-BETA] (rgerhards), 2010-08-09
- changed omudpspoof default spoof address to simplify typical use case
  thanks to David Lang for suggesting this
- doc bugfix: pmlastmsg doc samples had errors
- bugfix[minor]: pmrfc3164sd had invalid name (resided in rsyslog name 
  space, what should not be the case for a contributed module)
- added omuxsock, which permits to write message to local Unix sockets
  this is the counterpart to imuxsock, enabling fast local forwarding
---------------------------------------------------------------------------
Version 5.5.6  [DEVEL] (rgerhards), 2010-07-21
- added parser modules
  * pmlastmsg, which supports the notoriously malformed "last message
    repeated n times" messages from some syslogd's (namely sysklogd)
  * pmrfc3164sd (contributed), supports RFC5424 structured data in 
    RFC3164 messages [untested]
- added new module type "string generator", used to speed up output
  processing. Expected speedup for (typical) rsyslog processing is
  roughly 5 to 6 percent compared to using string-based templates.
  They may also be used to do more complex formatting with custom
  C code, what provided greater flexibility and probably far higher
  speed, for example if using multiple regular expressions within a 
  template.
- added 4 string generators for
  * RSYSLOG_FileFormat
  * RSYSLOG_TraditionalFileFormat
  * RSYSLOG_ForwardFormat
  * RSYSLOG_TraditionalForwardFormat
- bugfix: mutexes used to simulate atomic instructions were not destructed
- bugfix: regression caused more locking action in msg.c than necessary
- bugfix: "$ActionExecOnlyWhenPreviousIsSuspended on" was broken
- bugfix: segfault on HUP when "HUPIsRestart" was set to "on"
  thanks varmojfekoj for the patch
- bugfix: default for $OMFileFlushOnTXEnd was wrong ("off").
  This, in default mode, caused buffered writing to be used, what
  means that it looked like no output were written or partial
  lines. Thanks to Michael Biebl for pointing out this bug.
- bugfix: programname filter in ! configuration can not be reset
  Thanks to Kiss Gabor for the patch.
---------------------------------------------------------------------------
Version 5.5.5  [DEVEL] (rgerhards), 2010-05-20
- added new cancel-reduced action thread termination method
  We now manage to cancel threads that block inside a retry loop to
  terminate without the need to cancel the thread. Avoiding cancellation
  helps keep the system complexity minimal and thus provides for better
  stability. This also solves some issues with improper shutdown when
  inside an action retry loop.
---------------------------------------------------------------------------
Version 5.5.4  [DEVEL] (rgerhards), 2010-05-03
- This version offers full support for Solaris on Intel and Sparc
- bugfix: problems with atomic operations emulation
  replaced atomic operation emulation with new code. The previous code
  seemed to have some issue and also limited concurrency severely. The
  whole atomic operation emulation has been rewritten.
- bugfix: netstream ptcp support class was not correctly build on systems
  without epoll() support
- bugfix: segfault on Solaris/Sparc
---------------------------------------------------------------------------
Version 5.5.3  [DEVEL] (rgerhards), 2010-04-09
- added basic but functional support for Solaris
- imported many bugfixes from 3.6.2/4.6.1 (see ChangeLog below!)
- added new property replacer option "date-rfc3164-buggyday" primarily
  to ease migration from syslog-ng. See property replacer doc for
  details.
- added capability to turn off standard LF delimiter in TCP server
  via new directive "$InputTCPServerDisableLFDelimiter on"
- bugfix: failed to compile on systems without epoll support
- bugfix: comment char ('#') in literal terminated script parsing
  and thus could not be used.
  but tracker: http://bugzilla.adiscon.com/show_bug.cgi?id=119
  [merged in from v3.22.2]
- imported patches from 4.6.0:
  * improved testbench to contain samples for totally malformed messages
    which miss parts of the message content
  * bugfix: some malformed messages could lead to a missing LF inside files
    or some other missing parts of the template content.
  * bugfix: if a message ended immediately with a hostname, the hostname
    was mistakenly interpreted as TAG, and localhost be used as hostname
---------------------------------------------------------------------------
Version 5.5.2  [DEVEL] (rgerhards), 2010-02-05
- applied patches that make rsyslog compile under Apple OS X.
  Thanks to trey for providing these.
- replaced data type "bool" by "sbool" because this created some
  portability issues.
- added $Escape8BitCharactersOnReceive directive
  Thanks to David Lang for suggesting it.
- worked around an issue where omfile failed to compile on 32 bit platforms
  under some circumstances (this smells like a gcc problem, but a simple
  solution was available). Thanks to Kenneth Marshall for some advice.
- extended testbench
---------------------------------------------------------------------------
Version 5.5.1  [DEVEL] (rgerhards), 2009-11-27
- introduced the ablity for netstream drivers to utilize an epoll interface
  This offers increased performance and removes the select() FDSET size
  limit from imtcp. Note that we fall back to select() if there is no
  epoll netstream drivers. So far, an epoll driver has only been
  implemented for plain tcp syslog, the rest will follow once the code
  proves well in practice AND there is demand.
- re-implemented $EscapeControlCharacterTab config directive
  Based on Jonathan Bond-Caron's patch for v4. This now also includes some
  automatted tests.
- bugfix: enabling GSSServer crashes rsyslog startup
  Thanks to Tomas Kubina for the patch [imgssapi]
- bugfix (kind of): check if TCP connection is still alive if using TLS
  Thanks to Jonathan Bond-Caron for the patch.
---------------------------------------------------------------------------
Version 5.5.0  [DEVEL] (rgerhards), 2009-11-18
- moved DNS resolution code out of imudp and into the backend processing
  Most importantly, DNS resolution now never happens if the resolved name
  is not required. Note that this applies to imudp - for the other inputs,
  DNS resolution almost comes for free, so we do not do it there. However,
  the new method has been implemented in a generic way and as such may 
  also be used by other modules in the future.
- added option to use unlimited-size select() calls
  Thanks to varmjofekoj for the patch
  This is not done in imudp, as it natively supports epoll().
- doc: improved description of what loadable modules can do
---------------------------------------------------------------------------
Version 5.4.2  [v5-stable] (rgerhards), 2010-03-??
- bugfix(kind of): output plugin retry behaviour could cause engine to loop
  The rsyslog engine did not guard itself against output modules that do
  not properly convey back the tryResume() behaviour. This then leads to
  what looks like an endless loop. I consider this to be a bug of the 
  engine not only because it should be hardened against plugin misbehaviour,
  but also because plugins may not be totally able to avoid this situation
  (depending on the type of and processing done by the plugin).
- bugfix: testbench failed when not executed in UTC+1 timezone
  accidently, the time zone information was kept inside some
  to-be-checked-for responses
- temporary bugfix replaced by permanent one for
  message-induced off-by-one error (potential segfault) (see 4.6.2)
  The analysis has been completed and a better fix been crafted and 
  integrated.
- bugfix(minor): status variable was uninitialized
  However, this would have caused harm only if NO parser modules at
  all were loaded, which would lead to a defunctional configuration
  at all. And, even more important, this is impossible as two parser
  modules are built-in and thus can not be "not loaded", so we always
  have a minimum of two.
---------------------------------------------------------------------------
Version 5.4.1  [v5-stable] (rgerhards), 2010-03-??
- added new property replacer option "date-rfc3164-buggyday" primarily
  to ease migration from syslog-ng. See property replacer doc for
  details. [backport from 5.5.3 because urgently needed by some]
- imported all bugfixes vom 4.6.2 (see below)
---------------------------------------------------------------------------
Version 5.4.0  [v5-stable] (rgerhards), 2010-03-08
***************************************************************************
* This is a new stable v5 version. It contains all fixes and enhancements *
* made during the 5.3.x phase as well as those listed below.              *
* Note that the 5.2.x series was quite buggy and as such all users are    *
* strongly advised to upgrade to 5.4.0.                                   *
***************************************************************************
- bugfix: omruleset failed to work in many cases
  bug tracker: http://bugzilla.adiscon.com/show_bug.cgi?id=179
  Thanks to Ryan B. Lynch for reporting this issue.
- bugfix: comment char ('#') in literal terminated script parsing
  and thus could not be used.
  but tracker: http://bugzilla.adiscon.com/show_bug.cgi?id=119
  [merged in from v3.22.2]
---------------------------------------------------------------------------
Version 5.3.7  [BETA] (rgerhards), 2010-01-27
- bugfix: queues in direct mode could case a segfault, especially if an
  action failed for action queues. The issue was an invalid increment of
  a stack-based pointer which lead to destruction of the stack frame and
  thus a segfault on function return.
  Thanks to Michael Biebl for alerting us on this problem.
- bugfix: hostname accidently set to IP address for some message sources,
  for example imudp. Thanks to Anton for reporting this bug. [imported v4]
- bugfix: ompgsql had problems with transaction support, what actually 
  rendered it unsuable. Thanks to forum user "horhe" for alerting me
  on this bug and helping to debug/fix it! [imported from 5.3.6]
- bugfix: $CreateDirs variable not properly initialized, default thus
  was random (but most often "on") [imported from v3]
- bugfix: potential segfaults during queue shutdown
  (bugs require certain non-standard settings to appear)
  Thanks to varmojfekoj for the patch [imported from 4.5.8]
  [backport from 5.5.2]
- bugfix: wrong memory assignment for a config variable (probably
  without causing any harm) [backport from 5.2.2]
- bugfix: rsyslog hangs when writing to a named pipe which nobody was
  reading. Thanks to Michael Biebl for reporting this bug.
  Bugzilla entry: http://bugzilla.adiscon.com/show_bug.cgi?id=169
  [imported from 4.5.8]
---------------------------------------------------------------------------
Version 5.3.6  [BETA] (rgerhards), 2010-01-13
- bugfix: ompgsql did not properly check the server connection in
  tryResume(), which could lead to rsyslog running in a thight loop
- bugfix: suspension during beginTransaction() was not properly handled
  by rsyslog core
- bugfix: omfile output was only written when buffer was full, not at
  end of transaction
- bugfix: commit transaction was not properly conveyed to message layer,
  potentially resulting in non-message destruction and thus hangs
- bugfix: enabling GSSServer crashes rsyslog startup
  Thanks to Tomas Kubina for the patch [imgssapi]
- bugfix (kind of): check if TCP connection is still alive if using TLS
  Thanks to Jonathan Bond-Caron for the patch.
- bugfix: $CreateDirs variable not properly initialized, default thus
  was random (but most often "on") [imported from v3]
- bugfix: ompgsql had problems with transaction support, what actually 
  rendered it unsuable. Thanks to forum user "horhe" for alerting me
  on this bug and helping to debug/fix it!
- bugfix: memory leak when sending messages in zip-compressed format
  Thanks to Naoya Nakazawa for analyzing this issue and providing a patch.
- worked around an issue where omfile failed to compile on 32 bit platforms
  under some circumstances (this smells like a gcc problem, but a simple
  solution was available). Thanks to Kenneth Marshall for some advice.
  [backported from 5.5.x branch]
---------------------------------------------------------------------------
Version 5.3.5  [BETA] (rgerhards), 2009-11-13
- some light performance enhancement by replacing time() call with much
  faster (at least under linux) gettimeofday() calls.
- some improvement of omfile performance with dynafiles
  saved costly time() calls by employing a logical clock, which is 
  sufficient for the use case
- bugfix: omudpspoof miscalculated source and destination ports
  while this was probably not noticed for source ports, it resulted in
  almost all destination ports being wrong, except for the default port
  of 514, which by virtue of its binary representation was calculated 
  correct (and probably thus the bug not earlier detected).
- bugfixes imported from earlier releases
  * bugfix: named pipes did no longer work (they always got an open error)
    this was a regression from the omfile rewrite in 4.5.0
  * bugfix(testbench): sequence check was not always performed correctly,
    that could result in tests reporting success when they actually failed
- improved testbench: added tests for UDP forwarding and omudpspoof
- doc bugfix: omudpspoof had wrong config command names ("om" missing)
- bugfix [imported from 4.4.3]: $ActionExecOnlyOnceEveryInterval did
  not work.
- [inport v4] improved testbench, contains now tcp and gzip test cases
- [import v4] added a so-called "On Demand Debug" mode, in which debug
  output can be generated only after the process has started, but not right
  from the beginning. This is assumed to be useful for hard-to-find bugs.
  Also improved the doc on the debug system.
- bugfix: segfault on startup when -q or -Q option was given
  [imported from v3-stable]
---------------------------------------------------------------------------
Version 5.3.4  [DEVEL] (rgerhards), 2009-11-04
- added the ability to create custom message parsers
- added $RulesetParser config directive that permits to bind specific
  parsers to specific rulesets
- added omruleset output module, which provides great flexibility in 
  action processing. THIS IS A VERY IMPORTANT ADDITION, see its doc
  for why.
- added the capability to have ruleset-specific main message queues
  This offers considerable additional flexibility AND superior performance
  (in cases where multiple inputs now can avoid lock contention)
- bugfix: correct default for escape ('#') character restored
  This was accidently changed to '\\', thanks to David Lang for reporting
- bugfix(testbench): testcase did not properly wait for rsyslogd shutdown
  thus some unpredictable behavior and a false negative test result
  could occur.
---------------------------------------------------------------------------
Version 5.3.3  [DEVEL] (rgerhards), 2009-10-27
- simplified and thus speeded up the queue engine, also fixed some
  potential race conditions (in very unusual shutdown conditions)
  along the way. The threading model has seriously changes, so there may
  be some regressions.
- enhanced test environment (inlcuding testbench): support for enhancing
  probability of memory addressing failure by using non-NULL default
  value for malloced memory (optional, only if requested by configure
  option). This helps to track down some otherwise undetected issues
  within the testbench.
- bugfix: potential abort if inputname property was not set 
  primarily a problem of imdiag
- bugfix: message processing states were not set correctly in all cases
  however, this had no negative effect, as the message processing state
  was not evaluated when a batch was deleted, and that was the only case
  where the state could be wrong.
---------------------------------------------------------------------------
Version 5.3.2  [DEVEL] (rgerhards), 2009-10-21
- enhanced omfile to support transactional interface. This will increase
  performance in many cases.
- added multi-ruleset support to imudp
- re-enabled input thread termination handling that does avoid thread
  cancellation where possible. This provides a more reliable mode of
  rsyslogd termination (canceling threads my result in not properly
  freed resouces and potential later hangs, even though we perform
  proper cancel handling in our code). This is part of an effort to
  reduce thread cancellation as much as possible in rsyslog.
  NOTE: the code previously written code for this functionality had a
  subtle race condition. The new code solves that.
- enhanced immark to support non-cancel input module termination
- improved imudp so that epoll can be used in more environments,
  fixed potential compile time problem if EPOLL_CLOEXEC is not available.
- some cleanup/slight improvement:
  * changed imuxsock to no longer use deprecated submitAndParseMsg() IF
  * changed submitAndParseMsg() interface to be a wrapper around the new
    way of message creation/submission. This enables older plugins to be
    used together with the new interface. The removal also enables us to
    drop a lot of duplicate code, reducing complexity and increasing
    maintainability.
- bugfix: segfault when starting up with an invalid .qi file for a disk queue
  Failed for both pure disk as well as DA queues. Now, we emit an error
  message and disable disk queueing facility.
- bugfix: potential segfault on messages with empty MSG part. This was a
  recently introduced regression.
- bugfix: debug string larger than 1K were improperly displayed. Max size
  is now 32K, and if a string is even longer it is meaningfully truncated.
---------------------------------------------------------------------------
Version 5.3.1  [DEVEL] (rgerhards), 2009-10-05
- added $AbortOnUncleanConfig directive - permits to prevent startup when
  there are problems with the configuration file. See it's doc for
  details.
- included some important fixes from v4-stable:
  * bugfix: invalid handling of zero-sized messages
  * bugfix: zero-sized UDP messages are no longer processed
  * bugfix: random data could be appended to message
  * bugfix: reverse lookup reduction logic in imudp do DNS queries too often
- bugfixes imported from 4.5.4:
  * bugfix: potential segfault in stream writer on destruction
  * bugfix: potential race in object loader (obj.c) during use/release
  * bugfixes: potential problems in out file zip writer
---------------------------------------------------------------------------
Version 5.3.0  [DEVEL] (rgerhards), 2009-09-14
- begun to add simple GUI programs to gain insight into running rsyslogd
  instances and help setup and troubleshooting (active via the
  --enable-gui ./configure switch)
- changed imudp to utilize epoll(), where available. This shall provide
  slightly better performance (just slightly because we called select()
  rather infrequently on a busy system)
---------------------------------------------------------------------------
Version 5.2.2  [v5-stable] (rgerhards), 2009-11-??
- bugfix: enabling GSSServer crashes rsyslog startup
  Thanks to Tomas Kubina for the patch [imgssapi]
---------------------------------------------------------------------------
Version 5.2.1  [v5-stable] (rgerhards), 2009-11-02
- bugfix [imported from 4.4.3]: $ActionExecOnlyOnceEveryInterval did
  not work.
- bugfix: segfault on startup when -q or -Q option was given
  [imported from v3-stable]
---------------------------------------------------------------------------
Version 5.2.0  [v5-stable] (rgerhards), 2009-11-02
This is a re-release of version 5.1.6 as stable after we did not get any bug 
reports during the whole beta phase. Still, this first v5-stable may not be 
as stable as one hopes for, I am not sure if we did not get bug reports
just because nobody tried it. Anyhow, we need to go forward and so we
have the initial v5-stable.
---------------------------------------------------------------------------
Version 5.1.6  [v5-beta] (rgerhards), 2009-10-15
- feature imports from v4.5.6
- bugfix: potential race condition when queue worker threads were
  terminated
- bugfix: solved potential (temporary) stall of messages when the queue was
  almost empty and few new data added (caused testbench to sometimes hang!)
- fixed some race condition in testbench
- added more elaborate diagnostics to parts of the testbench
- bugfixes imported from 4.5.4:
  * bugfix: potential segfault in stream writer on destruction
  * bugfix: potential race in object loader (obj.c) during use/release
  * bugfixes: potential problems in out file zip writer
- included some important fixes from 4.4.2:
  * bugfix: invalid handling of zero-sized messages
  * bugfix: zero-sized UDP messages are no longer processed
  * bugfix: random data could be appended to message
  * bugfix: reverse lookup reduction logic in imudp do DNS queries too often
---------------------------------------------------------------------------
Version 5.1.5  [v5-beta] (rgerhards), 2009-09-11
- added new config option $ActionWriteAllMarkMessages
  this option permites to process mark messages under all circumstances,
  even if an action was recently called. This can be useful to use mark
  messages as a kind of heartbeat.
- added new config option $InputUnixListenSocketCreatePath
  to permit the auto-creation of pathes to additional log sockets. This
  turns out to be useful if they reside on temporary file systems and
  rsyslogd starts up before the daemons that create these sockets
  (rsyslogd always creates the socket itself if it does not exist).
- added $LogRSyslogStatusMessages configuration directive
  permitting to turn off rsyslog start/stop/HUP messages. See Debian
  ticket http://bugs.debian.org/cgi-bin/bugreport.cgi?bug=463793
- bugfix: hostnames with dashes in them were incorrectly treated as
  malformed, thus causing them to be treated as TAG (this was a regression
  introduced from the "rfc3164 strict" change in 4.5.0). Testbench has been
  updated to include a smaple message with a hostname containing a dash.
- bugfix: strings improperly reused, resulting in some message properties
  be populated with strings from previous messages. This was caused by
  an improper predicate check.
- added new config directive $omfileForceChown [import from 4.7.0]
---------------------------------------------------------------------------
Version 5.1.4  [DEVEL] (rgerhards), 2009-08-20
- legacy syslog parser changed so that it now accepts date stamps in
  wrong case. Some devices seem to create them and I do not see any harm
  in supporting that.
- added $InputTCPMaxListeners directive - permits to specify how many 
  TCP servers shall be possible (default is 20).
- bugfix: memory leak with some input modules. Those inputs that
  use parseAndSubmitMsg() leak two small memory blocks with every message.
  Typically, those process only relatively few messages, so the issue 
  does most probably not have any effect in practice.
- bugfix: if tcp listen port could not be created, no error message was
  emitted
- bugfix: discard action did not work (did not discard messages)
- bugfix: discard action caused segfault
- bugfix: potential segfault in output file writer (omfile)
  In async write mode, we use modular arithmetic to index the output
  buffer array. However, the counter variables accidently were signed,
  thus resulting in negative indizes after integer overflow. That in turn
  could lead to segfaults, but was depending on the memory layout of 
  the instance in question (which in turn depended on a number of
  variables, like compile settings but also configuration). The counters
  are now unsigned (as they always should have been) and so the dangling
  mis-indexing does no longer happen. This bug potentially affected all
  installations, even if only some may actually have seen a segfault.
---------------------------------------------------------------------------
Version 5.1.3  [DEVEL] (rgerhards), 2009-07-28
- architecture change: queue now always has at least one worker thread
  if not running in direct mode. Previous versions could run without 
  any active workers. This simplifies the code at a very small expense.
  See v5 compatibility note document for more in-depth discussion.
- enhance: UDP spoofing supported via new output module omudpspoof
  See the omudpspoof documentation for details and samples
- bugfix: message could be truncated after TAG, often when forwarding
  This was a result of an internal processing error if maximum field
  sizes had been specified in the property replacer.
- bugfix: minor static memory leak while reading configuration
  did NOT leak based on message volume
- internal: added ability to terminate input modules not via pthread_cancel
  but an alternate approach via pthread_kill. This is somewhat safer as we
  do not need to think about the cancel-safeness of all libraries we use.
  However, not all inputs can easily supported, so this now is a feature
  that can be requested by the input module (the most important ones
  request it).
---------------------------------------------------------------------------
Version 5.1.2  [DEVEL] (rgerhards), 2009-07-08
- bugfix: properties inputname, fromhost, fromhost-ip, msg were lost when
  working with disk queues
- some performance enhancements
- bugfix: abort condition when RecvFrom was not set and message reduction
  was on. Happend e.g. with imuxsock.
- added $klogConsoleLogLevel directive which permits to set a new
  console log level while rsyslog is active
- some internal code cleanup
---------------------------------------------------------------------------
Version 5.1.1  [DEVEL] (rgerhards), 2009-07-03
- bugfix: huge memory leak in queue engine (made rsyslogd unusable in
  production). Occured if at least one queue was in direct mode 
  (the default for action queues)
- imported many performance optimizations from v4-devel (4.5.0)
- bugfix: subtle (and usually irrelevant) issue in timout processing
  timeout could be one second too early if nanoseconds wrapped
- set a more sensible timeout for shutdow, now 1.5 seconds to complete
  processing (this also removes those cases where the shutdown message
  was not written because the termination happened before it)
---------------------------------------------------------------------------
Version 5.1.0  [DEVEL] (rgerhards), 2009-05-29

*********************************** NOTE **********************************
The v5 versions of rsyslog feature a greatly redesigned queue engine. The
major theme for the v5 release is twofold:

a) greatly improved performance
b) enable audit-grade processing

Here, audit-grade processing means that rsyslog, if used together with
audit-grade transports and configured correctly, will never lose messages
that already have been acknowledged, not even in fatal failure cases like
sudden loss of power.

Note that large parts of rsyslog's important core components have been
restructured to support these design goals. As such, early versions of
the engine will probably be less stable than the v3/v4 engine.

Also note that the initial versions do not cover all and everything. As
usual, the code will evolve toward the final goal as version numbers
increase.
*********************************** NOTE **********************************

- redesigned queue engine so that it supports ultra-reliable operations
  This resulted in a rewrite of large parts. The new capability can be
  used to build audit-grade systems on the basis of rsyslog.
- added $MainMsgQueueDequeueBatchSize and $ActionQueueDequeueBatchSize 
  configuration directives
- implemented a new transactional output module interface which provides
  superior performance (for databases potentially far superior performance)
- increased ompgsql performance by adapting to new transactional
  output module interface
---------------------------------------------------------------------------
Version 4.8.1  [v4-stable], 2011-09-??
- bugfix: $ActionExecOnlyOnce interval did not work properly
  Thanks to Tomas Heinrich for the patch
- bugfix: potential abort if ultra-large file io buffers are used and
  dynafile cache exhausts address space (primarily a problem on 32 bit
  platforms)
- bugfix: potential abort after reading invalid X.509 certificate
  closes: http://bugzilla.adiscon.com/show_bug.cgi?id=290
  Thanks to Tomas Heinrich for the patch.
- bugfix: potential fatal abort in omgssapi
  Thanks to Tomas Heinrich for the patch.
- added doc for omprog
---------------------------------------------------------------------------
Version 4.8.0  [v4-stable] (rgerhards), 2011-09-07
***************************************************************************
* This is a new stable v4 version. It contains all fixes and enhancements *
* made during the 4.7.x phase as well as those listed below.              *
* Note: major new development to v4 is concluded  and will only be done   *
*       for custom projects.                                              *
***************************************************************************
There are no changes compared to 4.7.5, just a re-release with the new
version number as new v4-stable. The most important new feature is Solaris
support.
---------------------------------------------------------------------------
Version 4.7.5  [v4-beta], 2011-09-01
- bugfix/security: off-by-two bug in legacy syslog parser, CVE-2011-3200
- bugfix: potential misadressing in property replacer
- bugfix: The NUL-Byte for the syslogtag was not copied in MsgDup (msg.c)
---------------------------------------------------------------------------
Version 4.7.4  [v4-beta] (rgerhards), 2011-07-11
- added support for the ":omusrmsg:" syntax in configuring user messages
- added support for the ":omfile:" syntax in configuring user messages
- added $LocalHostName config directive
- bugfix: PRI was invalid on Solaris for message from local log socket
Version 4.7.3  [v4-devel] (rgerhards), 2010-11-25
- added omuxsock, which permits to write message to local Unix sockets
  this is the counterpart to imuxsock, enabling fast local forwarding
- added imptcp, a simplified, Linux-specific and potentielly fast
  syslog plain tcp input plugin (NOT supporting TLS!)
- bugfix: a couple of problems that imfile had on some platforms, namely
  Ubuntu (not their fault, but occured there)
- bugfix: imfile utilizes 32 bit to track offset. Most importantly,
  this problem can not experienced on Fedora 64 bit OS (which has
  64 bit long's!)
- added the $InputFilePersistStateInterval config directive to imfile
- changed imfile so that the state file is never deleted (makes imfile
  more robust in regard to fatal failures)
---------------------------------------------------------------------------
Version 4.7.2  [v4-devel] (rgerhards), 2010-05-03
- bugfix: problems with atomic operations emulaton
  replaced atomic operation emulation with new code. The previous code
  seemed to have some issue and also limited concurrency severely. The
  whole atomic operation emulation has been rewritten.
- added new $Sleep directive to hold processing for a couple of seconds
  during startup
- bugfix: programname filter in ! configuration can not be reset
  Thanks to Kiss Gabor for the patch.
---------------------------------------------------------------------------
Version 4.7.1  [v4-devel] (rgerhards), 2010-04-22
- Solaris support much improved -- was not truely usable in 4.7.0
  Solaris is no longer supported in imklog, but rather there is a new
  plugin imsolaris, which is used to pull local log sources on a Solaris
  machine.
- testbench improvement: Java is no longer needed for testing tool creation
---------------------------------------------------------------------------
Version 4.7.0  [v4-devel] (rgerhards), 2010-04-14
- new: support for Solaris added (but not yet the Solaris door API)
- added function getenv() to RainerScript
- added new config option $InputUnixListenSocketCreatePath
  to permit the auto-creation of pathes to additional log sockets. This
  turns out to be useful if they reside on temporary file systems and
  rsyslogd starts up before the daemons that create these sockets
  (rsyslogd always creates the socket itself if it does not exist).
- added $LogRSyslogStatusMessages configuration directive
  permitting to turn off rsyslog start/stop/HUP messages. See Debian
  ticket http://bugs.debian.org/cgi-bin/bugreport.cgi?bug=463793
- added new config directive $omfileForceChown to (try to) fix some broken
  system configs.
  See ticket for details: http://bugzilla.adiscon.com/show_bug.cgi?id=150
- added $EscapeControlCharacterTab config directive
  Thanks to Jonathan Bond-Caron for the patch.
- added option to use unlimited-size select() calls
  Thanks to varmjofekoj for the patch
- debugondemand mode caused backgrounding to fail - close to a bug, but I'd
  consider the ability to background in this mode a new feature...
- bugfix (kind of): check if TCP connection is still alive if using TLS
  Thanks to Jonathan Bond-Caron for the patch.
- imported changes from 4.5.7 and below
- bugfix: potential segfault when -p command line option was used
  Thanks for varmojfekoj for pointing me at this bug.
- imported changes from 4.5.6 and below
---------------------------------------------------------------------------
Version 4.6.8  [v4-stable] (rgerhards), 2011-09-01
- bugfix/security: off-by-two bug in legacy syslog parser, CVE-2011-3200
- bugfix: potential misadressing in property replacer
- bugfix: memcpy overflow can occur in allowed sender checking
  if a name is resolved to IPv4-mapped-on-IPv6 address
  Found by Ismail Dönmez at suse
- bugfix: The NUL-Byte for the syslogtag was not copied in MsgDup (msg.c)
---------------------------------------------------------------------------
Version 4.6.7  [v4-stable] (rgerhards), 2011-07-11
- added support for the ":omusrmsg:" syntax in configuring user messages
- added support for the ":omfile:" syntax for actions
---------------------------------------------------------------------------
Version 4.6.6  [v4-stable] (rgerhards), 2011-06-24
- bugfix: memory leak in imtcp & subsystems under some circumstances
  This leak is tied to error conditions which lead to incorrect cleanup
  of some data structures. [backport from v6, limited testing under v4]
- bugfix: invalid processing in QUEUE_FULL condition
  If the the multi-submit interface was used and a QUEUE_FULL condition
  occured, the failed message was properly destructed. However, the
  rest of the input batch, if it existed, was not processed. So this
  lead to potential loss of messages and a memory leak. The potential
  loss of messages was IMHO minor, because they would have been dropped
  in most cases due to the queue remaining full, but very few lucky ones
  from the batch may have made it. Anyhow, this has now been changed so
  that the rest of the batch is properly tried to be enqueued and, if
  not possible, destructed.
- bugfix: invalid storage type for config variables
- bugfix: stream driver mode was not correctly set on tcp ouput on big
  endian systems.
  thanks varmojfekoj for the patch
- bugfix: IPv6-address could not be specified in omrelp
  this was due to improper parsing of ":"
  closes: http://bugzilla.adiscon.com/show_bug.cgi?id=250
- bugfix: memory and file descriptor leak in stream processing
  Leaks could occur under some circumstances if the file stream handler
  errored out during the open call. Among others, this could cause very
  big memory leaks if there were a problem with unreadable disk queue
  files. In regard to the memory leak, this
  closes: http://bugzilla.adiscon.com/show_bug.cgi?id=256
- bugfix: imfile potentially duplicates lines
  This can happen when 0 bytes are read from the input file, and some
  writer appends data to the file BEFORE we check if a rollover happens.
  The check for rollover uses the inode and size as a criterion. So far,
  we checked for equality of sizes, which is not given in this scenario,
  but that does not indicate a rollover. From the source code comments:
     Note that when we check the size, we MUST NOT check for equality.
     The reason is that the file may have been written right after we
     did try to read (so the file size has increased). That is NOT in
     indicator of a rollover (this is an actual bug scenario we 
     experienced). So we need to check if the new size is smaller than
     what we already have seen!
  Also, under some circumstances an invalid truncation was detected. This
  code has now been removed, a file change (and thus resent) is only
  detected if the inode number changes.
- bugfix: a couple of problems that imfile had on some platforms, namely
  Ubuntu (not their fault, but occured there)
- bugfix: imfile utilizes 32 bit to track offset. Most importantly,
  this problem can not experienced on Fedora 64 bit OS (which has
  64 bit long's!)
- bugfix: abort if imfile reads file line of more than 64KiB
  Thanks to Peter Eisentraut for reporting and analysing this problem.
  bug tracker: http://bugzilla.adiscon.com/show_bug.cgi?id=221
- bugfix: omlibdbi did not use password from rsyslog.con
  closes: http://bugzilla.adiscon.com/show_bug.cgi?id=203
- bugfix: TCP connection invalidly aborted when messages needed to be
  discarded (due to QUEUE_FULL or similar problem)
- bugfix: a slightly more informative error message when a TCP
  connections is aborted
- bugfix: timestamp was incorrectly calculated for timezones with minute
  offset
  closes: http://bugzilla.adiscon.com/show_bug.cgi?id=271
- some improvements thanks to clang's static code analyzer
  o overall cleanup (mostly unnecessary writes and otherwise unused stuff)
  o bugfix: fixed a very remote problem in msg.c which could occur when
    running under extremely low memory conditions
---------------------------------------------------------------------------
Version 4.6.5  [v4-stable] (rgerhards), 2010-11-24
- bugfix(important): problem in TLS handling could cause rsyslog to loop
  in a tight loop, effectively disabling functionality and bearing the
  risk of unresponsiveness of the whole system.
  Bug tracker: http://bugzilla.adiscon.com/show_bug.cgi?id=194
---------------------------------------------------------------------------
Version 4.6.4  [v4-stable] (rgerhards), 2010-08-05
- bugfix: zero-sized (empty) messages were processed by imtcp
  they are now dropped as they always should have been
- bugfix: programname filter in ! configuration can not be reset
  Thanks to Kiss Gabor for the patch.
---------------------------------------------------------------------------
Version 4.6.3  [v4-stable] (rgerhards), 2010-07-07
- improvded testbench
  - added test with truly random data received via syslog to test
    robustness
  - added new configure option that permits to disable and enable an
    extended testbench
- bugfix: segfault on HUP when "HUPIsRestart" was set to "on"
  thanks varmojfekoj for the patch
- bugfix: default for $OMFileFlushOnTXEnd was wrong ("off").
  This, in default mode, caused buffered writing to be used, what
  means that it looked like no output were written or partial
  lines. Thanks to Michael Biebl for pointing out this bug.
- bugfix: testbench failed when not executed in UTC+1 timezone
  accidently, the time zone information was kept inside some
  to-be-checked-for responses
- temporary bugfix replaced by permanent one for
  message-induced off-by-one error (potential segfault) (see 4.6.2)
  The analysis has been completed and a better fix been crafted and 
  integrated.
- bugfix: the T/P/E config size specifiers did not work properly under
  all 32-bit platforms
- bugfix: local unix system log socket was deleted even when it was
  not configured
- some doc fixes; incorrect config samples could cause confusion
  thanks to Anthony Edwards for pointing the problems out
---------------------------------------------------------------------------
Version 4.6.2  [v4-stable] (rgerhards), 2010-03-26
- new feature: "." action type added to support writing files to relative
  pathes (this is primarily meant as a debug aid)
- added replacements for atomic instructions on systems that do not
  support them. [backport of Stefen Sledz' patch for v5)
- new feature: $OMFileAsyncWriting directive added
  it permits to specifiy if asynchronous writing should be done or not
- bugfix(temporary): message-induced off-by-one error (potential segfault)
  Some types of malformed messages could trigger an off-by-one error
  (for example, \0 or \n as the last character, and generally control
  character escaption is questionable). This is due to not strictly
  following a the \0 or string counted string paradigm (during the last
  optimization on the cstring class). As a temporary fix, we have 
  introduced a proper recalculation of the size. However, a final
  patch is expected in the future. See bug tracker for further details
  and when the final patch will be available:
  http://bugzilla.adiscon.com/show_bug.cgi?id=184
  Note that the current patch is considered sufficient to solve the
  situation, but it requires a bit more runtime than desirable.
- bugfix: potential segfault in dynafile cache
  This bug was triggered by an open failure. The the cache was full and
  a new entry needed to be placed inside it, a victim for eviction was
  selected. That victim was freed, then the open of the new file tried. If
  the open failed, the victim entry was still freed, and the function
  exited. However, on next invocation and cache search, the victim entry
  was used as if it were populated, most probably resulting in a segfault.
- bugfix: race condition during directory creation
  If multiple files try to create a directory at (almost) the same time,
  some of them may fail. This is a data race and also exists with other
  processes that may create the same directory. We do now check for this
  condition and gracefully handle it.
- bugfix: potential re-use of free()ed file stream object in omfile
  when dynaCache is enabled, the cache is full, a new entry needs to
  be allocated, thus the LRU discarded, then a new entry is opend and that
  fails. In that case, it looks like the discarded stream may be reused
  improperly (based on code analysis, test case and confirmation pending)
- added new property replacer option "date-rfc3164-buggyday" primarily
  to ease migration from syslog-ng. See property replacer doc for
  details. [backport from 5.5.3 because urgently needed by some]
- improved testbench
- bugfix: invalid buffer write in (file) stream class
  currently being accessed buffer could be overwritten with new data.
  While this probably did not cause access violations, it could case loss
  and/or duplication of some data (definitely a race with no deterministic
  outcome)
- bugfix: potential hang condition during filestream close
  predicate was not properly checked when waiting for the background file
  writer
- bugfix: improper synchronization when "$OMFileFlushOnTXEnd on" was used
  Internal data structures were not properly protected due to missing
  mutex calls.
- bugfix: potential data loss during file stream shutdown
- bugfix: potential problems during file stream shutdown
  The shutdown/close sequence was not clean, what potentially (but
  unlikely) could lead to some issues. We have not been able to describe
  any fatal cases, but there was some bug potential. Sequence has now
  been straighted out.
- bugfix: potential problem (loop, abort) when file write error occured
  When a write error occured in stream.c, variable iWritten had the error
  code but this was handled as if it were the actual number of bytes
  written. That was used in pointer arithmetic later on, and thus could
  lead to all sorts of problems. However, this could only happen if the
  error was EINTR or the file in question was a tty. All other cases were
  handled properly. Now, iWritten is reset to zero in such cases, resulting
  in proper retries.
- bugfix: $omfileFlushOnTXEnd was turned on when set to off and vice
  versa due to an invalid check
- bugfix: recent patch to fix small memory leak could cause invalid free.
  This could only happen during config file parsing.
- bugfix(minor): handling of extremely large strings in dbgprintf() fixed
  Previously, it could lead to garbagge output and, in extreme cases, also
  to segfaults. Note: this was a problem only when debug output was 
  actually enabled, so it caused no problem in production use.
- bugfix(minor): BSD_SO_COMPAT query function had some global vars not
  properly initialized. However, in practice the loader initializes them 
  with zero, the desired value, so there were no actual issue in almost 
  all cases.
---------------------------------------------------------------------------
Version 4.6.1  [v4-stable] (rgerhards), 2010-03-04
- re-enabled old pipe output (using new module ompipe, built-in) after
  some problems with pipes (and especially in regard to xconsole) were
  discovered. Thanks to Michael Biebl for reporting the issues.
- bugfix: potential problems with large file support could cause segfault
  ... and other weird problems. This seemed to affect 32bit-platforms
  only, but I can not totally outrule there were issues on other
  platforms as well. The previous code could cause system data types
  to be defined inconsistently, and that could lead to various 
  troubles. Special thanks go to the Mandriva team for identifying
  an initial problem, help discussing it and ultimately a fix they
  contributed.
- bugfix: fixed problem that caused compilation on FreeBSD 9.0 to fail.
  bugtracker: http://bugzilla.adiscon.com/show_bug.cgi?id=181
  Thanks to Christiano for reporting.
- bugfix: potential segfault in omfile when a dynafile open failed
  In that case, a partial cache entry was written, and some internal
  pointers (iCurrElt) not correctly updated. In the next iteration, that
  could lead to a segfault, especially if iCurrElt then points to the
  then-partial record. Not very likely, but could happen in practice.
- bugfix (theoretical): potential segfault in omfile under low memory
  condition. This is only a theoretical bug, because it would only 
  happen when strdup() fails to allocate memory - which is highly 
  unlikely and will probably lead to all other sorts of errors.
- bugfix: comment char ('#') in literal terminated script parsing
  and thus could not be used.
  but tracker: http://bugzilla.adiscon.com/show_bug.cgi?id=119
  [merged in from v3.22.2]
---------------------------------------------------------------------------
Version 4.6.0  [v4-stable] (rgerhards), 2010-02-24
***************************************************************************
* This is a new stable v4 version. It contains all fixes and enhancements *
* made during the 4.5.x phase as well as those listed below.              *
* Note: this version is scheduled to conclude the v4 development process. *
*       Do not expect any more new developments in v4. The focus is now   *
*       on v5 (what also means we have a single devel branch again).      *
*       ("development" means new feature development, bug fixes are of    *
*       course provided for v4-stable)                                    *
***************************************************************************
- improved testbench to contain samples for totally malformed messages
  which miss parts of the message content
- bugfix: some malformed messages could lead to a missing LF inside files
  or some other missing parts of the template content.
- bugfix: if a message ended immediately with a hostname, the hostname
  was mistakenly interpreted as TAG, and localhost be used as hostname
- bugfix: message without MSG part could case a segfault
  [backported from v5 commit 98d1ed504ec001728955a5bcd7916f64cd85f39f]
  This actually was a "recent" regression, but I did not realize that it
  was introduced by the performance optimization in v4-devel. Shame on
  me for having two devel versions at the same time...
---------------------------------------------------------------------------
Version 4.5.8  [v4-beta] (rgerhards), 2010-02-10
- enhanced doc for using PostgreSQL
  Thanks to Marc Schiffbauer for the new/updated doc
- bugfix: property replacer returned invalid parameters under some (unusual)
  conditions. In extreme cases, this could lead to garbled logs and/or
  a system failure.
- bugfix: invalid length returned (often) when using regular expressions
  inside the property replacer
- bugfix: submatch regex in property replacer did not honor "return 0 on
  no match" config case
- bugfix: imuxsock incorrectly stated inputname "imudp"
  Thanks to Ryan Lynch for reporting this.
- (slightly) enhanced support for FreeBSD by setting _PATH_MODDIR to
  the correct value on FreeBSD.
  Thanks to Cristiano for the patch.
- bugfix: -d did not enable display of debug messages
  regression from introduction of "debug on demand" mode
  Thanks to Michael Biebl for reporting this bug
- bugfix: blanks inside file names did not terminate file name parsing.
  This could reslult in the whole rest of a line (including comments)
  to be treated as file name in "write to file" actions.
  Thanks to Jack for reporting this issue.
- bugfix: rsyslog hang when writing to a named pipe which nobody was
  reading. Thanks to Michael Biebl for reporting this bug.
  Bugzilla entry: http://bugzilla.adiscon.com/show_bug.cgi?id=169
- bugfix: potential segfaults during queue shutdown
  (bugs require certain non-standard settings to appear)
  Thanks to varmojfekoj for the patch
---------------------------------------------------------------------------
Version 4.5.7  [v4-beta] (rgerhards), 2009-11-18
- added a so-called "On Demand Debug" mode, in which debug output can
  be generated only after the process has started, but not right from
  the beginning. This is assumed to be useful for hard-to-find bugs.
  Also improved the doc on the debug system.
- bugfix (kind of): check if TCP connection is still alive if using TLS
  Thanks to Jonathan Bond-Caron for the patch.
- bugfix: hostname accidently set to IP address for some message sources,
  for example imudp. Thanks to Anton for reporting this bug.
- bugfix [imported from 4.4.3]: $ActionExecOnlyOnceEveryInterval did
  not work.
---------------------------------------------------------------------------
Version 4.5.6  [v4-beta] (rgerhards), 2009-11-05
- bugfix: named pipes did no longer work (they always got an open error)
  this was a regression from the omfile rewrite in 4.5.0
- bugfix(minor): diag function returned wrong queue memeber count
  for the main queue if an active DA queue existed. This had no relevance
  to real deployments (assuming they are not running the debug/diagnostic
  module...), but sometimes caused grief and false alerts in the 
  testbench.
- included some important fixes from v4-stable:
  * bugfix: invalid handling of zero-sized messages
  * bugfix: zero-sized UDP messages are no longer processed
  * bugfix: random data could be appended to message
  * bugfix: reverse lookup reduction logic in imudp do DNS queries too often
- bugfix(testbench): testcase did not properly wait for rsyslod shutdown
  thus some unpredictable behavior and a false negative test result
  could occur. [BACKPORTED from v5]
- bugfix(testbench): sequence check was not always performed correctly,
  that could result in tests reporting success when they actually failed
---------------------------------------------------------------------------
Version 4.5.5  [v4-beta] (rgerhards), 2009-10-21
- added $InputTCPServerNotifyOnConnectionClose config directive
  see doc for details
- bugfix: debug string larger than 1K were improperly displayed. Max size
  is now 32K
- bugfix: invalid storage class selected for some size config parameters.
  This resulted in wrong values. The most prominent victim was the
  directory creation mode, which was set to zero in some cases. For 
  details, see related blog post:
  http://blog.gerhards.net/2009/10/another-note-on-hard-to-find-bugs.html
---------------------------------------------------------------------------
Version 4.5.4  [v4-beta] (rgerhards), 2009-09-29
- bugfix: potential segfault in stream writer on destruction
  Most severely affected omfile. The problem was that some buffers were
  freed before the asynchronous writer thread was shut down. So the
  writer thread accessed invalid data, which may even already be
  overwritten. Symptoms (with omfile) were segfaults, grabled data
  and files with random names placed around the file system (most
  prominently into the root directory). Special thanks to Aaron for
  helping to track this down.
- bugfix: potential race in object loader (obj.c) during use/release
  of object interface
- bugfixes: potential problems in out file zip writer. Problems could
  lead to abort and/or memory leak. The module is now hardened in a very
  conservative way, which is sub-optimal from a performance point of view.
  This should be improved if it has proven reliable in practice.
---------------------------------------------------------------------------
Version 4.5.3  [v4-beta] (rgerhards), 2009-09-17
- bugfix: repeated messages were incorrectly processed
  this could lead to loss of the repeated message content. As a side-
  effect, it could probably also be possible that some segfault occurs
  (quite unlikely). The root cause was that some counters introduced
  during the malloc optimizations were not properly duplicated in
  MsgDup(). Note that repeated message processing is not enabled
  by default.
- bugfix: message sanitation had some issues:
  - control character DEL was not properly escaped
  - NUL and LF characters were not properly stripped if no control
    character replacement was to be done
  - NUL characters in the message body were silently dropped (this was
    a regeression introduced by some of the recent optimizations)
- bugfix: strings improperly reused, resulting in some message properties
  be populated with strings from previous messages. This was caused by
  an improper predicate check. [backported from v5]
- fixed some minor portability issues
- bugfix: reverse lookup reduction logic in imudp do DNS queries too often
  [imported from 4.4.2]
---------------------------------------------------------------------------
Version 4.5.2  [v4-beta] (rgerhards), 2009-08-21
- legacy syslog parser changed so that it now accepts date stamps in
  wrong case. Some devices seem to create them and I do not see any harm
  in supporting that.
- added $InputTCPMaxListeners directive - permits to specify how many 
  TCP servers shall be possible (default is 20).
- bugfix: memory leak with some input modules. Those inputs that
  use parseAndSubmitMsg() leak two small memory blocks with every message.
  Typically, those process only relatively few messages, so the issue 
  does most probably not have any effect in practice.
- bugfix: if tcp listen port could not be created, no error message was
  emitted
- bugfix: potential segfault in output file writer (omfile)
  In async write mode, we use modular arithmetic to index the output
  buffer array. However, the counter variables accidently were signed,
  thus resulting in negative indizes after integer overflow. That in turn
  could lead to segfaults, but was depending on the memory layout of 
  the instance in question (which in turn depended on a number of
  variables, like compile settings but also configuration). The counters
  are now unsigned (as they always should have been) and so the dangling
  mis-indexing does no longer happen. This bug potentially affected all
  installations, even if only some may actually have seen a segfault.
- bugfix: hostnames with dashes in them were incorrectly treated as
  malformed, thus causing them to be treated as TAG (this was a regression
  introduced from the "rfc3164 strict" change in 4.5.0).
---------------------------------------------------------------------------
Version 4.5.1  [DEVEL] (rgerhards), 2009-07-15
- CONFIG CHANGE: $HUPisRestart default is now "off". We are doing this
  to support removal of restart-type HUP in v5.
- bugfix: fromhost-ip was sometimes truncated
- bugfix: potential segfault when zip-compressed syslog records were
  received (double free)
- bugfix: properties inputname, fromhost, fromhost-ip, msg were lost when
  working with disk queues
- performance enhancement: much faster, up to twice as fast (depending
  on configuration)
- bugfix: abort condition when RecvFrom was not set and message reduction
  was on. Happend e.g. with imuxsock.
- added $klogConsoleLogLevel directive which permits to set a new
  console log level while rsyslog is active
- bugfix: message could be truncated after TAG, often when forwarding
  This was a result of an internal processing error if maximum field
  sizes had been specified in the property replacer.
- added ability for the TCP output action to "rebind" its send socket after
  sending n messages (actually, it re-opens the connection, the name is 
  used because this is a concept very similiar to $ActionUDPRebindInterval).
  New config directive $ActionSendTCPRebindInterval added for the purpose.
  By default, rebinding is disabled. This is considered useful for load
  balancers.
- testbench improvements
---------------------------------------------------------------------------
Version 4.5.0  [DEVEL] (rgerhards), 2009-07-02
- activation order of inputs changed, they are now activated only after
  privileges are dropped. Thanks to Michael Terry for the patch.
- greatly improved performance
- greatly reduced memory requirements of msg object
  to around half of the previous demand. This means that more messages can
  be stored in core! Due to fewer cache misses, this also means some
  performance improvement.
- improved config error messages: now contain a copy of the config line
  that (most likely) caused the error
- reduced max value for $DynaFileCacheSize to 1,000 (the former maximum
  of 10,000 really made no sense, even 1,000 is very high, but we like
  to keep the user in control ;)).
- added capability to fsync() queue disk files for enhanced reliability
  (also add's speed, because you do no longer need to run the whole file
  system in sync mode)
- more strict parsing of the hostname in rfc3164 mode, hopefully
  removes false positives (but may cause some trouble with hostname
  parsing). For details, see this bug tracker:
  http://bugzilla.adiscon.com/show_bug.cgi?id=126
- omfile rewrite to natively support zip files (includes large extension
  of the stream class)
- added configuration commands (see doc for explanations)
  * $OMFileZipLevel
  * $OMFileIOBufferSize
  * $OMFileFlushOnTXEnd
  * $MainMsgQueueSyncQueueFiles
  * $ActionQueueSyncQueueFiles
- done some memory accesses explicitely atomic
- bugfix: subtle (and usually irrelevant) issue in timout processing
  timeout could be one second too early if nanoseconds wrapped
- set a more sensible timeout for shutdow, now 1.5 seconds to complete
  processing (this also removes those cases where the shutdown message
  was not written because the termination happened before it)
- internal bugfix: object pointer was only reset to NULL when an object
  was actually destructed. This most likely had no effect to existing code,
  but it may also have caused trouble in remote cases. Similarly, the fix
  may also cause trouble...
- bugfix: missing initialization during timestamp creation
  This could lead to timestamps written in the wrong format, but not to
  an abort
---------------------------------------------------------------------------
Version 4.4.3  [v4-stable] (rgerhards), 2009-10-??
- bugfix: several smaller bugs resolved after flexelint review
  Thanks to varmojfekoj for the patch.
- bugfix: $ActionExecOnlyOnceEveryInterval did not work.
  This was a regression from the time() optimizations done in v4.
  Bug tracker: http://bugzilla.adiscon.com/show_bug.cgi?id=143
  Thanks to Klaus Tachtler for reporting this bug.
- bugfix: potential segfault on queue shutdown
  Thanks to varmojfekoj for the patch.
- bugfix: potential hang condition on queue shutdown
  [imported from v3-stable]
- bugfix: segfault on startup when -q or -Q option was given
  [imported from v3-stable]
---------------------------------------------------------------------------
Version 4.4.2  [v4-stable] (rgerhards), 2009-10-09
- bugfix: invalid handling of zero-sized messages, could lead to mis-
  addressing and potential memory corruption/segfault
- bugfix: zero-sized UDP messages are no longer processed
  until now, they were forwarded to processing, but this makes no sense
  Also, it looks like the system seems to provide a zero return code
  on a UDP recvfrom() from time to time for some internal reasons. These
  "receives" are now silently ignored.
- bugfix: random data could be appended to message, possibly causing
  segfaults
- bugfix: reverse lookup reduction logic in imudp do DNS queries too often
  A comparison was done between the current and the former source address.
  However, this was done on the full sockaddr_storage structure and not
  on the host address only. This has now been changed for IPv4 and IPv6.
  The end result of this bug could be a higher UDP message loss rate than
  necessary (note that UDP message loss can not totally be avoided due
  to the UDP spec)
---------------------------------------------------------------------------
Version 4.4.1  [v4-stable] (rgerhards), 2009-09-02
- features requiring Java are automatically disabled if Java is not
  present (thanks to Michael Biebl for his help!)
- bugfix: invalid double-quoted PRI, among others in outgoing messages
  This causes grief with all receivers.
  Bug tracker: http://bugzilla.adiscon.com/show_bug.cgi?id=147
- bugfix: Java testing tools were required, even if testbench was disabled
  This resulted in build errors if no Java was present on the build system,
  even though none of the selected option actually required Java.
  (I forgot to backport a similar fix to newer releases).
- bugfix (backport): omfwd segfault
  Note that the orginal (higher version) patch states this happens only
  when debugging mode is turned on. That statement is wrong: if debug
  mode is turned off, the message is not being emitted, but the division
  by zero in the actual parameters still happens.
---------------------------------------------------------------------------
Version 4.4.0  [v4-stable] (rgerhards), 2009-08-21
- bugfix: stderr/stdout were not closed to be able to emit error messages,
  but this caused ssh sessions to hang. Now we close them after the 
  initial initialization. See forum thread:
  http://kb.monitorware.com/controlling-terminal-issues-t9875.html
- bugfix: sending syslog messages with zip compression did not work
---------------------------------------------------------------------------
Version 4.3.2  [v4-beta] (rgerhards), 2009-06-24
- removed long-obsoleted property UxTradMsg
- added a generic network stream server (in addition to rather specific
  syslog tcp server)
- added ability for the UDP output action to rebind its send socket after
  sending n messages. New config directive $ActionSendUDPRebindInterval
  added for the purpose. By default, rebinding is disabled. This is 
  considered useful for load balancers.
- bugfix: imdiag/imtcp had a race condition
- improved testbench (now much better code design and reuse)
- added config switch --enable-testbench=no to turn off testbench
---------------------------------------------------------------------------
Version 4.3.1  [DEVEL] (rgerhards), 2009-05-25
- added capability to run multiple tcp listeners (on different ports)
- performance enhancement: imtcp calls parser no longer on input thread
  but rather inside on of the potentially many main msg queue worker
  threads (an enhancement scheduled for all input plugins where this is
  possible)
- added $GenerateConfigGraph configuration command which can be used
  to generate nice-looking (and very informative) rsyslog configuration
  graphs.
- added $ActionName configuration directive (currently only used for
  graph generation, but may find other uses)
- improved doc
  * added (hopefully) easier to grasp queue explanation
- improved testbench
  * added tests for queue disk-only mode (checks disk queue logic)
- bugfix: light and full delay watermarks had invalid values, badly
  affecting performance for delayable inputs
- build system improvements - thanks to Michael Biebl
- added new testing module imdiag, which enables to talk to the 
  rsyslog core at runtime. The current implementation is only a 
  beginning, but can be expanded over time
---------------------------------------------------------------------------
Version 4.3.0  [DEVEL] (rgerhards), 2009-04-17
- new feature: new output plugin omprog, which permits to start program
  and feed it (via its stdin) with syslog messages. If the program
  terminates, it is restarted.
- improved internal handling of RainerScript functions, building the
  necessary plumbing to support more functions with decent runtime
  performance. This is also necessary towards the long-term goal
  of loadable library modules.
- added new RainerScript function "tolower"
- improved testbench
  * added tests for tcp-based reception
  * added tcp-load test (1000 connections, 20,000 messages)
- added $MaxOpenFiles configuration directive
- bugfix: solved potential memory leak in msg processing, could manifest
  itself in imtcp
- bugfix: ompgsql did not detect problems in sql command execution
  this could cause loss of messages. The handling was correct if the
  connection broke, but not if there was a problem with statement
  execution. The most probable case for such a case would be invalid
  sql inside the template, and this is now much easier to diagnose.
---------------------------------------------------------------------------
Version 4.2.0  [v4-stable] (rgerhards), 2009-06-23
- bugfix: light and full delay watermarks had invalid values, badly
  affecting performance for delayable inputs
- imported all patches from 3.22.1 as of today (see below)
- bugfix: compile problems in im3195
---------------------------------------------------------------------------
Version 4.1.7  [BETA] (rgerhards), 2009-04-22
- bugfix: $InputTCPMaxSessions config directive was accepted, but not
  honored. This resulted in a fixed upper limit of 200 connections.
- bugfix: the default for $DirCreateMode was 0644, and as such wrong.
  It has now been changed to 0700. For some background, please see
  http://lists.adiscon.net/pipermail/rsyslog/2009-April/001986.html
- bugfix: ompgsql did not detect problems in sql command execution
  this could cause loss of messages. The handling was correct if the
  connection broke, but not if there was a problem with statement
  execution. The most probable case for such a case would be invalid
  sql inside the template, and this is now much easier to diagnose.
---------------------------------------------------------------------------
Version 4.1.6  [DEVEL] (rgerhards), 2009-04-07
- added new "csv" property replacer options to enable simple creation
  of CSV-formatted outputs (format from RFC4180 is used)
- implemented function support in RainerScript. That means the engine
  parses and compile functions, as well as executes a few build-in
  ones. Dynamic loading and registration of functions is not yet
  supported - but we now have a good foundation to do that later on.
- implemented the strlen() RainerScript function
- added a template output module
- added -T rsyslogd command line option, enables to specify a directory
  where to chroot() into on startup. This is NOT a security feature but
  introduced to support testing. Thus, -T does not make sure chroot()
  is used in a secure way. (may be removed later)
- added omstdout module for testing purposes. Spits out all messages to
  stdout - no config option, no other features
- added a parser testing suite (still needs to be extended, but a good
  start)
- modified $ModLoad statement so that for modules whom's name starts with
  a dot, no path is prepended (this enables relative-pathes and should
  not break any valid current config)
- fixed a bug that caused action retries not to work correctly
  situation was only cleared by a restart
- bugfix: closed dynafile was potentially never written until another
  dynafile name was generated - potential loss of messages
- improved omfile so that it properly suspends itself if there is an
  i/o or file name generation error. This enables it to be used with
  the full high availability features of rsyslog's engine
- bugfix: fixed some segaults on Solaris, where vsprintf() does not
  check for NULL pointers
- improved performance of regexp-based filters
  Thanks to Arnaud Cornet for providing the idea and initial patch.
- added a new way how output plugins may be passed parameters. This is
  more effcient for some outputs. They new can receive fields not only
  as a single string but rather in an array where each string is seperated.
- added (some) developer documentation for output plugin interface
- bugfix: potential abort with DA queue after high watermark is reached
  There exists a race condition that can lead to a segfault. Thanks
  go to vbernetr, who performed the analysis and provided patch, which
  I only tweaked a very little bit.
- bugfix: imtcp did incorrectly parse hostname/tag
  Thanks to Luis Fernando Muñoz Mejías for the patch.
---------------------------------------------------------------------------
Version 4.1.5  [DEVEL] (rgerhards), 2009-03-11
- bugfix: parser did not correctly parse fields in UDP-received messages
- added ERE support in filter conditions
  new comparison operation "ereregex"
- added new config directive $RepeatedMsgContainsOriginalMsg so that the
  "last message repeated n times" messages, if generated, may
  have an alternate format that contains the message that is being repeated
---------------------------------------------------------------------------
Version 4.1.4  [DEVEL] (rgerhards), 2009-01-29
- bugfix: inconsistent use of mutex/atomic operations could cause segfault
  details are too many, for full analysis see blog post at:
  http://blog.gerhards.net/2009/01/rsyslog-data-race-analysis.html
- bugfix: unitialized mutex was used in msg.c:getPRI
  This was subtle, because getPRI is called as part of the debugging code
  (always executed) in syslogd.c:logmsg.
- bufgix: $PreserveFQDN was not properly handled for locally emitted
  messages
---------------------------------------------------------------------------
Version 4.1.3  [DEVEL] (rgerhards), 2008-12-17
- added $InputTCPServerAddtlFrameDelimiter config directive, which
  enables to specify an additional, non-standard message delimiter
  for processing plain tcp syslog. This is primarily a fix for the invalid
  framing used in Juniper's NetScreen products. Credit to forum user
  Arv for suggesting this solution.
- added $InputTCPServerInputName property, which enables a name to be
  specified that will be available during message processing in the
  inputname property. This is considered useful for logic that treats
  messages differently depending on which input received them.
- added $PreserveFQDN config file directive
  Enables to use FQDNs in sender names where the legacy default
  would have stripped the domain part.
  Thanks to BlinkMind, Inc. http://www.blinkmind.com for sponsoring this
  development.
- bugfix: imudp went into an endless loop under some circumstances
  (but could also leave it under some other circumstances...)
  Thanks to David Lang and speedfox for reporting this issue.
---------------------------------------------------------------------------
Version 4.1.2  [DEVEL] (rgerhards), 2008-12-04
- bugfix: code did not compile without zlib
- security bugfix: $AllowedSender was not honored, all senders were
  permitted instead (see http://www.rsyslog.com/Article322.phtml)
- security fix: imudp emitted a message when a non-permitted sender
  tried to send a message to it. This behaviour is operator-configurable.
  If enabled, a message was emitted each time. That way an attacker could
  effectively fill the disk via this facility. The message is now
  emitted only once in a minute (this currently is a hard-coded limit,
  if someone comes up with a good reason to make it configurable, we
  will probably do that).
- doc bugfix: typo in v3 compatibility document directive syntax
  thanks to Andrej for reporting
- imported other changes from 3.21.8 and 3.20.1 (see there)
---------------------------------------------------------------------------
Version 4.1.1  [DEVEL] (rgerhards), 2008-11-26
- added $PrivDropToGroup, $PrivDropToUser, $PrivDropToGroupID,
  $PrivDropToUserID config directives to enable dropping privileges.
  This is an effort to provide a security enhancement. For the limits of this
  approach, see http://wiki.rsyslog.com/index.php/Security
- re-enabled imklog to compile on FreeBSD (brought in from beta)
---------------------------------------------------------------------------
Version 4.1.0  [DEVEL] (rgerhards), 2008-11-18

********************************* WARNING *********************************
This version has a slightly different on-disk format for message entries.
As a consequence, old queue files being read by this version may have
an invalid output timestamp, which could result to some malfunction inside
the output driver. It is recommended to drain queues with the previous
version before switching to this one.
********************************* WARNING *********************************

- greatly enhanced performance when compared to v3.
- added configuration directive "HUPisRestart" which enables to configure
  HUP to be either a full restart or "just" a leightweight way to
  close open files.
- enhanced legacy syslog parser to detect year if part of the timestamp
  the format is based on what Cisco devices seem to emit.
- added a setting "$OptimizeForUniprocessor" to enable users to turn off
  pthread_yield calls which are counter-productive on multiprocessor 
  machines (but have been shown to be useful on uniprocessors)
- reordered imudp processing. Message parsing is now done as part of main
  message queue worker processing (was part of the input thread)
  This should also improve performance, as potentially more work is
  done in parallel.
- bugfix: compressed syslog messages could be slightly mis-uncompressed
  if the last byte of the compressed record was a NUL
- added $UDPServerTimeRequery option which enables to work with
  less acurate timestamps in favor of performance. This enables querying
  of the time only every n-th time if imudp is running in the tight
  receive loop (aka receiving messsages at a high rate)
- doc bugfix: queue doc had wrong parameter name for setting controlling
  worker thread shutdown period
- restructured rsyslog.conf documentation
- bugfix: memory leak in ompgsql
  Thanks to Ken for providing the patch
---------------------------------------------------------------------------
Version 3.22.4 [v3-stable] (rgerhards), 2010-??-??
- bugfix: action resume interval incorrectly handled, thus took longer to
  resume
- bugfix: cosmetic: proper constant used instead of number in open call
- bugfix: timestamp was incorrectly calculated for timezones with minute
  offset
  closes: http://bugzilla.adiscon.com/show_bug.cgi?id=271
- improved some code based on clang static analyzer results
- bugfix: potential misadressing in property replacer
---------------------------------------------------------------------------
Version 3.22.3 [v3-stable] (rgerhards), 2010-11-24
- bugfix(important): problem in TLS handling could cause rsyslog to loop
  in a tight loop, effectively disabling functionality and bearing the
  risk of unresponsiveness of the whole system.
  Bug tracker: http://bugzilla.adiscon.com/show_bug.cgi?id=194
---------------------------------------------------------------------------
Version 3.22.2 [v3-stable] (rgerhards), 2010-08-05
- bugfix: comment char ('#') in literal terminated script parsing
  and thus could not be used.
  but tracker: http://bugzilla.adiscon.com/show_bug.cgi?id=119
- enhance: imrelp now also provides remote peer's IP address 
  [if librelp != 1.0.0 is used]
- bugfix: sending syslog messages with zip compression did not work
- bugfix: potential hang condition on queue shutdown
- bugfix: segfault on startup when -q or -Q option was given
  bug tracker: http://bugzilla.adiscon.com/show_bug.cgi?id=157
  Thanks to Jonas Nogueira for reporting this bug.
- clarified use of $ActionsSendStreamDriver[AuthMode/PermittedPeers]
  in doc set (require TLS drivers)
- bugfix: $CreateDirs variable not properly initialized, default thus
  was random (but most often "on")
- bugfix: potential segfault when -p command line option was used
  thanks to varmojfekoj for pointing me at this bug
- bugfix: programname filter in ! configuration can not be reset
  Thanks to Kiss Gabor for the patch.
---------------------------------------------------------------------------
Version 3.22.1 [v3-stable] (rgerhards), 2009-07-02
- bugfix: invalid error message issued if $inlcudeConfig was on an empty
  set of files (e.g. *.conf, where none such files existed)
  thanks to Michael Biebl for reporting this bug
- bugfix: when run in foreground (but not in debug mode), a 
  debug message ("DoDie called") was emitted at shutdown. Removed.
  thanks to Michael Biebl for reporting this bug
- bugfix: some garbagge was emitted to stderr on shutdown. This
  garbage consisted of file names, which were written during 
  startup (key point: not a pointer error)
  thanks to Michael Biebl for reporting this bug
- bugfix: startup and shutdown message were emitted to stdout
  thanks to Michael Biebl for reporting this bug
- bugfix: error messages were not emitted to stderr in forked mode
  (stderr and stdo are now kept open across forks)
- bugfix: internal messages were emitted to whatever file had fd2 when
  rsyslogd ran in forked mode (as usual!)
  Thanks to varmojfekoj for the patch
- small enhancement: config validation run now exits with code 1 if an
  error is detected. This change is considered important but small enough
  to apply it directly to the stable version. [But it is a border case,
  the change requires more code than I had hoped. Thus I have NOT tried
  to actually catch all cases, this is left for the current devel
  releases, if necessary]
- bugfix: light and full delay watermarks had invalid values, badly
  affecting performance for delayable inputs
- bugfix: potential segfault issue when multiple $UDPServerRun directives
  are specified. Thanks to Michael Biebl for helping to debug this one.
- relaxed GnuTLS version requirement to 1.4.0 after confirmation from the
  field that this version is sufficient
- bugfix: parser did not properly handle empty structured data
- bugfix: invalid mutex release in msg.c (detected under thread debugger,
  seems not to have any impact on actual deployments)
---------------------------------------------------------------------------
Version 3.22.0 [v3-stable] (rgerhards), 2009-04-21
This is the first stable release that includes the full functionality
of the 3.21.x version tree.
- bugfix: $InputTCPMaxSessions config directive was accepted, but not
  honored. This resulted in a fixed upper limit of 200 connections.
- bugfix: the default for $DirCreateMode was 0644, and as such wrong.
  It has now been changed to 0700. For some background, please see
  http://lists.adiscon.net/pipermail/rsyslog/2009-April/001986.html
- bugfix: ompgsql did not detect problems in sql command execution
  this could cause loss of messages. The handling was correct if the
  connection broke, but not if there was a problem with statement
  execution. The most probable case for such a case would be invalid
  sql inside the template, and this is now much easier to diagnose.
---------------------------------------------------------------------------
Version 3.21.11 [BETA] (rgerhards), 2009-04-03
- build system improvements contributed by Michael Biebl - thx!
- all patches from 3.20.5 incorporated (see it's ChangeLog entry)
---------------------------------------------------------------------------
Version 3.21.10 [BETA] (rgerhards), 2009-02-02
- bugfix: inconsistent use of mutex/atomic operations could cause segfault
  details are too many, for full analysis see blog post at:
  http://blog.gerhards.net/2009/01/rsyslog-data-race-analysis.html
- the string "Do Die" was accidently emited upon exit in non-debug mode
  This has now been corrected. Thanks to varmojfekoj for the patch.
- some legacy options were not correctly processed.
  Thanks to varmojfekoj for the patch.
- doc bugfix: v3-compatiblity document had typo in config directive
  thanks to Andrej for reporting this
---------------------------------------------------------------------------
Version 3.21.9 [BETA] (rgerhards), 2008-12-04
- re-release of 3.21.8 with an additional fix, that could also lead
  to DoS; 3.21.8 has been removed from the official download archives
- security fix: imudp emitted a message when a non-permitted sender
  tried to send a message to it. This behaviour is operator-configurable.
  If enabled, a message was emitted each time. That way an attacker could
  effectively fill the disk via this facility. The message is now
  emitted only once in a minute (this currently is a hard-coded limit,
  if someone comes up with a good reason to make it configurable, we
  will probably do that).
---------------------------------------------------------------------------
Version 3.21.8  [BETA] (rgerhards), 2008-12-04
- bugfix: imklog did not compile on FreeBSD
- security bugfix: $AllowedSender was not honored, all senders were
  permitted instead (see http://www.rsyslog.com/Article322.phtml)
- merged in all other changes from 3.20.1 (see there)
---------------------------------------------------------------------------
Version 3.21.7  [BETA] (rgerhards), 2008-11-11
- this is the new beta branch, based on the former 3.21.6 devel
- new functionality: ZERO property replacer nomatch option (from v3-stable)
---------------------------------------------------------------------------
Version 3.21.6  [DEVEL] (rgerhards), 2008-10-22
- consolidated time calls during msg object creation, improves performance
  and consistency
- bugfix: solved a segfault condition
- bugfix: subsecond time properties generated by imfile, imklog and
  internal messages could be slightly inconsistent
- bugfix: (potentially big) memory leak on HUP if queues could not be
  drained before timeout - thanks to David Lang for pointing this out
- added capability to support multiple module search pathes. Thank
  to Marius Tomaschewski for providing the patch.
- bugfix: im3195 did no longer compile
- improved "make distcheck" by ensuring everything relevant is recompiled
---------------------------------------------------------------------------
Version 3.21.5  [DEVEL] (rgerhards), 2008-09-30
- performance optimization: unnecessary time() calls during message
  parsing removed - thanks to David Lang for his excellent performance
  analysis
- added new capability to property replacer: multiple immediately
  successive field delimiters are treated as a single one.
  Thanks to Zhuang Yuyao for the patch.
- added message property "inputname", which contains the name of the
  input (module) that generated it. Presence is depending on suport in
  each input module (else it is blank).
- added system property "$myhostname", which contains the name of the
  local host as it knows itself.
- imported a number of fixes and enhancements from the stable and
  devel branches, including a fix to a potential segfault on HUP
  when using UDP listners
- re-enabled gcc builtin atomic operations and added a proper
  ./configure check
- bugfix: potential race condition when adding messages to queue
  There was a wrong order of mutex lock operations. It is hard to
  believe that really caused problems, but in theory it could and with
  threading we often see that theory becomes practice if something is only
  used long enough on a fast enough machine with enough CPUs ;)
- cleaned up internal debug system code and made it behave better
  in regard to multi-threading
---------------------------------------------------------------------------
Version 3.21.4  [DEVEL] (rgerhards), 2008-09-04
- removed compile time fixed message size limit (was 2K), limit can now
  be set via $MaxMessageSize global config directive (finally gotten rid
  of MAXLINE ;))
- enhanced doc for $ActionExecOnlyEveryNthTimeTimeout
- integrated a number of patches from 3.18.4, namely
  - bugfix: order-of magnitude issue with base-10 size definitions
    in config file parser. Could lead to invalid sizes, constraints
    etc for e.g. queue files and any other object whose size was specified
    in base-10 entities. Did not apply to binary entities. Thanks to
    RB for finding this bug and providing a patch.
  - bugfix: action was not called when system time was set backwards
    (until the previous time was reached again). There are still some
    side-effects when time is rolled back (A time rollback is really a bad
    thing to do, ideally the OS should issue pseudo time (like NetWare did)
    when the user tries to roll back time). Thanks to varmojfekoj for this
    patch.
  - doc bugfix: rsyslog.conf man page improved and minor nit fixed
    thanks to Lukas Kuklinek for the patch.
---------------------------------------------------------------------------
Version 3.21.3  [DEVEL] (rgerhards), 2008-08-13
- added ability to specify flow control mode for imuxsock
- added ability to execute actions only after the n-th call of the action
  This also lead to the addition of two new config directives:
  $ActionExecOnlyEveryNthTime and $ActionExecOnlyEveryNthTimeTimeout
  This feature is useful, for example, for alerting: it permits you to
  send an alert only after at least n occurences of a specific message
  have been seen by rsyslogd. This protectes against false positives
  due to waiting for additional confirmation.
- bugfix: IPv6 addresses could not be specified in forwarding actions
  New syntax @[addr]:port introduced to enable that. Root problem was IPv6
  addresses contain colons.
- somewhat enhanced debugging messages
- imported from 3.18.3:
  - enhanced ommysql to support custom port to connect to server
    Port can be set via new $ActionOmmysqlServerPort config directive
    Note: this was a very minor change and thus deemed appropriate to be
    done in the stable release.
  - bugfix: misspelled config directive, previously was
    $MainMsgQueueWorkeTimeoutrThreadShutdown, is now
    $MainMsgQueueWorkerTimeoutThreadShutdown. Note that the misspelled
    directive is not preserved - if the misspelled directive was used
    (which I consider highly unlikely), the config file must be changed.
    Thanks to lperr for reporting the bug.
---------------------------------------------------------------------------
Version 3.21.2  [DEVEL] (rgerhards), 2008-08-04
- added $InputUnixListenSocketHostName config directive, which permits to
  override the hostname being used on a local unix socket. This is useful
  for differentiating "hosts" running in several jails. Feature was
  suggested by David Darville, thanks for the suggestion.
- enhanced ommail to support multiple email recipients. This is done by
  specifying $ActionMailTo multiple times. Note that this introduces a
  small incompatibility to previous config file syntax: the recipient
  list is now reset for each action (we honestly believe that will
  not cause any problem - apologies if it does).
- enhanced troubleshooting documentation
---------------------------------------------------------------------------
Version 3.21.1  [DEVEL] (rgerhards), 2008-07-30
- bugfix: no error was reported if the target of a $IncludeConfig
  could not be accessed.
- added testbed for common config errors
- added doc for -u option to rsyslogd man page
- enhanced config file checking - no active actions are detected
- added -N rsyslogd command line option for a config validation run
  (which does not execute actual syslogd code and does not interfere
  with a running instance)
- somewhat improved emergency configuration. It is now also selected
  if the config contains no active actions
- rsyslogd error messages are now reported to stderr by default. can be
  turned off by the new "$ErrorMessagesToStderr off" directive
 Thanks to HKS for suggesting the new features.
---------------------------------------------------------------------------
Version 3.21.0  [DEVEL] (rgerhards), 2008-07-18
- starts a new devel branch
- added a generic test driver for RainerScript plus some test cases
  to the testbench
- added a small diagnostic tool to obtain result of gethostname() API
- imported all changes from 3.18.1 until today (some quite important,
  see below)
---------------------------------------------------------------------------
Version 3.20.6 [v3-stable] (rgerhards), 2009-04-16
- this is the last v3-stable for the 3.20.x series
- bugfix: $InputTCPMaxSessions config directive was accepted, but not
  honored. This resulted in a fixed upper limit of 200 connections.
- bugfix: the default for $DirCreateMode was 0644, and as such wrong.
  It has now been changed to 0700. For some background, please see
  http://lists.adiscon.net/pipermail/rsyslog/2009-April/001986.html
---------------------------------------------------------------------------
Version 3.20.5 [v3-stable] (rgerhards), 2009-04-02
- bugfix: potential abort with DA queue after high watermark is reached
  There exists a race condition that can lead to a segfault. Thanks
  go to vbernetr, who performed the analysis and provided patch, which
  I only tweaked a very little bit.
- fixed bugs in RainerScript:
  o when converting a number and a string to a common type, both were 
    actually converted to the other variable's type.
  o the value of rsCStrConvertToNumber() was miscalculated.
  Thanks to varmojfekoj for the patch
- fixed a bug in configure.ac which resulted in problems with
  environment detection - thanks to Michael Biebl for the patch
- fixed a potential segfault problem in gssapi code
  thanks to varmojfekoj for the patch
- doc enhance: provide standard template for MySQL module and instructions
  on how to modify schema
---------------------------------------------------------------------------
Version 3.20.4 [v3-stable] (rgerhards), 2009-02-09
- bugfix: inconsistent use of mutex/atomic operations could cause segfault
  details are too many, for full analysis see blog post at:
  http://blog.gerhards.net/2009/01/rsyslog-data-race-analysis.html
- bugfix: invalid ./configure settings for RFC3195
  thanks to Michael Biebl for the patch
- bugfix: invalid mutex access in msg.c
- doc bugfix: dist tarball missed 2 files, had one extra file that no
  longer belongs into it. Thanks to Michael Biebl for pointing this out.
---------------------------------------------------------------------------
Version 3.20.3 [v3-stable] (rgerhards), 2009-01-19
- doc bugfix: v3-compatiblity document had typo in config directive
  thanks to Andrej for reporting this
- fixed a potential segfault condition with $AllowedSender directive
  On HUP, the root pointers were not properly cleaned up. Thanks to
  Michael Biebel, olgoat, and Juha Koho for reporting and analyzing
  the bug.
---------------------------------------------------------------------------
Version 3.20.2 [v3-stable] (rgerhards), 2008-12-04
- re-release of 3.20.1 with an additional fix, that could also lead
  to DoS; 3.20.1 has been removed from the official download archives
- security fix: imudp emitted a message when a non-permitted sender
  tried to send a message to it. This behaviour is operator-configurable.
  If enabled, a message was emitted each time. That way an attacker could
  effectively fill the disk via this facility. The message is now
  emitted only once in a minute (this currently is a hard-coded limit,
  if someone comes up with a good reason to make it configurable, we
  will probably do that).
---------------------------------------------------------------------------
Version 3.20.1 [v3-stable] (rgerhards), 2008-12-04
- security bugfix: $AllowedSender was not honored, all senders were
  permitted instead
- enhance: regex nomatch option "ZERO" has been added
  This allows to return the string 0 if a regular expression is
  not found. This is probably useful for storing numerical values into
  database columns.
- bugfix: memory leak in gtls netstream driver fixed
  memory was lost each time a TLS session was torn down. This could 
  result in a considerable memory leak if it happened quite frequently
  (potential system crash condition)
- doc update: documented how to specify multiple property replacer
  options + link to new online regex generator tool added
- minor bufgfix: very small memory leak in gtls netstream driver
  around a handful of bytes (< 20) for each HUP
- improved debug output for regular expressions inside property replacer
  RE's seem to be a big trouble spot and I would like to have more
  information inside the debug log. So I decided to add some additional
  debug strings permanently.
---------------------------------------------------------------------------
Version 3.20.0 [v3-stable] (rgerhards), 2008-11-05
- this is the inital release of the 3.19.x branch as a stable release
- bugfix: double-free in pctp netstream driver. Thank to varmojfeko
  for the patch
---------------------------------------------------------------------------
Version 3.19.12 [BETA] (rgerhards), 2008-10-16
- bugfix: subseconds where not correctly extracted from a timestamp
  if that timestamp did not contain any subsecond information (the
  resulting string was garbagge but should have been "0", what it
  now is).
- increased maximum size of a configuration statement to 4K (was 1K)
- imported all fixes from the stable branch (quite a lot)
- bugfix: (potentially big) memory leak on HUP if queues could not be
  drained before timeout - thanks to David Lang for pointing this out
---------------------------------------------------------------------------
Version 3.19.11 [BETA] (rgerhards), 2008-08-25
This is a refresh of the beta. No beta-specific fixes have been added.
- included fixes from v3-stable (most importantly 3.18.3)
---------------------------------------------------------------------------
Version 3.19.10 [BETA] (rgerhards), 2008-07-15
- start of a new beta branch based on former 3.19 devel branch
- bugfix: bad memory leak in disk-based queue modes
- bugfix: UDP syslog forwarding did not work on all platforms
  the ai_socktype was incorrectly set to 1. On some platforms, this
  lead to failing name resolution (e.g. FreeBSD 7). Thanks to HKS for
  reporting the bug.
- bugfix: priority was incorrectly calculated on FreeBSD 7,
  because the LOG_MAKEPRI() C macro has a different meaning there (it
  is just a simple addition of faciltity and severity). I have changed
  this to use own, consistent, code for PRI calculation. Thank to HKS
  for reporting this bug.
- bugfix (cosmetical): authorization was not checked when gtls handshake
  completed immediately. While this sounds scary, the situation can not
  happen in practice. We use non-blocking IO only for server-based gtls
  session setup. As TLS requires the exchange of multiple frames before
  the handshake completes, it simply is impossible to do this in one
  step. However, it is useful to have the code path correct even for 
  this case - otherwise, we may run into problems if the code is changed
  some time later (e.g. to use blocking sockets). Thanks to varmojfekoj
  for providing the patch.
- important queue bugfix from 3.18.1 imported (see below)
- cleanup of some debug messages
---------------------------------------------------------------------------
Version 3.19.9 (rgerhards), 2008-07-07
- added tutorial for creating a TLS-secured syslog infrastructure
- rewritten omusrmsg to no longer fork() a new process for sending messages
  this caused some problems with the threading model, e.g. zombies. Also,
  it was far less optimal than it is now.
- bugfix: machine certificate was required for client even in TLS anon mode
  Reference: http://bugzilla.adiscon.com/show_bug.cgi?id=85
  The fix also slightly improves performance by not storing certificates in
  client sessions when there is no need to do so.
- bugfix: RainerScript syntax error was not always detected
---------------------------------------------------------------------------
Version 3.19.8 (rgerhards), 2008-07-01
- bugfix: gtls module did not correctly handle EGAIN (and similar) recv()
  states. This has been fixed by introducing a new abstraction layer inside
  gtls.
- added (internal) error codes to error messages; added redirector to
  web description of error codes
  closes bug http://bugzilla.adiscon.com/show_bug.cgi?id=20
- disabled compile warnings caused by third-party libraries
- reduced number of compile warnings in gcc's -pedantic mode
- some minor documentation improvements
- included all fixes from beta 3.17.5
---------------------------------------------------------------------------
Version 3.19.7 (rgerhards), 2008-06-11
- added new property replacer option "date-subseconds" that enables
  to query just the subsecond part of a high-precision timestamp
- somewhat improved plain tcp syslog reliability by doing a connection
  check before sending. Credits to Martin Schuette for providing the
  idea. Details are available at
  http://blog.gerhards.net/2008/06/reliable-plain-tcp-syslog-once-again.html
- made rsyslog tickless in the (usual and default) case that repeated
  message reduction is turned off. More info:
  http://blog.gerhards.net/2008/06/coding-to-save-environment.html
- some build system cleanup, thanks to Michael Biebl
- bugfix: compile under (Free)BSD failed due to some invalid library
  definitions - this is fixed now. Thanks to Michael Biebl for the patch.
---------------------------------------------------------------------------
Version 3.19.6 (rgerhards), 2008-06-06
- enhanced property replacer to support multiple regex matches
- bugfix: part of permittedPeer structure was not correctly initialized
  thanks to varmojfekoj for spotting this
- bugfix: off-by-one bug during certificate check
- bugfix: removed some memory leaks in TLS code
---------------------------------------------------------------------------
Version 3.19.5 (rgerhards), 2008-05-30
- enabled Posix ERE expressions inside the property replacer
  (previously BRE was permitted only)
- provided ability to specify that a regular expression submatch shall
  be used inside the property replacer
- implemented in property replacer: if a regular expression does not match,
  it can now either return "**NO MATCH** (default, as before), a blank
  property or the full original property text
- enhanced property replacer to support multiple regex matches
---------------------------------------------------------------------------
Version 3.19.4 (rgerhards), 2008-05-27
- implemented x509/certvalid gtls auth mode
- implemented x509/name gtls auth mode (including wildcards)
- changed fingerprint gtls auth mode to new format fingerprint
- protected gtls error string function by a mutex. Without it, we
  could have a race condition in extreme cases. This was very remote,
  but now can no longer happen.
- changed config directive name to reflect different use
  $ActionSendStreamDriverCertFingerprint is now
  $ActionSendStreamDriverPermittedPeer and can be used both for
  fingerprint and name authentication (similar to the input side)
- bugfix: sender information (fromhost et al) was missing in imudp
  thanks to sandiso for reporting this bug
- this release fully inplements IETF's syslog-transport-tls-12 plus
  the latest text changes Joe Salowey provided via email. Not included
  is ipAddress subjectAltName authentication, which I think will be
  dropped from the draft. I don't think there is any real need for it.
This release also includes all bug fix up to today from the beta
and stable branches. Most importantly, this means the bugfix for
100% CPU utilization by imklog.
---------------------------------------------------------------------------
Version 3.19.3 (rgerhards), 2008-05-21
- added ability to authenticate the server against its certificate
  fingerprint
- added ability for client to provide its fingerprint
- added ability for server to obtain client cert's fingerprint
- bugfix: small mem leak in omfwd on exit (strmdriver name was not freed)
- bugfix: $ActionSendStreamDriver had no effect
- bugfix: default syslog port was no longer used if none was
  configured. Thanks to varmojfekoj for the patch
- bugfix: missing linker options caused build to fail on some
  systems. Thanks to Tiziano Mueller for the patch.
---------------------------------------------------------------------------
Version 3.19.2 (rgerhards), 2008-05-16
- bugfix: TCP input modules did incorrectly set fromhost property
  (always blank)
- bugfix: imklog did not set fromhost property
- added "fromhost-ip" property
  Note that adding this property changes the on-disk format for messages.
  However, that should not have any bad effect on existing spool files.
  But you will run into trouble if you create a spool file with this
  version and then try to process it with an older one (after a downgrade).
  Don't do that ;)
- added "RSYSLOG_DebugFormat" canned template
- bugfix: hostname and fromhost were swapped when a persisted message
  (in queued mode) was read in
- bugfix: lmtcpclt, lmtcpsrv and lmgssutil did all link to the static
  runtime library, resulting in a large size increase (and potential
  "interesting" effects). Thanks to Michael Biebel for reporting the size
  issue.
- bugfix: TLS server went into an endless loop in some situations.
  Thanks to Michael Biebl for reporting the problem.
- fixed potential segfault due to invalid call to cfsysline
  thanks to varmojfekoj for the patch
---------------------------------------------------------------------------
Version 3.19.1 (rgerhards), 2008-05-07
- configure help for --enable-gnutls wrong - said default is "yes" but
  default actually is "no" - thanks to darix for pointing this out
- file dirty.h was missing - thanks to darix for pointing this out
- bugfix: man files were not properly distributed - thanks to
  darix for reporting and to Michael Biebl for help with the fix
- some minor cleanup
---------------------------------------------------------------------------
Version 3.19.0 (rgerhards), 2008-05-06
- begins new devel branch version
- implemented TLS for plain tcp syslog (this is also the world's first
  implementation of IETF's upcoming syslog-transport-tls draft)
- partly rewritten and improved omfwd among others, now loads TCP
  code only if this is actually necessary
- split of a "runtime library" for rsyslog - this is not yet a clean
  model, because some modularization is still outstanding. In theory,
  this shall enable other utilities but rsyslogd to use the same
  runtime
- implemented im3195, the RFC3195 input as a plugin
- changed directory structure, files are now better organized
- a lot of cleanup in regard to modularization
- -c option no longer must be the first option - thanks to varmjofekoj
  for the patch
---------------------------------------------------------------------------
Version 3.18.7 (rgerhards), 2008-12-??
- bugfix: the default for $DirCreateMode was 0644, and as such wrong.
  It has now been changed to 0700. For some background, please see
  http://lists.adiscon.net/pipermail/rsyslog/2009-April/001986.html
- fixed a potential segfault condition with $AllowedSender directive
  On HUP, the root pointers were not properly cleaned up. Thanks to
  Michael Biebel, olgoat, and Juha Koho for reporting and analyzing
  the bug.
- some legacy options were not correctly processed.
  Thanks to varmojfekoj for the patch.
- doc bugfix: some spelling errors in man pages corrected. Thanks to
  Geoff Simmons for the patch.
---------------------------------------------------------------------------
Version 3.18.6 (rgerhards), 2008-12-08
- security bugfix: $AllowedSender was not honored, all senders were
  permitted instead (see http://www.rsyslog.com/Article322.phtml)
  (backport from v3-stable, v3.20.9)
- minor bugfix: dual close() call on tcp session closure
---------------------------------------------------------------------------
Version 3.18.5 (rgerhards), 2008-10-09
- bugfix: imudp input module could cause segfault on HUP
  It did not properly de-init a variable acting as a linked list head.
  That resulted in trying to access freed memory blocks after the HUP.
- bugfix:  rsyslogd could hang on HUP
  because getnameinfo() is not cancel-safe, but was not guarded against
  being cancelled. pthread_cancel() is routinely being called during
  HUP processing.
- bugfix[minor]: if queue size reached light_delay mark, enqueuing
  could potentially be blocked for a longer period of time, which
  was not the behaviour desired.
- doc bugfix: $ActionExecOnlyWhenPreviousIsSuspended was still misspelled
  as $...OnlyIfPrev... in some parts of the documentation. Thanks to 
  Lorenzo M. Catucci for reporting this bug.
- added doc on malformed messages, cause and how to work-around, to the
  doc set
- added doc on how to build from source repository
---------------------------------------------------------------------------
Version 3.18.4 (rgerhards), 2008-09-18
- bugfix: order-of magnitude issue with base-10 size definitions
  in config file parser. Could lead to invalid sizes, constraints
  etc for e.g. queue files and any other object whose size was specified
  in base-10 entities. Did not apply to binary entities. Thanks to
  RB for finding this bug and providing a patch.
- bugfix: action was not called when system time was set backwards
  (until the previous time was reached again). There are still some
  side-effects when time is rolled back (A time rollback is really a bad
  thing to do, ideally the OS should issue pseudo time (like NetWare did)
  when the user tries to roll back time). Thanks to varmojfekoj for this
  patch.
- doc bugfix: rsyslog.conf man page improved and minor nit fixed
  thanks to Lukas Kuklinek for the patch.
- bugfix: error code -2025 was used for two different errors. queue full
  is now -2074 and -2025 is unique again. (did cause no real problem
  except for troubleshooting)
- bugfix: default discard severity was incorrectly set to 4, which lead
  to discard-on-queue-full to be enabled by default. That could cause
  message loss where non was expected.  The default has now been changed
  to the correct value of 8, which disables the functionality. This
  problem applied both to the main message queue and the action queues.
  Thanks to Raoul Bhatia for pointing out this problem.
- bugfix: option value for legacy -a option could not be specified,
  resulting in strange operations. Thanks to Marius Tomaschewski
  for the patch.
- bugfix: colon after date should be ignored, but was not. This has
  now been corrected. Required change to the internal ParseTIMESTAMP3164()
  interface.
---------------------------------------------------------------------------
Version 3.18.3 (rgerhards), 2008-08-18
- bugfix: imfile could cause a segfault upon rsyslogd HUP and termination
  Thanks to lperr for an excellent bug report that helped detect this
  problem.
- enhanced ommysql to support custom port to connect to server
  Port can be set via new $ActionOmmysqlServerPort config directive
  Note: this was a very minor change and thus deemed appropriate to be
  done in the stable release.
- bugfix: misspelled config directive, previously was
  $MainMsgQueueWorkeTimeoutrThreadShutdown, is now
  $MainMsgQueueWorkerTimeoutThreadShutdown. Note that the misspelled
  directive is not preserved - if the misspelled directive was used
  (which I consider highly unlikely), the config file must be changed.
  Thanks to lperr for reporting the bug.
- disabled flow control for imuxsock, as it could cause system hangs
  under some circumstances. The devel (3.21.3 and above) will
  re-enable it and provide enhanced configurability to overcome the
  problems if they occur.
---------------------------------------------------------------------------
Version 3.18.2 (rgerhards), 2008-08-08
- merged in IPv6 forwarding address bugfix from v2-stable
---------------------------------------------------------------------------
Version 3.18.1 (rgerhards), 2008-07-21
- bugfix: potential segfault in creating message mutex in non-direct queue
  mode. rsyslogd segfaults on freeeBSD 7.0 (an potentially other platforms)
  if an action queue is running in any other mode than non-direct. The
  same problem can potentially be triggered by some main message queue
  settings. In any case, it will manifest during rsylog's startup. It is
  unlikely to happen after a successful startup (the only window of
  exposure may be a relatively seldom executed action running in queued
  mode). This has been corrected. Thank to HKS for point out the problem.
- bugfix: priority was incorrectly calculated on FreeBSD 7,
  because the LOG_MAKEPRI() C macro has a different meaning there (it
  is just a simple addition of faciltity and severity). I have changed
  this to use own, consistent, code for PRI calculation. [Backport from
  3.19.10]
- bugfix: remove PRI part from kernel message if it is present
  Thanks to Michael Biebl for reporting this bug
- bugfix: mark messages were not correctly written to text log files
  the markmessageinterval was not correctly propagated to all places
  where it was needed. This resulted in rsyslog using the default
  (20 minutes) in some code pathes, what looked to the user like mark
  messages were never written.
- added a new property replacer option "sp-if-no-1st-sp" to cover
  a problem with RFC 3164 based interpreation of tag separation. While
  it is a generic approach, it fixes a format problem introduced in
  3.18.0, where kernel messages no longer had a space after the tag.
  This is done by a modifcation of the default templates.
  Please note that this may affect some messages where there intentionally
  is no space between the tag and the first character of the message
  content. If so, this needs to be worked around via a specific
  template. However, we consider this scenario to be quite remote and,
  even if it exists, it is not expected that it will actually cause
  problems with log parsers (instead, we assume the new default template
  behaviour may fix previous problems with log parsers due to the 
  missing space).
- bugfix: imklog module was not correctly compiled for GNU/kFreeBSD.
  Thanks to Petr Salinger for the patch
- doc bugfix: property replacer options secpath-replace and
  secpath-drop were not documented
- doc bugfix: fixed some typos in rsyslog.conf man page
- fixed typo in source comment  - thanks to Rio Fujita
- some general cleanup (thanks to Michael Biebl)
---------------------------------------------------------------------------
Version 3.18.0 (rgerhards), 2008-07-11
- begun a new v3-stable based on former 3.17.4 beta plus patches to
  previous v3-stable
- bugfix in RainerScript: syntax error was not always detected
---------------------------------------------------------------------------
Version 3.17.5 (rgerhards), 2008-06-27
- added doc: howto set up a reliable connection to remote server via
  queued mode (and plain tcp protocol)
- bugfix: comments after actions were not properly treated. For some
  actions (e.g. forwarding), this could also lead to invalid configuration
---------------------------------------------------------------------------
Version 3.17.4 (rgerhards), 2008-06-16
- changed default for $KlogSymbolLookup to "off". The directive is
  also scheduled for removal in a later version. This was necessary
  because on kernels >= 2.6, the kernel does the symbol lookup itself. The
  imklog lookup logic then breaks the log message and makes it unusable.
---------------------------------------------------------------------------
Version 3.17.3 (rgerhards), 2008-05-28
- bugfix: imklog went into an endless loop if a PRI value was inside
  a kernel log message (unusual case under Linux, frequent under BSD)
---------------------------------------------------------------------------
Version 3.17.2 (rgerhards), 2008-05-04
- this version is the new beta, based on 3.17.1 devel feature set
- merged in imklog bug fix from v3-stable (3.16.1)
---------------------------------------------------------------------------
Version 3.17.1 (rgerhards), 2008-04-15
- removed dependency on MAXHOSTNAMELEN as much as it made sense.
  GNU/Hurd does not define it (because it has no limit), and we have taken
  care for cases where it is undefined now. However, some very few places
  remain where IMHO it currently is not worth fixing the code. If it is
  not defined, we have used a generous value of 1K, which is above IETF
  RFC's on hostname length at all. The memory consumption is no issue, as
  there are only a handful of this buffers allocated *per run* -- that's
  also the main reason why we consider it not worth to be fixed any further.
- enhanced legacy syslog parser to handle slightly malformed messages
  (with a space in front of the timestamp) - at least HP procurve is
  known to do that and I won't outrule that others also do it. The 
  change looks quite unintrusive and so we added it to the parser.
- implemented klogd functionality for BSD
- implemented high precision timestamps for the kernel log. Thanks to
  Michael Biebl for pointing out that the kernel log did not have them.
- provided ability to discard non-kernel messages if they are present
  in the kernel log (seems to happen on BSD)
- implemented $KLogInternalMsgFacility config directive
- implemented $KLogPermitNonKernelFacility config directive
Plus a number of bugfixes that were applied to v3-stable and beta
branches (not mentioned here in detail).
---------------------------------------------------------------------------
Version 3.17.0 (rgerhards), 2008-04-08
- added native ability to send mail messages
- removed no longer needed file relptuil.c/.h
- added $ActionExecOnlyOnceEveryInterval config directive
- bugfix: memory leaks in script engine
- bugfix: zero-length strings were not supported in object
  deserializer
- properties are now case-insensitive everywhere (script, filters,
  templates)
- added the capability to specify a processing (actually dequeue)
  timeframe with queues - so things can be configured to be done
  at off-peak hours
- We have removed the 32 character size limit (from RFC3164) on the
  tag. This had bad effects on existing envrionments, as sysklogd didn't
  obey it either (probably another bug in RFC3164...). We now receive
  the full size, but will modify the outputs so that only 32 characters
  max are used by default. If you need large tags in the output, you need
  to provide custom templates.
- changed command line processing. -v, -M, -c options are now parsed
  and processed before all other options. Inter-option dependencies
  have been relieved. Among others, permits to specify intial module
  load path via -M only (not the environment) which makes it much
  easier to work with non-standard module library locations. Thanks
  to varmojfekoj for suggesting this change. Matches bugzilla bug 55.
- bugfix: some messages were emited without hostname
Plus a number of bugfixes that were applied to v3-stable and beta
branches (not mentioned here in detail).
---------------------------------------------------------------------------
Version 3.16.3 (rgerhards), 2008-07-11
- updated information on rsyslog packages
- bugfix: memory leak in disk-based queue modes
---------------------------------------------------------------------------
Version 3.16.2 (rgerhards), 2008-06-25
- fixed potential segfault due to invalid call to cfsysline
  thanks to varmojfekoj for the patch
- bugfix: some whitespaces where incorrectly not ignored when parsing
  the config file. This is now corrected. Thanks to Michael Biebl for
  pointing out the problem.
---------------------------------------------------------------------------
Version 3.16.1 (rgerhards), 2008-05-02
- fixed a bug in imklog which lead to startup problems (including
  segfault) on some platforms under some circumsances. Thanks to
  Vieri for reporting this bug and helping to troubleshoot it.
---------------------------------------------------------------------------
Version 3.16.0 (rgerhards), 2008-04-24
- new v3-stable (3.16.x) based on beta 3.15.x (RELP support)
- bugfix: omsnmp had a too-small sized buffer for hostname+port. This
  could not lead to a segfault, as snprintf() was used, but could cause
  some trouble with extensively long hostnames.
- applied patch from Tiziano Müller to remove some compiler warnings
- added gssapi overview/howto thanks to Peter Vrabec
- changed some files to grant LGPLv3 extended persmissions on top of GPLv3
  this also is the first sign of something that will evolve into a
  well-defined "rsyslog runtime library"
---------------------------------------------------------------------------
Version 3.15.1 (rgerhards), 2008-04-11
- bugfix: some messages were emited without hostname
- disabled atomic operations for the time being because they introduce some
  cross-platform trouble - need to see how to fix this in the best 
  possible way
- bugfix: zero-length strings were not supported in object
  deserializer
- added librelp check via PKG_CHECK thanks to Michael Biebl's patch
- file relputil.c deleted, is not actually needed
- added more meaningful error messages to rsyslogd (when some errors
  happens during startup)
- bugfix: memory leaks in script engine
- bugfix: $hostname and $fromhost in RainerScript did not work
This release also includes all changes applied to the stable versions
up to today.
---------------------------------------------------------------------------
Version 3.15.0 (rgerhards), 2008-04-01
- major new feature: imrelp/omrelp support reliable delivery of syslog
  messages via the RELP protocol and librelp (http://www.librelp.com).
  Plain tcp syslog, so far the best reliability solution, can lose
  messages when something goes wrong or a peer goes down. With RELP,
  this can no longer happen. See imrelp.html for more details.
- bugfix: rsyslogd was no longer build by default; man pages are 
  only installed if corresponding option is selected. Thanks to
  Michael Biebl for pointing these problems out.
---------------------------------------------------------------------------
Version 3.14.2 (rgerhards), 2008-04-09
- bugfix: segfault with expression-based filters
- bugfix: omsnmp did not deref errmsg object on exit (no bad effects caused)
- some cleanup
- bugfix: imklog did not work well with kernel 2.6+. Thanks to Peter
  Vrabec for patching it based on the development in sysklogd - and thanks
  to the sysklogd project for upgrading klogd to support the new
  functionality
- some cleanup in imklog
- bugfix: potential segfault in imklog when kernel is compiled without
  /proc/kallsyms and the file System.map is missing. Thanks to
  Andrea Morandi for pointing it out and suggesting a fix.
- bugfixes, credits to varmojfekoj:
  * reset errno before printing a warning message
  * misspelled directive name in code processing legacy options
- bugfix: some legacy options not correctly interpreted - thanks to
  varmojfekoj for the patch
- improved detection of modules being loaded more than once
  thanks to varmojfekoj for the patch
---------------------------------------------------------------------------
Version 3.14.1 (rgerhards), 2008-04-04
- bugfix: some messages were emited without hostname
- bugfix: rsyslogd was no longer build by default; man pages are 
  only installed if corresponding option is selected. Thanks to
  Michael Biebl for pointing these problems out.
- bugfix: zero-length strings were not supported in object
  deserializer
- disabled atomic operations for this stable build as it caused
  platform problems
- bugfix: memory leaks in script engine
- bugfix: $hostname and $fromhost in RainerScript did not work
- bugfix: some memory leak when queue is runing in disk mode
- man pages improved thanks to varmofekoj and Peter Vrabec
- We have removed the 32 character size limit (from RFC3164) on the
  tag. This had bad effects on existing envrionments, as sysklogd didn't
  obey it either (probably another bug in RFC3164...). We now receive
  the full size, but will modify the outputs so that only 32 characters
  max are used by default. If you need large tags in the output, you need
  to provide custom templates.
- bugfix: some memory leak when queue is runing in disk mode
---------------------------------------------------------------------------
Version 3.14.0 (rgerhards), 2008-04-02
An interim version was accidently released to the web. It was named 3.14.0.
To avoid confusion, we have not assigned this version number to any
official release. If you happen to use 3.14.0, please update to 3.14.1.
---------------------------------------------------------------------------
Version 3.13.0-dev0 (rgerhards), 2008-03-31
- bugfix: accidently set debug option in 3.12.5 reset to production
  This option prevented dlclose() to be called. It had no real bad effects,
  as the modules were otherwise correctly deinitialized and dlopen()
  supports multiple opens of the same module without any memory footprint.
- removed --enable-mudflap, added --enable-valgrind ./configure setting
- bugfix: tcp receiver could segfault due to uninitialized variable
- docfix: queue doc had a wrong directive name that prevented max worker
  threads to be correctly set
- worked a bit on atomic memory operations to support problem-free
  threading (only at non-intrusive places)
- added a --enable/disable-rsyslogd configure option so that
  source-based packaging systems can build plugins without the need
  to compile rsyslogd
- some cleanup
- test of potential new version number scheme
---------------------------------------------------------------------------
Version 3.12.5 (rgerhards), 2008-03-28
- changed default for "last message repeated n times", which is now
  off by default
- implemented backward compatibility commandline option parsing
- automatically generated compatibility config lines are now also
  logged so that a user can diagnose problems with them
- added compatibility mode for -a, -o and -p options
- compatibility mode processing finished
- changed default file output format to include high-precision timestamps
- added a buid-in template for previous syslogd file format
- added new $ActionFileDefaultTemplate directive
- added support for high-precision timestamps when receiving legacy
  syslog messages
- added new $ActionForwardDefaultTemplate directive
- added new $ActionGSSForwardDefaultTemplate directive
- added build-in templates for easier configuration
- bugfix: fixed small memory leak in tcpclt.c
- bugfix: fixed small memory leak in template regular expressions
- bugfix: regular expressions inside property replacer did not work
  properly
- bugfix: QHOUR and HHOUR properties were wrongly calculated
- bugfix: fixed memory leaks in stream class and imfile
- bugfix: $ModDir did invalid bounds checking, potential overlow in
  dbgprintf() - thanks to varmojfekoj for the patch
- bugfix: -t and -g legacy options max number of sessions had a wrong
  and much too high value
---------------------------------------------------------------------------
Version 3.12.4 (rgerhards), 2008-03-25
- Greatly enhanced rsyslogd's file write performance by disabling
  file syncing capability of output modules by default. This
  feature is usually not required, not useful and an extreme performance
  hit (both to rsyslogd as well as the system at large). Unfortunately,
  most users enable it by default, because it was most intuitive to enable
  it in plain old sysklogd syslog.conf format. There is now the
  $ActionFileEnableSync config setting which must be enabled in order to
  support syncing. By default it is off. So even if the old-format config
  lines request syncing, it is not done unless explicitely enabled. I am
  sure this is a very useful change and not a risk at all. I need to think
  if I undo it under compatibility mode, but currently this does not
  happen (I fear a lot of lazy users will run rsyslogd in compatibility
  mode, again bringing up this performance problem...).
- added flow control options to other input sources
- added $HHOUR and $QHOUR system properties - can be used for half- and
  quarter-hour logfile rotation
- changed queue's discard severities default value to 8 (do not discard)
  to prevent unintentional message loss
- removed a no-longer needed callback from the output module 
  interface. Results in reduced code complexity.
- bugfix/doc: removed no longer supported -h option from man page
- bugfix: imklog leaked several hundered KB on each HUP. Thanks to
  varmojfekoj for the patch
- bugfix: potential segfault on module unload. Thanks to varmojfekoj for
  the patch
- bugfix: fixed some minor memory leaks
- bugfix: fixed some slightly invalid memory accesses
- bugfix: internally generated messages had "FROMHOST" property not set
---------------------------------------------------------------------------
Version 3.12.3 (rgerhards), 2008-03-18
- added advanced flow control for congestion cases (mode depending on message
  source and its capablity to be delayed without bad side effects)
- bugfix: $ModDir should not be reset on $ResetConfig - this can cause a lot
  of confusion and there is no real good reason to do so. Also conflicts with
  the new -M option and environment setting.
- bugfix: TCP and GSSAPI framing mode variable was uninitialized, leading to
  wrong framing (caused, among others, interop problems)
- bugfix: TCP (and GSSAPI) octet-counted frame did not work correctly in all
  situations. If the header was split across two packet reads, it was invalidly
  processed, causing loss or modification of messages.
- bugfix: memory leak in imfile
- bugfix: duplicate public symbol in omfwd and omgssapi could lead to
  segfault. thanks to varmojfekoj for the patch.
- bugfix: rsyslogd aborted on sigup - thanks to varmojfekoj for the patch
- some more internal cleanup ;)
- begun relp modules, but these are not functional yet
- Greatly enhanced rsyslogd's file write performance by disabling
  file syncing capability of output modules by default. This
  feature is usually not required, not useful and an extreme performance
  hit (both to rsyslogd as well as the system at large). Unfortunately,
  most users enable it by default, because it was most intuitive to enable
  it in plain old sysklogd syslog.conf format. There is now a new config
  setting which must be enabled in order to support syncing. By default it
  is off. So even if the old-format config lines request syncing, it is
  not done unless explicitely enabled. I am sure this is a very useful
  change and not a risk at all. I need to think if I undo it under
  compatibility mode, but currently this does not happen (I fear a lot of
  lazy users will run rsyslogd in compatibility mode, again bringing up
  this performance problem...).
---------------------------------------------------------------------------
Version 3.12.2 (rgerhards), 2008-03-13
- added RSYSLOGD_MODDIR environment variable
- added -M rsyslogd option (allows to specify module directory location)
- converted net.c into a loadable library plugin
- bugfix: debug module now survives unload of loadable module when
  printing out function call data
- bugfix: not properly initialized data could cause several segfaults if
  there were errors in the config file - thanks to varmojfekoj for the patch
- bugfix: rsyslogd segfaulted when imfile read an empty line - thanks
  to Johnny Tan for an excellent bug report
- implemented dynamic module unload capability (not visible to end user)
- some more internal cleanup
- bugfix: imgssapi segfaulted under some conditions; this fix is actually
  not just a fix but a change in the object model. Thanks to varmojfekoj
  for providing the bug report, an initial fix and lots of good discussion
  that lead to where we finally ended up.
- improved session recovery when outbound tcp connection breaks, reduces
  probability of message loss at the price of a highly unlikely potential
  (single) message duplication
---------------------------------------------------------------------------
Version 3.12.1 (rgerhards), 2008-03-06
- added library plugins, which can be automatically loaded
- bugfix: actions were not correctly retried; caused message loss
- changed module loader to automatically add ".so" suffix if not
  specified (over time, this shall also ease portability of config
  files)
- improved debugging support; debug runtime options can now be set via
  an environment variable
- bugfix: removed debugging code that I forgot to remove before releasing
  3.12.0 (does not cause harm and happened only during startup)
- added support for the MonitorWare syslog MIB to omsnmp
- internal code improvements (more code converted into classes)
- internal code reworking of the imtcp/imgssapi module
- added capability to ignore client-provided timestamp on unix sockets and
  made this mode the default; this was needed, as some programs (e.g. sshd)
  log with inconsistent timezone information, what messes up the local
  logs (which by default don't even contain time zone information). This
  seems to be consistent with what sysklogd did for the past four years.
  Alternate behaviour may be desirable if gateway-like processes send
  messages via the local log slot - in this case, it can be enabled
  via the $InputUnixListenSocketIgnoreMsgTimestamp and
  $SystemLogSocketIgnoreMsgTimestamp config directives
- added ability to compile on HP UX; verified that imudp worked on HP UX;
  however, we are still in need of people trying out rsyslogd on HP UX,
  so it can not yet be assumed it runs there
- improved session recovery when outbound tcp connection breaks, reduces
  probability of message loss at the price of a highly unlikely potential
  (single) message duplication
---------------------------------------------------------------------------
Version 3.12.0 (rgerhards), 2008-02-28
- added full expression support for filters; filters can now contain
  arbitrary complex boolean, string and arithmetic expressions
---------------------------------------------------------------------------
Version 3.11.6 (rgerhards), 2008-02-27
- bugfix: gssapi libraries were still linked to rsyslog core, what should
  no longer be necessary. Applied fix by Michael Biebl to solve this.
- enabled imgssapi to be loaded side-by-side with imtcp
- added InputGSSServerPermitPlainTCP config directive
- split imgssapi source code somewhat from imtcp
- bugfix: queue cancel cleanup handler could be called with
  invalid pointer if dequeue failed
- bugfix: rsyslogd segfaulted on second SIGHUP
  tracker: http://bugzilla.adiscon.com/show_bug.cgi?id=38
- improved stability of queue engine
- bugfix: queue disk file were not properly persisted when 
  immediately after closing an output file rsyslog was stopped
  or huped (the new output file open must NOT have happend at
  that point) - this lead to a sparse and invalid queue file
  which could cause several problems to the engine (unpredictable
  results). This situation should have happened only in very
  rare cases. tracker: http://bugzilla.adiscon.com/show_bug.cgi?id=40
- bugfix: during queue shutdown, an assert invalidly triggered when
  the primary queue's DA worker was terminated while the DA queue's
  regular worker was still executing. This could result in a segfault
  during shutdown.
  tracker: http://bugzilla.adiscon.com/show_bug.cgi?id=41
- bugfix: queue properties sizeOnDisk, bytesRead were persisted to 
  disk with wrong data type (long instead of int64) - could cause
  problems on 32 bit machines
- bugfix: queue aborted when it was shut down, DA-enabled, DA mode
  was just initiated but not fully initialized (a race condition)
- bugfix: imfile could abort under extreme stress conditions
  (when it was terminated before it could open all of its
  to be monitored files)
- applied patch from varmojfekoj to fix an issue with compatibility 
  mode and default module directories (many thanks!):
  I've also noticed a bug in the compatibility code; the problem is that 
  options are parsed before configuration file so options which need a 
  module to be loaded will currently ignore any $moddir directive. This 
  can be fixed by moving legacyOptsHook() after config file parsing. 
  (see the attached patch) This goes against the logical order of 
  processing, but the legacy options are only few and it doesn't seem to 
  be a problem.
- bugfix: object property deserializer did not handle negative numbers
---------------------------------------------------------------------------
Version 3.11.5 (rgerhards), 2008-02-25
- new imgssapi module, changed imtcp module - this enables to load/package
  GSSAPI support separately - thanks to varmojfekoj for the patch
- compatibility mode (the -c option series) is now at least partly
  completed - thanks to varmojfekoj for the patch
- documentation for imgssapi and imtcp added
- duplicate $ModLoad's for the same module are now detected and
  rejected -- thanks to varmojfekoj for the patch
---------------------------------------------------------------------------
Version 3.11.4 (rgerhards), 2008-02-21
- bugfix: debug.html was missing from release tarball - thanks to Michael
  Biebl for bringing this to my attention
- some internal cleanup on the stringbuf object calling interface
- general code cleanup and further modularization
- $MainMessageQueueDiscardSeverity can now also handle textual severities
  (previously only integers)
- bugfix: message object was not properly synchronized when the 
  main queue had a single thread and non-direct action queues were used
- some documentation improvements
---------------------------------------------------------------------------
Version 3.11.3 (rgerhards), 2008-02-18
- fixed a bug in imklog which lead to duplicate message content in
  kernel logs
- added support for better plugin handling in libdbi (we contributed
  a patch to do that, we just now need to wait for the next libdbi
  version)
- bugfix: fixed abort when invalid template was provided to an action
  bug http://bugzilla.adiscon.com/show_bug.cgi?id=4
- re-instantiated SIGUSR1 function; added SIGUSR2 to generate debug
  status output
- added some documentation on runtime-debug settings
- slightly improved man pages for novice users
---------------------------------------------------------------------------
Version 3.11.2 (rgerhards), 2008-02-15
- added the capability to monitor text files and process their content
  as syslog messages (including forwarding)
- added support for libdbi, a database abstraction layer. rsyslog now
  also supports the following databases via dbi drivers:
  * Firebird/Interbase
  * FreeTDS (access to MS SQL Server and Sybase)
  * SQLite/SQLite3
  * Ingres (experimental)
  * mSQL (experimental)
  * Oracle (experimental)
  Additional drivers may be provided by the libdbi-drivers project, which
  can be used by rsyslog as soon as they become available.
- removed some left-over unnecessary dbgprintf's (cluttered screen,
  cosmetic)
- doc bugfix: html documentation for omsnmp was missing
---------------------------------------------------------------------------
Version 3.11.1 (rgerhards), 2008-02-12
- SNMP trap sender added thanks to Andre Lorbach (omsnmp)
- added input-plugin interface specification in form of a (copy) template
  input module
- applied documentation fix by Michael Biebl -- many thanks!
- bugfix: immark did not have MARK flags set...
- added x-info field to rsyslogd startup/shutdown message. Hopefully
  points users to right location for further info (many don't even know
  they run rsyslog ;))
- bugfix: trailing ":" of tag was lost while parsing legacy syslog messages
  without timestamp - thanks to Anders Blomdell for providing a patch!
- fixed a bug in stringbuf.c related to STRINGBUF_TRIM_ALLOCSIZE, which
  wasn't supposed to be used with rsyslog. Put a warning message up that
  tells this feature is not tested and probably not worth the effort.
  Thanks to Anders Blomdell fro bringing this to our attention
- somewhat improved performance of string buffers
- fixed bug that caused invalid treatment of tabs (HT) in rsyslog.conf
- bugfix: setting for $EscapeCopntrolCharactersOnReceive was not 
  properly initialized
- clarified usage of space-cc property replacer option
- improved abort diagnostic handler
- some initial effort for malloc/free runtime debugging support
- bugfix: using dynafile actions caused rsyslogd abort
- fixed minor man errors thanks to Michael Biebl
---------------------------------------------------------------------------
Version 3.11.0 (rgerhards), 2008-01-31
- implemented queued actions
- implemented simple rate limiting for actions
- implemented deliberate discarding of lower priority messages over higher
  priority ones when a queue runs out of space
- implemented disk quotas for disk queues
- implemented the $ActionResumeRetryCount config directive
- added $ActionQueueFilename config directive
- added $ActionQueueSize config directive
- added $ActionQueueHighWaterMark config directive
- added $ActionQueueLowWaterMark config directive
- added $ActionQueueDiscardMark config directive
- added $ActionQueueDiscardSeverity config directive
- added $ActionQueueCheckpointInterval config directive
- added $ActionQueueType config directive
- added $ActionQueueWorkerThreads config directive
- added $ActionQueueTimeoutshutdown config directive
- added $ActionQueueTimeoutActionCompletion config directive
- added $ActionQueueTimeoutenQueue config directive
- added $ActionQueueTimeoutworkerThreadShutdown config directive
- added $ActionQueueWorkerThreadMinimumMessages config directive
- added $ActionQueueMaxFileSize config directive
- added $ActionQueueSaveonShutdown config directive
- addded $ActionQueueDequeueSlowdown config directive
- addded $MainMsgQueueDequeueSlowdown config directive
- bugfix: added forgotten docs to package
- improved debugging support
- fixed a bug that caused $MainMsgQueueCheckpointInterval to work incorrectly
- when a long-running action needs to be cancelled on shutdown, the message
  that was processed by it is now preserved. This finishes support for
  guaranteed delivery of messages (if the output supports it, of course)
- fixed bug in output module interface, see
  http://sourceforge.net/tracker/index.php?func=detail&aid=1881008&group_id=123448&atid=696552
- changed the ommysql output plugin so that the (lengthy) connection
  initialization now takes place in message processing. This works much
  better with the new queued action mode (fast startup)
- fixed a bug that caused a potential hang in file and fwd output module
  varmojfekoj provided the patch - many thanks!
- bugfixed stream class offset handling on 32bit platforms
---------------------------------------------------------------------------
Version 3.10.3 (rgerhards), 2008-01-28
- fixed a bug with standard template definitions (not a big deal) - thanks
  to varmojfekoj for spotting it
- run-time instrumentation added
- implemented disk-assisted queue mode, which enables on-demand disk
  spooling if the queue's in-memory queue is exhausted
- implemented a dynamic worker thread pool for processing incoming
  messages; workers are started and shut down as need arises
- implemented a run-time instrumentation debug package
- implemented the $MainMsgQueueSaveOnShutdown config directive
- implemented the $MainMsgQueueWorkerThreadMinimumMessages config directive
- implemented the $MainMsgQueueTimeoutWorkerThreadShutdown config directive
---------------------------------------------------------------------------
Version 3.10.2 (rgerhards), 2008-01-14
- added the ability to keep stop rsyslogd without the need to drain
  the main message queue. In disk queue mode, rsyslog continues to
  run from the point where it stopped. In case of a system failure, it
  continues to process messages from the last checkpoint.
- fixed a bug that caused a segfault on startup when no $WorkDir directive
  was specified in rsyslog.conf
- provided more fine-grain control over shutdown timeouts and added a
  way to specify the enqueue timeout when the main message queue is full
- implemented $MainMsgQueueCheckpointInterval config directive
- implemented $MainMsgQueueTimeoutActionCompletion config directive
- implemented $MainMsgQueueTimeoutEnqueue config directive
- implemented $MainMsgQueueTimeoutShutdown config directive
---------------------------------------------------------------------------
Version 3.10.1 (rgerhards), 2008-01-10
- implemented the "disk" queue mode. However, it currently is of very
  limited use, because it does not support persistence over rsyslogd
  runs. So when rsyslogd is stopped, the queue is drained just as with
  the in-memory queue modes. Persistent queues will be a feature of
  the next release.
- performance-optimized string class, should bring an overall improvement
- fixed a memory leak in imudp -- thanks to varmojfekoj for the patch
- fixed a race condition that could lead to a rsyslogd hang when during
  HUP or termination
- done some doc updates
- added $WorkDirectory config directive
- added $MainMsgQueueFileName config directive
- added $MainMsgQueueMaxFileSize config directive
---------------------------------------------------------------------------
Version 3.10.0 (rgerhards), 2008-01-07
- implemented input module interface and initial input modules
- enhanced threading for input modules (each on its own thread now)
- ability to bind UDP listeners to specific local interfaces/ports and
  ability to run multiple of them concurrently
- added ability to specify listen IP address for UDP syslog server
- license changed to GPLv3
- mark messages are now provided by loadble module immark
- rklogd is no longer provided. Its functionality has now been taken over
  by imklog, a loadable input module. This offers a much better integration
  into rsyslogd and makes sure that the kernel logger process is brought
  up and down at the appropriate times
- enhanced $IncludeConfig directive to support wildcard characters
  (thanks to Michael Biebl)
- all inputs are now implemented as loadable plugins
- enhanced threading model: each input module now runs on its own thread
- enhanced message queue which now supports different queueing methods
  (among others, this can be used for performance fine-tuning)
- added a large number of new configuration directives for the new
  input modules
- enhanced multi-threading utilizing a worker thread pool for the
  main message queue
- compilation without pthreads is no longer supported
- much cleaner code due to new objects and removal of single-threading
  mode
---------------------------------------------------------------------------
Version 2.0.8 V2-STABLE (rgerhards), 2008-??-??
- bugfix: ompgsql did not detect problems in sql command execution
  this could cause loss of messages. The handling was correct if the
  connection broke, but not if there was a problem with statement
  execution. The most probable case for such a case would be invalid
  sql inside the template, and this is now much easier to diagnose.
- doc bugfix: default for $DirCreateMode incorrectly stated
---------------------------------------------------------------------------
Version 2.0.7 V2-STABLE (rgerhards), 2008-04-14
- bugfix: the default for $DirCreateMode was 0644, and as such wrong.
  It has now been changed to 0700. For some background, please see
  http://lists.adiscon.net/pipermail/rsyslog/2009-April/001986.html
- bugfix: "$CreateDirs off" also disabled file creation
  Thanks to William Tisater for analyzing this bug and providing a patch.
  The actual code change is heavily based on William's patch.
- bugfix: memory leak in ompgsql
  Thanks to Ken for providing the patch
- bugfix: potential memory leak in msg.c
  This one did not surface yet and the issue was actually found due to
  a problem in v4 - but better fix it here, too
---------------------------------------------------------------------------
Version 2.0.6 V2-STABLE (rgerhards), 2008-08-07
- bugfix: memory leaks in rsyslogd, primarily in singlethread mode
  Thanks to Frederico Nunez for providing the fix
- bugfix: copy&paste error lead to dangling if - this caused a very minor
  issue with re-formatting a RFC3164 date when the message was invalidly
  formatted and had a colon immediately after the date. This was in the
  code for some years (even v1 had it) and I think it never had any
  effect at all in practice. Though, it should be fixed - but definitely
  nothing to worry about.
---------------------------------------------------------------------------
Version 2.0.6 V2-STABLE (rgerhards), 2008-08-07
- bugfix: IPv6 addresses could not be specified in forwarding actions
  New syntax @[addr]:port introduced to enable that. Root problem was IPv6
  addresses contain colons. (backport from 3.21.3)
---------------------------------------------------------------------------
Version 2.0.5 STABLE (rgerhards), 2008-05-15
- bugfix: regular expressions inside property replacer did not work
  properly
- adapted to liblogging 0.7.1+
---------------------------------------------------------------------------
Version 2.0.4 STABLE (rgerhards), 2008-03-27
- bugfix: internally generated messages had "FROMHOST" property not set
- bugfix: continue parsing if tag is oversize (discard oversize part) - thanks
  to mclaughlin77@gmail.com for the patch
- added $HHOUR and $QHOUR system properties - can be used for half- and
  quarter-hour logfile rotation
---------------------------------------------------------------------------
Version 2.0.3 STABLE (rgerhards), 2008-03-12
- bugfix: setting for $EscapeCopntrolCharactersOnReceive was not 
  properly initialized
- bugfix: resolved potential segfault condition on HUP (extremely
  unlikely to happen in practice), for details see tracker:
  http://bugzilla.adiscon.com/show_bug.cgi?id=38
- improved the man pages a bit - thanks to Michael Biebl for the patch
- bugfix: not properly initialized data could cause several segfaults if
  there were errors in the config file - thanks to varmojfekoj for the patch
---------------------------------------------------------------------------
Version 2.0.2 STABLE (rgerhards), 2008-02-12
- fixed a bug that could cause invalid string handling via strerror_r
  varmojfekoj provided the patch - many thanks!
- added x-info field to rsyslogd startup/shutdown message. Hopefully
  points users to right location for further info (many don't even know
  they run rsyslog ;))
- bugfix: suspended actions were not always properly resumed
  varmojfekoj provided the patch - many thanks!
- bugfix: errno could be changed during mark processing, leading to
  invalid error messages when processing inputs. Thank to varmojfekoj for
  pointing out this problem.
- bugfix: trailing ":" of tag was lost while parsing legacy syslog messages
  without timestamp - thanks to Anders Blomdell for providing a patch!
- bugfix (doc): misspelled config directive, invalid signal info
- applied some doc fixes from Michel Biebl and cleaned up some no longer
  needed files suggested by him
- cleaned up stringbuf.c to fix an annoyance reported by Anders Blomdell
- fixed bug that caused invalid treatment of tabs (HT) in rsyslog.conf
---------------------------------------------------------------------------
Version 2.0.1 STABLE (rgerhards), 2008-01-24
- fixed a bug in integer conversion - but this function was never called,
  so it is not really a useful bug fix ;)
- fixed a bug with standard template definitions (not a big deal) - thanks
  to varmojfekoj for spotting it
- fixed a bug that caused a potential hang in file and fwd output module
  varmojfekoj provided the patch - many thanks!
---------------------------------------------------------------------------
Version 2.0.0 STABLE (rgerhards), 2008-01-02
- re-release of 1.21.2 as STABLE with no modifications except some
  doc updates
---------------------------------------------------------------------------
Version 1.21.2 (rgerhards), 2007-12-28
- created a gss-api output module. This keeps GSS-API code and
  TCP/UDP code separated. It is also important for forward-
  compatibility with v3. Please note that this change breaks compatibility
  with config files created for 1.21.0 and 1.21.1 - this was considered
  acceptable.
- fixed an error in forwarding retry code (could lead to message corruption
  but surfaced very seldom)
- increased portability for older platforms (AI_NUMERICSERV moved)
- removed socket leak in omfwd.c
- cross-platform patch for GSS-API compile problem on some platforms
  thanks to darix for the patch!
---------------------------------------------------------------------------
Version 1.21.1 (rgerhards), 2007-12-23
- small doc fix for $IncludeConfig
- fixed a bug in llDestroy()
- bugfix: fixing memory leak when message queue is full and during
  parsing. Thanks to varmojfekoj for the patch.
- bugfix: when compiled without network support, unix sockets were
  not properply closed
- bugfix: memory leak in cfsysline.c/doGetWord() fixed
---------------------------------------------------------------------------
Version 1.21.0 (rgerhards), 2007-12-19
- GSS-API support for syslog/TCP connections was added. Thanks to
  varmojfekoj for providing the patch with this functionality
- code cleanup
- enhanced $IncludeConfig directive to support wildcard filenames
- changed some multithreading synchronization
---------------------------------------------------------------------------
Version 1.20.1 (rgerhards), 2007-12-12
- corrected a debug setting that survived release. Caused TCP connections
  to be retried unnecessarily often.
- When a hostname ACL was provided and DNS resolution for that name failed,
  ACL processing was stopped at that point. Thanks to mildew for the patch.
  Fedora Bugzilla: http://bugzilla.redhat.com/show_bug.cgi?id=395911
- fixed a potential race condition, see link for details:
  http://rgerhards.blogspot.com/2007/12/rsyslog-race-condition.html
  Note that the probability of problems from this bug was very remote
- fixed a memory leak that happend when PostgreSQL date formats were
  used
---------------------------------------------------------------------------
Version 1.20.0 (rgerhards), 2007-12-07
- an output module for postgres databases has been added. Thanks to
  sur5r for contributing this code
- unloading dynamic modules has been cleaned up, we now have a
  real implementation and not just a dummy "good enough for the time
  being".
- enhanced platform independence - thanks to Bartosz Kuzma and Michael
  Biebl for their very useful contributions
- some general code cleanup (including warnings on 64 platforms, only)
---------------------------------------------------------------------------
Version 1.19.12 (rgerhards), 2007-12-03
- cleaned up the build system (thanks to Michael Biebl for the patch)
- fixed a bug where ommysql was still not compiled with -pthread option
---------------------------------------------------------------------------
Version 1.19.11 (rgerhards), 2007-11-29
- applied -pthread option to build when building for multi-threading mode
  hopefully solves an issue with segfaulting
---------------------------------------------------------------------------
Version 1.19.10 (rgerhards), 2007-10-19
- introdcued the new ":modulename:" syntax for calling module actions
  in selector lines; modified ommysql to support it. This is primarily
  an aid for further modules and a prequisite to actually allow third
  party modules to be created.
- minor fix in slackware startup script, "-r 0" is now "-r0"
- updated rsyslogd doc set man page; now in html format
- undid creation of a separate thread for the main loop -- this did not
  turn out to be needed or useful, so reduce complexity once again.
- added doc fixes provided by Michael Biebl - thanks
---------------------------------------------------------------------------
Version 1.19.9 (rgerhards), 2007-10-12
- now packaging system which again contains all components in a single
  tarball
- modularized main() a bit more, resulting in less complex code
- experimentally added an additional thread - will see if that affects
  the segfault bug we experience on some platforms. Note that this change
  is scheduled to be removed again later.
---------------------------------------------------------------------------
Version 1.19.8 (rgerhards), 2007-09-27
- improved repeated message processing
- applied patch provided by varmojfekoj to support building ommysql
  in its own way (now also resides in a plugin subdirectory);
  ommysql is now a separate package
- fixed a bug in cvthname() that lead to message loss if part
  of the source hostname would have been dropped
- created some support for distributing ommysql together with the
  main rsyslog package. I need to re-think it in the future, but
  for the time being the current mode is best. I now simply include
  one additional tarball for ommysql inside the main distribution.
  I look forward to user feedback on how this should be done best. In the
  long term, a separate project should be spawend for ommysql, but I'd
  like to do that only after the plugin interface is fully stable (what
  it is not yet).
---------------------------------------------------------------------------
Version 1.19.7 (rgerhards), 2007-09-25
- added code to handle situations where senders send us messages ending with
  a NUL character. It is now simply removed. This also caused trailing LF
  reduction to fail, when it was followed by such a NUL. This is now also
  handled.
- replaced some non-thread-safe function calls by their thread-safe
  counterparts
- fixed a minor memory leak that occured when the %APPNAME% property was
  used (I think nobody used that in practice)
- fixed a bug that caused signal handlers in cvthname() not to be restored when
  a malicious pointer record was detected and processing of the message been
  stopped for that reason (this should be really rare and can not be related
  to the segfault bug we are hunting).
- fixed a bug in cvthname that lead to passing a wrong parameter - in
  practice, this had no impact.
- general code cleanup (e.g. compiler warnings, comments)
---------------------------------------------------------------------------
Version 1.19.6 (rgerhards), 2007-09-11
- applied patch by varmojfekoj to change signal handling to the new
  sigaction API set (replacing the depreciated signal() calls and its
  friends.
- fixed a bug that in --enable-debug mode caused an assertion when the
  discard action was used
- cleaned up compiler warnings
- applied patch by varmojfekoj to FIX a bug that could cause 
  segfaults if empty properties were processed using modifying
  options (e.g. space-cc, drop-cc)
- fixed man bug: rsyslogd supports -l option
---------------------------------------------------------------------------
Version 1.19.5 (rgerhards), 2007-09-07
- changed part of the CStr interface so that better error tracking
  is provided and the calling sequence is more intuitive (there were
  invalid calls based on a too-weired interface)
- (hopefully) fixed some remaining bugs rooted in wrong use of 
  the CStr class. These could lead to program abort.
- applied patch by varmojfekoj two fix two potential segfault situations
- added $ModDir config directive
- modified $ModLoad so that an absolute path may be specified as
  module name (e.g. /rsyslog/ommysql.so)
---------------------------------------------------------------------------
Version 1.19.4 (rgerhards/varmojfekoj), 2007-09-04
- fixed a number of small memory leaks - thanks varmojfekoj for patching
- fixed an issue with CString class that could lead to rsyslog abort
  in tplToString() - thanks varmojfekoj for patching
- added a man-version of the config file documenation - thanks to Michel
  Samia for providing the man file
- fixed bug: a template like this causes an infinite loop:
  $template opts,"%programname:::a,b%"
  thanks varmojfekoj for the patch
- fixed bug: case changing options crash freeing the string pointer
  because they modify it: $template opts2,"%programname::1:lowercase%"
  thanks varmojfekoj for the patch
---------------------------------------------------------------------------
Version 1.19.3 (mmeckelein/varmojfekoj), 2007-08-31
- small mem leak fixed (after calling parseSelectorAct) - Thx varmojkekoj
- documentation section "Regular File" und "Blocks" updated
- solved an issue with dynamic file generation - Once again many thanks
  to varmojfekoj
- the negative selector for program name filter (Blocks) does not work as
  expected - Thanks varmojfekoj for patching
- added forwarding information to sysklogd (requires special template)
  to config doc
---------------------------------------------------------------------------
Version 1.19.2 (mmeckelein/varmojfekoj), 2007-08-28
- a specifically formed message caused a segfault - Many thanks varmojfekoj
  for providing a patch
- a typo and a weird condition are fixed in msg.c - Thanks again
  varmojfekoj 
- on file creation the file was always owned by root:root. This is fixed
  now - Thanks ypsa for solving this issue
---------------------------------------------------------------------------
Version 1.19.1 (mmeckelein), 2007-08-22
- a bug that caused a high load when a TCP/UDP connection was closed is 
  fixed now - Thanks mildew for solving this issue
- fixed a bug which caused a segfault on reinit - Thx varmojfekoj for the
  patch
- changed the hardcoded module path "/lib/rsyslog" to $(pkglibdir) in order
  to avoid trouble e.g. on 64 bit platforms (/lib64) - many thanks Peter
  Vrabec and darix, both provided a patch for solving this issue
- enhanced the unloading of modules - thanks again varmojfekoj
- applied a patch from varmojfekoj which fixes various little things in
  MySQL output module
---------------------------------------------------------------------------
Version 1.19.0 (varmojfekoj/rgerhards), 2007-08-16
- integrated patch from varmojfekoj to make the mysql module a loadable one
  many thanks for the patch, MUCH appreciated
---------------------------------------------------------------------------
Version 1.18.2 (rgerhards), 2007-08-13
- fixed a bug in outchannel code that caused templates to be incorrectly
  parsed
- fixed a bug in ommysql that caused a wrong ";template" missing message
- added some code for unloading modules; not yet fully complete (and we do
  not yet have loadable modules, so this is no problem)
- removed debian subdirectory by request of a debian packager (this is a special
  subdir for debian and there is also no point in maintaining it when there
  is a debian package available - so I gladly did this) in some cases
- improved overall doc quality (some pages were quite old) and linked to
  more of the online resources.
- improved /contrib/delete_mysql script by adding a host option and some
  other minor modifications
---------------------------------------------------------------------------
Version 1.18.1 (rgerhards), 2007-08-08
- applied a patch from varmojfekoj which solved a potential segfault
  of rsyslogd on HUP
- applied patch from Michel Samia to fix compilation when the pthreads
  feature is disabled
- some code cleanup (moved action object to its own file set)
- add config directive $MainMsgQueueSize, which now allows to configure the
  queue size dynamically
- all compile-time settings are now shown in rsyslogd -v, not just the
  active ones
- enhanced performance a little bit more
- added config file directive $ActionResumeInterval
- fixed a bug that prevented compilation under debian sid
- added a contrib directory for user-contributed useful things
---------------------------------------------------------------------------
Version 1.18.0 (rgerhards), 2007-08-03
- rsyslog now supports fallback actions when an action did not work. This
  is a great feature e.g. for backup database servers or backup syslog
  servers
- modified rklogd to only change the console log level if -c is specified
- added feature to use multiple actions inside a single selector
- implemented $ActionExecOnlyWhenPreviousIsSuspended config directive
- error messages during startup are now spit out to the configured log
  destinations
---------------------------------------------------------------------------
Version 1.17.6 (rgerhards), 2007-08-01
- continued to work on output module modularization - basic stage of
  this work is now FINISHED
- fixed bug in OMSRcreate() - always returned SR_RET_OK
- fixed a bug that caused ommysql to always complain about missing
  templates
- fixed a mem leak in OMSRdestruct - freeing the object itself was
  forgotten - thanks to varmojfekoj for the patch
- fixed a memory leak in syslogd/init() that happend when the config
  file could not be read - thanks to varmojfekoj for the patch
- fixed insufficient memory allocation in addAction() and its helpers.
  The initial fix and idea was developed by mildew, I fine-tuned
  it a bit. Thanks a lot for the fix, I'd probably had pulled out my
  hair to find the bug...
- added output of config file line number when a parsing error occured
- fixed bug in objomsr.c that caused program to abort in debug mode with
  an invalid assertion (in some cases)
- fixed a typo that caused the default template for MySQL to be wrong.
  thanks to mildew for catching this.
- added configuration file command $DebugPrintModuleList and
  $DebugPrintCfSysLineHandlerList
- fixed an invalid value for the MARK timer - unfortunately, there was
  a testing aid left in place. This resulted in quite frequent MARK messages
- added $IncludeConfig config directive
- applied a patch from mildew to prevent rsyslogd from freezing under heavy
  load. This could happen when the queue was full. Now, we drop messages
  but rsyslogd remains active.
---------------------------------------------------------------------------
Version 1.17.5 (rgerhards), 2007-07-30
- continued to work on output module modularization
- fixed a missing file bug - thanks to Andrea Montanari for reporting
  this problem
- fixed a problem with shutting down the worker thread and freeing the
  selector_t list - this caused messages to be lost, because the
  message queue was not properly drained before the selectors got
  destroyed.
---------------------------------------------------------------------------
Version 1.17.4 (rgerhards), 2007-07-27
- continued to work on output module modularization
- fixed a situation where rsyslogd could create zombie processes
  thanks to mildew for the patch
- applied patch from Michel Samia to fix compilation when NOT
  compiled for pthreads
---------------------------------------------------------------------------
Version 1.17.3 (rgerhards), 2007-07-25
- continued working on output module modularization
- fixed a bug that caused rsyslogd to segfault on exit (and
  probably also on HUP), when there was an unsent message in a selector
  that required forwarding and the dns lookup failed for that selector
  (yes, it was pretty unlikely to happen;))
  thanks to varmojfekoj <varmojfekoj@gmail.com> for the patch
- fixed a memory leak in config file parsing and die()
  thanks to varmojfekoj <varmojfekoj@gmail.com> for the patch
- rsyslogd now checks on startup if it is capable to performa any work
  at all. If it cant, it complains and terminates
  thanks to Michel Samia for providing the patch!
- fixed a small memory leak when HUPing syslogd. The allowed sender
  list now gets freed. thanks to mildew for the patch.
- changed the way error messages in early startup are logged. They
  now do no longer use the syslogd code directly but are rather
  send to stderr.
---------------------------------------------------------------------------
Version 1.17.2 (rgerhards), 2007-07-23
- made the port part of the -r option optional. Needed for backward
  compatibility with sysklogd
- replaced system() calls with something more reasonable. Please note that
  this might break compatibility with some existing configuration files.
  We accept this in favour of the gained security.
- removed a memory leak that could occur if timegenerated was used in
  RFC 3164 format in templates
- did some preparation in msg.c for advanced multithreading - placed the
  hooks, but not yet any active code
- worked further on modularization
- added $ModLoad MySQL (dummy) config directive
- added DropTrailingLFOnReception config directive
---------------------------------------------------------------------------
Version 1.17.1 (rgerhards), 2007-07-20
- fixed a bug that caused make install to install rsyslogd and rklogd under
  the wrong names
- fixed bug that caused $AllowedSenders to handle IPv6 scopes incorrectly;
  also fixed but that could grabble $AllowedSender wildcards. Thanks to
  mildew@gmail.com for the patch
- minor code cleanup - thanks to Peter Vrabec for the patch
- fixed minimal memory leak on HUP (caused by templates)
  thanks to varmojfekoj <varmojfekoj@gmail.com> for the patch
- fixed another memory leak on HUPing and on exiting rsyslogd
  again thanks to varmojfekoj <varmojfekoj@gmail.com> for the patch
- code cleanup (removed compiler warnings)
- fixed portability bug in configure.ac - thanks to Bartosz Kuźma for patch
- moved msg object into its own file set
- added the capability to continue trying to write log files when the
  file system is full. Functionality based on patch by Martin Schulze
  to sysklogd package.
---------------------------------------------------------------------------
Version 1.17.0 (RGer), 2007-07-17
- added $RepeatedLineReduction config parameter
- added $EscapeControlCharactersOnReceive config parameter
- added $ControlCharacterEscapePrefix config parameter
- added $DirCreateMode config parameter
- added $CreateDirs config parameter
- added $DebugPrintTemplateList config parameter
- added $ResetConfigVariables config parameter
- added $FileOwner config parameter
- added $FileGroup config parameter
- added $DirOwner config parameter
- added $DirGroup config parameter
- added $FailOnChownFailure config parameter
- added regular expression support to the filter engine
  thanks to Michel Samia for providing the patch!
- enhanced $AllowedSender functionality. Credits to mildew@gmail.com for
  the patch doing that
  - added IPv6 support
  - allowed DNS hostnames
  - allowed DNS wildcard names
- added new option $DropMsgsWithMaliciousDnsPTRRecords
- added autoconf so that rfc3195d, rsyslogd and klogd are stored to /sbin
- added capability to auto-create directories with dynaFiles
---------------------------------------------------------------------------
Version 1.16.0 (RGer/Peter Vrabec), 2007-07-13 - The Friday, 13th Release ;)
- build system switched to autotools
- removed SYSV preprocessor macro use, replaced with autotools equivalents
- fixed a bug that caused rsyslogd to segfault when TCP listening was
  disabled and it terminated
- added new properties "syslogfacility-text" and "syslogseverity-text"
  thanks to varmojfekoj <varmojfekoj@gmail.com> for the patch
- added the -x option to disable hostname dns reslution
  thanks to varmojfekoj <varmojfekoj@gmail.com> for the patch
- begun to better modularize syslogd.c - this is an ongoing project; moved
  type definitions to a separate file
- removed some now-unused fields from struct filed
- move file size limit fields in struct field to the "right spot" (the file
  writing part of the union - f_un.f_file)
- subdirectories linux and solaris are no longer part of the distribution
  package. This is not because we cease support for them, but there are no
  longer any files in them after the move to autotools
---------------------------------------------------------------------------
Version 1.15.1 (RGer), 2007-07-10
- fixed a bug that caused a dynaFile selector to stall when there was
  an open error with one file 
- improved template processing for dynaFiles; templates are now only
  looked up during initialization - speeds up processing
- optimized memory layout in struct filed when compiled with MySQL
  support
- fixed a bug that caused compilation without SYSLOG_INET to fail
- re-enabled the "last message repeated n times" feature. This
  feature was not taken care of while rsyslogd evolved from sysklogd
  and it was more or less defunct. Now it is fully functional again.
- added system properties: $NOW, $YEAR, $MONTH, $DAY, $HOUR, $MINUTE
- fixed a bug in iovAsString() that caused a memory leak under stress
  conditions (most probably memory shortage). This was unlikely to
  ever happen, but it doesn't hurt doing it right
- cosmetic: defined type "uchar", change all unsigned chars to uchar
---------------------------------------------------------------------------
Version 1.15.0 (RGer), 2007-07-05
- added ability to dynamically generate file names based on templates
  and thus properties. This was a much-requested feature. It makes
  life easy when it e.g. comes to splitting files based on the sender
  address.
- added $umask and $FileCreateMode config file directives
- applied a patch from Bartosz Kuzma to compile cleanly under NetBSD
- checks for extra (unexpected) characters in system config file lines
  have been added
- added IPv6 documentation - was accidently missing from CVS
- begun to change char to unsigned char
---------------------------------------------------------------------------
Version 1.14.2 (RGer), 2007-07-03
** this release fixes all known nits with IPv6 **
- restored capability to do /etc/service lookup for "syslog"
  service when -r 0 was given
- documented IPv6 handling of syslog messages
- integrate patch from Bartosz Kuźma to make rsyslog compile under
  Solaris again (the patch replaced a strndup() call, which is not
  available under Solaris
- improved debug logging when waiting on select
- updated rsyslogd man page with new options (-46A)
---------------------------------------------------------------------------
Version 1.14.1 (RGer/Peter Vrabec), 2007-06-29
- added Peter Vrabec's patch for IPv6 TCP
- prefixed all messages send to stderr in rsyslogd with "rsyslogd: "
---------------------------------------------------------------------------
Version 1.14.0 (RGer/Peter Vrabec), 2007-06-28
- Peter Vrabec provided IPv6 for rsyslog, so we are now IPv6 enabled
  IPv6 Support is currently for UDP only, TCP is to come soon.
  AllowedSender configuration does not yet work for IPv6.
- fixed code in iovCreate() that broke C's strict aliasing rules 
- fixed some char/unsigned char differences that forced the compiler
  to spit out warning messages
- updated the Red Hat init script to fix a known issue (thanks to
  Peter Vrabec)
---------------------------------------------------------------------------
Version 1.13.5 (RGer), 2007-06-22
- made the TCP session limit configurable via command line switch
  now -t <port>,<max sessions>
- added man page for rklogd(8) (basically a copy from klogd, but now
  there is one...)
- fixed a bug that caused internal messages (e.g. rsyslogd startup) to
  appear without a tag.
- removed a minor memory leak that occurred when TAG processing requalified
  a HOSTNAME to be a TAG (and a TAG already was set).
- removed potential small memory leaks in MsgSet***() functions. There
  would be a leak if a property was re-set, something that happened
  extremely seldom.
---------------------------------------------------------------------------
Version 1.13.4 (RGer), 2007-06-18
- added a new property "PRI-text", which holds the PRI field in
  textual form (e.g. "syslog.info")
- added alias "syslogseverity" for "syslogpriority", which is a
  misleading property name that needs to stay for historical
  reasons (and backward-compatility)
- added doc on how to record PRI value in log file
- enhanced signal handling in klogd, including removal of an unsafe
  call to the logging system during signal handling
---------------------------------------------------------------------------
Version 1.13.3 (RGer), 2007-06-15
- create a version of syslog.c from scratch. This is now
  - highly optimized for rsyslog
  - removes an incompatible license problem as the original
    version had a BSD license with advertising clause
  - fixed in the regard that rklogd will continue to work when
    rsysogd has been restarted (the original version, as well
    as sysklogd, will remain silent then)
  - solved an issue with an extra NUL char at message end that the
    original version had
- applied some changes to klogd to care for the new interface
- fixed a bug in syslogd.c which prevented compiling under debian
---------------------------------------------------------------------------
Version 1.13.2 (RGer), 2007-06-13
- lib order in makefile patched to facilitate static linking - thanks
  to Bennett Todd for providing the patch
- Integrated a patch from Peter Vrabec (pvrabec@redheat.com):
  - added klogd under the name of rklogd (remove dependency on
    original sysklogd package
  - createDB.sql now in UTF
  - added additional config files for use on Red Hat
---------------------------------------------------------------------------
Version 1.13.1 (RGer), 2007-02-05
- changed the listen backlog limit to a more reasonable value based on
  the maximum number of TCP connections configurd (10% + 5) - thanks to Guy
  Standen for the hint (actually, the limit was 5 and that was a 
  left-over from early testing).
- fixed a bug in makefile which caused DB-support to be disabled when
  NETZIP support was enabled
- added the -e option to allow transmission of every message to remote
  hosts (effectively turns off duplicate message suppression)
- (somewhat) improved memory consumption when compiled with MySQL support
- looks like we fixed an incompatibility with MySQL 5.x and above software
  At least in one case, the remote server name was destroyed, leading to 
  a connection failure. The new, improved code does not have this issue and
  so we see this as solved (the new code is generally somewhat better, so
  there is a good chance we fixed this incompatibility).
---------------------------------------------------------------------------
Version 1.13.0 (RGer), 2006-12-19
- added '$' as ToPos proptery replacer specifier - means "up to the
  end of the string"
- property replacer option "escape-cc", "drop-cc" and "space-cc"  added
- changed the handling of \0 characters inside syslog messages. We now
  consistently escape them to "#000". This is somewhat recommended in
  the draft-ietf-syslog-protocol-19 draft. While the real recomendation
  is to not escape any characters at all, we can not do this without
  considerable modification of the code. So we escape it to "#000", which
  is consistent with a sample found in the Internet-draft.
- removed message glue logic (see printchopped() comment for details)
  Also caused removal of parts table and thus some improvements in
  memory usage.
- changed the default MAXLINE to 2048 to take care of recent syslog
  standardization efforts (can easily be changed in syslogd.c)
- added support for byte-counted TCP syslog messages (much like
  syslog-transport-tls-05 Internet Draft). This was necessary to
  support compression over TCP.
- added support for receiving compressed syslog messages
- added support for sending compressed syslog messages
- fixed a bug where the last message in a syslog/tcp stream was
  lost if it was not properly terminated by a LF character
---------------------------------------------------------------------------
Version 1.12.3 (RGer), 2006-10-04
- implemented some changes to support Solaris (but support is not
  yet complete)
- commented out (via #if 0) some methods that are currently not being use
  but should be kept for further us
- added (interim) -u 1 option to turn off hostname and tag parsing
- done some modifications to better support Fedora
- made the field delimiter inside property replace configurable via
  template
- fixed a bug in property replacer: if fields were used, the delimitor
  became part of the field. Up until now, this was barely noticable as 
  the delimiter as TAB only and thus invisible to a human. With other
  delimiters available now, it quickly showed up. This bug fix might cause
  some grief to existing installations if they used the extra TAB for
  whatever reasons - sorry folks... Anyhow, a solution is easy: just add
  a TAB character contstant into your template. Thus, there has no attempt
  been made to do this in a backwards-compatible way.
---------------------------------------------------------------------------
Version 1.12.2 (RGer), 2006-02-15
- fixed a bug in the RFC 3339 date formatter. An extra space was added
  after the actual timestamp
- added support for providing high-precision RFC3339 timestamps for
  (rsyslogd-)internally-generated messages
- very (!) experimental support for syslog-protocol internet draft
  added (the draft is experimental, the code is solid ;))
- added support for field-extracting in the property replacer
- enhanced the legacy-syslog parser so that it can interpret messages
  that do not contain a TIMESTAMP
- fixed a bug that caused the default socket (usually /dev/log) to be
  opened even when -o command line option was given
- fixed a bug in the Debian sample startup script - it caused rsyslogd
  to listen to remote requests, which it shouldn't by default
---------------------------------------------------------------------------
Version 1.12.1 (RGer), 2005-11-23
- made multithreading work with BSD. Some signal-handling needed to be
  restructured. Also, there might be a slight delay of up to 10 seconds
  when huping and terminating rsyslogd under BSD
- fixed a bug where a NULL-pointer was passed to printf() in logmsg().
- fixed a bug during "make install" where rc3195d was not installed
  Thanks to Bennett Todd for spotting this.
- fixed a bug where rsyslogd dumped core when no TAG was found in the
  received message
- enhanced message parser so that it can deal with missing hostnames
  in many cases (may not be totally fail-safe)
- fixed a bug where internally-generated messages did not have the correct
  TAG
---------------------------------------------------------------------------
Version 1.12.0 (RGer), 2005-10-26
- moved to a multi-threaded design. single-threading is still optionally
  available. Multi-threading is experimental!
- fixed a potential race condition. In the original code, marking was done
  by an alarm handler, which could lead to all sorts of bad things. This
  has been changed now. See comments in syslogd.c/domark() for details.
- improved debug output for property-based filters
- not a code change, but: I have checked all exit()s to make sure that
  none occurs once rsyslogd has started up. Even in unusual conditions
  (like low-memory conditions) rsyslogd somehow remains active. Of course,
  it might loose a message or two, but at least it does not abort and it
  can also recover when the condition no longer persists.
- fixed a bug that could cause loss of the last message received
  immediately before rsyslogd was terminated.
- added comments on thread-safety of global variables in syslogd.c
- fixed a small bug: spurios printf() when TCP syslog was used
- fixed a bug that causes rsyslogd to dump core on termination when one
  of the selector lines did not receive a message during the run (very
  unlikely)
- fixed an one-too-low memory allocation in the TCP sender. Could result
  in rsyslogd dumping core.
- fixed a bug with regular expression support (thanks to Andres Riancho)
- a little bit of code restructuring (especially main(), which was
  horribly large)
---------------------------------------------------------------------------
Version 1.11.1 (RGer), 2005-10-19
- support for BSD-style program name and host blocks
- added a new property "programname" that can be used in templates
- added ability to specify listen port for rfc3195d
- fixed a bug that rendered the "startswith" comparison operation
  unusable.
- changed more functions to "static" storage class to help compiler
  optimize (should have been static in the first place...)
- fixed a potential memory leak in the string buffer class destructor.
  As the destructur was previously never called, the leak did not actually
  appear.
- some internal restructuring in anticipation/preparation of minimal
  multi-threading support
- rsyslogd still shares some code with the sysklogd project. Some patches
  for this shared code have been brought over from the sysklogd CVS.
---------------------------------------------------------------------------
Version 1.11.0 (RGer), 2005-10-12
- support for receiving messages via RFC 3195; added rfc3195d for that
  purpose
- added an additional guard to prevent rsyslogd from aborting when the
  2gb file size limit is hit. While a user can configure rsyslogd to
  handle such situations, it would abort if that was not done AND large
  file support was not enabled (ok, this is hopefully an unlikely scenario)
- fixed a bug that caused additional Unix domain sockets to be incorrectly
  processed - could lead to message loss in extreme cases
---------------------------------------------------------------------------
Version 1.10.2 (RGer), 2005-09-27
- added comparison operations in property-based filters:
  * isequal
  * startswith
- added ability to negate all property-based filter comparison operations
  by adding a !-sign right in front of the operation name
- added the ability to specify remote senders for UDP and TCP
  received messages. Allows to block all but well-known hosts
- changed the $-config line directives to be case-INsensitive
- new command line option -w added: "do not display warnings if messages
  from disallowed senders are received"
- fixed a bug that caused rsyslogd to dump core when the compare value
  was not quoted in property-based filters
- fixed a bug in the new CStr compare function which lead to invalid
  results (fortunately, this function was not yet used widely)
- added better support for "debugging" rsyslog.conf property filters
  (only if -d switch is given)
- changed some function definitions to static, which eventually enables
  some compiler optimizations
- fixed a bug in MySQL code; when a SQL error occured, rsyslogd could
  run in a tight loop. This was due to invalid sequence of error reporting
  and is now fixed.
---------------------------------------------------------------------------
Version 1.10.1 (RGer), 2005-09-23
- added the ability to execute a shell script as an action.
  Thanks to Bjoern Kalkbrenner for providing the code!
- fixed a bug in the MySQL code; due to the bug the automatic one-time
  retry after an error did not happen - this lead to error message in
  cases where none should be seen (e.g. after a MySQL restart)
- fixed a security issue with SQL-escaping in conjunction with
  non-(SQL-)standard MySQL features.
---------------------------------------------------------------------------
Version 1.10.0 (RGer), 2005-09-20
  REMINDER: 1.10 is the first unstable version if the 1.x series!
- added the capability to filter on any property in selector lines
  (not just facility and priority)
- changed stringbuf into a new counted string class
- added support for a "discard" action. If a selector line with
  discard (~ character) is found, no selector lines *after* that
  line will be processed.
- thanks to Andres Riancho, regular expression support has been
  added to the template engine
- added the FROMHOST property in the template processor, which could
  previously not be obtained. Thanks to Cristian Testa for pointing
  this out and even providing a fix.
- added display of compile-time options to -v output
- performance improvement for production build - made some checks
  to happen only during debug mode
- fixed a problem with compiling on SUSE and - while doing so - removed
  the socket call to set SO_BSDCOMPAT in cases where it is obsolete.
---------------------------------------------------------------------------
Version 1.0.4 (RGer), 2006-02-01
- a small but important fix: the tcp receiver had two forgotten printf's
  in it that caused a lot of unnecessary output to stdout. This was
  important enough to justify a new release
---------------------------------------------------------------------------
Version 1.0.3 (RGer), 2005-11-14
- added an additional guard to prevent rsyslogd from aborting when the
  2gb file size limit is hit. While a user can configure rsyslogd to
  handle such situations, it would abort if that was not done AND large
  file support was not enabled (ok, this is hopefully an unlikely scenario)
- fixed a bug that caused additional Unix domain sockets to be incorrectly
  processed - could lead to message loss in extreme cases
- applied some patches available from the sysklogd project to code
  shared from there
- fixed a bug that causes rsyslogd to dump core on termination when one
  of the selector lines did not receive a message during the run (very
  unlikely)
- fixed an one-too-low memory allocation in the TCP sender. Could result
  in rsyslogd dumping core.
- fixed a bug in the TCP sender that caused the retry logic to fail
  after an error or receiver overrun
- fixed a bug in init() that could lead to dumping core
- fixed a bug that could lead to dumping core when no HOSTNAME or no TAG
  was present in the syslog message
---------------------------------------------------------------------------
Version 1.0.2 (RGer), 2005-10-05
- fixed an issue with MySQL error reporting. When an error occured,
  the MySQL driver went into an endless loop (at least in most cases).
---------------------------------------------------------------------------
Version 1.0.1 (RGer), 2005-09-23
- fixed a security issue with SQL-escaping in conjunction with
  non-(SQL-)standard MySQL features.
---------------------------------------------------------------------------
Version 1.0.0 (RGer), 2005-09-12
- changed install doc to cover daily cron scripts - a trouble source
- added rc script for slackware (provided by Chris Elvidge - thanks!) 
- fixed a really minor bug in usage() - the -r option was still
  reported as without the port parameter
---------------------------------------------------------------------------
Version 0.9.8 (RGer), 2005-09-05
- made startup and shutdown message more consistent and included the
  pid, so that they can be easier correlated. Used syslog-protocol
  structured data format for this purpose.
- improved config info in startup message, now tells not only
  if it is listening remote on udp, but also for tcp. Also includes
  the port numbers. The previous startup message was misleading, because
  it did not say "remote reception" if rsyslogd was only listening via
  tcp (but not via udp).
- added a "how can you help" document to the doc set
---------------------------------------------------------------------------
Version 0.9.7 (RGer), 2005-08-15
- some of the previous doc files (like INSTALL) did not properly
  reflect the changes to the build process and the new doc. Fixed
  that.
- changed syslogd.c so that when compiled without database support,
  an error message is displayed when a database action is detected
  in the config file (previously this was used as an user rule ;))
- fixed a bug in the os-specific Makefiles which caused MySQL
  support to not be compiled, even if selected
---------------------------------------------------------------------------
Version 0.9.6 (RGer), 2005-08-09
- greatly enhanced documentation. Now available in html format in
  the "doc" folder and FreeBSD. Finally includes an install howto.
- improved MySQL error messages a little - they now show up as log
  messages, too (formerly only in debug mode)
- added the ability to specify the listen port for udp syslog.
  WARNING: This introduces an incompatibility. Formerly, udp
  syslog was enabled by the -r command line option. Now, it is
  "-r [port]", which is consistent with the tcp listener. However,
  just -r will now return an error message.
- added sample startup scripts for Debian and FreeBSD
- added support for easy feature selection in the makefile. Un-
  fortunately, this also means I needed to spilt the make file
  for different OS and distros. There are some really bad syntax
  differences between FreeBSD and Linux make.
---------------------------------------------------------------------------
Version 0.9.5 (RGer), 2005-08-01
- the "semicolon bug" was actually not (fully) solved in 0.9.4. One
  part of the bug was solved, but another still existed. This one
  is fixed now, too.
- the "semicolon bug" actually turned out to be a more generic bug.
  It appeared whenever an invalid template name was given. With some
  selector actions, rsyslogd dumped core, with other it "just" had
  a small ressource leak with others all worked well. These anomalies
  are now fixed. Note that they only appeared during system initaliziation
  once the system was running, nothing bad happened.
- improved error reporting for template errors on startup. They are now
  shown on the console and the start-up tty. Formerly, they were only
  visible in debug mode.
- support for multiple instances of rsyslogd on a single machine added
- added new option "-o" --> omit local unix domain socket. This option
  enables rsyslogd NOT to listen to the local socket. This is most
  helpful when multiple instances of rsyslogd (or rsyslogd and another
  syslogd) shall run on a single system.
- added new option "-i <pidfile>" which allows to specify the pidfile.
  This is needed when multiple instances of rsyslogd are to be run.
- the new project home page is now online at www.rsyslog.com
---------------------------------------------------------------------------
Version 0.9.4 (RGer), 2005-07-25
- finally added the TCP sender. It now supports non-blocking mode, no
  longer disabling message reception during connect. As it is now, it
  is usable in production. The code could be more sophisticated, but
  I've kept it short in anticipation of the move to liblogging, which
  will lead to the removal of the code just written ;)
- the "exiting on signal..." message still had the "syslogd" name in 
  it. Changed this to "rsyslogd", as we do not have a large user base
  yet, this should pose no problem.
- fixed "the semiconlon" bug. rsyslogd dumped core if a write-db action
  was specified but no semicolon was given after the password (an empty
  template was ok, but the semicolon needed to be present).
- changed a default for traditional output format. During testing, it
  was seen that the timestamp written to file in default format was
  the time of message reception, not the time specified in the TIMESTAMP
  field of the message itself. Traditionally, the message TIMESTAMP is
  used and this has been changed now.
---------------------------------------------------------------------------
Version 0.9.3 (RGer), 2005-07-19
- fixed a bug in the message parser. In June, the RFC 3164 timestamp
  was not correctly parsed (yes, only in June and some other months,
  see the code comment to learn why...)
- added the ability to specify the destination port when forwarding
  syslog messages (both for TCP and UDP)
- added an very experimental TCP sender (activated by
  @@machine:port in config). This is not yet for production use. If
  the receiver is not alive, rsyslogd will wait quite some time until
  the connection request times out, which most probably leads to
  loss of incoming messages.

---------------------------------------------------------------------------
Version 0.9.2 (RGer), around 2005-07-06
- I intended to change the maxsupported message size to 32k to
  support IHE - but given the memory inefficiency in the usual use
  cases, I have not done this. I have, however, included very
  specific instructions on how to do this in the source code. I have
  also done some testing with 32k messages, so you can change the
  max size without taking too much risk.
- added a syslog/tcp receiver; we now can receive messages via
  plain tcp, but we can still send only via UDP. The syslog/tcp
  receiver is the primary enhancement of this release.
- slightly changed some error messages that contained a spurios \n at
  the end of the line (which gives empty lines in your log...)

---------------------------------------------------------------------------
Version 0.9.1 (RGer)
- fixed code so that it compiles without errors under FreeBSD
- removed now unused function "allocate_log()" from syslogd.c
- changed the make file so that it contains more defines for
  different environments (in the long term, we need a better
  system for disabling/enabling features...)
- changed some printf's printing off_t types to %lld and
  explicit (long long) casts. I tried to figure out the exact type,
  but did not succeed in this. In the worst case, ultra-large peta-
  byte files will now display funny informational messages on rollover,
  something I think we can live with for the neersion 3.11.2 (rgerhards), 2008-02-??
---------------------------------------------------------------------------
Version 3.11.1 (rgerhards), 2008-02-12
- SNMP trap sender added thanks to Andre Lorbach (omsnmp)
- added input-plugin interface specification in form of a (copy) template
  input module
- applied documentation fix by Michael Biebl -- many thanks!
- bugfix: immark did not have MARK flags set...
- added x-info field to rsyslogd startup/shutdown message. Hopefully
  points users to right location for further info (many don't even know
  they run rsyslog ;))
- bugfix: trailing ":" of tag was lost while parsing legacy syslog messages
  without timestamp - thanks to Anders Blomdell for providing a patch!
- fixed a bug in stringbuf.c related to STRINGBUF_TRIM_ALLOCSIZE, which
  wasn't supposed to be used with rsyslog. Put a warning message up that
  tells this feature is not tested and probably not worth the effort.
  Thanks to Anders Blomdell fro bringing this to our attention
- somewhat improved performance of string buffers
- fixed bug that caused invalid treatment of tabs (HT) in rsyslog.conf
- bugfix: setting for $EscapeCopntrolCharactersOnReceive was not 
  properly initialized
- clarified usage of space-cc property replacer option
- improved abort diagnostic handler
- some initial effort for malloc/free runtime debugging support
- bugfix: using dynafile actions caused rsyslogd abort
- fixed minor man errors thanks to Michael Biebl
---------------------------------------------------------------------------
Version 3.11.0 (rgerhards), 2008-01-31
- implemented queued actions
- implemented simple rate limiting for actions
- implemented deliberate discarding of lower priority messages over higher
  priority ones when a queue runs out of space
- implemented disk quotas for disk queues
- implemented the $ActionResumeRetryCount config directive
- added $ActionQueueFilename config directive
- added $ActionQueueSize config directive
- added $ActionQueueHighWaterMark config directive
- added $ActionQueueLowWaterMark config directive
- added $ActionQueueDiscardMark config directive
- added $ActionQueueDiscardSeverity config directive
- added $ActionQueueCheckpointInterval config directive
- added $ActionQueueType config directive
- added $ActionQueueWorkerThreads config directive
- added $ActionQueueTimeoutshutdown config directive
- added $ActionQueueTimeoutActionCompletion config directive
- added $ActionQueueTimeoutenQueue config directive
- added $ActionQueueTimeoutworkerThreadShutdown config directive
- added $ActionQueueWorkerThreadMinimumMessages config directive
- added $ActionQueueMaxFileSize config directive
- added $ActionQueueSaveonShutdown config directive
- addded $ActionQueueDequeueSlowdown config directive
- addded $MainMsgQueueDequeueSlowdown config directive
- bugfix: added forgotten docs to package
- improved debugging support
- fixed a bug that caused $MainMsgQueueCheckpointInterval to work incorrectly
- when a long-running action needs to be cancelled on shutdown, the message
  that was processed by it is now preserved. This finishes support for
  guaranteed delivery of messages (if the output supports it, of course)
- fixed bug in output module interface, see
  http://sourceforge.net/tracker/index.php?func=detail&aid=1881008&group_id=123448&atid=696552
- changed the ommysql output plugin so that the (lengthy) connection
  initialization now takes place in message processing. This works much
  better with the new queued action mode (fast startup)
- fixed a bug that caused a potential hang in file and fwd output module
  varmojfekoj provided the patch - many thanks!
- bugfixed stream class offset handling on 32bit platforms
---------------------------------------------------------------------------
Version 3.10.3 (rgerhards), 2008-01-28
- fixed a bug with standard template definitions (not a big deal) - thanks
  to varmojfekoj for spotting it
- run-time instrumentation added
- implemented disk-assisted queue mode, which enables on-demand disk
  spooling if the queue's in-memory queue is exhausted
- implemented a dynamic worker thread pool for processing incoming
  messages; workers are started and shut down as need arises
- implemented a run-time instrumentation debug package
- implemented the $MainMsgQueueSaveOnShutdown config directive
- implemented the $MainMsgQueueWorkerThreadMinimumMessages config directive
- implemented the $MainMsgQueueTimeoutWorkerThreadShutdown config directive
---------------------------------------------------------------------------
Version 3.10.2 (rgerhards), 2008-01-14
- added the ability to keep stop rsyslogd without the need to drain
  the main message queue. In disk queue mode, rsyslog continues to
  run from the point where it stopped. In case of a system failure, it
  continues to process messages from the last checkpoint.
- fixed a bug that caused a segfault on startup when no $WorkDir directive
  was specified in rsyslog.conf
- provided more fine-grain control over shutdown timeouts and added a
  way to specify the enqueue timeout when the main message queue is full
- implemented $MainMsgQueueCheckpointInterval config directive
- implemented $MainMsgQueueTimeoutActionCompletion config directive
- implemented $MainMsgQueueTimeoutEnqueue config directive
- implemented $MainMsgQueueTimeoutShutdown config directive
---------------------------------------------------------------------------
Version 3.10.1 (rgerhards), 2008-01-10
- implemented the "disk" queue mode. However, it currently is of very
  limited use, because it does not support persistence over rsyslogd
  runs. So when rsyslogd is stopped, the queue is drained just as with
  the in-memory queue modes. Persistent queues will be a feature of
  the next release.
- performance-optimized string class, should bring an overall improvement
- fixed a memory leak in imudp -- thanks to varmojfekoj for the patch
- fixed a race condition that could lead to a rsyslogd hang when during
  HUP or termination
- done some doc updates
- added $WorkDirectory config directive
- added $MainMsgQueueFileName config directive
- added $MainMsgQueueMaxFileSize config directive
---------------------------------------------------------------------------
Version 3.10.0 (rgerhards), 2008-01-07
- implemented input module interface and initial input modules
- enhanced threading for input modules (each on its own thread now)
- ability to bind UDP listeners to specific local interfaces/ports and
  ability to run multiple of them concurrently
- added ability to specify listen IP address for UDP syslog server
- license changed to GPLv3
- mark messages are now provided by loadble module immark
- rklogd is no longer provided. Its functionality has now been taken over
  by imklog, a loadable input module. This offers a much better integration
  into rsyslogd and makes sure that the kernel logger process is brought
  up and down at the appropriate times
- enhanced $IncludeConfig directive to support wildcard characters
  (thanks to Michael Biebl)
- all inputs are now implemented as loadable plugins
- enhanced threading model: each input module now runs on its own thread
- enhanced message queue which now supports different queueing methods
  (among others, this can be used for performance fine-tuning)
- added a large number of new configuration directives for the new
  input modules
- enhanced multi-threading utilizing a worker thread pool for the
  main message queue
- compilation without pthreads is no longer supported
- much cleaner code due to new objects and removal of single-threading
  mode
---------------------------------------------------------------------------
Version 2.0.1 STABLE (rgerhards), 2008-01-24
- fixed a bug in integer conversion - but this function was never called,
  so it is not really a useful bug fix ;)
- fixed a bug with standard template definitions (not a big deal) - thanks
  to varmojfekoj for spotting it
- fixed a bug that caused a potential hang in file and fwd output module
  varmojfekoj provided the patch - many thanks!
---------------------------------------------------------------------------
Version 2.0.0 STABLE (rgerhards), 2008-01-02
- re-release of 1.21.2 as STABLE with no modifications except some
  doc updates
---------------------------------------------------------------------------
Version 1.21.2 (rgerhards), 2007-12-28
- created a gss-api output module. This keeps GSS-API code and
  TCP/UDP code separated. It is also important for forward-
  compatibility with v3. Please note that this change breaks compatibility
  with config files created for 1.21.0 and 1.21.1 - this was considered
  acceptable.
- fixed an error in forwarding retry code (could lead to message corruption
  but surfaced very seldom)
- increased portability for older platforms (AI_NUMERICSERV moved)
- removed socket leak in omfwd.c
- cross-platform patch for GSS-API compile problem on some platforms
  thanks to darix for the patch!
---------------------------------------------------------------------------
Version 1.21.1 (rgerhards), 2007-12-23
- small doc fix for $IncludeConfig
- fixed a bug in llDestroy()
- bugfix: fixing memory leak when message queue is full and during
  parsing. Thanks to varmojfekoj for the patch.
- bugfix: when compiled without network support, unix sockets were
  not properply closed
- bugfix: memory leak in cfsysline.c/doGetWord() fixed
---------------------------------------------------------------------------
Version 1.21.0 (rgerhards), 2007-12-19
- GSS-API support for syslog/TCP connections was added. Thanks to
  varmojfekoj for providing the patch with this functionality
- code cleanup
- enhanced $IncludeConfig directive to support wildcard filenames
- changed some multithreading synchronization
---------------------------------------------------------------------------
Version 1.20.1 (rgerhards), 2007-12-12
- corrected a debug setting that survived release. Caused TCP connections
  to be retried unnecessarily often.
- When a hostname ACL was provided and DNS resolution for that name failed,
  ACL processing was stopped at that point. Thanks to mildew for the patch.
  Fedora Bugzilla: http://bugzilla.redhat.com/show_bug.cgi?id=395911
- fixed a potential race condition, see link for details:
  http://rgerhards.blogspot.com/2007/12/rsyslog-race-condition.html
  Note that the probability of problems from this bug was very remote
- fixed a memory leak that happend when PostgreSQL date formats were
  used
---------------------------------------------------------------------------
Version 1.20.0 (rgerhards), 2007-12-07
- an output module for postgres databases has been added. Thanks to
  sur5r for contributing this code
- unloading dynamic modules has been cleaned up, we now have a
  real implementation and not just a dummy "good enough for the time
  being".
- enhanced platform independence - thanks to Bartosz Kuzma and Michael
  Biebl for their very useful contributions
- some general code cleanup (including warnings on 64 platforms, only)
---------------------------------------------------------------------------
Version 1.19.12 (rgerhards), 2007-12-03
- cleaned up the build system (thanks to Michael Biebl for the patch)
- fixed a bug where ommysql was still not compiled with -pthread option
---------------------------------------------------------------------------
Version 1.19.11 (rgerhards), 2007-11-29
- applied -pthread option to build when building for multi-threading mode
  hopefully solves an issue with segfaulting
---------------------------------------------------------------------------
Version 1.19.10 (rgerhards), 2007-10-19
- introdcued the new ":modulename:" syntax for calling module actions
  in selector lines; modified ommysql to support it. This is primarily
  an aid for further modules and a prequisite to actually allow third
  party modules to be created.
- minor fix in slackware startup script, "-r 0" is now "-r0"
- updated rsyslogd doc set man page; now in html format
- undid creation of a separate thread for the main loop -- this did not
  turn out to be needed or useful, so reduce complexity once again.
- added doc fixes provided by Michael Biebl - thanks
---------------------------------------------------------------------------
Version 1.19.9 (rgerhards), 2007-10-12
- now packaging system which again contains all components in a single
  tarball
- modularized main() a bit more, resulting in less complex code
- experimentally added an additional thread - will see if that affects
  the segfault bug we experience on some platforms. Note that this change
  is scheduled to be removed again later.
---------------------------------------------------------------------------
Version 1.19.8 (rgerhards), 2007-09-27
- improved repeated message processing
- applied patch provided by varmojfekoj to support building ommysql
  in its own way (now also resides in a plugin subdirectory);
  ommysql is now a separate package
- fixed a bug in cvthname() that lead to message loss if part
  of the source hostname would have been dropped
- created some support for distributing ommysql together with the
  main rsyslog package. I need to re-think it in the future, but
  for the time being the current mode is best. I now simply include
  one additional tarball for ommysql inside the main distribution.
  I look forward to user feedback on how this should be done best. In the
  long term, a separate project should be spawend for ommysql, but I'd
  like to do that only after the plugin interface is fully stable (what
  it is not yet).
---------------------------------------------------------------------------
Version 1.19.7 (rgerhards), 2007-09-25
- added code to handle situations where senders send us messages ending with
  a NUL character. It is now simply removed. This also caused trailing LF
  reduction to fail, when it was followed by such a NUL. This is now also
  handled.
- replaced some non-thread-safe function calls by their thread-safe
  counterparts
- fixed a minor memory leak that occured when the %APPNAME% property was
  used (I think nobody used that in practice)
- fixed a bug that caused signal handlers in cvthname() not to be restored when
  a malicious pointer record was detected and processing of the message been
  stopped for that reason (this should be really rare and can not be related
  to the segfault bug we are hunting).
- fixed a bug in cvthname that lead to passing a wrong parameter - in
  practice, this had no impact.
- general code cleanup (e.g. compiler warnings, comments)
---------------------------------------------------------------------------
Version 1.19.6 (rgerhards), 2007-09-11
- applied patch by varmojfekoj to change signal handling to the new
  sigaction API set (replacing the depreciated signal() calls and its
  friends.
- fixed a bug that in --enable-debug mode caused an assertion when the
  discard action was used
- cleaned up compiler warnings
- applied patch by varmojfekoj to FIX a bug that could cause 
  segfaults if empty properties were processed using modifying
  options (e.g. space-cc, drop-cc)
- fixed man bug: rsyslogd supports -l option
---------------------------------------------------------------------------
Version 1.19.5 (rgerhards), 2007-09-07
- changed part of the CStr interface so that better error tracking
  is provided and the calling sequence is more intuitive (there were
  invalid calls based on a too-weired interface)
- (hopefully) fixed some remaining bugs rooted in wrong use of 
  the CStr class. These could lead to program abort.
- applied patch by varmojfekoj two fix two potential segfault situations
- added $ModDir config directive
- modified $ModLoad so that an absolute path may be specified as
  module name (e.g. /rsyslog/ommysql.so)
---------------------------------------------------------------------------
Version 1.19.4 (rgerhards/varmojfekoj), 2007-09-04
- fixed a number of small memory leaks - thanks varmojfekoj for patching
- fixed an issue with CString class that could lead to rsyslog abort
  in tplToString() - thanks varmojfekoj for patching
- added a man-version of the config file documenation - thanks to Michel
  Samia for providing the man file
- fixed bug: a template like this causes an infinite loop:
  $template opts,"%programname:::a,b%"
  thanks varmojfekoj for the patch
- fixed bug: case changing options crash freeing the string pointer
  because they modify it: $template opts2,"%programname::1:lowercase%"
  thanks varmojfekoj for the patch
---------------------------------------------------------------------------
Version 1.19.3 (mmeckelein/varmojfekoj), 2007-08-31
- small mem leak fixed (after calling parseSelectorAct) - Thx varmojkekoj
- documentation section "Regular File" und "Blocks" updated
- solved an issue with dynamic file generation - Once again many thanks
  to varmojfekoj
- the negative selector for program name filter (Blocks) does not work as
  expected - Thanks varmojfekoj for patching
- added forwarding information to sysklogd (requires special template)
  to config doc
---------------------------------------------------------------------------
Version 1.19.2 (mmeckelein/varmojfekoj), 2007-08-28
- a specifically formed message caused a segfault - Many thanks varmojfekoj
  for providing a patch
- a typo and a weird condition are fixed in msg.c - Thanks again
  varmojfekoj 
- on file creation the file was always owned by root:root. This is fixed
  now - Thanks ypsa for solving this issue
---------------------------------------------------------------------------
Version 1.19.1 (mmeckelein), 2007-08-22
- a bug that caused a high load when a TCP/UDP connection was closed is 
  fixed now - Thanks mildew for solving this issue
- fixed a bug which caused a segfault on reinit - Thx varmojfekoj for the
  patch
- changed the hardcoded module path "/lib/rsyslog" to $(pkglibdir) in order
  to avoid trouble e.g. on 64 bit platforms (/lib64) - many thanks Peter
  Vrabec and darix, both provided a patch for solving this issue
- enhanced the unloading of modules - thanks again varmojfekoj
- applied a patch from varmojfekoj which fixes various little things in
  MySQL output module
---------------------------------------------------------------------------
Version 1.19.0 (varmojfekoj/rgerhards), 2007-08-16
- integrated patch from varmojfekoj to make the mysql module a loadable one
  many thanks for the patch, MUCH appreciated
---------------------------------------------------------------------------
Version 1.18.2 (rgerhards), 2007-08-13
- fixed a bug in outchannel code that caused templates to be incorrectly
  parsed
- fixed a bug in ommysql that caused a wrong ";template" missing message
- added some code for unloading modules; not yet fully complete (and we do
  not yet have loadable modules, so this is no problem)
- removed debian subdirectory by request of a debian packager (this is a special
  subdir for debian and there is also no point in maintaining it when there
  is a debian package available - so I gladly did this) in some cases
- improved overall doc quality (some pages were quite old) and linked to
  more of the online resources.
- improved /contrib/delete_mysql script by adding a host option and some
  other minor modifications
---------------------------------------------------------------------------
Version 1.18.1 (rgerhards), 2007-08-08
- applied a patch from varmojfekoj which solved a potential segfault
  of rsyslogd on HUP
- applied patch from Michel Samia to fix compilation when the pthreads
  feature is disabled
- some code cleanup (moved action object to its own file set)
- add config directive $MainMsgQueueSize, which now allows to configure the
  queue size dynamically
- all compile-time settings are now shown in rsyslogd -v, not just the
  active ones
- enhanced performance a little bit more
- added config file directive $ActionResumeInterval
- fixed a bug that prevented compilation under debian sid
- added a contrib directory for user-contributed useful things
---------------------------------------------------------------------------
Version 1.18.0 (rgerhards), 2007-08-03
- rsyslog now supports fallback actions when an action did not work. This
  is a great feature e.g. for backup database servers or backup syslog
  servers
- modified rklogd to only change the console log level if -c is specified
- added feature to use multiple actions inside a single selector
- implemented $ActionExecOnlyWhenPreviousIsSuspended config directive
- error messages during startup are now spit out to the configured log
  destinations
---------------------------------------------------------------------------
Version 1.17.6 (rgerhards), 2007-08-01
- continued to work on output module modularization - basic stage of
  this work is now FINISHED
- fixed bug in OMSRcreate() - always returned SR_RET_OK
- fixed a bug that caused ommysql to always complain about missing
  templates
- fixed a mem leak in OMSRdestruct - freeing the object itself was
  forgotten - thanks to varmojfekoj for the patch
- fixed a memory leak in syslogd/init() that happend when the config
  file could not be read - thanks to varmojfekoj for the patch
- fixed insufficient memory allocation in addAction() and its helpers.
  The initial fix and idea was developed by mildew, I fine-tuned
  it a bit. Thanks a lot for the fix, I'd probably had pulled out my
  hair to find the bug...
- added output of config file line number when a parsing error occured
- fixed bug in objomsr.c that caused program to abort in debug mode with
  an invalid assertion (in some cases)
- fixed a typo that caused the default template for MySQL to be wrong.
  thanks to mildew for catching this.
- added configuration file command $DebugPrintModuleList and
  $DebugPrintCfSysLineHandlerList
- fixed an invalid value for the MARK timer - unfortunately, there was
  a testing aid left in place. This resulted in quite frequent MARK messages
- added $IncludeConfig config directive
- applied a patch from mildew to prevent rsyslogd from freezing under heavy
  load. This could happen when the queue was full. Now, we drop messages
  but rsyslogd remains active.
---------------------------------------------------------------------------
Version 1.17.5 (rgerhards), 2007-07-30
- continued to work on output module modularization
- fixed a missing file bug - thanks to Andrea Montanari for reporting
  this problem
- fixed a problem with shutting down the worker thread and freeing the
  selector_t list - this caused messages to be lost, because the
  message queue was not properly drained before the selectors got
  destroyed.
---------------------------------------------------------------------------
Version 1.17.4 (rgerhards), 2007-07-27
- continued to work on output module modularization
- fixed a situation where rsyslogd could create zombie processes
  thanks to mildew for the patch
- applied patch from Michel Samia to fix compilation when NOT
  compiled for pthreads
---------------------------------------------------------------------------
Version 1.17.3 (rgerhards), 2007-07-25
- continued working on output module modularization
- fixed a bug that caused rsyslogd to segfault on exit (and
  probably also on HUP), when there was an unsent message in a selector
  that required forwarding and the dns lookup failed for that selector
  (yes, it was pretty unlikely to happen;))
  thanks to varmojfekoj <varmojfekoj@gmail.com> for the patch
- fixed a memory leak in config file parsing and die()
  thanks to varmojfekoj <varmojfekoj@gmail.com> for the patch
- rsyslogd now checks on startup if it is capable to performa any work
  at all. If it cant, it complains and terminates
  thanks to Michel Samia for providing the patch!
- fixed a small memory leak when HUPing syslogd. The allowed sender
  list now gets freed. thanks to mildew for the patch.
- changed the way error messages in early startup are logged. They
  now do no longer use the syslogd code directly but are rather
  send to stderr.
---------------------------------------------------------------------------
Version 1.17.2 (rgerhards), 2007-07-23
- made the port part of the -r option optional. Needed for backward
  compatibility with sysklogd
- replaced system() calls with something more reasonable. Please note that
  this might break compatibility with some existing configuration files.
  We accept this in favour of the gained security.
- removed a memory leak that could occur if timegenerated was used in
  RFC 3164 format in templates
- did some preparation in msg.c for advanced multithreading - placed the
  hooks, but not yet any active code
- worked further on modularization
- added $ModLoad MySQL (dummy) config directive
- added DropTrailingLFOnReception config directive
---------------------------------------------------------------------------
Version 1.17.1 (rgerhards), 2007-07-20
- fixed a bug that caused make install to install rsyslogd and rklogd under
  the wrong names
- fixed bug that caused $AllowedSenders to handle IPv6 scopes incorrectly;
  also fixed but that could grabble $AllowedSender wildcards. Thanks to
  mildew@gmail.com for the patch
- minor code cleanup - thanks to Peter Vrabec for the patch
- fixed minimal memory leak on HUP (caused by templates)
  thanks to varmojfekoj <varmojfekoj@gmail.com> for the patch
- fixed another memory leak on HUPing and on exiting rsyslogd
  again thanks to varmojfekoj <varmojfekoj@gmail.com> for the patch
- code cleanup (removed compiler warnings)
- fixed portability bug in configure.ac - thanks to Bartosz Kuźma for patch
- moved msg object into its own file set
- added the capability to continue trying to write log files when the
  file system is full. Functionality based on patch by Martin Schulze
  to sysklogd package.
---------------------------------------------------------------------------
Version 1.17.0 (RGer), 2007-07-17
- added $RepeatedLineReduction config parameter
- added $EscapeControlCharactersOnReceive config parameter
- added $ControlCharacterEscapePrefix config parameter
- added $DirCreateMode config parameter
- added $CreateDirs config parameter
- added $DebugPrintTemplateList config parameter
- added $ResetConfigVariables config parameter
- added $FileOwner config parameter
- added $FileGroup config parameter
- added $DirOwner config parameter
- added $DirGroup config parameter
- added $FailOnChownFailure config parameter
- added regular expression support to the filter engine
  thanks to Michel Samia for providing the patch!
- enhanced $AllowedSender functionality. Credits to mildew@gmail.com for
  the patch doing that
  - added IPv6 support
  - allowed DNS hostnames
  - allowed DNS wildcard names
- added new option $DropMsgsWithMaliciousDnsPTRRecords
- added autoconf so that rfc3195d, rsyslogd and klogd are stored to /sbin
- added capability to auto-create directories with dynaFiles
---------------------------------------------------------------------------
Version 1.16.0 (RGer/Peter Vrabec), 2007-07-13 - The Friday, 13th Release ;)
- build system switched to autotools
- removed SYSV preprocessor macro use, replaced with autotools equivalents
- fixed a bug that caused rsyslogd to segfault when TCP listening was
  disabled and it terminated
- added new properties "syslogfacility-text" and "syslogseverity-text"
  thanks to varmojfekoj <varmojfekoj@gmail.com> for the patch
- added the -x option to disable hostname dns reslution
  thanks to varmojfekoj <varmojfekoj@gmail.com> for the patch
- begun to better modularize syslogd.c - this is an ongoing project; moved
  type definitions to a separate file
- removed some now-unused fields from struct filed
- move file size limit fields in struct field to the "right spot" (the file
  writing part of the union - f_un.f_file)
- subdirectories linux and solaris are no longer part of the distribution
  package. This is not because we cease support for them, but there are no
  longer any files in them after the move to autotools
---------------------------------------------------------------------------
Version 1.15.1 (RGer), 2007-07-10
- fixed a bug that caused a dynaFile selector to stall when there was
  an open error with one file 
- improved template processing for dynaFiles; templates are now only
  looked up during initialization - speeds up processing
- optimized memory layout in struct filed when compiled with MySQL
  support
- fixed a bug that caused compilation without SYSLOG_INET to fail
- re-enabled the "last message repeated n times" feature. This
  feature was not taken care of while rsyslogd evolved from sysklogd
  and it was more or less defunct. Now it is fully functional again.
- added system properties: $NOW, $YEAR, $MONTH, $DAY, $HOUR, $MINUTE
- fixed a bug in iovAsString() that caused a memory leak under stress
  conditions (most probably memory shortage). This was unlikely to
  ever happen, but it doesn't hurt doing it right
- cosmetic: defined type "uchar", change all unsigned chars to uchar
---------------------------------------------------------------------------
Version 1.15.0 (RGer), 2007-07-05
- added ability to dynamically generate file names based on templates
  and thus properties. This was a much-requested feature. It makes
  life easy when it e.g. comes to splitting files based on the sender
  address.
- added $umask and $FileCreateMode config file directives
- applied a patch from Bartosz Kuzma to compile cleanly under NetBSD
- checks for extra (unexpected) characters in system config file lines
  have been added
- added IPv6 documentation - was accidently missing from CVS
- begun to change char to unsigned char
---------------------------------------------------------------------------
Version 1.14.2 (RGer), 2007-07-03
** this release fixes all known nits with IPv6 **
- restored capability to do /etc/service lookup for "syslog"
  service when -r 0 was given
- documented IPv6 handling of syslog messages
- integrate patch from Bartosz Kuźma to make rsyslog compile under
  Solaris again (the patch replaced a strndup() call, which is not
  available under Solaris
- improved debug logging when waiting on select
- updated rsyslogd man page with new options (-46A)
---------------------------------------------------------------------------
Version 1.14.1 (RGer/Peter Vrabec), 2007-06-29
- added Peter Vrabec's patch for IPv6 TCP
- prefixed all messages send to stderr in rsyslogd with "rsyslogd: "
---------------------------------------------------------------------------
Version 1.14.0 (RGer/Peter Vrabec), 2007-06-28
- Peter Vrabec provided IPv6 for rsyslog, so we are now IPv6 enabled
  IPv6 Support is currently for UDP only, TCP is to come soon.
  AllowedSender configuration does not yet work for IPv6.
- fixed code in iovCreate() that broke C's strict aliasing rules 
- fixed some char/unsigned char differences that forced the compiler
  to spit out warning messages
- updated the Red Hat init script to fix a known issue (thanks to
  Peter Vrabec)
---------------------------------------------------------------------------
Version 1.13.5 (RGer), 2007-06-22
- made the TCP session limit configurable via command line switch
  now -t <port>,<max sessions>
- added man page for rklogd(8) (basically a copy from klogd, but now
  there is one...)
- fixed a bug that caused internal messages (e.g. rsyslogd startup) to
  appear without a tag.
- removed a minor memory leak that occurred when TAG processing requalified
  a HOSTNAME to be a TAG (and a TAG already was set).
- removed potential small memory leaks in MsgSet***() functions. There
  would be a leak if a property was re-set, something that happened
  extremely seldom.
---------------------------------------------------------------------------
Version 1.13.4 (RGer), 2007-06-18
- added a new property "PRI-text", which holds the PRI field in
  textual form (e.g. "syslog.info")
- added alias "syslogseverity" for "syslogpriority", which is a
  misleading property name that needs to stay for historical
  reasons (and backward-compatility)
- added doc on how to record PRI value in log file
- enhanced signal handling in klogd, including removal of an unsafe
  call to the logging system during signal handling
---------------------------------------------------------------------------
Version 1.13.3 (RGer), 2007-06-15
- create a version of syslog.c from scratch. This is now
  - highly optimized for rsyslog
  - removes an incompatible license problem as the original
    version had a BSD license with advertising clause
  - fixed in the regard that rklogd will continue to work when
    rsysogd has been restarted (the original version, as well
    as sysklogd, will remain silent then)
  - solved an issue with an extra NUL char at message end that the
    original version had
- applied some changes to klogd to care for the new interface
- fixed a bug in syslogd.c which prevented compiling under debian
---------------------------------------------------------------------------
Version 1.13.2 (RGer), 2007-06-13
- lib order in makefile patched to facilitate static linking - thanks
  to Bennett Todd for providing the patch
- Integrated a patch from Peter Vrabec (pvrabec@redheat.com):
  - added klogd under the name of rklogd (remove dependency on
    original sysklogd package
  - createDB.sql now in UTF
  - added additional config files for use on Red Hat
---------------------------------------------------------------------------
Version 1.13.1 (RGer), 2007-02-05
- changed the listen backlog limit to a more reasonable value based on
  the maximum number of TCP connections configurd (10% + 5) - thanks to Guy
  Standen for the hint (actually, the limit was 5 and that was a 
  left-over from early testing).
- fixed a bug in makefile which caused DB-support to be disabled when
  NETZIP support was enabled
- added the -e option to allow transmission of every message to remote
  hosts (effectively turns off duplicate message suppression)
- (somewhat) improved memory consumption when compiled with MySQL support
- looks like we fixed an incompatibility with MySQL 5.x and above software
  At least in one case, the remote server name was destroyed, leading to 
  a connection failure. The new, improved code does not have this issue and
  so we see this as solved (the new code is generally somewhat better, so
  there is a good chance we fixed this incompatibility).
---------------------------------------------------------------------------
Version 1.13.0 (RGer), 2006-12-19
- added '$' as ToPos proptery replacer specifier - means "up to the
  end of the string"
- property replacer option "escape-cc", "drop-cc" and "space-cc"  added
- changed the handling of \0 characters inside syslog messages. We now
  consistently escape them to "#000". This is somewhat recommended in
  the draft-ietf-syslog-protocol-19 draft. While the real recomendation
  is to not escape any characters at all, we can not do this without
  considerable modification of the code. So we escape it to "#000", which
  is consistent with a sample found in the Internet-draft.
- removed message glue logic (see printchopped() comment for details)
  Also caused removal of parts table and thus some improvements in
  memory usage.
- changed the default MAXLINE to 2048 to take care of recent syslog
  standardization efforts (can easily be changed in syslogd.c)
- added support for byte-counted TCP syslog messages (much like
  syslog-transport-tls-05 Internet Draft). This was necessary to
  support compression over TCP.
- added support for receiving compressed syslog messages
- added support for sending compressed syslog messages
- fixed a bug where the last message in a syslog/tcp stream was
  lost if it was not properly terminated by a LF character
---------------------------------------------------------------------------
Version 1.12.3 (RGer), 2006-10-04
- implemented some changes to support Solaris (but support is not
  yet complete)
- commented out (via #if 0) some methods that are currently not being use
  but should be kept for further us
- added (interim) -u 1 option to turn off hostname and tag parsing
- done some modifications to better support Fedora
- made the field delimiter inside property replace configurable via
  template
- fixed a bug in property replacer: if fields were used, the delimitor
  became part of the field. Up until now, this was barely noticable as 
  the delimiter as TAB only and thus invisible to a human. With other
  delimiters available now, it quickly showed up. This bug fix might cause
  some grief to existing installations if they used the extra TAB for
  whatever reasons - sorry folks... Anyhow, a solution is easy: just add
  a TAB character contstant into your template. Thus, there has no attempt
  been made to do this in a backwards-compatible way.
---------------------------------------------------------------------------
Version 1.12.2 (RGer), 2006-02-15
- fixed a bug in the RFC 3339 date formatter. An extra space was added
  after the actual timestamp
- added support for providing high-precision RFC3339 timestamps for
  (rsyslogd-)internally-generated messages
- very (!) experimental support for syslog-protocol internet draft
  added (the draft is experimental, the code is solid ;))
- added support for field-extracting in the property replacer
- enhanced the legacy-syslog parser so that it can interpret messages
  that do not contain a TIMESTAMP
- fixed a bug that caused the default socket (usually /dev/log) to be
  opened even when -o command line option was given
- fixed a bug in the Debian sample startup script - it caused rsyslogd
  to listen to remote requests, which it shouldn't by default
---------------------------------------------------------------------------
Version 1.12.1 (RGer), 2005-11-23
- made multithreading work with BSD. Some signal-handling needed to be
  restructured. Also, there might be a slight delay of up to 10 seconds
  when huping and terminating rsyslogd under BSD
- fixed a bug where a NULL-pointer was passed to printf() in logmsg().
- fixed a bug during "make install" where rc3195d was not installed
  Thanks to Bennett Todd for spotting this.
- fixed a bug where rsyslogd dumped core when no TAG was found in the
  received message
- enhanced message parser so that it can deal with missing hostnames
  in many cases (may not be totally fail-safe)
- fixed a bug where internally-generated messages did not have the correct
  TAG
---------------------------------------------------------------------------
Version 1.12.0 (RGer), 2005-10-26
- moved to a multi-threaded design. single-threading is still optionally
  available. Multi-threading is experimental!
- fixed a potential race condition. In the original code, marking was done
  by an alarm handler, which could lead to all sorts of bad things. This
  has been changed now. See comments in syslogd.c/domark() for details.
- improved debug output for property-based filters
- not a code change, but: I have checked all exit()s to make sure that
  none occurs once rsyslogd has started up. Even in unusual conditions
  (like low-memory conditions) rsyslogd somehow remains active. Of course,
  it might loose a message or two, but at least it does not abort and it
  can also recover when the condition no longer persists.
- fixed a bug that could cause loss of the last message received
  immediately before rsyslogd was terminated.
- added comments on thread-safety of global variables in syslogd.c
- fixed a small bug: spurios printf() when TCP syslog was used
- fixed a bug that causes rsyslogd to dump core on termination when one
  of the selector lines did not receive a message during the run (very
  unlikely)
- fixed an one-too-low memory allocation in the TCP sender. Could result
  in rsyslogd dumping core.
- fixed a bug with regular expression support (thanks to Andres Riancho)
- a little bit of code restructuring (especially main(), which was
  horribly large)
---------------------------------------------------------------------------
Version 1.11.1 (RGer), 2005-10-19
- support for BSD-style program name and host blocks
- added a new property "programname" that can be used in templates
- added ability to specify listen port for rfc3195d
- fixed a bug that rendered the "startswith" comparison operation
  unusable.
- changed more functions to "static" storage class to help compiler
  optimize (should have been static in the first place...)
- fixed a potential memory leak in the string buffer class destructor.
  As the destructur was previously never called, the leak did not actually
  appear.
- some internal restructuring in anticipation/preparation of minimal
  multi-threading support
- rsyslogd still shares some code with the sysklogd project. Some patches
  for this shared code have been brought over from the sysklogd CVS.
---------------------------------------------------------------------------
Version 1.11.0 (RGer), 2005-10-12
- support for receiving messages via RFC 3195; added rfc3195d for that
  purpose
- added an additional guard to prevent rsyslogd from aborting when the
  2gb file size limit is hit. While a user can configure rsyslogd to
  handle such situations, it would abort if that was not done AND large
  file support was not enabled (ok, this is hopefully an unlikely scenario)
- fixed a bug that caused additional Unix domain sockets to be incorrectly
  processed - could lead to message loss in extreme cases
---------------------------------------------------------------------------
Version 1.10.2 (RGer), 2005-09-27
- added comparison operations in property-based filters:
  * isequal
  * startswith
- added ability to negate all property-based filter comparison operations
  by adding a !-sign right in front of the operation name
- added the ability to specify remote senders for UDP and TCP
  received messages. Allows to block all but well-known hosts
- changed the $-config line directives to be case-INsensitive
- new command line option -w added: "do not display warnings if messages
  from disallowed senders are received"
- fixed a bug that caused rsyslogd to dump core when the compare value
  was not quoted in property-based filters
- fixed a bug in the new CStr compare function which lead to invalid
  results (fortunately, this function was not yet used widely)
- added better support for "debugging" rsyslog.conf property filters
  (only if -d switch is given)
- changed some function definitions to static, which eventually enables
  some compiler optimizations
- fixed a bug in MySQL code; when a SQL error occured, rsyslogd could
  run in a tight loop. This was due to invalid sequence of error reporting
  and is now fixed.
---------------------------------------------------------------------------
Version 1.10.1 (RGer), 2005-09-23
- added the ability to execute a shell script as an action.
  Thanks to Bjoern Kalkbrenner for providing the code!
- fixed a bug in the MySQL code; due to the bug the automatic one-time
  retry after an error did not happen - this lead to error message in
  cases where none should be seen (e.g. after a MySQL restart)
- fixed a security issue with SQL-escaping in conjunction with
  non-(SQL-)standard MySQL features.
---------------------------------------------------------------------------
Version 1.10.0 (RGer), 2005-09-20
  REMINDER: 1.10 is the first unstable version if the 1.x series!
- added the capability to filter on any property in selector lines
  (not just facility and priority)
- changed stringbuf into a new counted string class
- added support for a "discard" action. If a selector line with
  discard (~ character) is found, no selector lines *after* that
  line will be processed.
- thanks to Andres Riancho, regular expression support has been
  added to the template engine
- added the FROMHOST property in the template processor, which could
  previously not be obtained. Thanks to Cristian Testa for pointing
  this out and even providing a fix.
- added display of compile-time options to -v output
- performance improvement for production build - made some checks
  to happen only during debug mode
- fixed a problem with compiling on SUSE and - while doing so - removed
  the socket call to set SO_BSDCOMPAT in cases where it is obsolete.
---------------------------------------------------------------------------
Version 1.0.4 (RGer), 2006-02-01
- a small but important fix: the tcp receiver had two forgotten printf's
  in it that caused a lot of unnecessary output to stdout. This was
  important enough to justify a new release
---------------------------------------------------------------------------
Version 1.0.3 (RGer), 2005-11-14
- added an additional guard to prevent rsyslogd from aborting when the
  2gb file size limit is hit. While a user can configure rsyslogd to
  handle such situations, it would abort if that was not done AND large
  file support was not enabled (ok, this is hopefully an unlikely scenario)
- fixed a bug that caused additional Unix domain sockets to be incorrectly
  processed - could lead to message loss in extreme cases
- applied some patches available from the sysklogd project to code
  shared from there
- fixed a bug that causes rsyslogd to dump core on termination when one
  of the selector lines did not receive a message during the run (very
  unlikely)
- fixed an one-too-low memory allocation in the TCP sender. Could result
  in rsyslogd dumping core.
- fixed a bug in the TCP sender that caused the retry logic to fail
  after an error or receiver overrun
- fixed a bug in init() that could lead to dumping core
- fixed a bug that could lead to dumping core when no HOSTNAME or no TAG
  was present in the syslog message
---------------------------------------------------------------------------
Version 1.0.2 (RGer), 2005-10-05
- fixed an issue with MySQL error reporting. When an error occured,
  the MySQL driver went into an endless loop (at least in most cases).
---------------------------------------------------------------------------
Version 1.0.1 (RGer), 2005-09-23
- fixed a security issue with SQL-escaping in conjunction with
  non-(SQL-)standard MySQL features.
---------------------------------------------------------------------------
Version 1.0.0 (RGer), 2005-09-12
- changed install doc to cover daily cron scripts - a trouble source
- added rc script for slackware (provided by Chris Elvidge - thanks!) 
- fixed a really minor bug in usage() - the -r option was still
  reported as without the port parameter
---------------------------------------------------------------------------
Version 0.9.8 (RGer), 2005-09-05
- made startup and shutdown message more consistent and included the
  pid, so that they can be easier correlated. Used syslog-protocol
  structured data format for this purpose.
- improved config info in startup message, now tells not only
  if it is listening remote on udp, but also for tcp. Also includes
  the port numbers. The previous startup message was misleading, because
  it did not say "remote reception" if rsyslogd was only listening via
  tcp (but not via udp).
- added a "how can you help" document to the doc set
---------------------------------------------------------------------------
Version 0.9.7 (RGer), 2005-08-15
- some of the previous doc files (like INSTALL) did not properly
  reflect the changes to the build process and the new doc. Fixed
  that.
- changed syslogd.c so that when compiled without database support,
  an error message is displayed when a database action is detected
  in the config file (previously this was used as an user rule ;))
- fixed a bug in the os-specific Makefiles which caused MySQL
  support to not be compiled, even if selected
---------------------------------------------------------------------------
Version 0.9.6 (RGer), 2005-08-09
- greatly enhanced documentation. Now available in html format in
  the "doc" folder and FreeBSD. Finally includes an install howto.
- improved MySQL error messages a little - they now show up as log
  messages, too (formerly only in debug mode)
- added the ability to specify the listen port for udp syslog.
  WARNING: This introduces an incompatibility. Formerly, udp
  syslog was enabled by the -r command line option. Now, it is
  "-r [port]", which is consistent with the tcp listener. However,
  just -r will now return an error message.
- added sample startup scripts for Debian and FreeBSD
- added support for easy feature selection in the makefile. Un-
  fortunately, this also means I needed to spilt the make file
  for different OS and distros. There are some really bad syntax
  differences between FreeBSD and Linux make.
---------------------------------------------------------------------------
Version 0.9.5 (RGer), 2005-08-01
- the "semicolon bug" was actually not (fully) solved in 0.9.4. One
  part of the bug was solved, but another still existed. This one
  is fixed now, too.
- the "semicolon bug" actually turned out to be a more generic bug.
  It appeared whenever an invalid template name was given. With some
  selector actions, rsyslogd dumped core, with other it "just" had
  a small ressource leak with others all worked well. These anomalies
  are now fixed. Note that they only appeared during system initaliziation
  once the system was running, nothing bad happened.
- improved error reporting for template errors on startup. They are now
  shown on the console and the start-up tty. Formerly, they were only
  visible in debug mode.
- support for multiple instances of rsyslogd on a single machine added
- added new option "-o" --> omit local unix domain socket. This option
  enables rsyslogd NOT to listen to the local socket. This is most
  helpful when multiple instances of rsyslogd (or rsyslogd and another
  syslogd) shall run on a single system.
- added new option "-i <pidfile>" which allows to specify the pidfile.
  This is needed when multiple instances of rsyslogd are to be run.
- the new project home page is now online at www.rsyslog.com
---------------------------------------------------------------------------
Version 0.9.4 (RGer), 2005-07-25
- finally added the TCP sender. It now supports non-blocking mode, no
  longer disabling message reception during connect. As it is now, it
  is usable in production. The code could be more sophisticated, but
  I've kept it short in anticipation of the move to liblogging, which
  will lead to the removal of the code just written ;)
- the "exiting on signal..." message still had the "syslogd" name in 
  it. Changed this to "rsyslogd", as we do not have a large user base
  yet, this should pose no problem.
- fixed "the semiconlon" bug. rsyslogd dumped core if a write-db action
  was specified but no semicolon was given after the password (an empty
  template was ok, but the semicolon needed to be present).
- changed a default for traditional output format. During testing, it
  was seen that the timestamp written to file in default format was
  the time of message reception, not the time specified in the TIMESTAMP
  field of the message itself. Traditionally, the message TIMESTAMP is
  used and this has been changed now.
---------------------------------------------------------------------------
Version 0.9.3 (RGer), 2005-07-19
- fixed a bug in the message parser. In June, the RFC 3164 timestamp
  was not correctly parsed (yes, only in June and some other months,
  see the code comment to learn why...)
- added the ability to specify the destination port when forwarding
  syslog messages (both for TCP and UDP)
- added an very experimental TCP sender (activated by
  @@machine:port in config). This is not yet for production use. If
  the receiver is not alive, rsyslogd will wait quite some time until
  the connection request times out, which most probably leads to
  loss of incoming messages.

---------------------------------------------------------------------------
Version 0.9.2 (RGer), around 2005-07-06
- I intended to change the maxsupported message size to 32k to
  support IHE - but given the memory inefficiency in the usual use
  cases, I have not done this. I have, however, included very
  specific instructions on how to do this in the source code. I have
  also done some testing with 32k messages, so you can change the
  max size without taking too much risk.
- added a syslog/tcp receiver; we now can receive messages via
  plain tcp, but we can still send only via UDP. The syslog/tcp
  receiver is the primary enhancement of this release.
- slightly changed some error messages that contained a spurios \n at
  the end of the line (which gives empty lines in your log...)

---------------------------------------------------------------------------
Version 0.9.1 (RGer)
- fixed code so that it compiles without errors under FreeBSD
- removed now unused function "allocate_log()" from syslogd.c
- changed the make file so that it contains more defines for
  different environments (in the long term, we need a better
  system for disabling/enabling features...)
- changed some printf's printing off_t types to %lld and
  explicit (long long) casts. I tried to figure out the exact type,
  but did not succeed in this. In the worst case, ultra-large peta-
  byte files will now display funny informational messages on rollover,
  something I think we can live with for the neersion 3.11.2 (rgerhards), 2008-02-??
---------------------------------------------------------------------------
Version 3.11.1 (rgerhards), 2008-02-12
- SNMP trap sender added thanks to Andre Lorbach (omsnmp)
- added input-plugin interface specification in form of a (copy) template
  input module
- applied documentation fix by Michael Biebl -- many thanks!
- bugfix: immark did not have MARK flags set...
- added x-info field to rsyslogd startup/shutdown message. Hopefully
  points users to right location for further info (many don't even know
  they run rsyslog ;))
- bugfix: trailing ":" of tag was lost while parsing legacy syslog messages
  without timestamp - thanks to Anders Blomdell for providing a patch!
- fixed a bug in stringbuf.c related to STRINGBUF_TRIM_ALLOCSIZE, which
  wasn't supposed to be used with rsyslog. Put a warning message up that
  tells this feature is not tested and probably not worth the effort.
  Thanks to Anders Blomdell fro bringing this to our attention
- somewhat improved performance of string buffers
- fixed bug that caused invalid treatment of tabs (HT) in rsyslog.conf
- bugfix: setting for $EscapeCopntrolCharactersOnReceive was not 
  properly initialized
- clarified usage of space-cc property replacer option
- improved abort diagnostic handler
- some initial effort for malloc/free runtime debugging support
- bugfix: using dynafile actions caused rsyslogd abort
- fixed minor man errors thanks to Michael Biebl
---------------------------------------------------------------------------
Version 3.11.0 (rgerhards), 2008-01-31
- implemented queued actions
- implemented simple rate limiting for actions
- implemented deliberate discarding of lower priority messages over higher
  priority ones when a queue runs out of space
- implemented disk quotas for disk queues
- implemented the $ActionResumeRetryCount config directive
- added $ActionQueueFilename config directive
- added $ActionQueueSize config directive
- added $ActionQueueHighWaterMark config directive
- added $ActionQueueLowWaterMark config directive
- added $ActionQueueDiscardMark config directive
- added $ActionQueueDiscardSeverity config directive
- added $ActionQueueCheckpointInterval config directive
- added $ActionQueueType config directive
- added $ActionQueueWorkerThreads config directive
- added $ActionQueueTimeoutshutdown config directive
- added $ActionQueueTimeoutActionCompletion config directive
- added $ActionQueueTimeoutenQueue config directive
- added $ActionQueueTimeoutworkerThreadShutdown config directive
- added $ActionQueueWorkerThreadMinimumMessages config directive
- added $ActionQueueMaxFileSize config directive
- added $ActionQueueSaveonShutdown config directive
- addded $ActionQueueDequeueSlowdown config directive
- addded $MainMsgQueueDequeueSlowdown config directive
- bugfix: added forgotten docs to package
- improved debugging support
- fixed a bug that caused $MainMsgQueueCheckpointInterval to work incorrectly
- when a long-running action needs to be cancelled on shutdown, the message
  that was processed by it is now preserved. This finishes support for
  guaranteed delivery of messages (if the output supports it, of course)
- fixed bug in output module interface, see
  http://sourceforge.net/tracker/index.php?func=detail&aid=1881008&group_id=123448&atid=696552
- changed the ommysql output plugin so that the (lengthy) connection
  initialization now takes place in message processing. This works much
  better with the new queued action mode (fast startup)
- fixed a bug that caused a potential hang in file and fwd output module
  varmojfekoj provided the patch - many thanks!
- bugfixed stream class offset handling on 32bit platforms
---------------------------------------------------------------------------
Version 3.10.3 (rgerhards), 2008-01-28
- fixed a bug with standard template definitions (not a big deal) - thanks
  to varmojfekoj for spotting it
- run-time instrumentation added
- implemented disk-assisted queue mode, which enables on-demand disk
  spooling if the queue's in-memory queue is exhausted
- implemented a dynamic worker thread pool for processing incoming
  messages; workers are started and shut down as need arises
- implemented a run-time instrumentation debug package
- implemented the $MainMsgQueueSaveOnShutdown config directive
- implemented the $MainMsgQueueWorkerThreadMinimumMessages config directive
- implemented the $MainMsgQueueTimeoutWorkerThreadShutdown config directive
---------------------------------------------------------------------------
Version 3.10.2 (rgerhards), 2008-01-14
- added the ability to keep stop rsyslogd without the need to drain
  the main message queue. In disk queue mode, rsyslog continues to
  run from the point where it stopped. In case of a system failure, it
  continues to process messages from the last checkpoint.
- fixed a bug that caused a segfault on startup when no $WorkDir directive
  was specified in rsyslog.conf
- provided more fine-grain control over shutdown timeouts and added a
  way to specify the enqueue timeout when the main message queue is full
- implemented $MainMsgQueueCheckpointInterval config directive
- implemented $MainMsgQueueTimeoutActionCompletion config directive
- implemented $MainMsgQueueTimeoutEnqueue config directive
- implemented $MainMsgQueueTimeoutShutdown config directive
---------------------------------------------------------------------------
Version 3.10.1 (rgerhards), 2008-01-10
- implemented the "disk" queue mode. However, it currently is of very
  limited use, because it does not support persistence over rsyslogd
  runs. So when rsyslogd is stopped, the queue is drained just as with
  the in-memory queue modes. Persistent queues will be a feature of
  the next release.
- performance-optimized string class, should bring an overall improvement
- fixed a memory leak in imudp -- thanks to varmojfekoj for the patch
- fixed a race condition that could lead to a rsyslogd hang when during
  HUP or termination
- done some doc updates
- added $WorkDirectory config directive
- added $MainMsgQueueFileName config directive
- added $MainMsgQueueMaxFileSize config directive
---------------------------------------------------------------------------
Version 3.10.0 (rgerhards), 2008-01-07
- implemented input module interface and initial input modules
- enhanced threading for input modules (each on its own thread now)
- ability to bind UDP listeners to specific local interfaces/ports and
  ability to run multiple of them concurrently
- added ability to specify listen IP address for UDP syslog server
- license changed to GPLv3
- mark messages are now provided by loadble module immark
- rklogd is no longer provided. Its functionality has now been taken over
  by imklog, a loadable input module. This offers a much better integration
  into rsyslogd and makes sure that the kernel logger process is brought
  up and down at the appropriate times
- enhanced $IncludeConfig directive to support wildcard characters
  (thanks to Michael Biebl)
- all inputs are now implemented as loadable plugins
- enhanced threading model: each input module now runs on its own thread
- enhanced message queue which now supports different queueing methods
  (among others, this can be used for performance fine-tuning)
- added a large number of new configuration directives for the new
  input modules
- enhanced multi-threading utilizing a worker thread pool for the
  main message queue
- compilation without pthreads is no longer supported
- much cleaner code due to new objects and removal of single-threading
  mode
---------------------------------------------------------------------------
Version 2.0.1 STABLE (rgerhards), 2008-01-24
- fixed a bug in integer conversion - but this function was never called,
  so it is not really a useful bug fix ;)
- fixed a bug with standard template definitions (not a big deal) - thanks
  to varmojfekoj for spotting it
- fixed a bug that caused a potential hang in file and fwd output module
  varmojfekoj provided the patch - many thanks!
---------------------------------------------------------------------------
Version 2.0.0 STABLE (rgerhards), 2008-01-02
- re-release of 1.21.2 as STABLE with no modifications except some
  doc updates
---------------------------------------------------------------------------
Version 1.21.2 (rgerhards), 2007-12-28
- created a gss-api output module. This keeps GSS-API code and
  TCP/UDP code separated. It is also important for forward-
  compatibility with v3. Please note that this change breaks compatibility
  with config files created for 1.21.0 and 1.21.1 - this was considered
  acceptable.
- fixed an error in forwarding retry code (could lead to message corruption
  but surfaced very seldom)
- increased portability for older platforms (AI_NUMERICSERV moved)
- removed socket leak in omfwd.c
- cross-platform patch for GSS-API compile problem on some platforms
  thanks to darix for the patch!
---------------------------------------------------------------------------
Version 1.21.1 (rgerhards), 2007-12-23
- small doc fix for $IncludeConfig
- fixed a bug in llDestroy()
- bugfix: fixing memory leak when message queue is full and during
  parsing. Thanks to varmojfekoj for the patch.
- bugfix: when compiled without network support, unix sockets were
  not properply closed
- bugfix: memory leak in cfsysline.c/doGetWord() fixed
---------------------------------------------------------------------------
Version 1.21.0 (rgerhards), 2007-12-19
- GSS-API support for syslog/TCP connections was added. Thanks to
  varmojfekoj for providing the patch with this functionality
- code cleanup
- enhanced $IncludeConfig directive to support wildcard filenames
- changed some multithreading synchronization
---------------------------------------------------------------------------
Version 1.20.1 (rgerhards), 2007-12-12
- corrected a debug setting that survived release. Caused TCP connections
  to be retried unnecessarily often.
- When a hostname ACL was provided and DNS resolution for that name failed,
  ACL processing was stopped at that point. Thanks to mildew for the patch.
  Fedora Bugzilla: http://bugzilla.redhat.com/show_bug.cgi?id=395911
- fixed a potential race condition, see link for details:
  http://rgerhards.blogspot.com/2007/12/rsyslog-race-condition.html
  Note that the probability of problems from this bug was very remote
- fixed a memory leak that happend when PostgreSQL date formats were
  used
---------------------------------------------------------------------------
Version 1.20.0 (rgerhards), 2007-12-07
- an output module for postgres databases has been added. Thanks to
  sur5r for contributing this code
- unloading dynamic modules has been cleaned up, we now have a
  real implementation and not just a dummy "good enough for the time
  being".
- enhanced platform independence - thanks to Bartosz Kuzma and Michael
  Biebl for their very useful contributions
- some general code cleanup (including warnings on 64 platforms, only)
---------------------------------------------------------------------------
Version 1.19.12 (rgerhards), 2007-12-03
- cleaned up the build system (thanks to Michael Biebl for the patch)
- fixed a bug where ommysql was still not compiled with -pthread option
---------------------------------------------------------------------------
Version 1.19.11 (rgerhards), 2007-11-29
- applied -pthread option to build when building for multi-threading mode
  hopefully solves an issue with segfaulting
---------------------------------------------------------------------------
Version 1.19.10 (rgerhards), 2007-10-19
- introdcued the new ":modulename:" syntax for calling module actions
  in selector lines; modified ommysql to support it. This is primarily
  an aid for further modules and a prequisite to actually allow third
  party modules to be created.
- minor fix in slackware startup script, "-r 0" is now "-r0"
- updated rsyslogd doc set man page; now in html format
- undid creation of a separate thread for the main loop -- this did not
  turn out to be needed or useful, so reduce complexity once again.
- added doc fixes provided by Michael Biebl - thanks
---------------------------------------------------------------------------
Version 1.19.9 (rgerhards), 2007-10-12
- now packaging system which again contains all components in a single
  tarball
- modularized main() a bit more, resulting in less complex code
- experimentally added an additional thread - will see if that affects
  the segfault bug we experience on some platforms. Note that this change
  is scheduled to be removed again later.
---------------------------------------------------------------------------
Version 1.19.8 (rgerhards), 2007-09-27
- improved repeated message processing
- applied patch provided by varmojfekoj to support building ommysql
  in its own way (now also resides in a plugin subdirectory);
  ommysql is now a separate package
- fixed a bug in cvthname() that lead to message loss if part
  of the source hostname would have been dropped
- created some support for distributing ommysql together with the
  main rsyslog package. I need to re-think it in the future, but
  for the time being the current mode is best. I now simply include
  one additional tarball for ommysql inside the main distribution.
  I look forward to user feedback on how this should be done best. In the
  long term, a separate project should be spawend for ommysql, but I'd
  like to do that only after the plugin interface is fully stable (what
  it is not yet).
---------------------------------------------------------------------------
Version 1.19.7 (rgerhards), 2007-09-25
- added code to handle situations where senders send us messages ending with
  a NUL character. It is now simply removed. This also caused trailing LF
  reduction to fail, when it was followed by such a NUL. This is now also
  handled.
- replaced some non-thread-safe function calls by their thread-safe
  counterparts
- fixed a minor memory leak that occured when the %APPNAME% property was
  used (I think nobody used that in practice)
- fixed a bug that caused signal handlers in cvthname() not to be restored when
  a malicious pointer record was detected and processing of the message been
  stopped for that reason (this should be really rare and can not be related
  to the segfault bug we are hunting).
- fixed a bug in cvthname that lead to passing a wrong parameter - in
  practice, this had no impact.
- general code cleanup (e.g. compiler warnings, comments)
---------------------------------------------------------------------------
Version 1.19.6 (rgerhards), 2007-09-11
- applied patch by varmojfekoj to change signal handling to the new
  sigaction API set (replacing the depreciated signal() calls and its
  friends.
- fixed a bug that in --enable-debug mode caused an assertion when the
  discard action was used
- cleaned up compiler warnings
- applied patch by varmojfekoj to FIX a bug that could cause 
  segfaults if empty properties were processed using modifying
  options (e.g. space-cc, drop-cc)
- fixed man bug: rsyslogd supports -l option
---------------------------------------------------------------------------
Version 1.19.5 (rgerhards), 2007-09-07
- changed part of the CStr interface so that better error tracking
  is provided and the calling sequence is more intuitive (there were
  invalid calls based on a too-weired interface)
- (hopefully) fixed some remaining bugs rooted in wrong use of 
  the CStr class. These could lead to program abort.
- applied patch by varmojfekoj two fix two potential segfault situations
- added $ModDir config directive
- modified $ModLoad so that an absolute path may be specified as
  module name (e.g. /rsyslog/ommysql.so)
---------------------------------------------------------------------------
Version 1.19.4 (rgerhards/varmojfekoj), 2007-09-04
- fixed a number of small memory leaks - thanks varmojfekoj for patching
- fixed an issue with CString class that could lead to rsyslog abort
  in tplToString() - thanks varmojfekoj for patching
- added a man-version of the config file documenation - thanks to Michel
  Samia for providing the man file
- fixed bug: a template like this causes an infinite loop:
  $template opts,"%programname:::a,b%"
  thanks varmojfekoj for the patch
- fixed bug: case changing options crash freeing the string pointer
  because they modify it: $template opts2,"%programname::1:lowercase%"
  thanks varmojfekoj for the patch
---------------------------------------------------------------------------
Version 1.19.3 (mmeckelein/varmojfekoj), 2007-08-31
- small mem leak fixed (after calling parseSelectorAct) - Thx varmojkekoj
- documentation section "Regular File" und "Blocks" updated
- solved an issue with dynamic file generation - Once again many thanks
  to varmojfekoj
- the negative selector for program name filter (Blocks) does not work as
  expected - Thanks varmojfekoj for patching
- added forwarding information to sysklogd (requires special template)
  to config doc
---------------------------------------------------------------------------
Version 1.19.2 (mmeckelein/varmojfekoj), 2007-08-28
- a specifically formed message caused a segfault - Many thanks varmojfekoj
  for providing a patch
- a typo and a weird condition are fixed in msg.c - Thanks again
  varmojfekoj 
- on file creation the file was always owned by root:root. This is fixed
  now - Thanks ypsa for solving this issue
---------------------------------------------------------------------------
Version 1.19.1 (mmeckelein), 2007-08-22
- a bug that caused a high load when a TCP/UDP connection was closed is 
  fixed now - Thanks mildew for solving this issue
- fixed a bug which caused a segfault on reinit - Thx varmojfekoj for the
  patch
- changed the hardcoded module path "/lib/rsyslog" to $(pkglibdir) in order
  to avoid trouble e.g. on 64 bit platforms (/lib64) - many thanks Peter
  Vrabec and darix, both provided a patch for solving this issue
- enhanced the unloading of modules - thanks again varmojfekoj
- applied a patch from varmojfekoj which fixes various little things in
  MySQL output module
---------------------------------------------------------------------------
Version 1.19.0 (varmojfekoj/rgerhards), 2007-08-16
- integrated patch from varmojfekoj to make the mysql module a loadable one
  many thanks for the patch, MUCH appreciated
---------------------------------------------------------------------------
Version 1.18.2 (rgerhards), 2007-08-13
- fixed a bug in outchannel code that caused templates to be incorrectly
  parsed
- fixed a bug in ommysql that caused a wrong ";template" missing message
- added some code for unloading modules; not yet fully complete (and we do
  not yet have loadable modules, so this is no problem)
- removed debian subdirectory by request of a debian packager (this is a special
  subdir for debian and there is also no point in maintaining it when there
  is a debian package available - so I gladly did this) in some cases
- improved overall doc quality (some pages were quite old) and linked to
  more of the online resources.
- improved /contrib/delete_mysql script by adding a host option and some
  other minor modifications
---------------------------------------------------------------------------
Version 1.18.1 (rgerhards), 2007-08-08
- applied a patch from varmojfekoj which solved a potential segfault
  of rsyslogd on HUP
- applied patch from Michel Samia to fix compilation when the pthreads
  feature is disabled
- some code cleanup (moved action object to its own file set)
- add config directive $MainMsgQueueSize, which now allows to configure the
  queue size dynamically
- all compile-time settings are now shown in rsyslogd -v, not just the
  active ones
- enhanced performance a little bit more
- added config file directive $ActionResumeInterval
- fixed a bug that prevented compilation under debian sid
- added a contrib directory for user-contributed useful things
---------------------------------------------------------------------------
Version 1.18.0 (rgerhards), 2007-08-03
- rsyslog now supports fallback actions when an action did not work. This
  is a great feature e.g. for backup database servers or backup syslog
  servers
- modified rklogd to only change the console log level if -c is specified
- added feature to use multiple actions inside a single selector
- implemented $ActionExecOnlyWhenPreviousIsSuspended config directive
- error messages during startup are now spit out to the configured log
  destinations
---------------------------------------------------------------------------
Version 1.17.6 (rgerhards), 2007-08-01
- continued to work on output module modularization - basic stage of
  this work is now FINISHED
- fixed bug in OMSRcreate() - always returned SR_RET_OK
- fixed a bug that caused ommysql to always complain about missing
  templates
- fixed a mem leak in OMSRdestruct - freeing the object itself was
  forgotten - thanks to varmojfekoj for the patch
- fixed a memory leak in syslogd/init() that happend when the config
  file could not be read - thanks to varmojfekoj for the patch
- fixed insufficient memory allocation in addAction() and its helpers.
  The initial fix and idea was developed by mildew, I fine-tuned
  it a bit. Thanks a lot for the fix, I'd probably had pulled out my
  hair to find the bug...
- added output of config file line number when a parsing error occured
- fixed bug in objomsr.c that caused program to abort in debug mode with
  an invalid assertion (in some cases)
- fixed a typo that caused the default template for MySQL to be wrong.
  thanks to mildew for catching this.
- added configuration file command $DebugPrintModuleList and
  $DebugPrintCfSysLineHandlerList
- fixed an invalid value for the MARK timer - unfortunately, there was
  a testing aid left in place. This resulted in quite frequent MARK messages
- added $IncludeConfig config directive
- applied a patch from mildew to prevent rsyslogd from freezing under heavy
  load. This could happen when the queue was full. Now, we drop messages
  but rsyslogd remains active.
---------------------------------------------------------------------------
Version 1.17.5 (rgerhards), 2007-07-30
- continued to work on output module modularization
- fixed a missing file bug - thanks to Andrea Montanari for reporting
  this problem
- fixed a problem with shutting down the worker thread and freeing the
  selector_t list - this caused messages to be lost, because the
  message queue was not properly drained before the selectors got
  destroyed.
---------------------------------------------------------------------------
Version 1.17.4 (rgerhards), 2007-07-27
- continued to work on output module modularization
- fixed a situation where rsyslogd could create zombie processes
  thanks to mildew for the patch
- applied patch from Michel Samia to fix compilation when NOT
  compiled for pthreads
---------------------------------------------------------------------------
Version 1.17.3 (rgerhards), 2007-07-25
- continued working on output module modularization
- fixed a bug that caused rsyslogd to segfault on exit (and
  probably also on HUP), when there was an unsent message in a selector
  that required forwarding and the dns lookup failed for that selector
  (yes, it was pretty unlikely to happen;))
  thanks to varmojfekoj <varmojfekoj@gmail.com> for the patch
- fixed a memory leak in config file parsing and die()
  thanks to varmojfekoj <varmojfekoj@gmail.com> for the patch
- rsyslogd now checks on startup if it is capable to performa any work
  at all. If it cant, it complains and terminates
  thanks to Michel Samia for providing the patch!
- fixed a small memory leak when HUPing syslogd. The allowed sender
  list now gets freed. thanks to mildew for the patch.
- changed the way error messages in early startup are logged. They
  now do no longer use the syslogd code directly but are rather
  send to stderr.
---------------------------------------------------------------------------
Version 1.17.2 (rgerhards), 2007-07-23
- made the port part of the -r option optional. Needed for backward
  compatibility with sysklogd
- replaced system() calls with something more reasonable. Please note that
  this might break compatibility with some existing configuration files.
  We accept this in favour of the gained security.
- removed a memory leak that could occur if timegenerated was used in
  RFC 3164 format in templates
- did some preparation in msg.c for advanced multithreading - placed the
  hooks, but not yet any active code
- worked further on modularization
- added $ModLoad MySQL (dummy) config directive
- added DropTrailingLFOnReception config directive
---------------------------------------------------------------------------
Version 1.17.1 (rgerhards), 2007-07-20
- fixed a bug that caused make install to install rsyslogd and rklogd under
  the wrong names
- fixed bug that caused $AllowedSenders to handle IPv6 scopes incorrectly;
  also fixed but that could grabble $AllowedSender wildcards. Thanks to
  mildew@gmail.com for the patch
- minor code cleanup - thanks to Peter Vrabec for the patch
- fixed minimal memory leak on HUP (caused by templates)
  thanks to varmojfekoj <varmojfekoj@gmail.com> for the patch
- fixed another memory leak on HUPing and on exiting rsyslogd
  again thanks to varmojfekoj <varmojfekoj@gmail.com> for the patch
- code cleanup (removed compiler warnings)
- fixed portability bug in configure.ac - thanks to Bartosz Kuźma for patch
- moved msg object into its own file set
- added the capability to continue trying to write log files when the
  file system is full. Functionality based on patch by Martin Schulze
  to sysklogd package.
---------------------------------------------------------------------------
Version 1.17.0 (RGer), 2007-07-17
- added $RepeatedLineReduction config parameter
- added $EscapeControlCharactersOnReceive config parameter
- added $ControlCharacterEscapePrefix config parameter
- added $DirCreateMode config parameter
- added $CreateDirs config parameter
- added $DebugPrintTemplateList config parameter
- added $ResetConfigVariables config parameter
- added $FileOwner config parameter
- added $FileGroup config parameter
- added $DirOwner config parameter
- added $DirGroup config parameter
- added $FailOnChownFailure config parameter
- added regular expression support to the filter engine
  thanks to Michel Samia for providing the patch!
- enhanced $AllowedSender functionality. Credits to mildew@gmail.com for
  the patch doing that
  - added IPv6 support
  - allowed DNS hostnames
  - allowed DNS wildcard names
- added new option $DropMsgsWithMaliciousDnsPTRRecords
- added autoconf so that rfc3195d, rsyslogd and klogd are stored to /sbin
- added capability to auto-create directories with dynaFiles
---------------------------------------------------------------------------
Version 1.16.0 (RGer/Peter Vrabec), 2007-07-13 - The Friday, 13th Release ;)
- build system switched to autotools
- removed SYSV preprocessor macro use, replaced with autotools equivalents
- fixed a bug that caused rsyslogd to segfault when TCP listening was
  disabled and it terminated
- added new properties "syslogfacility-text" and "syslogseverity-text"
  thanks to varmojfekoj <varmojfekoj@gmail.com> for the patch
- added the -x option to disable hostname dns reslution
  thanks to varmojfekoj <varmojfekoj@gmail.com> for the patch
- begun to better modularize syslogd.c - this is an ongoing project; moved
  type definitions to a separate file
- removed some now-unused fields from struct filed
- move file size limit fields in struct field to the "right spot" (the file
  writing part of the union - f_un.f_file)
- subdirectories linux and solaris are no longer part of the distribution
  package. This is not because we cease support for them, but there are no
  longer any files in them after the move to autotools
---------------------------------------------------------------------------
Version 1.15.1 (RGer), 2007-07-10
- fixed a bug that caused a dynaFile selector to stall when there was
  an open error with one file 
- improved template processing for dynaFiles; templates are now only
  looked up during initialization - speeds up processing
- optimized memory layout in struct filed when compiled with MySQL
  support
- fixed a bug that caused compilation without SYSLOG_INET to fail
- re-enabled the "last message repeated n times" feature. This
  feature was not taken care of while rsyslogd evolved from sysklogd
  and it was more or less defunct. Now it is fully functional again.
- added system properties: $NOW, $YEAR, $MONTH, $DAY, $HOUR, $MINUTE
- fixed a bug in iovAsString() that caused a memory leak under stress
  conditions (most probably memory shortage). This was unlikely to
  ever happen, but it doesn't hurt doing it right
- cosmetic: defined type "uchar", change all unsigned chars to uchar
---------------------------------------------------------------------------
Version 1.15.0 (RGer), 2007-07-05
- added ability to dynamically generate file names based on templates
  and thus properties. This was a much-requested feature. It makes
  life easy when it e.g. comes to splitting files based on the sender
  address.
- added $umask and $FileCreateMode config file directives
- applied a patch from Bartosz Kuzma to compile cleanly under NetBSD
- checks for extra (unexpected) characters in system config file lines
  have been added
- added IPv6 documentation - was accidently missing from CVS
- begun to change char to unsigned char
---------------------------------------------------------------------------
Version 1.14.2 (RGer), 2007-07-03
** this release fixes all known nits with IPv6 **
- restored capability to do /etc/service lookup for "syslog"
  service when -r 0 was given
- documented IPv6 handling of syslog messages
- integrate patch from Bartosz Kuźma to make rsyslog compile under
  Solaris again (the patch replaced a strndup() call, which is not
  available under Solaris
- improved debug logging when waiting on select
- updated rsyslogd man page with new options (-46A)
---------------------------------------------------------------------------
Version 1.14.1 (RGer/Peter Vrabec), 2007-06-29
- added Peter Vrabec's patch for IPv6 TCP
- prefixed all messages send to stderr in rsyslogd with "rsyslogd: "
---------------------------------------------------------------------------
Version 1.14.0 (RGer/Peter Vrabec), 2007-06-28
- Peter Vrabec provided IPv6 for rsyslog, so we are now IPv6 enabled
  IPv6 Support is currently for UDP only, TCP is to come soon.
  AllowedSender configuration does not yet work for IPv6.
- fixed code in iovCreate() that broke C's strict aliasing rules 
- fixed some char/unsigned char differences that forced the compiler
  to spit out warning messages
- updated the Red Hat init script to fix a known issue (thanks to
  Peter Vrabec)
---------------------------------------------------------------------------
Version 1.13.5 (RGer), 2007-06-22
- made the TCP session limit configurable via command line switch
  now -t <port>,<max sessions>
- added man page for rklogd(8) (basically a copy from klogd, but now
  there is one...)
- fixed a bug that caused internal messages (e.g. rsyslogd startup) to
  appear without a tag.
- removed a minor memory leak that occurred when TAG processing requalified
  a HOSTNAME to be a TAG (and a TAG already was set).
- removed potential small memory leaks in MsgSet***() functions. There
  would be a leak if a property was re-set, something that happened
  extremely seldom.
---------------------------------------------------------------------------
Version 1.13.4 (RGer), 2007-06-18
- added a new property "PRI-text", which holds the PRI field in
  textual form (e.g. "syslog.info")
- added alias "syslogseverity" for "syslogpriority", which is a
  misleading property name that needs to stay for historical
  reasons (and backward-compatility)
- added doc on how to record PRI value in log file
- enhanced signal handling in klogd, including removal of an unsafe
  call to the logging system during signal handling
---------------------------------------------------------------------------
Version 1.13.3 (RGer), 2007-06-15
- create a version of syslog.c from scratch. This is now
  - highly optimized for rsyslog
  - removes an incompatible license problem as the original
    version had a BSD license with advertising clause
  - fixed in the regard that rklogd will continue to work when
    rsysogd has been restarted (the original version, as well
    as sysklogd, will remain silent then)
  - solved an issue with an extra NUL char at message end that the
    original version had
- applied some changes to klogd to care for the new interface
- fixed a bug in syslogd.c which prevented compiling under debian
---------------------------------------------------------------------------
Version 1.13.2 (RGer), 2007-06-13
- lib order in makefile patched to facilitate static linking - thanks
  to Bennett Todd for providing the patch
- Integrated a patch from Peter Vrabec (pvrabec@redheat.com):
  - added klogd under the name of rklogd (remove dependency on
    original sysklogd package
  - createDB.sql now in UTF
  - added additional config files for use on Red Hat
---------------------------------------------------------------------------
Version 1.13.1 (RGer), 2007-02-05
- changed the listen backlog limit to a more reasonable value based on
  the maximum number of TCP connections configurd (10% + 5) - thanks to Guy
  Standen for the hint (actually, the limit was 5 and that was a 
  left-over from early testing).
- fixed a bug in makefile which caused DB-support to be disabled when
  NETZIP support was enabled
- added the -e option to allow transmission of every message to remote
  hosts (effectively turns off duplicate message suppression)
- (somewhat) improved memory consumption when compiled with MySQL support
- looks like we fixed an incompatibility with MySQL 5.x and above software
  At least in one case, the remote server name was destroyed, leading to 
  a connection failure. The new, improved code does not have this issue and
  so we see this as solved (the new code is generally somewhat better, so
  there is a good chance we fixed this incompatibility).
---------------------------------------------------------------------------
Version 1.13.0 (RGer), 2006-12-19
- added '$' as ToPos proptery replacer specifier - means "up to the
  end of the string"
- property replacer option "escape-cc", "drop-cc" and "space-cc"  added
- changed the handling of \0 characters inside syslog messages. We now
  consistently escape them to "#000". This is somewhat recommended in
  the draft-ietf-syslog-protocol-19 draft. While the real recomendation
  is to not escape any characters at all, we can not do this without
  considerable modification of the code. So we escape it to "#000", which
  is consistent with a sample found in the Internet-draft.
- removed message glue logic (see printchopped() comment for details)
  Also caused removal of parts table and thus some improvements in
  memory usage.
- changed the default MAXLINE to 2048 to take care of recent syslog
  standardization efforts (can easily be changed in syslogd.c)
- added support for byte-counted TCP syslog messages (much like
  syslog-transport-tls-05 Internet Draft). This was necessary to
  support compression over TCP.
- added support for receiving compressed syslog messages
- added support for sending compressed syslog messages
- fixed a bug where the last message in a syslog/tcp stream was
  lost if it was not properly terminated by a LF character
---------------------------------------------------------------------------
Version 1.12.3 (RGer), 2006-10-04
- implemented some changes to support Solaris (but support is not
  yet complete)
- commented out (via #if 0) some methods that are currently not being use
  but should be kept for further us
- added (interim) -u 1 option to turn off hostname and tag parsing
- done some modifications to better support Fedora
- made the field delimiter inside property replace configurable via
  template
- fixed a bug in property replacer: if fields were used, the delimitor
  became part of the field. Up until now, this was barely noticable as 
  the delimiter as TAB only and thus invisible to a human. With other
  delimiters available now, it quickly showed up. This bug fix might cause
  some grief to existing installations if they used the extra TAB for
  whatever reasons - sorry folks... Anyhow, a solution is easy: just add
  a TAB character contstant into your template. Thus, there has no attempt
  been made to do this in a backwards-compatible way.
---------------------------------------------------------------------------
Version 1.12.2 (RGer), 2006-02-15
- fixed a bug in the RFC 3339 date formatter. An extra space was added
  after the actual timestamp
- added support for providing high-precision RFC3339 timestamps for
  (rsyslogd-)internally-generated messages
- very (!) experimental support for syslog-protocol internet draft
  added (the draft is experimental, the code is solid ;))
- added support for field-extracting in the property replacer
- enhanced the legacy-syslog parser so that it can interpret messages
  that do not contain a TIMESTAMP
- fixed a bug that caused the default socket (usually /dev/log) to be
  opened even when -o command line option was given
- fixed a bug in the Debian sample startup script - it caused rsyslogd
  to listen to remote requests, which it shouldn't by default
---------------------------------------------------------------------------
Version 1.12.1 (RGer), 2005-11-23
- made multithreading work with BSD. Some signal-handling needed to be
  restructured. Also, there might be a slight delay of up to 10 seconds
  when huping and terminating rsyslogd under BSD
- fixed a bug where a NULL-pointer was passed to printf() in logmsg().
- fixed a bug during "make install" where rc3195d was not installed
  Thanks to Bennett Todd for spotting this.
- fixed a bug where rsyslogd dumped core when no TAG was found in the
  received message
- enhanced message parser so that it can deal with missing hostnames
  in many cases (may not be totally fail-safe)
- fixed a bug where internally-generated messages did not have the correct
  TAG
---------------------------------------------------------------------------
Version 1.12.0 (RGer), 2005-10-26
- moved to a multi-threaded design. single-threading is still optionally
  available. Multi-threading is experimental!
- fixed a potential race condition. In the original code, marking was done
  by an alarm handler, which could lead to all sorts of bad things. This
  has been changed now. See comments in syslogd.c/domark() for details.
- improved debug output for property-based filters
- not a code change, but: I have checked all exit()s to make sure that
  none occurs once rsyslogd has started up. Even in unusual conditions
  (like low-memory conditions) rsyslogd somehow remains active. Of course,
  it might loose a message or two, but at least it does not abort and it
  can also recover when the condition no longer persists.
- fixed a bug that could cause loss of the last message received
  immediately before rsyslogd was terminated.
- added comments on thread-safety of global variables in syslogd.c
- fixed a small bug: spurios printf() when TCP syslog was used
- fixed a bug that causes rsyslogd to dump core on termination when one
  of the selector lines did not receive a message during the run (very
  unlikely)
- fixed an one-too-low memory allocation in the TCP sender. Could result
  in rsyslogd dumping core.
- fixed a bug with regular expression support (thanks to Andres Riancho)
- a little bit of code restructuring (especially main(), which was
  horribly large)
---------------------------------------------------------------------------
Version 1.11.1 (RGer), 2005-10-19
- support for BSD-style program name and host blocks
- added a new property "programname" that can be used in templates
- added ability to specify listen port for rfc3195d
- fixed a bug that rendered the "startswith" comparison operation
  unusable.
- changed more functions to "static" storage class to help compiler
  optimize (should have been static in the first place...)
- fixed a potential memory leak in the string buffer class destructor.
  As the destructur was previously never called, the leak did not actually
  appear.
- some internal restructuring in anticipation/preparation of minimal
  multi-threading support
- rsyslogd still shares some code with the sysklogd project. Some patches
  for this shared code have been brought over from the sysklogd CVS.
---------------------------------------------------------------------------
Version 1.11.0 (RGer), 2005-10-12
- support for receiving messages via RFC 3195; added rfc3195d for that
  purpose
- added an additional guard to prevent rsyslogd from aborting when the
  2gb file size limit is hit. While a user can configure rsyslogd to
  handle such situations, it would abort if that was not done AND large
  file support was not enabled (ok, this is hopefully an unlikely scenario)
- fixed a bug that caused additional Unix domain sockets to be incorrectly
  processed - could lead to message loss in extreme cases
---------------------------------------------------------------------------
Version 1.10.2 (RGer), 2005-09-27
- added comparison operations in property-based filters:
  * isequal
  * startswith
- added ability to negate all property-based filter comparison operations
  by adding a !-sign right in front of the operation name
- added the ability to specify remote senders for UDP and TCP
  received messages. Allows to block all but well-known hosts
- changed the $-config line directives to be case-INsensitive
- new command line option -w added: "do not display warnings if messages
  from disallowed senders are received"
- fixed a bug that caused rsyslogd to dump core when the compare value
  was not quoted in property-based filters
- fixed a bug in the new CStr compare function which lead to invalid
  results (fortunately, this function was not yet used widely)
- added better support for "debugging" rsyslog.conf property filters
  (only if -d switch is given)
- changed some function definitions to static, which eventually enables
  some compiler optimizations
- fixed a bug in MySQL code; when a SQL error occured, rsyslogd could
  run in a tight loop. This was due to invalid sequence of error reporting
  and is now fixed.
---------------------------------------------------------------------------
Version 1.10.1 (RGer), 2005-09-23
- added the ability to execute a shell script as an action.
  Thanks to Bjoern Kalkbrenner for providing the code!
- fixed a bug in the MySQL code; due to the bug the automatic one-time
  retry after an error did not happen - this lead to error message in
  cases where none should be seen (e.g. after a MySQL restart)
- fixed a security issue with SQL-escaping in conjunction with
  non-(SQL-)standard MySQL features.
---------------------------------------------------------------------------
Version 1.10.0 (RGer), 2005-09-20
  REMINDER: 1.10 is the first unstable version if the 1.x series!
- added the capability to filter on any property in selector lines
  (not just facility and priority)
- changed stringbuf into a new counted string class
- added support for a "discard" action. If a selector line with
  discard (~ character) is found, no selector lines *after* that
  line will be processed.
- thanks to Andres Riancho, regular expression support has been
  added to the template engine
- added the FROMHOST property in the template processor, which could
  previously not be obtained. Thanks to Cristian Testa for pointing
  this out and even providing a fix.
- added display of compile-time options to -v output
- performance improvement for production build - made some checks
  to happen only during debug mode
- fixed a problem with compiling on SUSE and - while doing so - removed
  the socket call to set SO_BSDCOMPAT in cases where it is obsolete.
---------------------------------------------------------------------------
Version 1.0.4 (RGer), 2006-02-01
- a small but important fix: the tcp receiver had two forgotten printf's
  in it that caused a lot of unnecessary output to stdout. This was
  important enough to justify a new release
---------------------------------------------------------------------------
Version 1.0.3 (RGer), 2005-11-14
- added an additional guard to prevent rsyslogd from aborting when the
  2gb file size limit is hit. While a user can configure rsyslogd to
  handle such situations, it would abort if that was not done AND large
  file support was not enabled (ok, this is hopefully an unlikely scenario)
- fixed a bug that caused additional Unix domain sockets to be incorrectly
  processed - could lead to message loss in extreme cases
- applied some patches available from the sysklogd project to code
  shared from there
- fixed a bug that causes rsyslogd to dump core on termination when one
  of the selector lines did not receive a message during the run (very
  unlikely)
- fixed an one-too-low memory allocation in the TCP sender. Could result
  in rsyslogd dumping core.
- fixed a bug in the TCP sender that caused the retry logic to fail
  after an error or receiver overrun
- fixed a bug in init() that could lead to dumping core
- fixed a bug that could lead to dumping core when no HOSTNAME or no TAG
  was present in the syslog message
---------------------------------------------------------------------------
Version 1.0.2 (RGer), 2005-10-05
- fixed an issue with MySQL error reporting. When an error occured,
  the MySQL driver went into an endless loop (at least in most cases).
---------------------------------------------------------------------------
Version 1.0.1 (RGer), 2005-09-23
- fixed a security issue with SQL-escaping in conjunction with
  non-(SQL-)standard MySQL features.
---------------------------------------------------------------------------
Version 1.0.0 (RGer), 2005-09-12
- changed install doc to cover daily cron scripts - a trouble source
- added rc script for slackware (provided by Chris Elvidge - thanks!) 
- fixed a really minor bug in usage() - the -r option was still
  reported as without the port parameter
---------------------------------------------------------------------------
Version 0.9.8 (RGer), 2005-09-05
- made startup and shutdown message more consistent and included the
  pid, so that they can be easier correlated. Used syslog-protocol
  structured data format for this purpose.
- improved config info in startup message, now tells not only
  if it is listening remote on udp, but also for tcp. Also includes
  the port numbers. The previous startup message was misleading, because
  it did not say "remote reception" if rsyslogd was only listening via
  tcp (but not via udp).
- added a "how can you help" document to the doc set
---------------------------------------------------------------------------
Version 0.9.7 (RGer), 2005-08-15
- some of the previous doc files (like INSTALL) did not properly
  reflect the changes to the build process and the new doc. Fixed
  that.
- changed syslogd.c so that when compiled without database support,
  an error message is displayed when a database action is detected
  in the config file (previously this was used as an user rule ;))
- fixed a bug in the os-specific Makefiles which caused MySQL
  support to not be compiled, even if selected
---------------------------------------------------------------------------
Version 0.9.6 (RGer), 2005-08-09
- greatly enhanced documentation. Now available in html format in
  the "doc" folder and FreeBSD. Finally includes an install howto.
- improved MySQL error messages a little - they now show up as log
  messages, too (formerly only in debug mode)
- added the ability to specify the listen port for udp syslog.
  WARNING: This introduces an incompatibility. Formerly, udp
  syslog was enabled by the -r command line option. Now, it is
  "-r [port]", which is consistent with the tcp listener. However,
  just -r will now return an error message.
- added sample startup scripts for Debian and FreeBSD
- added support for easy feature selection in the makefile. Un-
  fortunately, this also means I needed to spilt the make file
  for different OS and distros. There are some really bad syntax
  differences between FreeBSD and Linux make.
---------------------------------------------------------------------------
Version 0.9.5 (RGer), 2005-08-01
- the "semicolon bug" was actually not (fully) solved in 0.9.4. One
  part of the bug was solved, but another still existed. This one
  is fixed now, too.
- the "semicolon bug" actually turned out to be a more generic bug.
  It appeared whenever an invalid template name was given. With some
  selector actions, rsyslogd dumped core, with other it "just" had
  a small ressource leak with others all worked well. These anomalies
  are now fixed. Note that they only appeared during system initaliziation
  once the system was running, nothing bad happened.
- improved error reporting for template errors on startup. They are now
  shown on the console and the start-up tty. Formerly, they were only
  visible in debug mode.
- support for multiple instances of rsyslogd on a single machine added
- added new option "-o" --> omit local unix domain socket. This option
  enables rsyslogd NOT to listen to the local socket. This is most
  helpful when multiple instances of rsyslogd (or rsyslogd and another
  syslogd) shall run on a single system.
- added new option "-i <pidfile>" which allows to specify the pidfile.
  This is needed when multiple instances of rsyslogd are to be run.
- the new project home page is now online at www.rsyslog.com
---------------------------------------------------------------------------
Version 0.9.4 (RGer), 2005-07-25
- finally added the TCP sender. It now supports non-blocking mode, no
  longer disabling message reception during connect. As it is now, it
  is usable in production. The code could be more sophisticated, but
  I've kept it short in anticipation of the move to liblogging, which
  will lead to the removal of the code just written ;)
- the "exiting on signal..." message still had the "syslogd" name in 
  it. Changed this to "rsyslogd", as we do not have a large user base
  yet, this should pose no problem.
- fixed "the semiconlon" bug. rsyslogd dumped core if a write-db action
  was specified but no semicolon was given after the password (an empty
  template was ok, but the semicolon needed to be present).
- changed a default for traditional output format. During testing, it
  was seen that the timestamp written to file in default format was
  the time of message reception, not the time specified in the TIMESTAMP
  field of the message itself. Traditionally, the message TIMESTAMP is
  used and this has been changed now.
---------------------------------------------------------------------------
Version 0.9.3 (RGer), 2005-07-19
- fixed a bug in the message parser. In June, the RFC 3164 timestamp
  was not correctly parsed (yes, only in June and some other months,
  see the code comment to learn why...)
- added the ability to specify the destination port when forwarding
  syslog messages (both for TCP and UDP)
- added an very experimental TCP sender (activated by
  @@machine:port in config). This is not yet for production use. If
  the receiver is not alive, rsyslogd will wait quite some time until
  the connection request times out, which most probably leads to
  loss of incoming messages.

---------------------------------------------------------------------------
Version 0.9.2 (RGer), around 2005-07-06
- I intended to change the maxsupported message size to 32k to
  support IHE - but given the memory inefficiency in the usual use
  cases, I have not done this. I have, however, included very
  specific instructions on how to do this in the source code. I have
  also done some testing with 32k messages, so you can change the
  max size without taking too much risk.
- added a syslog/tcp receiver; we now can receive messages via
  plain tcp, but we can still send only via UDP. The syslog/tcp
  receiver is the primary enhancement of this release.
- slightly changed some error messages that contained a spurios \n at
  the end of the line (which gives empty lines in your log...)

---------------------------------------------------------------------------
Version 0.9.1 (RGer)
- fixed code so that it compiles without errors under FreeBSD
- removed now unused function "allocate_log()" from syslogd.c
- changed the make file so that it contains more defines for
  different environments (in the long term, we need a better
  system for disabling/enabling features...)
- changed some printf's printing off_t types to %lld and
  explicit (long long) casts. I tried to figure out the exact type,
  but did not succeed in this. In the worst case, ultra-large peta-
  byte files will now display funny informational messages on rollover,
  something I think we can live with for the next 10 years or so...

---------------------------------------------------------------------------
Version 0.9.0 (RGer)
- changed the filed structure to be a linked list. Previously, it
  was a table - well, for non-SYSV it was defined as linked list,
  but from what I see that code did no longer work after my
  modifications. I am now using a linked list in general because
  that is needed for other upcoming modifications.
- fixed a bug that caused rsyslogd not to listen to anything if
  the configuration file could not be read
- pervious versions disabled network logging (send/receive) if
  syslog/udp port was not in /etc/services. Now defaulting to
  port 514 in this case.
- internal error messages are now supported up to 256 bytes
- error message seen during config file read are now also displayed
  to the attached tty and not only the console
- changed some error messages during init to be sent to the console
  and/or emergency log. Previously, they were only seen if the
  -d (debug) option was present on the command line.
- fixed the "2gb file issue on 32bit systems". If a file grew to
  more than 2gb, the syslogd was aborted with "file size exceeded". 
  Now, defines have been added according to
  http://www.daimi.au.dk/~kasperd/comp.os.linux.development.faq.html#LARGEFILE
  Testing revealed that they work ;)
  HOWEVER, if your file system, glibc, kernel, whatever does not
  support files larger 2gb, you need to set a file size limit with
  the new output channel mechanism.
- updated man pages to reflect the changes

---------------------------------------------------------------------------
Version 0.8.4

- improved -d debug output (removed developer-only content)
- now compiles under FreeBSD and NetBSD (only quick testing done on NetBSD)
---------------------------------------------------------------------------
Version 0.8.3

- security model in "make install" changed
- minor doc updates
---------------------------------------------------------------------------
Version 0.8.2

- added man page for rsyslog.conf and rsyslogd
- gave up on the concept of rsyslog being a "drop in" replacement
  for syslogd. Now, the user installs rsyslogd and also needs to
  adjust his system settings to this specifically. This also lead
  to these changes:
  * changed Makefile so that install now installs rsyslogd instead
    of dealing with syslogd
  * changed the default config file name to rsyslog.conf
---------------------------------------------------------------------------
Version 0.8.1

- fixed a nasty memory leak (probably not the last one with this release)
- some enhancements to Makefile as suggested by Bennett Todd
- syslogd-internal messages (like restart) were missing the hostname
  this has been corrected
---------------------------------------------------------------------------
Version 0.8.0

Initial testing release. Based on the sysklogd package. Thanks to the
sysklogd maintainers for all their good work!
---------------------------------------------------------------------------

----------------------------------------------------------------------
The following comments were left in the syslogd source. While they provide
not too much detail, the help to date when Rainer started work on the
project (which was 2003, now even surprising for Rainer himself ;)).
 * \author Rainer Gerhards <rgerhards@adiscon.com>
 * \date 2003-10-17
 *       Some initial modifications on the sysklogd package to support
 *       liblogging. These have actually not yet been merged to the
 *       source you see currently (but they hopefully will)
 *
 * \date 2004-10-28
 *       Restarted the modifications of sysklogd. This time, we
 *       focus on a simpler approach first. The initial goal is to
 *       provide MySQL database support (so that syslogd can log
 *       to the database).
----------------------------------------------------------------------
The following comments are from the stock syslogd.c source. They provide
some insight into what happened to the source before we forked
rsyslogd. However, much of the code already has been replaced and more
is to be replaced. So over time, these comments become less valuable.
I have moved them out of the syslogd.c file to shrink it, especially
as a lot of them do no longer apply. For historical reasons and
understanding of how the daemon evolved, they are probably still
helpful.
 * Author: Eric Allman
 * extensive changes by Ralph Campbell
 * more extensive changes by Eric Allman (again)
 *
 * Steve Lord:	Fix UNIX domain socket code, added linux kernel logging
 *		change defines to
 *		SYSLOG_INET	- listen on a UDP socket
 *		SYSLOG_UNIXAF	- listen on unix domain socket
 *		SYSLOG_KERNEL	- listen to linux kernel
 *
 * Mon Feb 22 09:55:42 CST 1993:  Dr. Wettstein
 * 	Additional modifications to the source.  Changed priority scheme
 *	to increase the level of configurability.  In its stock configuration
 *	syslogd no longer logs all messages of a certain priority and above
 *	to a log file.  The * wildcard is supported to specify all priorities.
 *	Note that this is a departure from the BSD standard.
 *
 *	Syslogd will now listen to both the inetd and the unixd socket.  The
 *	strategy is to allow all local programs to direct their output to
 *	syslogd through the unixd socket while the program listens to the
 *	inetd socket to get messages forwarded from other hosts.
 *
 * Fri Mar 12 16:55:33 CST 1993:  Dr. Wettstein
 *	Thanks to Stephen Tweedie (dcs.ed.ac.uk!sct) for helpful bug-fixes
 *	and an enlightened commentary on the prioritization problem.
 *
 *	Changed the priority scheme so that the default behavior mimics the
 *	standard BSD.  In this scenario all messages of a specified priority
 *	and above are logged.
 *
 *	Add the ability to specify a wildcard (=) as the first character
 *	of the priority name.  Doing this specifies that ONLY messages with
 *	this level of priority are to be logged.  For example:
 *
 *		*.=debug			/usr/adm/debug
 *
 *	Would log only messages with a priority of debug to the /usr/adm/debug
 *	file.
 *
 *	Providing an * as the priority specifies that all messages are to be
 *	logged.  Note that this case is degenerate with specifying a priority
 *	level of debug.  The wildcard * was retained because I believe that
 *	this is more intuitive.
 *
 * Thu Jun 24 11:34:13 CDT 1993:  Dr. Wettstein
 *	Modified sources to incorporate changes in libc4.4.  Messages from
 *	syslog are now null-terminated, syslogd code now parses messages
 *	based on this termination scheme.  Linux as of libc4.4 supports the
 *	fsync system call.  Modified code to fsync after all writes to
 *	log files.
 *
 * Sat Dec 11 11:59:43 CST 1993:  Dr. Wettstein
 *	Extensive changes to the source code to allow compilation with no
 *	complaints with -Wall.
 *
 *	Reorganized the facility and priority name arrays so that they
 *	compatible with the syslog.h source found in /usr/include/syslog.h.
 *	NOTE that this should really be changed.  The reason I do not
 *	allow the use of the values defined in syslog.h is on account of
 *	the extensions made to allow the wildcard character in the
 *	priority field.  To fix this properly one should malloc an array,
 *	copy the contents of the array defined by syslog.h and then
 *	make whatever modifications that are desired.  Next round.
 *
 * Thu Jan  6 12:07:36 CST 1994:  Dr. Wettstein
 *	Added support for proper decomposition and re-assembly of
 *	fragment messages on UNIX domain sockets.  Lack of this capability
 *	was causing 'partial' messages to be output.  Since facility and
 *	priority information is encoded as a leader on the messages this
 *	was causing lines to be placed in erroneous files.
 *
 *	Also added a patch from Shane Alderton (shane@ion.apana.org.au) to
 *	correct a problem with syslogd dumping core when an attempt was made
 *	to write log messages to a logged-on user.  Thank you.
 *
 *	Many thanks to Juha Virtanen (jiivee@hut.fi) for a series of
 *	interchanges which lead to the fixing of problems with messages set
 *	to priorities of none and emerg.  Also thanks to Juha for a patch
 *	to exclude users with a class of LOGIN from receiving messages.
 *
 *	Shane Alderton provided an additional patch to fix zombies which
 *	were conceived when messages were written to multiple users.
 *
 * Mon Feb  6 09:57:10 CST 1995:  Dr. Wettstein
 *	Patch to properly reset the single priority message flag.  Thanks
 *	to Christopher Gori for spotting this bug and forwarding a patch.
 *
 * Wed Feb 22 15:38:31 CST 1995:  Dr. Wettstein
 *	Added version information to startup messages.
 *
 *	Added defines so that paths to important files are taken from
 *	the definitions in paths.h.  Hopefully this will insure that
 *	everything follows the FSSTND standards.  Thanks to Chris Metcalf
 *	for a set of patches to provide this functionality.  Also thanks
 *	Elias Levy for prompting me to get these into the sources.
 *
 * Wed Jul 26 18:57:23 MET DST 1995:  Martin Schulze
 *	Linux' gethostname only returns the hostname and not the fqdn as
 *	expected in the code. But if you call hostname with an fqdn then
 *	gethostname will return an fqdn, so we have to mention that. This
 *	has been changed.
 *
 *	The 'LocalDomain' and the hostname of a remote machine is
 *	converted to lower case, because the original caused some
 *	inconsistency, because the (at least my) nameserver did respond an
 *	fqdn containing of upper- _and_ lowercase letters while
 *	'LocalDomain' consisted only of lowercase letters and that didn't
 *	match.
 *
 * Sat Aug  5 18:59:15 MET DST 1995:  Martin Schulze
 *	Now no messages that were received from any remote host are sent
 *	out to another. At my domain this missing feature caused ugly
 *	syslog-loops, sometimes.
 *
 *	Remember that no message is sent out. I can't figure out any
 *	scenario where it might be useful to change this behavior and to
 *	send out messages to other hosts than the one from which we
 *	received the message, but I might be shortsighted. :-/
 *
 * Thu Aug 10 19:01:08 MET DST 1995:  Martin Schulze
 *	Added my pidfile.[ch] to it to perform a better handling with
 *	pidfiles. Now both, syslogd and klogd, can only be started
 *	once. They check the pidfile.
 *
 * Sun Aug 13 19:01:41 MET DST 1995:  Martin Schulze
 *	Add an addition to syslog.conf's interpretation. If a priority
 *	begins with an exclamation mark ('!') the normal interpretation
 *	of the priority is inverted: ".!*" is the same as ".none", ".!=info"
 *	don't logs the info priority, ".!crit" won't log any message with
 *	the priority crit or higher. For example:
 *
 *		mail.*;mail.!=info		/usr/adm/mail
 *
 *	Would log all messages of the facility mail except those with
 *	the priority info to /usr/adm/mail. This makes the syslogd
 *	much more flexible.
 *
 *	Defined TABLE_ALLPRI=255 and changed some occurrences.
 *
 * Sat Aug 19 21:40:13 MET DST 1995:  Martin Schulze
 *	Making the table of facilities and priorities while in debug
 *	mode more readable.
 *
 *	If debugging is turned on, printing the whole table of
 *	facilities and priorities every hexadecimal or 'X' entry is
 *	now 2 characters wide.
 *
 *	The number of the entry is prepended to each line of
 *	facilities and priorities, and F_UNUSED lines are not shown
 *	anymore.
 *
 *	Corrected some #ifdef SYSV's.
 *
 * Mon Aug 21 22:10:35 MET DST 1995:  Martin Schulze
 *	Corrected a strange behavior during parsing of configuration
 *	file. The original BSD syslogd doesn't understand spaces as
 *	separators between specifier and action. This syslogd now
 *	understands them. The old behavior caused some confusion over
 *	the Linux community.
 *
 * Thu Oct 19 00:02:07 MET 1995:  Martin Schulze
 *	The default behavior has changed for security reasons. The
 *	syslogd will not receive any remote message unless you turn
 *	reception on with the "-r" option.
 *
 *	Not defining SYSLOG_INET will result in not doing any network
 *	activity, i.e. not sending or receiving messages.  I changed
 *	this because the old idea is implemented with the "-r" option
 *	and the old thing didn't work anyway.
 *
 * Thu Oct 26 13:14:06 MET 1995:  Martin Schulze
 *	Added another logfile type F_FORW_UNKN.  The problem I ran into
 *	was a name server that runs on my machine and a forwarder of
 *	kern.crit to another host.  The hosts address can only be
 *	fetched using the nameserver.  But named is started after
 *	syslogd, so syslogd complained.
 *
 *	This logfile type will retry to get the address of the
 *	hostname ten times and then complain.  This should be enough to
 *	get the named up and running during boot sequence.
 *
 * Fri Oct 27 14:08:15 1995:  Dr. Wettstein
 *	Changed static array of logfiles to a dynamic array. This
 *	can grow during process.
 *
 * Fri Nov 10 23:08:18 1995:  Martin Schulze
 *	Inserted a new tabular sys_h_errlist that contains plain text
 *	for error codes that are returned from the net subsystem and
 *	stored in h_errno. I have also changed some wrong lookups to
 *	sys_errlist.
 *
 * Wed Nov 22 22:32:55 1995:  Martin Schulze
 *	Added the fabulous strip-domain feature that allows us to
 *	strip off (several) domain names from the fqdn and only log
 *	the simple hostname. This is useful if you're in a LAN that
 *	has a central log server and also different domains.
 *
 *	I have also also added the -l switch do define hosts as
 *	local. These will get logged with their simple hostname, too.
 *
 * Thu Nov 23 19:02:56 MET DST 1995:  Martin Schulze
 *	Added the possibility to omit fsyncing of logfiles after every
 *	write. This will give some performance back if you have
 *	programs that log in a very verbose manner (like innd or
 *	smartlist). Thanks to Stephen R. van den Berg <srb@cuci.nl>
 *	for the idea.
 *
 * Thu Jan 18 11:14:36 CST 1996:  Dr. Wettstein
 *	Added patche from beta-testers to stop compile error.  Also
 *	added removal of pid file as part of termination cleanup.
 *
 * Wed Feb 14 12:42:09 CST 1996:  Dr. Wettstein
 *	Allowed forwarding of messages received from remote hosts to
 *	be controlled by a command-line switch.  Specifying -h allows
 *	forwarding.  The default behavior is to disable forwarding of
 *	messages which were received from a remote host.
 *
 *	Parent process of syslogd does not exit until child process has
 *	finished initialization process.  This allows rc.* startup to
 *	pause until syslogd facility is up and operating.
 *
 *	Re-arranged the select code to move UNIX domain socket accepts
 *	to be processed later.  This was a contributed change which
 *	has been proposed to correct the delays sometimes encountered
 *	when syslogd starts up.
 *
 *	Minor code cleanups.
 *
 * Thu May  2 15:15:33 CDT 1996:  Dr. Wettstein
 *	Fixed bug in init function which resulted in file descripters
 *	being orphaned when syslogd process was re-initialized with SIGHUP
 *	signal.  Thanks to Edvard Tuinder
 *	(Edvard.Tuinder@praseodymium.cistron.nl) for putting me on the
 *	trail of this bug.  I am amazed that we didn't catch this one
 *	before now.
 *
 * Tue May 14 00:03:35 MET DST 1996:  Martin Schulze
 *	Corrected a mistake that causes the syslogd to stop logging at
 *	some virtual consoles under Linux. This was caused by checking
 *	the wrong error code. Thanks to Michael Nonweiler
 *	<mrn20@hermes.cam.ac.uk> for sending me a patch.
 *
 * Mon May 20 13:29:32 MET DST 1996:  Miquel van Smoorenburg <miquels@cistron.nl>
 *	Added continuation line supported and fixed a bug in
 *	the init() code.
 *
 * Tue May 28 00:58:45 MET DST 1996:  Martin Schulze
 *	Corrected behaviour of blocking pipes - i.e. the whole system
 *	hung.  Michael Nonweiler <mrn20@hermes.cam.ac.uk> has sent us
 *	a patch to correct this.  A new logfile type F_PIPE has been
 *	introduced.
 *
 * Mon Feb 3 10:12:15 MET DST 1997:  Martin Schulze
 *	Corrected behaviour of logfiles if the file can't be opened.
 *	There was a bug that causes syslogd to try to log into non
 *	existing files which ate cpu power.
 *
 * Sun Feb 9 03:22:12 MET DST 1997:  Martin Schulze
 *	Modified syslogd.c to not kill itself which confuses bash 2.0.
 *
 * Mon Feb 10 00:09:11 MET DST 1997:  Martin Schulze
 *	Improved debug code to decode the numeric facility/priority
 *	pair into textual information.
 *
 * Tue Jun 10 12:35:10 MET DST 1997:  Martin Schulze
 *	Corrected freeing of logfiles.  Thanks to Jos Vos <jos@xos.nl>
 *	for reporting the bug and sending an idea to fix the problem.
 *
 * Tue Jun 10 12:51:41 MET DST 1997:  Martin Schulze
 *	Removed sleep(10) from parent process.  This has caused a slow
 *	startup in former times - and I don't see any reason for this.
 *
 * Sun Jun 15 16:23:29 MET DST 1997: Michael Alan Dorman
 *	Some more glibc patches made by <mdorman@debian.org>.
 *
 * Thu Jan  1 16:04:52 CET 1998: Martin Schulze <joey@infodrom.north.de
 *	Applied patch from Herbert Thielen <Herbert.Thielen@lpr.e-technik.tu-muenchen.de>.
 *	This included some balance parentheses for emacs and a bug in
 *	the exclamation mark handling.
 *
 *	Fixed small bug which caused syslogd to write messages to the
 *	wrong logfile under some very rare conditions.  Thanks to
 *	Herbert Xu <herbert@gondor.apana.org.au> for fiddling this out.
 *
 * Thu Jan  8 22:46:35 CET 1998: Martin Schulze <joey@infodrom.north.de>
 *	Reworked one line of the above patch as it prevented syslogd
 *	from binding the socket with the result that no messages were
 *	forwarded to other hosts.
 *
 * Sat Jan 10 01:33:06 CET 1998: Martin Schulze <joey@infodrom.north.de>
 *	Fixed small bugs in F_FORW_UNKN meachanism.  Thanks to Torsten
 *	Neumann <torsten@londo.rhein-main.de> for pointing me to it.
 *
 * Mon Jan 12 19:50:58 CET 1998: Martin Schulze <joey@infodrom.north.de>
 *	Modified debug output concerning remote receiption.
 *
 * Mon Feb 23 23:32:35 CET 1998: Topi Miettinen <Topi.Miettinen@ml.tele.fi>
 *	Re-worked handling of Unix and UDP sockets to support closing /
 *	opening of them in order to have it open only if it is needed
 *	either for forwarding to a remote host or by receiption from
 *	the network.
 *
 * Wed Feb 25 10:54:09 CET 1998: Martin Schulze <joey@infodrom.north.de>
 *	Fixed little comparison mistake that prevented the MARK
 *	feature to work properly.
 *
 * Wed Feb 25 13:21:44 CET 1998: Martin Schulze <joey@infodrom.north.de>
 *	Corrected Topi's patch as it prevented forwarding during
 *	startup due to an unknown LogPort.
 *
 * Sat Oct 10 20:01:48 CEST 1998: Martin Schulze <joey@infodrom.north.de>
 *	Added support for TESTING define which will turn syslogd into
 *	stdio-mode used for debugging.
 *
 * Sun Oct 11 20:16:59 CEST 1998: Martin Schulze <joey@infodrom.north.de>
 *	Reworked the initialization/fork code.  Now the parent
 *	process activates a signal handler which the daughter process
 *	will raise if it is initialized.  Only after that one the
 *	parent process may exit.  Otherwise klogd might try to flush
 *	its log cache while syslogd can't receive the messages yet.
 *
 * Mon Oct 12 13:30:35 CEST 1998: Martin Schulze <joey@infodrom.north.de>
 *	Redirected some error output with regard to argument parsing to
 *	stderr.
 *
 * Mon Oct 12 14:02:51 CEST 1998: Martin Schulze <joey@infodrom.north.de>
 *	Applied patch provided vom Topi Miettinen with regard to the
 *	people from OpenBSD.  This provides the additional '-a'
 *	argument used for specifying additional UNIX domain sockets to
 *	listen to.  This is been used with chroot()'ed named's for
 *	example.  See for http://www.psionic.com/papers/dns.html
 *
 * Mon Oct 12 18:29:44 CEST 1998: Martin Schulze <joey@infodrom.north.de>
 *	Added `ftp' facility which was introduced in glibc version 2.
 *	It's #ifdef'ed so won't harm with older libraries.
 *
 * Mon Oct 12 19:59:21 MET DST 1998: Martin Schulze <joey@infodrom.north.de>
 *	Code cleanups with regard to bsd -> posix transition and
 *	stronger security (buffer length checking).  Thanks to Topi
 *	Miettinen <tom@medialab.sonera.net>
 *	. index() --> strchr()
 *	. sprintf() --> snprintf()
 *	. bcopy() --> memcpy()
 *	. bzero() --> memset()
 *	. UNAMESZ --> UT_NAMESIZE
 *	. sys_errlist --> strerror()
 *
 * Mon Oct 12 20:22:59 CEST 1998: Martin Schulze <joey@infodrom.north.de>
 *	Added support for setutent()/getutent()/endutend() instead of
 *	binary reading the UTMP file.  This is the the most portable
 *	way.  This allows /var/run/utmp format to change, even to a
 *	real database or utmp daemon. Also if utmp file locking is
 *	implemented in libc, syslog will use it immediately.  Thanks
 *	to Topi Miettinen <tom@medialab.sonera.net>.
 *
 * Mon Oct 12 20:49:18 MET DST 1998: Martin Schulze <joey@infodrom.north.de>
 *	Avoid logging of SIGCHLD when syslogd is in the process of
 *	exiting and closing its files.  Again thanks to Topi.
 *
 * Mon Oct 12 22:18:34 CEST 1998: Martin Schulze <joey@infodrom.north.de>
 *	Modified printline() to support 8bit characters - such as
 *	russion letters.  Thanks to Vladas Lapinskas <lapinskas@mail.iae.lt>.
 *
 * Sat Nov 14 02:29:37 CET 1998: Martin Schulze <joey@infodrom.north.de>
 *	``-m 0'' now turns of MARK logging entirely.
 *
 * Tue Jan 19 01:04:18 MET 1999: Martin Schulze <joey@infodrom.north.de>
 *	Finally fixed an error with `-a' processing, thanks to Topi
 *	Miettinen <tom@medialab.sonera.net>.
 *
 * Sun May 23 10:08:53 CEST 1999: Martin Schulze <joey@infodrom.north.de>
 *	Removed superflous call to utmpname().  The path to the utmp
 *	file is defined in the used libc and should not be hardcoded
 *	into the syslogd binary referring the system it was compiled on.
 *
 * Sun Sep 17 20:45:33 CEST 2000: Martin Schulze <joey@infodrom.ffis.de>
 *	Fixed some bugs in printline() code that did not escape
 *	control characters '\177' through '\237' and contained a
 *	single-byte buffer overflow.  Thanks to Solar Designer
 *	<solar@false.com>.
 *
 * Sun Sep 17 21:26:16 CEST 2000: Martin Schulze <joey@infodrom.ffis.de>
 *	Don't close open sockets upon reload.  Thanks to Bill
 *	Nottingham.
 *
 * Mon Sep 18 09:10:47 CEST 2000: Martin Schulze <joey@infodrom.ffis.de>
 *	Fixed bug in printchopped() that caused syslogd to emit
 *	kern.emerg messages when splitting long lines.  Thanks to
 *	Daniel Jacobowitz <dan@debian.org> for the fix.
 *
 * Mon Sep 18 15:33:26 CEST 2000: Martin Schulze <joey@infodrom.ffis.de>
 *	Removed unixm/unix domain sockets and switch to Datagram Unix
 *	Sockets.  This should remove one possibility to play DoS with
 *	syslogd.  Thanks to Olaf Kirch <okir@caldera.de> for the patch.
 *
 * Sun Mar 11 20:23:44 CET 2001: Martin Schulze <joey@infodrom.ffis.de>
 *	Don't return a closed fd if `-a' is called with a wrong path.
 *	Thanks to Bill Nottingham <notting@redhat.com> for providing
 *	a patch.<|MERGE_RESOLUTION|>--- conflicted
+++ resolved
@@ -1,6 +1,6 @@
 ---------------------------------------------------------------------------
-<<<<<<< HEAD
 Version 6.3.7  [DEVEL] 2011-0?-??
+- added a couple of new stats objects
 - improved support for new v6 config system. Now also supported by
   - omfwd
 - bugfix: facility local<x> was not correctly interpreted in legacy filters
@@ -323,14 +323,11 @@
   syslog plain tcp input plugin (NOT supporting TLS!)
   [ported from v4]
 ---------------------------------------------------------------------------
-Version 5.9.5  [V5-DEVEL], 20??-??-??
-=======
-Version 5.9.5  [V5-DEVEL], 2011-11-29
+Version 5.9.6  [V5-DEVEL], 20??-??-??
 - new stats counters "discarded.nf" and "discarded.full" for queue object.
   Tells how many messages have been discarded due to queue full condition.
 ---------------------------------------------------------------------------
 Version 5.9.5  [V5-DEVEL], 2011-11-29
->>>>>>> 55db7196
 - enhanced module loader to not rely on PATH_MAX
 ---------------------------------------------------------------------------
 Version 5.9.4  [V5-DEVEL], 2011-11-29
