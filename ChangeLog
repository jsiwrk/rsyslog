---------------------------------------------------------------------------
<<<<<<< HEAD
Version 5.9.3  [V5-DEVEL] (al), 2011-??-??
- added capability to emit config error location info for warnings 
  otherwise, omusrmsg's warning about new config format was not
  accompanied by problem location.
- bugfix: potential misadressing in property replacer
- bugfix: MSGID corruption in RFC5424 parser under some circumstances
  closes: http://bugzilla.adiscon.com/show_bug.cgi?id=275
- bugfix: The NUL-Byte for the syslogtag was not copied in MsgDup (msg.c)
---------------------------------------------------------------------------
Version 5.9.2  [V5-DEVEL] (rgerhards), 2011-07-11
- systemd support: set stdout/stderr to null - thx to Lennart for the patch
- added support for the ":omusrmsg:" syntax in configuring user messages
- added support for the ":omfile:" syntax in configuring user messages
---------------------------------------------------------------------------
Version 5.9.1  [V5-DEVEL] (rgerhards), 2011-06-30
- added support for obtaining timestamp for kernel message from message
  If the kernel time-stamps messages, time is now take from that
  timestamp instead of the system time when the message was read. This
  provides much better accuracy. Thanks to Lennart Poettering for
  suggesting this feature and his help during implementation.
- added support for obtaining timestamp from system for imuxsock
  This permits to read the time a message was submitted to the system
  log socket. Most importantly, this is provided in microsecond resolution.
  So we are able to obtain high precision timestampis even for messages
  that were - as is usual - not formatted with them. This also simplifies
  things in regard to local time calculation in chroot environments.
  Many thanks to Lennart Poettering for suggesting this feature,
  providing some guidance on implementing it and coordinating getting the
  necessary support into the Linux kernel.
- bugfix: timestamp was incorrectly calculated for timezones with minute
  offset
  closes: http://bugzilla.adiscon.com/show_bug.cgi?id=271
- bugfix: problems in failover action handling
  closes: http://bugzilla.adiscon.com/show_bug.cgi?id=270
  closes: http://bugzilla.adiscon.com/show_bug.cgi?id=254
- bugfix: mutex was invalidly left unlocked during action processing
  At least one case where this can occur is during thread shutdown, which
  may be initiated by lower activity. In most cases, this is quite
  unlikely to happen. However, if it does, data structures may be 
  corrupted which could lead to fatal failure and segfault. I detected
  this via a testbench test, not a user report. But I assume that some
  users may have had unreproducable aborts that were cause by this bug.
- bugfix: memory leak in imtcp & subsystems under some circumstances
  This leak is tied to error conditions which lead to incorrect cleanup
  of some data structures. [backport from v6]
- bugfix/improvement:$WorkDirectory now gracefully handles trailing slashes
---------------------------------------------------------------------------
Version 5.9.0  [V5-DEVEL] (rgerhards), 2011-06-08
- imfile: added $InputFileMaxLinesAtOnce directive
- enhanced imfile to support input batching
- added capability for imtcp and imptcp to activate keep-alive packets
  at the socket layer. This has not been added to imttcp, as the latter is
  only an experimental module, and one which did not prove to be useful.
  reference: http://kb.monitorware.com/post20791.html
- added support to control KEEPALIVE settings in imptcp
  this has not yet been added to imtcp, but could be done on request.
- $ActionName is now also used for naming of queues in impstats
  as well as in the debug output
- bugfix: do not open files with full privileges, if privs will be dropped
  This make the privilege drop code more bulletproof, but breaks Ubuntu's
  work-around for log files created by external programs with the wrong
  user and/or group. Note that it was long said that this "functionality"
  would break once we go for serious privilege drop code, so hopefully
  nobody still depends on it (and, if so, they lost...).
- bugfix: pipes not opened in full priv mode when privs are to be dropped
- this begins a new devel branch for v5
- better handling of queue i/o errors in disk queues. This is kind of a
  bugfix, but a very intrusive one, this it goes into the devel version
  first. Right now, "file not found" is handled and leads to the new
  emergency mode, in which disk action is stopped and the queue run
  in direct mode. An error message is emited if this happens.
- added support for user-level PRI provided via systemd
- added new config directive $InputTCPFlowControl to select if tcp
  received messages shall be flagged as light delayable or not.
- enhanced omhdfs to support batching mode. This permits to increase
  performance, as we now call the HDFS API with much larger message
  sizes and far more infrequently
- bugfix: failover did not work correctly if repeated msg reduction was on
  affected directive was: $ActionExecOnlyWhenPreviousIsSuspended on
  closes: http://bugzilla.adiscon.com/show_bug.cgi?id=236
---------------------------------------------------------------------------
Version 5.8.5  [V5-stable] (al), 2011-??-??
=======
Version 5.8.5  [V5-stable] (rgerhards/al), 2011-??-??
- bugfix: potential hang condition during tag emulation
- bugfix: too-early string termination during tag emulation
>>>>>>> 33bf53cd
- bugfix: The NUL-Byte for the syslogtag was not copied in MsgDup (msg.c)
---------------------------------------------------------------------------
Version 5.8.4  [V5-stable] (al), 2011-08-10
- bugfix: potential misadressing in property replacer
- bugfix: memcpy overflow can occur in allowed sender checkig
  if a name is resolved to IPv4-mapped-on-IPv6 address
  Found by Ismail Dönmez at suse
- bugfix: potential misadressing in property replacer
- bugfix: MSGID corruption in RFC5424 parser under some circumstances
  closes: http://bugzilla.adiscon.com/show_bug.cgi?id=275
---------------------------------------------------------------------------
Version 5.8.3  [V5-stable] (rgerhards), 2011-07-11
- systemd support: set stdout/stderr to null - thx to Lennart for the patch
- added support for the ":omusrmsg:" syntax in configuring user messages
- added support for the ":omfile:" syntax in configuring user messages
  Note: previous outchannel syntax will generate a warning message. This
  may be surprising to some users, but it is quite urgent to alert them
  of the new syntax as v6 can no longer support the previous one.
---------------------------------------------------------------------------
Version 5.8.2  [V5-stable] (rgerhards), 2011-06-21
- bugfix: problems in failover action handling
  closes: http://bugzilla.adiscon.com/show_bug.cgi?id=270
  closes: http://bugzilla.adiscon.com/show_bug.cgi?id=254
- bugfix: mutex was invalidly left unlocked during action processing
  At least one case where this can occur is during thread shutdown, which
  may be initiated by lower activity. In most cases, this is quite
  unlikely to happen. However, if it does, data structures may be 
  corrupted which could lead to fatal failure and segfault. I detected
  this via a testbench test, not a user report. But I assume that some
  users may have had unreproducable aborts that were cause by this bug.
- bugfix: memory leak in imtcp & subsystems under some circumstances
  This leak is tied to error conditions which lead to incorrect cleanup
  of some data structures. [backport from v6]
- bugfix/improvement:$WorkDirectory now gracefully handles trailing slashes
---------------------------------------------------------------------------
Version 5.8.1  [V5-stable] (rgerhards), 2011-05-19
- bugfix: invalid processing in QUEUE_FULL condition
  If the the multi-submit interface was used and a QUEUE_FULL condition
  occured, the failed message was properly destructed. However, the
  rest of the input batch, if it existed, was not processed. So this
  lead to potential loss of messages and a memory leak. The potential
  loss of messages was IMHO minor, because they would have been dropped
  in most cases due to the queue remaining full, but very few lucky ones
  from the batch may have made it. Anyhow, this has now been changed so
  that the rest of the batch is properly tried to be enqueued and, if
  not possible, destructed.
- new module mmsnmptrapd, a sample message modification module
  This can be useful to reformat snmptrapd messages and also serves as
  a sample for how to write message modification modules using the
  output module interface. Note that we introduced this new 
  functionality directly into the stable release, as it does not 
  modify the core and as such cannot have any side-effects if it is
  not used (and thus the risk is solely on users requiring that
  functionality).
- bugfix: rate-limiting inside imuxsock did not work 100% correct
  reason was that a global config variable was invalidly accessed where a
  listener variable should have been used.
  Also performance-improved the case when rate limiting is turned off (this
  is a very unintrusive change, thus done directly to the stable version).
- bugfix: $myhostname not available in RainerScript (and no error message)
  closes: http://bugzilla.adiscon.com/show_bug.cgi?id=233
- bugfix: memory and file descriptor leak in stream processing
  Leaks could occur under some circumstances if the file stream handler
  errored out during the open call. Among others, this could cause very
  big memory leaks if there were a problem with unreadable disk queue
  files. In regard to the memory leak, this
  closes: http://bugzilla.adiscon.com/show_bug.cgi?id=256
- bugfix: doc for impstats had wrong config statements
  also, config statements were named a bit inconsistent, resolved that
  problem by introducing an alias and only documenting the consistent
  statements
  Thanks to Marcin for bringing up this problem.
- bugfix: IPv6-address could not be specified in omrelp
  this was due to improper parsing of ":"
  closes: http://bugzilla.adiscon.com/show_bug.cgi?id=250
- bugfix: TCP connection invalidly aborted when messages needed to be
  discarded (due to QUEUE_FULL or similar problem)
- bugfix: $LocalHostName was not honored under all circumstances
  closes: http://bugzilla.adiscon.com/show_bug.cgi?id=258
- bugfix(minor): improper template function call in syslogd.c
---------------------------------------------------------------------------
Version 5.8.0  [V5-stable] (rgerhards), 2011-04-12

This is the new v5-stable branch, importing all feature from the 5.7.x
versions. To see what has changed in regard to the previous v5-stable,
check the Changelog for 5.7.x below.

- bugfix: race condition in deferred name resolution
  closes: http://bugzilla.adiscon.com/show_bug.cgi?id=238
  Special thanks to Marcin for his persistence in helping to solve this
  bug.
- bugfix: DA queue was never shutdown once it was started
  closes: http://bugzilla.adiscon.com/show_bug.cgi?id=241
---------------------------------------------------------------------------
Version 5.7.10  [V5-BETA] (rgerhards), 2011-03-29
- bugfix: ompgsql did not work properly with ANSI SQL strings
  closes: http://bugzilla.adiscon.com/show_bug.cgi?id=229
- bugfix: rsyslog did not build with --disable-regexp configure option
  closes: http://bugzilla.adiscon.com/show_bug.cgi?id=243
- bugfix: PRI was invalid on Solaris for message from local log socket
- enhance: added $BOM system property to ease writing byte order masks
- bugfix: RFC5424 parser confused by empty structured data
  closes: http://bugzilla.adiscon.com/show_bug.cgi?id=237
- bugfix: error return from strgen caused abort, now causes action to be
  ignored (just like a failed filter)
- new sample plugin for a strgen to generate sql statement consumable
  by a database plugin
- bugfix: strgen could not be used together with database outputs
  because the sql/stdsql option could not be specified. This has been
  solved by permitting the strgen to include the opton inside its name.
  closes: http://bugzilla.adiscon.com/show_bug.cgi?id=195
---------------------------------------------------------------------------
Version 5.7.9  [V5-BETA] (rgerhards), 2011-03-16
- improved testbench
  among others, life tests for ommysql (against a test database) have
  been added, valgrind-based testing enhanced, ...
- enhance: fallback *at runtime* to epoll_create if epoll_create1 is not
  available. Thanks to Michael Biebl for analysis and patch!
- bugfix: failover did not work correctly if repeated msg reduction was on
  closes: http://bugzilla.adiscon.com/show_bug.cgi?id=236
  affected directive was: $ActionExecOnlyWhenPreviousIsSuspended on
- bugfix: minor memory leak in omlibdbi (< 1k per instance and run)
- bugfix: (regression) omhdfs did no longer compile
- bugfix: omlibdbi did not use password from rsyslog.conf
  closes: http://bugzilla.adiscon.com/show_bug.cgi?id=203
---------------------------------------------------------------------------
Version 5.7.8  [V5-BETA] (rgerhards), 2011-03-09
- systemd support somewhat improved (can now take over existing log sockt)
- bugfix: discard action did not work under some circumstances
  fixes: http://bugzilla.adiscon.com/show_bug.cgi?id=217
- bugfix: file descriptor leak in gnutls netstream driver
  fixes: http://bugzilla.adiscon.com/show_bug.cgi?id=222
---------------------------------------------------------------------------
Version 5.7.7  [V5-BETA] (rgerhards), 2011-03-02
- bugfix: potential abort condition when $RepeatedMsgReduction set to on
  as well as potentially in a number of other places where MsgDup() was
  used. This only happened when the imudp input module was used and it
  depended on name resolution not yet had taken place. In other words,
  this was a strange problem that could lead to hard to diagnose 
  instability. So if you experience instability, chances are good that
  this fix will help.
---------------------------------------------------------------------------
Version 5.7.6  [V5-BETA] (rgerhards), 2011-02-25
- bugfix: fixed a memory leak and potential abort condition
  this could happen if multiple rulesets were used and some output batches
  contained messages belonging to more than one ruleset.
  fixes: http://bugzilla.adiscon.com/show_bug.cgi?id=226
  fixes: http://bugzilla.adiscon.com/show_bug.cgi?id=218
- bugfix: memory leak when $RepeatedMsgReduction on was used
  bug tracker: http://bugzilla.adiscon.com/show_bug.cgi?id=225
---------------------------------------------------------------------------
Version 5.7.5  [V5-BETA] (rgerhards), 2011-02-23
- enhance: imfile did not yet support multiple rulesets, now added
  we do this directly in the beta because a) it does not affect existing
  functionality and b) one may argue that this missing functionality is
  close to a bug.
- improved testbench, added tests for imuxsock
- bugfix: imuxsock did no longer sanitize received messages
  This was a regression from the imuxsock partial rewrite. Happened
  because the message is no longer run through the standard parsers. 
  bug tracker: http://bugzilla.adiscon.com/show_bug.cgi?id=224
- bugfix: minor race condition in action.c - considered cosmetic
  This is considered cosmetic as multiple threads tried to write exactly
  the same value into the same memory location without sync. The method
  has been changed so this can no longer happen.
---------------------------------------------------------------------------
Version 5.7.4  [V5-BETA] (rgerhards), 2011-02-17
- added pmsnare parser module (written by David Lang)
- enhanced imfile to support non-cancel input termination
- improved systemd socket activation thanks to Marius Tomaschweski
- improved error reporting for $WorkDirectory
  non-existance and other detectable problems are now reported,
  and the work directory is NOT set in this case
- bugfix: pmsnare causded abort under some conditions
- bugfix: abort if imfile reads file line of more than 64KiB
  Thanks to Peter Eisentraut for reporting and analysing this problem.
  bug tracker: http://bugzilla.adiscon.com/show_bug.cgi?id=221
- bugfix: queue engine did not properly slow down inputs in FULL_DELAY mode
  when in disk-assisted mode. This especially affected imfile, which
  created unnecessarily queue files if a large set of input file data was
  to process.
- bugfix: very long running actions could prevent shutdown under some
  circumstances. This has now been solved, at least for common
  situations.
- bugfix: fixed compile problem due to empty structs
  this occured only on some platforms/compilers. thanks to Dražen Kačar 
  for the fix
---------------------------------------------------------------------------
Version 5.7.3  [V5-BETA] (rgerhards), 2011-02-07
- added support for processing multi-line messages in imfile
- added $IMUDPSchedulingPolicy and $IMUDPSchedulingPriority config settings
- added $LocalHostName config directive
- bugfix: fixed build problems on some platforms
  namely those that have 32bit atomic operations but not 64 bit ones
- bugfix: local hostname was pulled too-early, so that some config 
  directives (namely FQDN settings) did not have any effect
- bugfix: imfile did duplicate messages under some circumstances
- added $OMMySQLConfigFile config directive
- added $OMMySQLConfigSection config directive
---------------------------------------------------------------------------
Version 5.7.2  [V5-DEVEL] (rgerhards), 2010-11-26
- bugfix(important): problem in TLS handling could cause rsyslog to loop
  in a tight loop, effectively disabling functionality and bearing the
  risk of unresponsiveness of the whole system.
  Bug tracker: http://bugzilla.adiscon.com/show_bug.cgi?id=194
- bugfix: imfile state file was not written when relative file name
  for it was specified
- bugfix: compile failed on systems without epoll_create1()
  Thanks to David Hill for providing a fix.
- bugfix: atomic increment for msg object may not work correct on all
  platforms. Thanks to Chris Metcalf for the patch
- bugfix: replacements for atomic operations for non-int sized types had
  problems. At least one instance of that problem could potentially lead
  to abort (inside omfile).
---------------------------------------------------------------------------
Version 5.7.1  [V5-DEVEL] (rgerhards), 2010-10-05
- support for Hadoop's HDFS added (via omhdfs)
- imuxsock now optionally use SCM_CREDENTIALS to pull the pid from the log
  socket itself
  (thanks to Lennart Poettering for the suggesting this feature)
- imuxsock now optionally uses per-process input rate limiting, guarding the
  user against processes spamming the system log
  (thanks to Lennart Poettering for suggesting this feature)
- added new config statements
  * $InputUnixListenSocketUsePIDFromSystem 
  * $SystemLogUsePIDFromSystem 
  * $SystemLogRateLimitInterval
  * $SystemLogRateLimitBurst
  * $SystemLogRateLimitSeverity
  * $IMUxSockRateLimitInterval
  * $IMUxSockRateLimitBurst
  * $IMUxSockRateLimitSeverity
- imuxsock now supports up to 50 different sockets for input
- some code cleanup in imuxsock (consider this a release a major
  modification, especially if problems show up)
- bugfix: /dev/log was unlinked even when passed in from systemd
  in which case it should be preserved as systemd owns it
---------------------------------------------------------------------------
Version 5.7.0  [V5-DEVEL] (rgerhards), 2010-09-16
- added module impstat to emit periodic statistics on rsyslog counters
- support for systemd officially added
  * acquire /dev/log socket optionally from systemd
    thanks to Lennart Poettering for this patch
  * sd-systemd API added as part of rsyslog runtime library
---------------------------------------------------------------------------
Version 5.6.5  [V5-STABLE] (rgerhards), 2011-03-22
- bugfix: failover did not work correctly if repeated msg reduction was on
  affected directive was: $ActionExecOnlyWhenPreviousIsSuspended on
  closes: http://bugzilla.adiscon.com/show_bug.cgi?id=236
- bugfix: omlibdbi did not use password from rsyslog.con
  closes: http://bugzilla.adiscon.com/show_bug.cgi?id=203
- bugfix(kind of): tell users that config graph can currently not be
  generated
  closes: http://bugzilla.adiscon.com/show_bug.cgi?id=232
- bugfix: discard action did not work under some circumstances
  fixes: http://bugzilla.adiscon.com/show_bug.cgi?id=217
  (backport from 5.7.8)
---------------------------------------------------------------------------
Version 5.6.4  [V5-STABLE] (rgerhards), 2011-03-03
- bugfix: potential abort condition when $RepeatedMsgReduction set to on
  as well as potentially in a number of other places where MsgDup() was
  used. This only happened when the imudp input module was used and it
  depended on name resolution not yet had taken place. In other words,
  this was a strange problem that could lead to hard to diagnose 
  instability. So if you experience instability, chances are good that
  this fix will help.
- bugfix: fixed a memory leak and potential abort condition
  this could happen if multiple rulesets were used and some output batches
  contained messages belonging to more than one ruleset.
  fixes: http://bugzilla.adiscon.com/show_bug.cgi?id=226
  fixes: http://bugzilla.adiscon.com/show_bug.cgi?id=218
- bugfix: memory leak when $RepeatedMsgReduction on was used
  bug tracker: http://bugzilla.adiscon.com/show_bug.cgi?id=225
---------------------------------------------------------------------------
Version 5.6.3  [V5-STABLE] (rgerhards), 2011-01-26
- bugfix: action processor released memory too early, resulting in
  potential issue in retry cases (but very unlikely due to another
  bug, which I also fixed -- only after the fix this problem here
  became actually visible).
- bugfix: batch processing flagged invalid message as "bad" under some
  circumstances
- bugfix: unitialized variable could cause issues under extreme conditions
  plus some minor nits. This was found after a clang static code analyzer
  analysis (great tool, and special thanks to Marcin for telling me about
  it!)
- bugfix: batches which had actions in error were not properly retried in
  all cases
- bugfix: imfile did duplicate messages under some circumstances
- bugfix: testbench was not activated if no Java was present on system
  ... what actually was a left-over. Java is no longer required.
---------------------------------------------------------------------------
Version 5.6.2  [V5-STABLE] (rgerhards), 2010-11-30
- bugfix: compile failed on systems without epoll_create1()
  Thanks to David Hill for providing a fix.
- bugfix: atomic increment for msg object may not work correct on all
  platforms. Thanks to Chris Metcalf for the patch
- bugfix: replacements for atomic operations for non-int sized types had
  problems. At least one instance of that problem could potentially lead
  to abort (inside omfile).
- added the $InputFilePersistStateInterval config directive to imfile
- changed imfile so that the state file is never deleted (makes imfile
  more robust in regard to fatal failures)
- bugfix: a slightly more informative error message when a TCP
  connections is aborted
---------------------------------------------------------------------------
Version 5.6.1  [V5-STABLE] (rgerhards), 2010-11-24
- bugfix(important): problem in TLS handling could cause rsyslog to loop
  in a tight loop, effectively disabling functionality and bearing the
  risk of unresponsiveness of the whole system.
  Bug tracker: http://bugzilla.adiscon.com/show_bug.cgi?id=194
- permitted imptcp to work on systems which support epoll(), but not
  epoll_create().
  Bug: http://bugzilla.adiscon.com/show_bug.cgi?id=204
  Thanks to Nicholas Brink for reporting this problem.
- bugfix: testbench failed if imptcp was not enabled
- bugfix: segfault when an *empty* template was used
  Bug: http://bugzilla.adiscon.com/show_bug.cgi?id=206
  Thanks to David Hill for alerting us.
- bugfix: compile failed with --enable-unlimited-select
  thanks varmojfekoj for the patch
---------------------------------------------------------------------------
Version 5.6.0  [V5-STABLE] (rgerhards), 2010-10-19

This release brings all changes and enhancements of the 5.5.x series
to the v5-stable branch.

- bugfix: a couple of problems that imfile had on some platforms, namely
  Ubuntu (not their fault, but occured there)
- bugfix: imfile utilizes 32 bit to track offset. Most importantly,
  this problem can not experienced on Fedora 64 bit OS (which has
  64 bit long's!)
---------------------------------------------------------------------------
Version 5.5.7  [V5-BETA] (rgerhards), 2010-08-09
- changed omudpspoof default spoof address to simplify typical use case
  thanks to David Lang for suggesting this
- doc bugfix: pmlastmsg doc samples had errors
- bugfix[minor]: pmrfc3164sd had invalid name (resided in rsyslog name 
  space, what should not be the case for a contributed module)
- added omuxsock, which permits to write message to local Unix sockets
  this is the counterpart to imuxsock, enabling fast local forwarding
---------------------------------------------------------------------------
Version 5.5.6  [DEVEL] (rgerhards), 2010-07-21
- added parser modules
  * pmlastmsg, which supports the notoriously malformed "last message
    repeated n times" messages from some syslogd's (namely sysklogd)
  * pmrfc3164sd (contributed), supports RFC5424 structured data in 
    RFC3164 messages [untested]
- added new module type "string generator", used to speed up output
  processing. Expected speedup for (typical) rsyslog processing is
  roughly 5 to 6 percent compared to using string-based templates.
  They may also be used to do more complex formatting with custom
  C code, what provided greater flexibility and probably far higher
  speed, for example if using multiple regular expressions within a 
  template.
- added 4 string generators for
  * RSYSLOG_FileFormat
  * RSYSLOG_TraditionalFileFormat
  * RSYSLOG_ForwardFormat
  * RSYSLOG_TraditionalForwardFormat
- bugfix: mutexes used to simulate atomic instructions were not destructed
- bugfix: regression caused more locking action in msg.c than necessary
- bugfix: "$ActionExecOnlyWhenPreviousIsSuspended on" was broken
- bugfix: segfault on HUP when "HUPIsRestart" was set to "on"
  thanks varmojfekoj for the patch
- bugfix: default for $OMFileFlushOnTXEnd was wrong ("off").
  This, in default mode, caused buffered writing to be used, what
  means that it looked like no output were written or partial
  lines. Thanks to Michael Biebl for pointing out this bug.
- bugfix: programname filter in ! configuration can not be reset
  Thanks to Kiss Gabor for the patch.
---------------------------------------------------------------------------
Version 5.5.5  [DEVEL] (rgerhards), 2010-05-20
- added new cancel-reduced action thread termination method
  We now manage to cancel threads that block inside a retry loop to
  terminate without the need to cancel the thread. Avoiding cancellation
  helps keep the system complexity minimal and thus provides for better
  stability. This also solves some issues with improper shutdown when
  inside an action retry loop.
---------------------------------------------------------------------------
Version 5.5.4  [DEVEL] (rgerhards), 2010-05-03
- This version offers full support for Solaris on Intel and Sparc
- bugfix: problems with atomic operations emulation
  replaced atomic operation emulation with new code. The previous code
  seemed to have some issue and also limited concurrency severely. The
  whole atomic operation emulation has been rewritten.
- bugfix: netstream ptcp support class was not correctly build on systems
  without epoll() support
- bugfix: segfault on Solaris/Sparc
---------------------------------------------------------------------------
Version 5.5.3  [DEVEL] (rgerhards), 2010-04-09
- added basic but functional support for Solaris
- imported many bugfixes from 3.6.2/4.6.1 (see ChangeLog below!)
- added new property replacer option "date-rfc3164-buggyday" primarily
  to ease migration from syslog-ng. See property replacer doc for
  details.
- added capability to turn off standard LF delimiter in TCP server
  via new directive "$InputTCPServerDisableLFDelimiter on"
- bugfix: failed to compile on systems without epoll support
- bugfix: comment char ('#') in literal terminated script parsing
  and thus could not be used.
  but tracker: http://bugzilla.adiscon.com/show_bug.cgi?id=119
  [merged in from v3.22.2]
- imported patches from 4.6.0:
  * improved testbench to contain samples for totally malformed messages
    which miss parts of the message content
  * bugfix: some malformed messages could lead to a missing LF inside files
    or some other missing parts of the template content.
  * bugfix: if a message ended immediately with a hostname, the hostname
    was mistakenly interpreted as TAG, and localhost be used as hostname
---------------------------------------------------------------------------
Version 5.5.2  [DEVEL] (rgerhards), 2010-02-05
- applied patches that make rsyslog compile under Apple OS X.
  Thanks to trey for providing these.
- replaced data type "bool" by "sbool" because this created some
  portability issues.
- added $Escape8BitCharactersOnReceive directive
  Thanks to David Lang for suggesting it.
- worked around an issue where omfile failed to compile on 32 bit platforms
  under some circumstances (this smells like a gcc problem, but a simple
  solution was available). Thanks to Kenneth Marshall for some advice.
- extended testbench
---------------------------------------------------------------------------
Version 5.5.1  [DEVEL] (rgerhards), 2009-11-27
- introduced the ablity for netstream drivers to utilize an epoll interface
  This offers increased performance and removes the select() FDSET size
  limit from imtcp. Note that we fall back to select() if there is no
  epoll netstream drivers. So far, an epoll driver has only been
  implemented for plain tcp syslog, the rest will follow once the code
  proves well in practice AND there is demand.
- re-implemented $EscapeControlCharacterTab config directive
  Based on Jonathan Bond-Caron's patch for v4. This now also includes some
  automatted tests.
- bugfix: enabling GSSServer crashes rsyslog startup
  Thanks to Tomas Kubina for the patch [imgssapi]
- bugfix (kind of): check if TCP connection is still alive if using TLS
  Thanks to Jonathan Bond-Caron for the patch.
---------------------------------------------------------------------------
Version 5.5.0  [DEVEL] (rgerhards), 2009-11-18
- moved DNS resolution code out of imudp and into the backend processing
  Most importantly, DNS resolution now never happens if the resolved name
  is not required. Note that this applies to imudp - for the other inputs,
  DNS resolution almost comes for free, so we do not do it there. However,
  the new method has been implemented in a generic way and as such may 
  also be used by other modules in the future.
- added option to use unlimited-size select() calls
  Thanks to varmjofekoj for the patch
  This is not done in imudp, as it natively supports epoll().
- doc: improved description of what loadable modules can do
---------------------------------------------------------------------------
Version 5.4.2  [v5-stable] (rgerhards), 2010-03-??
- bugfix(kind of): output plugin retry behaviour could cause engine to loop
  The rsyslog engine did not guard itself against output modules that do
  not properly convey back the tryResume() behaviour. This then leads to
  what looks like an endless loop. I consider this to be a bug of the 
  engine not only because it should be hardened against plugin misbehaviour,
  but also because plugins may not be totally able to avoid this situation
  (depending on the type of and processing done by the plugin).
- bugfix: testbench failed when not executed in UTC+1 timezone
  accidently, the time zone information was kept inside some
  to-be-checked-for responses
- temporary bugfix replaced by permanent one for
  message-induced off-by-one error (potential segfault) (see 4.6.2)
  The analysis has been completed and a better fix been crafted and 
  integrated.
- bugfix(minor): status variable was uninitialized
  However, this would have caused harm only if NO parser modules at
  all were loaded, which would lead to a defunctional configuration
  at all. And, even more important, this is impossible as two parser
  modules are built-in and thus can not be "not loaded", so we always
  have a minimum of two.
---------------------------------------------------------------------------
Version 5.4.1  [v5-stable] (rgerhards), 2010-03-??
- added new property replacer option "date-rfc3164-buggyday" primarily
  to ease migration from syslog-ng. See property replacer doc for
  details. [backport from 5.5.3 because urgently needed by some]
- imported all bugfixes vom 4.6.2 (see below)
---------------------------------------------------------------------------
Version 5.4.0  [v5-stable] (rgerhards), 2010-03-08
***************************************************************************
* This is a new stable v5 version. It contains all fixes and enhancements *
* made during the 5.3.x phase as well as those listed below.              *
* Note that the 5.2.x series was quite buggy and as such all users are    *
* strongly advised to upgrade to 5.4.0.                                   *
***************************************************************************
- bugfix: omruleset failed to work in many cases
  bug tracker: http://bugzilla.adiscon.com/show_bug.cgi?id=179
  Thanks to Ryan B. Lynch for reporting this issue.
- bugfix: comment char ('#') in literal terminated script parsing
  and thus could not be used.
  but tracker: http://bugzilla.adiscon.com/show_bug.cgi?id=119
  [merged in from v3.22.2]
---------------------------------------------------------------------------
Version 5.3.7  [BETA] (rgerhards), 2010-01-27
- bugfix: queues in direct mode could case a segfault, especially if an
  action failed for action queues. The issue was an invalid increment of
  a stack-based pointer which lead to destruction of the stack frame and
  thus a segfault on function return.
  Thanks to Michael Biebl for alerting us on this problem.
- bugfix: hostname accidently set to IP address for some message sources,
  for example imudp. Thanks to Anton for reporting this bug. [imported v4]
- bugfix: ompgsql had problems with transaction support, what actually 
  rendered it unsuable. Thanks to forum user "horhe" for alerting me
  on this bug and helping to debug/fix it! [imported from 5.3.6]
- bugfix: $CreateDirs variable not properly initialized, default thus
  was random (but most often "on") [imported from v3]
- bugfix: potential segfaults during queue shutdown
  (bugs require certain non-standard settings to appear)
  Thanks to varmojfekoj for the patch [imported from 4.5.8]
  [backport from 5.5.2]
- bugfix: wrong memory assignment for a config variable (probably
  without causing any harm) [backport from 5.2.2]
- bugfix: rsyslog hangs when writing to a named pipe which nobody was
  reading. Thanks to Michael Biebl for reporting this bug.
  Bugzilla entry: http://bugzilla.adiscon.com/show_bug.cgi?id=169
  [imported from 4.5.8]
---------------------------------------------------------------------------
Version 5.3.6  [BETA] (rgerhards), 2010-01-13
- bugfix: ompgsql did not properly check the server connection in
  tryResume(), which could lead to rsyslog running in a thight loop
- bugfix: suspension during beginTransaction() was not properly handled
  by rsyslog core
- bugfix: omfile output was only written when buffer was full, not at
  end of transaction
- bugfix: commit transaction was not properly conveyed to message layer,
  potentially resulting in non-message destruction and thus hangs
- bugfix: enabling GSSServer crashes rsyslog startup
  Thanks to Tomas Kubina for the patch [imgssapi]
- bugfix (kind of): check if TCP connection is still alive if using TLS
  Thanks to Jonathan Bond-Caron for the patch.
- bugfix: $CreateDirs variable not properly initialized, default thus
  was random (but most often "on") [imported from v3]
- bugfix: ompgsql had problems with transaction support, what actually 
  rendered it unsuable. Thanks to forum user "horhe" for alerting me
  on this bug and helping to debug/fix it!
- bugfix: memory leak when sending messages in zip-compressed format
  Thanks to Naoya Nakazawa for analyzing this issue and providing a patch.
- worked around an issue where omfile failed to compile on 32 bit platforms
  under some circumstances (this smells like a gcc problem, but a simple
  solution was available). Thanks to Kenneth Marshall for some advice.
  [backported from 5.5.x branch]
---------------------------------------------------------------------------
Version 5.3.5  [BETA] (rgerhards), 2009-11-13
- some light performance enhancement by replacing time() call with much
  faster (at least under linux) gettimeofday() calls.
- some improvement of omfile performance with dynafiles
  saved costly time() calls by employing a logical clock, which is 
  sufficient for the use case
- bugfix: omudpspoof miscalculated source and destination ports
  while this was probably not noticed for source ports, it resulted in
  almost all destination ports being wrong, except for the default port
  of 514, which by virtue of its binary representation was calculated 
  correct (and probably thus the bug not earlier detected).
- bugfixes imported from earlier releases
  * bugfix: named pipes did no longer work (they always got an open error)
    this was a regression from the omfile rewrite in 4.5.0
  * bugfix(testbench): sequence check was not always performed correctly,
    that could result in tests reporting success when they actually failed
- improved testbench: added tests for UDP forwarding and omudpspoof
- doc bugfix: omudpspoof had wrong config command names ("om" missing)
- bugfix [imported from 4.4.3]: $ActionExecOnlyOnceEveryInterval did
  not work.
- [inport v4] improved testbench, contains now tcp and gzip test cases
- [import v4] added a so-called "On Demand Debug" mode, in which debug
  output can be generated only after the process has started, but not right
  from the beginning. This is assumed to be useful for hard-to-find bugs.
  Also improved the doc on the debug system.
- bugfix: segfault on startup when -q or -Q option was given
  [imported from v3-stable]
---------------------------------------------------------------------------
Version 5.3.4  [DEVEL] (rgerhards), 2009-11-04
- added the ability to create custom message parsers
- added $RulesetParser config directive that permits to bind specific
  parsers to specific rulesets
- added omruleset output module, which provides great flexibility in 
  action processing. THIS IS A VERY IMPORTANT ADDITION, see its doc
  for why.
- added the capability to have ruleset-specific main message queues
  This offers considerable additional flexibility AND superior performance
  (in cases where multiple inputs now can avoid lock contention)
- bugfix: correct default for escape ('#') character restored
  This was accidently changed to '\\', thanks to David Lang for reporting
- bugfix(testbench): testcase did not properly wait for rsyslogd shutdown
  thus some unpredictable behavior and a false negative test result
  could occur.
---------------------------------------------------------------------------
Version 5.3.3  [DEVEL] (rgerhards), 2009-10-27
- simplified and thus speeded up the queue engine, also fixed some
  potential race conditions (in very unusual shutdown conditions)
  along the way. The threading model has seriously changes, so there may
  be some regressions.
- enhanced test environment (inlcuding testbench): support for enhancing
  probability of memory addressing failure by using non-NULL default
  value for malloced memory (optional, only if requested by configure
  option). This helps to track down some otherwise undetected issues
  within the testbench.
- bugfix: potential abort if inputname property was not set 
  primarily a problem of imdiag
- bugfix: message processing states were not set correctly in all cases
  however, this had no negative effect, as the message processing state
  was not evaluated when a batch was deleted, and that was the only case
  where the state could be wrong.
---------------------------------------------------------------------------
Version 5.3.2  [DEVEL] (rgerhards), 2009-10-21
- enhanced omfile to support transactional interface. This will increase
  performance in many cases.
- added multi-ruleset support to imudp
- re-enabled input thread termination handling that does avoid thread
  cancellation where possible. This provides a more reliable mode of
  rsyslogd termination (canceling threads my result in not properly
  freed resouces and potential later hangs, even though we perform
  proper cancel handling in our code). This is part of an effort to
  reduce thread cancellation as much as possible in rsyslog.
  NOTE: the code previously written code for this functionality had a
  subtle race condition. The new code solves that.
- enhanced immark to support non-cancel input module termination
- improved imudp so that epoll can be used in more environments,
  fixed potential compile time problem if EPOLL_CLOEXEC is not available.
- some cleanup/slight improvement:
  * changed imuxsock to no longer use deprecated submitAndParseMsg() IF
  * changed submitAndParseMsg() interface to be a wrapper around the new
    way of message creation/submission. This enables older plugins to be
    used together with the new interface. The removal also enables us to
    drop a lot of duplicate code, reducing complexity and increasing
    maintainability.
- bugfix: segfault when starting up with an invalid .qi file for a disk queue
  Failed for both pure disk as well as DA queues. Now, we emit an error
  message and disable disk queueing facility.
- bugfix: potential segfault on messages with empty MSG part. This was a
  recently introduced regression.
- bugfix: debug string larger than 1K were improperly displayed. Max size
  is now 32K, and if a string is even longer it is meaningfully truncated.
---------------------------------------------------------------------------
Version 5.3.1  [DEVEL] (rgerhards), 2009-10-05
- added $AbortOnUncleanConfig directive - permits to prevent startup when
  there are problems with the configuration file. See it's doc for
  details.
- included some important fixes from v4-stable:
  * bugfix: invalid handling of zero-sized messages
  * bugfix: zero-sized UDP messages are no longer processed
  * bugfix: random data could be appended to message
  * bugfix: reverse lookup reduction logic in imudp do DNS queries too often
- bugfixes imported from 4.5.4:
  * bugfix: potential segfault in stream writer on destruction
  * bugfix: potential race in object loader (obj.c) during use/release
  * bugfixes: potential problems in out file zip writer
---------------------------------------------------------------------------
Version 5.3.0  [DEVEL] (rgerhards), 2009-09-14
- begun to add simple GUI programs to gain insight into running rsyslogd
  instances and help setup and troubleshooting (active via the
  --enable-gui ./configure switch)
- changed imudp to utilize epoll(), where available. This shall provide
  slightly better performance (just slightly because we called select()
  rather infrequently on a busy system)
---------------------------------------------------------------------------
Version 5.2.2  [v5-stable] (rgerhards), 2009-11-??
- bugfix: enabling GSSServer crashes rsyslog startup
  Thanks to Tomas Kubina for the patch [imgssapi]
---------------------------------------------------------------------------
Version 5.2.1  [v5-stable] (rgerhards), 2009-11-02
- bugfix [imported from 4.4.3]: $ActionExecOnlyOnceEveryInterval did
  not work.
- bugfix: segfault on startup when -q or -Q option was given
  [imported from v3-stable]
---------------------------------------------------------------------------
Version 5.2.0  [v5-stable] (rgerhards), 2009-11-02
This is a re-release of version 5.1.6 as stable after we did not get any bug 
reports during the whole beta phase. Still, this first v5-stable may not be 
as stable as one hopes for, I am not sure if we did not get bug reports
just because nobody tried it. Anyhow, we need to go forward and so we
have the initial v5-stable.
---------------------------------------------------------------------------
Version 5.1.6  [v5-beta] (rgerhards), 2009-10-15
- feature imports from v4.5.6
- bugfix: potential race condition when queue worker threads were
  terminated
- bugfix: solved potential (temporary) stall of messages when the queue was
  almost empty and few new data added (caused testbench to sometimes hang!)
- fixed some race condition in testbench
- added more elaborate diagnostics to parts of the testbench
- bugfixes imported from 4.5.4:
  * bugfix: potential segfault in stream writer on destruction
  * bugfix: potential race in object loader (obj.c) during use/release
  * bugfixes: potential problems in out file zip writer
- included some important fixes from 4.4.2:
  * bugfix: invalid handling of zero-sized messages
  * bugfix: zero-sized UDP messages are no longer processed
  * bugfix: random data could be appended to message
  * bugfix: reverse lookup reduction logic in imudp do DNS queries too often
---------------------------------------------------------------------------
Version 5.1.5  [v5-beta] (rgerhards), 2009-09-11
- added new config option $ActionWriteAllMarkMessages
  this option permites to process mark messages under all circumstances,
  even if an action was recently called. This can be useful to use mark
  messages as a kind of heartbeat.
- added new config option $InputUnixListenSocketCreatePath
  to permit the auto-creation of pathes to additional log sockets. This
  turns out to be useful if they reside on temporary file systems and
  rsyslogd starts up before the daemons that create these sockets
  (rsyslogd always creates the socket itself if it does not exist).
- added $LogRSyslogStatusMessages configuration directive
  permitting to turn off rsyslog start/stop/HUP messages. See Debian
  ticket http://bugs.debian.org/cgi-bin/bugreport.cgi?bug=463793
- bugfix: hostnames with dashes in them were incorrectly treated as
  malformed, thus causing them to be treated as TAG (this was a regression
  introduced from the "rfc3164 strict" change in 4.5.0). Testbench has been
  updated to include a smaple message with a hostname containing a dash.
- bugfix: strings improperly reused, resulting in some message properties
  be populated with strings from previous messages. This was caused by
  an improper predicate check.
- added new config directive $omfileForceChown [import from 4.7.0]
---------------------------------------------------------------------------
Version 5.1.4  [DEVEL] (rgerhards), 2009-08-20
- legacy syslog parser changed so that it now accepts date stamps in
  wrong case. Some devices seem to create them and I do not see any harm
  in supporting that.
- added $InputTCPMaxListeners directive - permits to specify how many 
  TCP servers shall be possible (default is 20).
- bugfix: memory leak with some input modules. Those inputs that
  use parseAndSubmitMsg() leak two small memory blocks with every message.
  Typically, those process only relatively few messages, so the issue 
  does most probably not have any effect in practice.
- bugfix: if tcp listen port could not be created, no error message was
  emitted
- bugfix: discard action did not work (did not discard messages)
- bugfix: discard action caused segfault
- bugfix: potential segfault in output file writer (omfile)
  In async write mode, we use modular arithmetic to index the output
  buffer array. However, the counter variables accidently were signed,
  thus resulting in negative indizes after integer overflow. That in turn
  could lead to segfaults, but was depending on the memory layout of 
  the instance in question (which in turn depended on a number of
  variables, like compile settings but also configuration). The counters
  are now unsigned (as they always should have been) and so the dangling
  mis-indexing does no longer happen. This bug potentially affected all
  installations, even if only some may actually have seen a segfault.
---------------------------------------------------------------------------
Version 5.1.3  [DEVEL] (rgerhards), 2009-07-28
- architecture change: queue now always has at least one worker thread
  if not running in direct mode. Previous versions could run without 
  any active workers. This simplifies the code at a very small expense.
  See v5 compatibility note document for more in-depth discussion.
- enhance: UDP spoofing supported via new output module omudpspoof
  See the omudpspoof documentation for details and samples
- bugfix: message could be truncated after TAG, often when forwarding
  This was a result of an internal processing error if maximum field
  sizes had been specified in the property replacer.
- bugfix: minor static memory leak while reading configuration
  did NOT leak based on message volume
- internal: added ability to terminate input modules not via pthread_cancel
  but an alternate approach via pthread_kill. This is somewhat safer as we
  do not need to think about the cancel-safeness of all libraries we use.
  However, not all inputs can easily supported, so this now is a feature
  that can be requested by the input module (the most important ones
  request it).
---------------------------------------------------------------------------
Version 5.1.2  [DEVEL] (rgerhards), 2009-07-08
- bugfix: properties inputname, fromhost, fromhost-ip, msg were lost when
  working with disk queues
- some performance enhancements
- bugfix: abort condition when RecvFrom was not set and message reduction
  was on. Happend e.g. with imuxsock.
- added $klogConsoleLogLevel directive which permits to set a new
  console log level while rsyslog is active
- some internal code cleanup
---------------------------------------------------------------------------
Version 5.1.1  [DEVEL] (rgerhards), 2009-07-03
- bugfix: huge memory leak in queue engine (made rsyslogd unusable in
  production). Occured if at least one queue was in direct mode 
  (the default for action queues)
- imported many performance optimizations from v4-devel (4.5.0)
- bugfix: subtle (and usually irrelevant) issue in timout processing
  timeout could be one second too early if nanoseconds wrapped
- set a more sensible timeout for shutdow, now 1.5 seconds to complete
  processing (this also removes those cases where the shutdown message
  was not written because the termination happened before it)
---------------------------------------------------------------------------
Version 5.1.0  [DEVEL] (rgerhards), 2009-05-29

*********************************** NOTE **********************************
The v5 versions of rsyslog feature a greatly redesigned queue engine. The
major theme for the v5 release is twofold:

a) greatly improved performance
b) enable audit-grade processing

Here, audit-grade processing means that rsyslog, if used together with
audit-grade transports and configured correctly, will never lose messages
that already have been acknowledged, not even in fatal failure cases like
sudden loss of power.

Note that large parts of rsyslog's important core components have been
restructured to support these design goals. As such, early versions of
the engine will probably be less stable than the v3/v4 engine.

Also note that the initial versions do not cover all and everything. As
usual, the code will evolve toward the final goal as version numbers
increase.
*********************************** NOTE **********************************

- redesigned queue engine so that it supports ultra-reliable operations
  This resulted in a rewrite of large parts. The new capability can be
  used to build audit-grade systems on the basis of rsyslog.
- added $MainMsgQueueDequeueBatchSize and $ActionQueueDequeueBatchSize 
  configuration directives
- implemented a new transactional output module interface which provides
  superior performance (for databases potentially far superior performance)
- increased ompgsql performance by adapting to new transactional
  output module interface
---------------------------------------------------------------------------
Version 4.7.3  [v4-devel] (rgerhards), 2010-11-25
- added omuxsock, which permits to write message to local Unix sockets
  this is the counterpart to imuxsock, enabling fast local forwarding
- added imptcp, a simplified, Linux-specific and potentielly fast
  syslog plain tcp input plugin (NOT supporting TLS!)
- bugfix: a couple of problems that imfile had on some platforms, namely
  Ubuntu (not their fault, but occured there)
- bugfix: imfile utilizes 32 bit to track offset. Most importantly,
  this problem can not experienced on Fedora 64 bit OS (which has
  64 bit long's!)
- added the $InputFilePersistStateInterval config directive to imfile
- changed imfile so that the state file is never deleted (makes imfile
  more robust in regard to fatal failures)
---------------------------------------------------------------------------
Version 4.7.2  [v4-devel] (rgerhards), 2010-05-03
- bugfix: problems with atomic operations emulaton
  replaced atomic operation emulation with new code. The previous code
  seemed to have some issue and also limited concurrency severely. The
  whole atomic operation emulation has been rewritten.
- added new $Sleep directive to hold processing for a couple of seconds
  during startup
- bugfix: programname filter in ! configuration can not be reset
  Thanks to Kiss Gabor for the patch.
---------------------------------------------------------------------------
Version 4.7.1  [v4-devel] (rgerhards), 2010-04-22
- Solaris support much improved -- was not truely usable in 4.7.0
  Solaris is no longer supported in imklog, but rather there is a new
  plugin imsolaris, which is used to pull local log sources on a Solaris
  machine.
- testbench improvement: Java is no longer needed for testing tool creation
---------------------------------------------------------------------------
Version 4.7.0  [v4-devel] (rgerhards), 2010-04-14
- new: support for Solaris added (but not yet the Solaris door API)
- added function getenv() to RainerScript
- added new config option $InputUnixListenSocketCreatePath
  to permit the auto-creation of pathes to additional log sockets. This
  turns out to be useful if they reside on temporary file systems and
  rsyslogd starts up before the daemons that create these sockets
  (rsyslogd always creates the socket itself if it does not exist).
- added $LogRSyslogStatusMessages configuration directive
  permitting to turn off rsyslog start/stop/HUP messages. See Debian
  ticket http://bugs.debian.org/cgi-bin/bugreport.cgi?bug=463793
- added new config directive $omfileForceChown to (try to) fix some broken
  system configs.
  See ticket for details: http://bugzilla.adiscon.com/show_bug.cgi?id=150
- added $EscapeControlCharacterTab config directive
  Thanks to Jonathan Bond-Caron for the patch.
- added option to use unlimited-size select() calls
  Thanks to varmjofekoj for the patch
- debugondemand mode caused backgrounding to fail - close to a bug, but I'd
  consider the ability to background in this mode a new feature...
- bugfix (kind of): check if TCP connection is still alive if using TLS
  Thanks to Jonathan Bond-Caron for the patch.
- imported changes from 4.5.7 and below
- bugfix: potential segfault when -p command line option was used
  Thanks for varmojfekoj for pointing me at this bug.
- imported changes from 4.5.6 and below
---------------------------------------------------------------------------
Version 4.6.8  [v4-stable] (rgerhards), 2011-??-??
- bugfix: potential misadressing in property replacer
- bugfix: memcpy overflow can occur in allowed sender checkig
  if a name is resolved to IPv4-mapped-on-IPv6 address
  Found by Ismail Dönmez at suse
---------------------------------------------------------------------------
Version 4.6.7  [v4-stable] (rgerhards), 2011-07-11
- added support for the ":omusrmsg:" syntax in configuring user messages
- added support for the ":omfile:" syntax in configuring user messages
---------------------------------------------------------------------------
Version 4.6.6  [v4-stable] (rgerhards), 2011-06-24
- bugfix: memory leak in imtcp & subsystems under some circumstances
  This leak is tied to error conditions which lead to incorrect cleanup
  of some data structures. [backport from v6, limited testing under v4]
- bugfix: invalid processing in QUEUE_FULL condition
  If the the multi-submit interface was used and a QUEUE_FULL condition
  occured, the failed message was properly destructed. However, the
  rest of the input batch, if it existed, was not processed. So this
  lead to potential loss of messages and a memory leak. The potential
  loss of messages was IMHO minor, because they would have been dropped
  in most cases due to the queue remaining full, but very few lucky ones
  from the batch may have made it. Anyhow, this has now been changed so
  that the rest of the batch is properly tried to be enqueued and, if
  not possible, destructed.
- bugfix: invalid storage type for config variables
- bugfix: stream driver mode was not correctly set on tcp ouput on big
  endian systems.
  thanks varmojfekoj for the patch
- bugfix: IPv6-address could not be specified in omrelp
  this was due to improper parsing of ":"
  closes: http://bugzilla.adiscon.com/show_bug.cgi?id=250
- bugfix: memory and file descriptor leak in stream processing
  Leaks could occur under some circumstances if the file stream handler
  errored out during the open call. Among others, this could cause very
  big memory leaks if there were a problem with unreadable disk queue
  files. In regard to the memory leak, this
  closes: http://bugzilla.adiscon.com/show_bug.cgi?id=256
- bugfix: imfile potentially duplicates lines
  This can happen when 0 bytes are read from the input file, and some
  writer appends data to the file BEFORE we check if a rollover happens.
  The check for rollover uses the inode and size as a criterion. So far,
  we checked for equality of sizes, which is not given in this scenario,
  but that does not indicate a rollover. From the source code comments:
     Note that when we check the size, we MUST NOT check for equality.
     The reason is that the file may have been written right after we
     did try to read (so the file size has increased). That is NOT in
     indicator of a rollover (this is an actual bug scenario we 
     experienced). So we need to check if the new size is smaller than
     what we already have seen!
  Also, under some circumstances an invalid truncation was detected. This
  code has now been removed, a file change (and thus resent) is only
  detected if the inode number changes.
- bugfix: a couple of problems that imfile had on some platforms, namely
  Ubuntu (not their fault, but occured there)
- bugfix: imfile utilizes 32 bit to track offset. Most importantly,
  this problem can not experienced on Fedora 64 bit OS (which has
  64 bit long's!)
- bugfix: abort if imfile reads file line of more than 64KiB
  Thanks to Peter Eisentraut for reporting and analysing this problem.
  bug tracker: http://bugzilla.adiscon.com/show_bug.cgi?id=221
- bugfix: omlibdbi did not use password from rsyslog.con
  closes: http://bugzilla.adiscon.com/show_bug.cgi?id=203
- bugfix: TCP connection invalidly aborted when messages needed to be
  discarded (due to QUEUE_FULL or similar problem)
- bugfix: a slightly more informative error message when a TCP
  connections is aborted
- bugfix: timestamp was incorrectly calculated for timezones with minute
  offset
  closes: http://bugzilla.adiscon.com/show_bug.cgi?id=271
- some improvements thanks to clang's static code analyzer
  o overall cleanup (mostly unnecessary writes and otherwise unused stuff)
  o bugfix: fixed a very remote problem in msg.c which could occur when
    running under extremely low memory conditions
---------------------------------------------------------------------------
Version 4.6.5  [v4-stable] (rgerhards), 2010-11-24
- bugfix(important): problem in TLS handling could cause rsyslog to loop
  in a tight loop, effectively disabling functionality and bearing the
  risk of unresponsiveness of the whole system.
  Bug tracker: http://bugzilla.adiscon.com/show_bug.cgi?id=194
---------------------------------------------------------------------------
Version 4.6.4  [v4-stable] (rgerhards), 2010-08-05
- bugfix: zero-sized (empty) messages were processed by imtcp
  they are now dropped as they always should have been
- bugfix: programname filter in ! configuration can not be reset
  Thanks to Kiss Gabor for the patch.
---------------------------------------------------------------------------
Version 4.6.3  [v4-stable] (rgerhards), 2010-07-07
- improvded testbench
  - added test with truly random data received via syslog to test
    robustness
  - added new configure option that permits to disable and enable an
    extended testbench
- bugfix: segfault on HUP when "HUPIsRestart" was set to "on"
  thanks varmojfekoj for the patch
- bugfix: default for $OMFileFlushOnTXEnd was wrong ("off").
  This, in default mode, caused buffered writing to be used, what
  means that it looked like no output were written or partial
  lines. Thanks to Michael Biebl for pointing out this bug.
- bugfix: testbench failed when not executed in UTC+1 timezone
  accidently, the time zone information was kept inside some
  to-be-checked-for responses
- temporary bugfix replaced by permanent one for
  message-induced off-by-one error (potential segfault) (see 4.6.2)
  The analysis has been completed and a better fix been crafted and 
  integrated.
- bugfix: the T/P/E config size specifiers did not work properly under
  all 32-bit platforms
- bugfix: local unix system log socket was deleted even when it was
  not configured
- some doc fixes; incorrect config samples could cause confusion
  thanks to Anthony Edwards for pointing the problems out
---------------------------------------------------------------------------
Version 4.6.2  [v4-stable] (rgerhards), 2010-03-26
- new feature: "." action type added to support writing files to relative
  pathes (this is primarily meant as a debug aid)
- added replacements for atomic instructions on systems that do not
  support them. [backport of Stefen Sledz' patch for v5)
- new feature: $OMFileAsyncWriting directive added
  it permits to specifiy if asynchronous writing should be done or not
- bugfix(temporary): message-induced off-by-one error (potential segfault)
  Some types of malformed messages could trigger an off-by-one error
  (for example, \0 or \n as the last character, and generally control
  character escaption is questionable). This is due to not strictly
  following a the \0 or string counted string paradigm (during the last
  optimization on the cstring class). As a temporary fix, we have 
  introduced a proper recalculation of the size. However, a final
  patch is expected in the future. See bug tracker for further details
  and when the final patch will be available:
  http://bugzilla.adiscon.com/show_bug.cgi?id=184
  Note that the current patch is considered sufficient to solve the
  situation, but it requires a bit more runtime than desirable.
- bugfix: potential segfault in dynafile cache
  This bug was triggered by an open failure. The the cache was full and
  a new entry needed to be placed inside it, a victim for eviction was
  selected. That victim was freed, then the open of the new file tried. If
  the open failed, the victim entry was still freed, and the function
  exited. However, on next invocation and cache search, the victim entry
  was used as if it were populated, most probably resulting in a segfault.
- bugfix: race condition during directory creation
  If multiple files try to create a directory at (almost) the same time,
  some of them may fail. This is a data race and also exists with other
  processes that may create the same directory. We do now check for this
  condition and gracefully handle it.
- bugfix: potential re-use of free()ed file stream object in omfile
  when dynaCache is enabled, the cache is full, a new entry needs to
  be allocated, thus the LRU discarded, then a new entry is opend and that
  fails. In that case, it looks like the discarded stream may be reused
  improperly (based on code analysis, test case and confirmation pending)
- added new property replacer option "date-rfc3164-buggyday" primarily
  to ease migration from syslog-ng. See property replacer doc for
  details. [backport from 5.5.3 because urgently needed by some]
- improved testbench
- bugfix: invalid buffer write in (file) stream class
  currently being accessed buffer could be overwritten with new data.
  While this probably did not cause access violations, it could case loss
  and/or duplication of some data (definitely a race with no deterministic
  outcome)
- bugfix: potential hang condition during filestream close
  predicate was not properly checked when waiting for the background file
  writer
- bugfix: improper synchronization when "$OMFileFlushOnTXEnd on" was used
  Internal data structures were not properly protected due to missing
  mutex calls.
- bugfix: potential data loss during file stream shutdown
- bugfix: potential problems during file stream shutdown
  The shutdown/close sequence was not clean, what potentially (but
  unlikely) could lead to some issues. We have not been able to describe
  any fatal cases, but there was some bug potential. Sequence has now
  been straighted out.
- bugfix: potential problem (loop, abort) when file write error occured
  When a write error occured in stream.c, variable iWritten had the error
  code but this was handled as if it were the actual number of bytes
  written. That was used in pointer arithmetic later on, and thus could
  lead to all sorts of problems. However, this could only happen if the
  error was EINTR or the file in question was a tty. All other cases were
  handled properly. Now, iWritten is reset to zero in such cases, resulting
  in proper retries.
- bugfix: $omfileFlushOnTXEnd was turned on when set to off and vice
  versa due to an invalid check
- bugfix: recent patch to fix small memory leak could cause invalid free.
  This could only happen during config file parsing.
- bugfix(minor): handling of extremely large strings in dbgprintf() fixed
  Previously, it could lead to garbagge output and, in extreme cases, also
  to segfaults. Note: this was a problem only when debug output was 
  actually enabled, so it caused no problem in production use.
- bugfix(minor): BSD_SO_COMPAT query function had some global vars not
  properly initialized. However, in practice the loader initializes them 
  with zero, the desired value, so there were no actual issue in almost 
  all cases.
---------------------------------------------------------------------------
Version 4.6.1  [v4-stable] (rgerhards), 2010-03-04
- re-enabled old pipe output (using new module ompipe, built-in) after
  some problems with pipes (and especially in regard to xconsole) were
  discovered. Thanks to Michael Biebl for reporting the issues.
- bugfix: potential problems with large file support could cause segfault
  ... and other weird problems. This seemed to affect 32bit-platforms
  only, but I can not totally outrule there were issues on other
  platforms as well. The previous code could cause system data types
  to be defined inconsistently, and that could lead to various 
  troubles. Special thanks go to the Mandriva team for identifying
  an initial problem, help discussing it and ultimately a fix they
  contributed.
- bugfix: fixed problem that caused compilation on FreeBSD 9.0 to fail.
  bugtracker: http://bugzilla.adiscon.com/show_bug.cgi?id=181
  Thanks to Christiano for reporting.
- bugfix: potential segfault in omfile when a dynafile open failed
  In that case, a partial cache entry was written, and some internal
  pointers (iCurrElt) not correctly updated. In the next iteration, that
  could lead to a segfault, especially if iCurrElt then points to the
  then-partial record. Not very likely, but could happen in practice.
- bugfix (theoretical): potential segfault in omfile under low memory
  condition. This is only a theoretical bug, because it would only 
  happen when strdup() fails to allocate memory - which is highly 
  unlikely and will probably lead to all other sorts of errors.
- bugfix: comment char ('#') in literal terminated script parsing
  and thus could not be used.
  but tracker: http://bugzilla.adiscon.com/show_bug.cgi?id=119
  [merged in from v3.22.2]
---------------------------------------------------------------------------
Version 4.6.0  [v4-stable] (rgerhards), 2010-02-24
***************************************************************************
* This is a new stable v4 version. It contains all fixes and enhancements *
* made during the 4.5.x phase as well as those listed below.              *
* Note: this version is scheduled to conclude the v4 development process. *
*       Do not expect any more new developments in v4. The focus is now   *
*       on v5 (what also means we have a single devel branch again).      *
*       ("development" means new feature development, bug fixes are of    *
*       course provided for v4-stable)                                    *
***************************************************************************
- improved testbench to contain samples for totally malformed messages
  which miss parts of the message content
- bugfix: some malformed messages could lead to a missing LF inside files
  or some other missing parts of the template content.
- bugfix: if a message ended immediately with a hostname, the hostname
  was mistakenly interpreted as TAG, and localhost be used as hostname
- bugfix: message without MSG part could case a segfault
  [backported from v5 commit 98d1ed504ec001728955a5bcd7916f64cd85f39f]
  This actually was a "recent" regression, but I did not realize that it
  was introduced by the performance optimization in v4-devel. Shame on
  me for having two devel versions at the same time...
---------------------------------------------------------------------------
Version 4.5.8  [v4-beta] (rgerhards), 2010-02-10
- enhanced doc for using PostgreSQL
  Thanks to Marc Schiffbauer for the new/updated doc
- bugfix: property replacer returned invalid parameters under some (unusual)
  conditions. In extreme cases, this could lead to garbled logs and/or
  a system failure.
- bugfix: invalid length returned (often) when using regular expressions
  inside the property replacer
- bugfix: submatch regex in property replacer did not honor "return 0 on
  no match" config case
- bugfix: imuxsock incorrectly stated inputname "imudp"
  Thanks to Ryan Lynch for reporting this.
- (slightly) enhanced support for FreeBSD by setting _PATH_MODDIR to
  the correct value on FreeBSD.
  Thanks to Cristiano for the patch.
- bugfix: -d did not enable display of debug messages
  regression from introduction of "debug on demand" mode
  Thanks to Michael Biebl for reporting this bug
- bugfix: blanks inside file names did not terminate file name parsing.
  This could reslult in the whole rest of a line (including comments)
  to be treated as file name in "write to file" actions.
  Thanks to Jack for reporting this issue.
- bugfix: rsyslog hang when writing to a named pipe which nobody was
  reading. Thanks to Michael Biebl for reporting this bug.
  Bugzilla entry: http://bugzilla.adiscon.com/show_bug.cgi?id=169
- bugfix: potential segfaults during queue shutdown
  (bugs require certain non-standard settings to appear)
  Thanks to varmojfekoj for the patch
---------------------------------------------------------------------------
Version 4.5.7  [v4-beta] (rgerhards), 2009-11-18
- added a so-called "On Demand Debug" mode, in which debug output can
  be generated only after the process has started, but not right from
  the beginning. This is assumed to be useful for hard-to-find bugs.
  Also improved the doc on the debug system.
- bugfix (kind of): check if TCP connection is still alive if using TLS
  Thanks to Jonathan Bond-Caron for the patch.
- bugfix: hostname accidently set to IP address for some message sources,
  for example imudp. Thanks to Anton for reporting this bug.
- bugfix [imported from 4.4.3]: $ActionExecOnlyOnceEveryInterval did
  not work.
---------------------------------------------------------------------------
Version 4.5.6  [v4-beta] (rgerhards), 2009-11-05
- bugfix: named pipes did no longer work (they always got an open error)
  this was a regression from the omfile rewrite in 4.5.0
- bugfix(minor): diag function returned wrong queue memeber count
  for the main queue if an active DA queue existed. This had no relevance
  to real deployments (assuming they are not running the debug/diagnostic
  module...), but sometimes caused grief and false alerts in the 
  testbench.
- included some important fixes from v4-stable:
  * bugfix: invalid handling of zero-sized messages
  * bugfix: zero-sized UDP messages are no longer processed
  * bugfix: random data could be appended to message
  * bugfix: reverse lookup reduction logic in imudp do DNS queries too often
- bugfix(testbench): testcase did not properly wait for rsyslod shutdown
  thus some unpredictable behavior and a false negative test result
  could occur. [BACKPORTED from v5]
- bugfix(testbench): sequence check was not always performed correctly,
  that could result in tests reporting success when they actually failed
---------------------------------------------------------------------------
Version 4.5.5  [v4-beta] (rgerhards), 2009-10-21
- added $InputTCPServerNotifyOnConnectionClose config directive
  see doc for details
- bugfix: debug string larger than 1K were improperly displayed. Max size
  is now 32K
- bugfix: invalid storage class selected for some size config parameters.
  This resulted in wrong values. The most prominent victim was the
  directory creation mode, which was set to zero in some cases. For 
  details, see related blog post:
  http://blog.gerhards.net/2009/10/another-note-on-hard-to-find-bugs.html
---------------------------------------------------------------------------
Version 4.5.4  [v4-beta] (rgerhards), 2009-09-29
- bugfix: potential segfault in stream writer on destruction
  Most severely affected omfile. The problem was that some buffers were
  freed before the asynchronous writer thread was shut down. So the
  writer thread accessed invalid data, which may even already be
  overwritten. Symptoms (with omfile) were segfaults, grabled data
  and files with random names placed around the file system (most
  prominently into the root directory). Special thanks to Aaron for
  helping to track this down.
- bugfix: potential race in object loader (obj.c) during use/release
  of object interface
- bugfixes: potential problems in out file zip writer. Problems could
  lead to abort and/or memory leak. The module is now hardened in a very
  conservative way, which is sub-optimal from a performance point of view.
  This should be improved if it has proven reliable in practice.
---------------------------------------------------------------------------
Version 4.5.3  [v4-beta] (rgerhards), 2009-09-17
- bugfix: repeated messages were incorrectly processed
  this could lead to loss of the repeated message content. As a side-
  effect, it could probably also be possible that some segfault occurs
  (quite unlikely). The root cause was that some counters introduced
  during the malloc optimizations were not properly duplicated in
  MsgDup(). Note that repeated message processing is not enabled
  by default.
- bugfix: message sanitation had some issues:
  - control character DEL was not properly escaped
  - NUL and LF characters were not properly stripped if no control
    character replacement was to be done
  - NUL characters in the message body were silently dropped (this was
    a regeression introduced by some of the recent optimizations)
- bugfix: strings improperly reused, resulting in some message properties
  be populated with strings from previous messages. This was caused by
  an improper predicate check. [backported from v5]
- fixed some minor portability issues
- bugfix: reverse lookup reduction logic in imudp do DNS queries too often
  [imported from 4.4.2]
---------------------------------------------------------------------------
Version 4.5.2  [v4-beta] (rgerhards), 2009-08-21
- legacy syslog parser changed so that it now accepts date stamps in
  wrong case. Some devices seem to create them and I do not see any harm
  in supporting that.
- added $InputTCPMaxListeners directive - permits to specify how many 
  TCP servers shall be possible (default is 20).
- bugfix: memory leak with some input modules. Those inputs that
  use parseAndSubmitMsg() leak two small memory blocks with every message.
  Typically, those process only relatively few messages, so the issue 
  does most probably not have any effect in practice.
- bugfix: if tcp listen port could not be created, no error message was
  emitted
- bugfix: potential segfault in output file writer (omfile)
  In async write mode, we use modular arithmetic to index the output
  buffer array. However, the counter variables accidently were signed,
  thus resulting in negative indizes after integer overflow. That in turn
  could lead to segfaults, but was depending on the memory layout of 
  the instance in question (which in turn depended on a number of
  variables, like compile settings but also configuration). The counters
  are now unsigned (as they always should have been) and so the dangling
  mis-indexing does no longer happen. This bug potentially affected all
  installations, even if only some may actually have seen a segfault.
- bugfix: hostnames with dashes in them were incorrectly treated as
  malformed, thus causing them to be treated as TAG (this was a regression
  introduced from the "rfc3164 strict" change in 4.5.0).
---------------------------------------------------------------------------
Version 4.5.1  [DEVEL] (rgerhards), 2009-07-15
- CONFIG CHANGE: $HUPisRestart default is now "off". We are doing this
  to support removal of restart-type HUP in v5.
- bugfix: fromhost-ip was sometimes truncated
- bugfix: potential segfault when zip-compressed syslog records were
  received (double free)
- bugfix: properties inputname, fromhost, fromhost-ip, msg were lost when
  working with disk queues
- performance enhancement: much faster, up to twice as fast (depending
  on configuration)
- bugfix: abort condition when RecvFrom was not set and message reduction
  was on. Happend e.g. with imuxsock.
- added $klogConsoleLogLevel directive which permits to set a new
  console log level while rsyslog is active
- bugfix: message could be truncated after TAG, often when forwarding
  This was a result of an internal processing error if maximum field
  sizes had been specified in the property replacer.
- added ability for the TCP output action to "rebind" its send socket after
  sending n messages (actually, it re-opens the connection, the name is 
  used because this is a concept very similiar to $ActionUDPRebindInterval).
  New config directive $ActionSendTCPRebindInterval added for the purpose.
  By default, rebinding is disabled. This is considered useful for load
  balancers.
- testbench improvements
---------------------------------------------------------------------------
Version 4.5.0  [DEVEL] (rgerhards), 2009-07-02
- activation order of inputs changed, they are now activated only after
  privileges are dropped. Thanks to Michael Terry for the patch.
- greatly improved performance
- greatly reduced memory requirements of msg object
  to around half of the previous demand. This means that more messages can
  be stored in core! Due to fewer cache misses, this also means some
  performance improvement.
- improved config error messages: now contain a copy of the config line
  that (most likely) caused the error
- reduced max value for $DynaFileCacheSize to 1,000 (the former maximum
  of 10,000 really made no sense, even 1,000 is very high, but we like
  to keep the user in control ;)).
- added capability to fsync() queue disk files for enhanced reliability
  (also add's speed, because you do no longer need to run the whole file
  system in sync mode)
- more strict parsing of the hostname in rfc3164 mode, hopefully
  removes false positives (but may cause some trouble with hostname
  parsing). For details, see this bug tracker:
  http://bugzilla.adiscon.com/show_bug.cgi?id=126
- omfile rewrite to natively support zip files (includes large extension
  of the stream class)
- added configuration commands (see doc for explanations)
  * $OMFileZipLevel
  * $OMFileIOBufferSize
  * $OMFileFlushOnTXEnd
  * $MainMsgQueueSyncQueueFiles
  * $ActionQueueSyncQueueFiles
- done some memory accesses explicitely atomic
- bugfix: subtle (and usually irrelevant) issue in timout processing
  timeout could be one second too early if nanoseconds wrapped
- set a more sensible timeout for shutdow, now 1.5 seconds to complete
  processing (this also removes those cases where the shutdown message
  was not written because the termination happened before it)
- internal bugfix: object pointer was only reset to NULL when an object
  was actually destructed. This most likely had no effect to existing code,
  but it may also have caused trouble in remote cases. Similarly, the fix
  may also cause trouble...
- bugfix: missing initialization during timestamp creation
  This could lead to timestamps written in the wrong format, but not to
  an abort
---------------------------------------------------------------------------
Version 4.4.3  [v4-stable] (rgerhards), 2009-10-??
- bugfix: several smaller bugs resolved after flexelint review
  Thanks to varmojfekoj for the patch.
- bugfix: $ActionExecOnlyOnceEveryInterval did not work.
  This was a regression from the time() optimizations done in v4.
  Bug tracker: http://bugzilla.adiscon.com/show_bug.cgi?id=143
  Thanks to Klaus Tachtler for reporting this bug.
- bugfix: potential segfault on queue shutdown
  Thanks to varmojfekoj for the patch.
- bugfix: potential hang condition on queue shutdown
  [imported from v3-stable]
- bugfix: segfault on startup when -q or -Q option was given
  [imported from v3-stable]
---------------------------------------------------------------------------
Version 4.4.2  [v4-stable] (rgerhards), 2009-10-09
- bugfix: invalid handling of zero-sized messages, could lead to mis-
  addressing and potential memory corruption/segfault
- bugfix: zero-sized UDP messages are no longer processed
  until now, they were forwarded to processing, but this makes no sense
  Also, it looks like the system seems to provide a zero return code
  on a UDP recvfrom() from time to time for some internal reasons. These
  "receives" are now silently ignored.
- bugfix: random data could be appended to message, possibly causing
  segfaults
- bugfix: reverse lookup reduction logic in imudp do DNS queries too often
  A comparison was done between the current and the former source address.
  However, this was done on the full sockaddr_storage structure and not
  on the host address only. This has now been changed for IPv4 and IPv6.
  The end result of this bug could be a higher UDP message loss rate than
  necessary (note that UDP message loss can not totally be avoided due
  to the UDP spec)
---------------------------------------------------------------------------
Version 4.4.1  [v4-stable] (rgerhards), 2009-09-02
- features requiring Java are automatically disabled if Java is not
  present (thanks to Michael Biebl for his help!)
- bugfix: invalid double-quoted PRI, among others in outgoing messages
  This causes grief with all receivers.
  Bug tracker: http://bugzilla.adiscon.com/show_bug.cgi?id=147
- bugfix: Java testing tools were required, even if testbench was disabled
  This resulted in build errors if no Java was present on the build system,
  even though none of the selected option actually required Java.
  (I forgot to backport a similar fix to newer releases).
- bugfix (backport): omfwd segfault
  Note that the orginal (higher version) patch states this happens only
  when debugging mode is turned on. That statement is wrong: if debug
  mode is turned off, the message is not being emitted, but the division
  by zero in the actual parameters still happens.
---------------------------------------------------------------------------
Version 4.4.0  [v4-stable] (rgerhards), 2009-08-21
- bugfix: stderr/stdout were not closed to be able to emit error messages,
  but this caused ssh sessions to hang. Now we close them after the 
  initial initialization. See forum thread:
  http://kb.monitorware.com/controlling-terminal-issues-t9875.html
- bugfix: sending syslog messages with zip compression did not work
---------------------------------------------------------------------------
Version 4.3.2  [v4-beta] (rgerhards), 2009-06-24
- removed long-obsoleted property UxTradMsg
- added a generic network stream server (in addition to rather specific
  syslog tcp server)
- added ability for the UDP output action to rebind its send socket after
  sending n messages. New config directive $ActionSendUDPRebindInterval
  added for the purpose. By default, rebinding is disabled. This is 
  considered useful for load balancers.
- bugfix: imdiag/imtcp had a race condition
- improved testbench (now much better code design and reuse)
- added config switch --enable-testbench=no to turn off testbench
---------------------------------------------------------------------------
Version 4.3.1  [DEVEL] (rgerhards), 2009-05-25
- added capability to run multiple tcp listeners (on different ports)
- performance enhancement: imtcp calls parser no longer on input thread
  but rather inside on of the potentially many main msg queue worker
  threads (an enhancement scheduled for all input plugins where this is
  possible)
- added $GenerateConfigGraph configuration command which can be used
  to generate nice-looking (and very informative) rsyslog configuration
  graphs.
- added $ActionName configuration directive (currently only used for
  graph generation, but may find other uses)
- improved doc
  * added (hopefully) easier to grasp queue explanation
- improved testbench
  * added tests for queue disk-only mode (checks disk queue logic)
- bugfix: light and full delay watermarks had invalid values, badly
  affecting performance for delayable inputs
- build system improvements - thanks to Michael Biebl
- added new testing module imdiag, which enables to talk to the 
  rsyslog core at runtime. The current implementation is only a 
  beginning, but can be expanded over time
---------------------------------------------------------------------------
Version 4.3.0  [DEVEL] (rgerhards), 2009-04-17
- new feature: new output plugin omprog, which permits to start program
  and feed it (via its stdin) with syslog messages. If the program
  terminates, it is restarted.
- improved internal handling of RainerScript functions, building the
  necessary plumbing to support more functions with decent runtime
  performance. This is also necessary towards the long-term goal
  of loadable library modules.
- added new RainerScript function "tolower"
- improved testbench
  * added tests for tcp-based reception
  * added tcp-load test (1000 connections, 20,000 messages)
- added $MaxOpenFiles configuration directive
- bugfix: solved potential memory leak in msg processing, could manifest
  itself in imtcp
- bugfix: ompgsql did not detect problems in sql command execution
  this could cause loss of messages. The handling was correct if the
  connection broke, but not if there was a problem with statement
  execution. The most probable case for such a case would be invalid
  sql inside the template, and this is now much easier to diagnose.
---------------------------------------------------------------------------
Version 4.2.0  [v4-stable] (rgerhards), 2009-06-23
- bugfix: light and full delay watermarks had invalid values, badly
  affecting performance for delayable inputs
- imported all patches from 3.22.1 as of today (see below)
- bugfix: compile problems in im3195
---------------------------------------------------------------------------
Version 4.1.7  [BETA] (rgerhards), 2009-04-22
- bugfix: $InputTCPMaxSessions config directive was accepted, but not
  honored. This resulted in a fixed upper limit of 200 connections.
- bugfix: the default for $DirCreateMode was 0644, and as such wrong.
  It has now been changed to 0700. For some background, please see
  http://lists.adiscon.net/pipermail/rsyslog/2009-April/001986.html
- bugfix: ompgsql did not detect problems in sql command execution
  this could cause loss of messages. The handling was correct if the
  connection broke, but not if there was a problem with statement
  execution. The most probable case for such a case would be invalid
  sql inside the template, and this is now much easier to diagnose.
---------------------------------------------------------------------------
Version 4.1.6  [DEVEL] (rgerhards), 2009-04-07
- added new "csv" property replacer options to enable simple creation
  of CSV-formatted outputs (format from RFC4180 is used)
- implemented function support in RainerScript. That means the engine
  parses and compile functions, as well as executes a few build-in
  ones. Dynamic loading and registration of functions is not yet
  supported - but we now have a good foundation to do that later on.
- implemented the strlen() RainerScript function
- added a template output module
- added -T rsyslogd command line option, enables to specify a directory
  where to chroot() into on startup. This is NOT a security feature but
  introduced to support testing. Thus, -T does not make sure chroot()
  is used in a secure way. (may be removed later)
- added omstdout module for testing purposes. Spits out all messages to
  stdout - no config option, no other features
- added a parser testing suite (still needs to be extended, but a good
  start)
- modified $ModLoad statement so that for modules whom's name starts with
  a dot, no path is prepended (this enables relative-pathes and should
  not break any valid current config)
- fixed a bug that caused action retries not to work correctly
  situation was only cleared by a restart
- bugfix: closed dynafile was potentially never written until another
  dynafile name was generated - potential loss of messages
- improved omfile so that it properly suspends itself if there is an
  i/o or file name generation error. This enables it to be used with
  the full high availability features of rsyslog's engine
- bugfix: fixed some segaults on Solaris, where vsprintf() does not
  check for NULL pointers
- improved performance of regexp-based filters
  Thanks to Arnaud Cornet for providing the idea and initial patch.
- added a new way how output plugins may be passed parameters. This is
  more effcient for some outputs. They new can receive fields not only
  as a single string but rather in an array where each string is seperated.
- added (some) developer documentation for output plugin interface
- bugfix: potential abort with DA queue after high watermark is reached
  There exists a race condition that can lead to a segfault. Thanks
  go to vbernetr, who performed the analysis and provided patch, which
  I only tweaked a very little bit.
- bugfix: imtcp did incorrectly parse hostname/tag
  Thanks to Luis Fernando Muñoz Mejías for the patch.
---------------------------------------------------------------------------
Version 4.1.5  [DEVEL] (rgerhards), 2009-03-11
- bugfix: parser did not correctly parse fields in UDP-received messages
- added ERE support in filter conditions
  new comparison operation "ereregex"
- added new config directive $RepeatedMsgContainsOriginalMsg so that the
  "last message repeated n times" messages, if generated, may
  have an alternate format that contains the message that is being repeated
---------------------------------------------------------------------------
Version 4.1.4  [DEVEL] (rgerhards), 2009-01-29
- bugfix: inconsistent use of mutex/atomic operations could cause segfault
  details are too many, for full analysis see blog post at:
  http://blog.gerhards.net/2009/01/rsyslog-data-race-analysis.html
- bugfix: unitialized mutex was used in msg.c:getPRI
  This was subtle, because getPRI is called as part of the debugging code
  (always executed) in syslogd.c:logmsg.
- bufgix: $PreserveFQDN was not properly handled for locally emitted
  messages
---------------------------------------------------------------------------
Version 4.1.3  [DEVEL] (rgerhards), 2008-12-17
- added $InputTCPServerAddtlFrameDelimiter config directive, which
  enables to specify an additional, non-standard message delimiter
  for processing plain tcp syslog. This is primarily a fix for the invalid
  framing used in Juniper's NetScreen products. Credit to forum user
  Arv for suggesting this solution.
- added $InputTCPServerInputName property, which enables a name to be
  specified that will be available during message processing in the
  inputname property. This is considered useful for logic that treats
  messages differently depending on which input received them.
- added $PreserveFQDN config file directive
  Enables to use FQDNs in sender names where the legacy default
  would have stripped the domain part.
  Thanks to BlinkMind, Inc. http://www.blinkmind.com for sponsoring this
  development.
- bugfix: imudp went into an endless loop under some circumstances
  (but could also leave it under some other circumstances...)
  Thanks to David Lang and speedfox for reporting this issue.
---------------------------------------------------------------------------
Version 4.1.2  [DEVEL] (rgerhards), 2008-12-04
- bugfix: code did not compile without zlib
- security bugfix: $AllowedSender was not honored, all senders were
  permitted instead (see http://www.rsyslog.com/Article322.phtml)
- security fix: imudp emitted a message when a non-permitted sender
  tried to send a message to it. This behaviour is operator-configurable.
  If enabled, a message was emitted each time. That way an attacker could
  effectively fill the disk via this facility. The message is now
  emitted only once in a minute (this currently is a hard-coded limit,
  if someone comes up with a good reason to make it configurable, we
  will probably do that).
- doc bugfix: typo in v3 compatibility document directive syntax
  thanks to Andrej for reporting
- imported other changes from 3.21.8 and 3.20.1 (see there)
---------------------------------------------------------------------------
Version 4.1.1  [DEVEL] (rgerhards), 2008-11-26
- added $PrivDropToGroup, $PrivDropToUser, $PrivDropToGroupID,
  $PrivDropToUserID config directives to enable dropping privileges.
  This is an effort to provide a security enhancement. For the limits of this
  approach, see http://wiki.rsyslog.com/index.php/Security
- re-enabled imklog to compile on FreeBSD (brought in from beta)
---------------------------------------------------------------------------
Version 4.1.0  [DEVEL] (rgerhards), 2008-11-18

********************************* WARNING *********************************
This version has a slightly different on-disk format for message entries.
As a consequence, old queue files being read by this version may have
an invalid output timestamp, which could result to some malfunction inside
the output driver. It is recommended to drain queues with the previous
version before switching to this one.
********************************* WARNING *********************************

- greatly enhanced performance when compared to v3.
- added configuration directive "HUPisRestart" which enables to configure
  HUP to be either a full restart or "just" a leightweight way to
  close open files.
- enhanced legacy syslog parser to detect year if part of the timestamp
  the format is based on what Cisco devices seem to emit.
- added a setting "$OptimizeForUniprocessor" to enable users to turn off
  pthread_yield calls which are counter-productive on multiprocessor 
  machines (but have been shown to be useful on uniprocessors)
- reordered imudp processing. Message parsing is now done as part of main
  message queue worker processing (was part of the input thread)
  This should also improve performance, as potentially more work is
  done in parallel.
- bugfix: compressed syslog messages could be slightly mis-uncompressed
  if the last byte of the compressed record was a NUL
- added $UDPServerTimeRequery option which enables to work with
  less acurate timestamps in favor of performance. This enables querying
  of the time only every n-th time if imudp is running in the tight
  receive loop (aka receiving messsages at a high rate)
- doc bugfix: queue doc had wrong parameter name for setting controlling
  worker thread shutdown period
- restructured rsyslog.conf documentation
- bugfix: memory leak in ompgsql
  Thanks to Ken for providing the patch
---------------------------------------------------------------------------
Version 3.22.4 [v3-stable] (rgerhards), 2010-??-??
- bugfix: timestamp was incorrectly calculated for timezones with minute
  offset
  closes: http://bugzilla.adiscon.com/show_bug.cgi?id=271
- improved some code based on clang static analyzer results
- bugfix: potential misadressing in property replacer
---------------------------------------------------------------------------
Version 3.22.3 [v3-stable] (rgerhards), 2010-11-24
- bugfix(important): problem in TLS handling could cause rsyslog to loop
  in a tight loop, effectively disabling functionality and bearing the
  risk of unresponsiveness of the whole system.
  Bug tracker: http://bugzilla.adiscon.com/show_bug.cgi?id=194
---------------------------------------------------------------------------
Version 3.22.2 [v3-stable] (rgerhards), 2010-08-05
- bugfix: comment char ('#') in literal terminated script parsing
  and thus could not be used.
  but tracker: http://bugzilla.adiscon.com/show_bug.cgi?id=119
- enhance: imrelp now also provides remote peer's IP address 
  [if librelp != 1.0.0 is used]
- bugfix: sending syslog messages with zip compression did not work
- bugfix: potential hang condition on queue shutdown
- bugfix: segfault on startup when -q or -Q option was given
  bug tracker: http://bugzilla.adiscon.com/show_bug.cgi?id=157
  Thanks to Jonas Nogueira for reporting this bug.
- clarified use of $ActionsSendStreamDriver[AuthMode/PermittedPeers]
  in doc set (require TLS drivers)
- bugfix: $CreateDirs variable not properly initialized, default thus
  was random (but most often "on")
- bugfix: potential segfault when -p command line option was used
  thanks to varmojfekoj for pointing me at this bug
- bugfix: programname filter in ! configuration can not be reset
  Thanks to Kiss Gabor for the patch.
---------------------------------------------------------------------------
Version 3.22.1 [v3-stable] (rgerhards), 2009-07-02
- bugfix: invalid error message issued if $inlcudeConfig was on an empty
  set of files (e.g. *.conf, where none such files existed)
  thanks to Michael Biebl for reporting this bug
- bugfix: when run in foreground (but not in debug mode), a 
  debug message ("DoDie called") was emitted at shutdown. Removed.
  thanks to Michael Biebl for reporting this bug
- bugfix: some garbagge was emitted to stderr on shutdown. This
  garbage consisted of file names, which were written during 
  startup (key point: not a pointer error)
  thanks to Michael Biebl for reporting this bug
- bugfix: startup and shutdown message were emitted to stdout
  thanks to Michael Biebl for reporting this bug
- bugfix: error messages were not emitted to stderr in forked mode
  (stderr and stdo are now kept open across forks)
- bugfix: internal messages were emitted to whatever file had fd2 when
  rsyslogd ran in forked mode (as usual!)
  Thanks to varmojfekoj for the patch
- small enhancement: config validation run now exits with code 1 if an
  error is detected. This change is considered important but small enough
  to apply it directly to the stable version. [But it is a border case,
  the change requires more code than I had hoped. Thus I have NOT tried
  to actually catch all cases, this is left for the current devel
  releases, if necessary]
- bugfix: light and full delay watermarks had invalid values, badly
  affecting performance for delayable inputs
- bugfix: potential segfault issue when multiple $UDPServerRun directives
  are specified. Thanks to Michael Biebl for helping to debug this one.
- relaxed GnuTLS version requirement to 1.4.0 after confirmation from the
  field that this version is sufficient
- bugfix: parser did not properly handle empty structured data
- bugfix: invalid mutex release in msg.c (detected under thread debugger,
  seems not to have any impact on actual deployments)
---------------------------------------------------------------------------
Version 3.22.0 [v3-stable] (rgerhards), 2009-04-21
This is the first stable release that includes the full functionality
of the 3.21.x version tree.
- bugfix: $InputTCPMaxSessions config directive was accepted, but not
  honored. This resulted in a fixed upper limit of 200 connections.
- bugfix: the default for $DirCreateMode was 0644, and as such wrong.
  It has now been changed to 0700. For some background, please see
  http://lists.adiscon.net/pipermail/rsyslog/2009-April/001986.html
- bugfix: ompgsql did not detect problems in sql command execution
  this could cause loss of messages. The handling was correct if the
  connection broke, but not if there was a problem with statement
  execution. The most probable case for such a case would be invalid
  sql inside the template, and this is now much easier to diagnose.
---------------------------------------------------------------------------
Version 3.21.11 [BETA] (rgerhards), 2009-04-03
- build system improvements contributed by Michael Biebl - thx!
- all patches from 3.20.5 incorporated (see it's ChangeLog entry)
---------------------------------------------------------------------------
Version 3.21.10 [BETA] (rgerhards), 2009-02-02
- bugfix: inconsistent use of mutex/atomic operations could cause segfault
  details are too many, for full analysis see blog post at:
  http://blog.gerhards.net/2009/01/rsyslog-data-race-analysis.html
- the string "Do Die" was accidently emited upon exit in non-debug mode
  This has now been corrected. Thanks to varmojfekoj for the patch.
- some legacy options were not correctly processed.
  Thanks to varmojfekoj for the patch.
- doc bugfix: v3-compatiblity document had typo in config directive
  thanks to Andrej for reporting this
---------------------------------------------------------------------------
Version 3.21.9 [BETA] (rgerhards), 2008-12-04
- re-release of 3.21.8 with an additional fix, that could also lead
  to DoS; 3.21.8 has been removed from the official download archives
- security fix: imudp emitted a message when a non-permitted sender
  tried to send a message to it. This behaviour is operator-configurable.
  If enabled, a message was emitted each time. That way an attacker could
  effectively fill the disk via this facility. The message is now
  emitted only once in a minute (this currently is a hard-coded limit,
  if someone comes up with a good reason to make it configurable, we
  will probably do that).
---------------------------------------------------------------------------
Version 3.21.8  [BETA] (rgerhards), 2008-12-04
- bugfix: imklog did not compile on FreeBSD
- security bugfix: $AllowedSender was not honored, all senders were
  permitted instead (see http://www.rsyslog.com/Article322.phtml)
- merged in all other changes from 3.20.1 (see there)
---------------------------------------------------------------------------
Version 3.21.7  [BETA] (rgerhards), 2008-11-11
- this is the new beta branch, based on the former 3.21.6 devel
- new functionality: ZERO property replacer nomatch option (from v3-stable)
---------------------------------------------------------------------------
Version 3.21.6  [DEVEL] (rgerhards), 2008-10-22
- consolidated time calls during msg object creation, improves performance
  and consistency
- bugfix: solved a segfault condition
- bugfix: subsecond time properties generated by imfile, imklog and
  internal messages could be slightly inconsistent
- bugfix: (potentially big) memory leak on HUP if queues could not be
  drained before timeout - thanks to David Lang for pointing this out
- added capability to support multiple module search pathes. Thank
  to Marius Tomaschewski for providing the patch.
- bugfix: im3195 did no longer compile
- improved "make distcheck" by ensuring everything relevant is recompiled
---------------------------------------------------------------------------
Version 3.21.5  [DEVEL] (rgerhards), 2008-09-30
- performance optimization: unnecessary time() calls during message
  parsing removed - thanks to David Lang for his excellent performance
  analysis
- added new capability to property replacer: multiple immediately
  successive field delimiters are treated as a single one.
  Thanks to Zhuang Yuyao for the patch.
- added message property "inputname", which contains the name of the
  input (module) that generated it. Presence is depending on suport in
  each input module (else it is blank).
- added system property "$myhostname", which contains the name of the
  local host as it knows itself.
- imported a number of fixes and enhancements from the stable and
  devel branches, including a fix to a potential segfault on HUP
  when using UDP listners
- re-enabled gcc builtin atomic operations and added a proper
  ./configure check
- bugfix: potential race condition when adding messages to queue
  There was a wrong order of mutex lock operations. It is hard to
  believe that really caused problems, but in theory it could and with
  threading we often see that theory becomes practice if something is only
  used long enough on a fast enough machine with enough CPUs ;)
- cleaned up internal debug system code and made it behave better
  in regard to multi-threading
---------------------------------------------------------------------------
Version 3.21.4  [DEVEL] (rgerhards), 2008-09-04
- removed compile time fixed message size limit (was 2K), limit can now
  be set via $MaxMessageSize global config directive (finally gotten rid
  of MAXLINE ;))
- enhanced doc for $ActionExecOnlyEveryNthTimeTimeout
- integrated a number of patches from 3.18.4, namely
  - bugfix: order-of magnitude issue with base-10 size definitions
    in config file parser. Could lead to invalid sizes, constraints
    etc for e.g. queue files and any other object whose size was specified
    in base-10 entities. Did not apply to binary entities. Thanks to
    RB for finding this bug and providing a patch.
  - bugfix: action was not called when system time was set backwards
    (until the previous time was reached again). There are still some
    side-effects when time is rolled back (A time rollback is really a bad
    thing to do, ideally the OS should issue pseudo time (like NetWare did)
    when the user tries to roll back time). Thanks to varmojfekoj for this
    patch.
  - doc bugfix: rsyslog.conf man page improved and minor nit fixed
    thanks to Lukas Kuklinek for the patch.
---------------------------------------------------------------------------
Version 3.21.3  [DEVEL] (rgerhards), 2008-08-13
- added ability to specify flow control mode for imuxsock
- added ability to execute actions only after the n-th call of the action
  This also lead to the addition of two new config directives:
  $ActionExecOnlyEveryNthTime and $ActionExecOnlyEveryNthTimeTimeout
  This feature is useful, for example, for alerting: it permits you to
  send an alert only after at least n occurences of a specific message
  have been seen by rsyslogd. This protectes against false positives
  due to waiting for additional confirmation.
- bugfix: IPv6 addresses could not be specified in forwarding actions
  New syntax @[addr]:port introduced to enable that. Root problem was IPv6
  addresses contain colons.
- somewhat enhanced debugging messages
- imported from 3.18.3:
  - enhanced ommysql to support custom port to connect to server
    Port can be set via new $ActionOmmysqlServerPort config directive
    Note: this was a very minor change and thus deemed appropriate to be
    done in the stable release.
  - bugfix: misspelled config directive, previously was
    $MainMsgQueueWorkeTimeoutrThreadShutdown, is now
    $MainMsgQueueWorkerTimeoutThreadShutdown. Note that the misspelled
    directive is not preserved - if the misspelled directive was used
    (which I consider highly unlikely), the config file must be changed.
    Thanks to lperr for reporting the bug.
---------------------------------------------------------------------------
Version 3.21.2  [DEVEL] (rgerhards), 2008-08-04
- added $InputUnixListenSocketHostName config directive, which permits to
  override the hostname being used on a local unix socket. This is useful
  for differentiating "hosts" running in several jails. Feature was
  suggested by David Darville, thanks for the suggestion.
- enhanced ommail to support multiple email recipients. This is done by
  specifying $ActionMailTo multiple times. Note that this introduces a
  small incompatibility to previous config file syntax: the recipient
  list is now reset for each action (we honestly believe that will
  not cause any problem - apologies if it does).
- enhanced troubleshooting documentation
---------------------------------------------------------------------------
Version 3.21.1  [DEVEL] (rgerhards), 2008-07-30
- bugfix: no error was reported if the target of a $IncludeConfig
  could not be accessed.
- added testbed for common config errors
- added doc for -u option to rsyslogd man page
- enhanced config file checking - no active actions are detected
- added -N rsyslogd command line option for a config validation run
  (which does not execute actual syslogd code and does not interfere
  with a running instance)
- somewhat improved emergency configuration. It is now also selected
  if the config contains no active actions
- rsyslogd error messages are now reported to stderr by default. can be
  turned off by the new "$ErrorMessagesToStderr off" directive
 Thanks to HKS for suggesting the new features.
---------------------------------------------------------------------------
Version 3.21.0  [DEVEL] (rgerhards), 2008-07-18
- starts a new devel branch
- added a generic test driver for RainerScript plus some test cases
  to the testbench
- added a small diagnostic tool to obtain result of gethostname() API
- imported all changes from 3.18.1 until today (some quite important,
  see below)
---------------------------------------------------------------------------
Version 3.20.6 [v3-stable] (rgerhards), 2009-04-16
- this is the last v3-stable for the 3.20.x series
- bugfix: $InputTCPMaxSessions config directive was accepted, but not
  honored. This resulted in a fixed upper limit of 200 connections.
- bugfix: the default for $DirCreateMode was 0644, and as such wrong.
  It has now been changed to 0700. For some background, please see
  http://lists.adiscon.net/pipermail/rsyslog/2009-April/001986.html
---------------------------------------------------------------------------
Version 3.20.5 [v3-stable] (rgerhards), 2009-04-02
- bugfix: potential abort with DA queue after high watermark is reached
  There exists a race condition that can lead to a segfault. Thanks
  go to vbernetr, who performed the analysis and provided patch, which
  I only tweaked a very little bit.
- fixed bugs in RainerScript:
  o when converting a number and a string to a common type, both were 
    actually converted to the other variable's type.
  o the value of rsCStrConvertToNumber() was miscalculated.
  Thanks to varmojfekoj for the patch
- fixed a bug in configure.ac which resulted in problems with
  environment detection - thanks to Michael Biebl for the patch
- fixed a potential segfault problem in gssapi code
  thanks to varmojfekoj for the patch
- doc enhance: provide standard template for MySQL module and instructions
  on how to modify schema
---------------------------------------------------------------------------
Version 3.20.4 [v3-stable] (rgerhards), 2009-02-09
- bugfix: inconsistent use of mutex/atomic operations could cause segfault
  details are too many, for full analysis see blog post at:
  http://blog.gerhards.net/2009/01/rsyslog-data-race-analysis.html
- bugfix: invalid ./configure settings for RFC3195
  thanks to Michael Biebl for the patch
- bugfix: invalid mutex access in msg.c
- doc bugfix: dist tarball missed 2 files, had one extra file that no
  longer belongs into it. Thanks to Michael Biebl for pointing this out.
---------------------------------------------------------------------------
Version 3.20.3 [v3-stable] (rgerhards), 2009-01-19
- doc bugfix: v3-compatiblity document had typo in config directive
  thanks to Andrej for reporting this
- fixed a potential segfault condition with $AllowedSender directive
  On HUP, the root pointers were not properly cleaned up. Thanks to
  Michael Biebel, olgoat, and Juha Koho for reporting and analyzing
  the bug.
---------------------------------------------------------------------------
Version 3.20.2 [v3-stable] (rgerhards), 2008-12-04
- re-release of 3.20.1 with an additional fix, that could also lead
  to DoS; 3.20.1 has been removed from the official download archives
- security fix: imudp emitted a message when a non-permitted sender
  tried to send a message to it. This behaviour is operator-configurable.
  If enabled, a message was emitted each time. That way an attacker could
  effectively fill the disk via this facility. The message is now
  emitted only once in a minute (this currently is a hard-coded limit,
  if someone comes up with a good reason to make it configurable, we
  will probably do that).
---------------------------------------------------------------------------
Version 3.20.1 [v3-stable] (rgerhards), 2008-12-04
- security bugfix: $AllowedSender was not honored, all senders were
  permitted instead
- enhance: regex nomatch option "ZERO" has been added
  This allows to return the string 0 if a regular expression is
  not found. This is probably useful for storing numerical values into
  database columns.
- bugfix: memory leak in gtls netstream driver fixed
  memory was lost each time a TLS session was torn down. This could 
  result in a considerable memory leak if it happened quite frequently
  (potential system crash condition)
- doc update: documented how to specify multiple property replacer
  options + link to new online regex generator tool added
- minor bufgfix: very small memory leak in gtls netstream driver
  around a handful of bytes (< 20) for each HUP
- improved debug output for regular expressions inside property replacer
  RE's seem to be a big trouble spot and I would like to have more
  information inside the debug log. So I decided to add some additional
  debug strings permanently.
---------------------------------------------------------------------------
Version 3.20.0 [v3-stable] (rgerhards), 2008-11-05
- this is the inital release of the 3.19.x branch as a stable release
- bugfix: double-free in pctp netstream driver. Thank to varmojfeko
  for the patch
---------------------------------------------------------------------------
Version 3.19.12 [BETA] (rgerhards), 2008-10-16
- bugfix: subseconds where not correctly extracted from a timestamp
  if that timestamp did not contain any subsecond information (the
  resulting string was garbagge but should have been "0", what it
  now is).
- increased maximum size of a configuration statement to 4K (was 1K)
- imported all fixes from the stable branch (quite a lot)
- bugfix: (potentially big) memory leak on HUP if queues could not be
  drained before timeout - thanks to David Lang for pointing this out
---------------------------------------------------------------------------
Version 3.19.11 [BETA] (rgerhards), 2008-08-25
This is a refresh of the beta. No beta-specific fixes have been added.
- included fixes from v3-stable (most importantly 3.18.3)
---------------------------------------------------------------------------
Version 3.19.10 [BETA] (rgerhards), 2008-07-15
- start of a new beta branch based on former 3.19 devel branch
- bugfix: bad memory leak in disk-based queue modes
- bugfix: UDP syslog forwarding did not work on all platforms
  the ai_socktype was incorrectly set to 1. On some platforms, this
  lead to failing name resolution (e.g. FreeBSD 7). Thanks to HKS for
  reporting the bug.
- bugfix: priority was incorrectly calculated on FreeBSD 7,
  because the LOG_MAKEPRI() C macro has a different meaning there (it
  is just a simple addition of faciltity and severity). I have changed
  this to use own, consistent, code for PRI calculation. Thank to HKS
  for reporting this bug.
- bugfix (cosmetical): authorization was not checked when gtls handshake
  completed immediately. While this sounds scary, the situation can not
  happen in practice. We use non-blocking IO only for server-based gtls
  session setup. As TLS requires the exchange of multiple frames before
  the handshake completes, it simply is impossible to do this in one
  step. However, it is useful to have the code path correct even for 
  this case - otherwise, we may run into problems if the code is changed
  some time later (e.g. to use blocking sockets). Thanks to varmojfekoj
  for providing the patch.
- important queue bugfix from 3.18.1 imported (see below)
- cleanup of some debug messages
---------------------------------------------------------------------------
Version 3.19.9 (rgerhards), 2008-07-07
- added tutorial for creating a TLS-secured syslog infrastructure
- rewritten omusrmsg to no longer fork() a new process for sending messages
  this caused some problems with the threading model, e.g. zombies. Also,
  it was far less optimal than it is now.
- bugfix: machine certificate was required for client even in TLS anon mode
  Reference: http://bugzilla.adiscon.com/show_bug.cgi?id=85
  The fix also slightly improves performance by not storing certificates in
  client sessions when there is no need to do so.
- bugfix: RainerScript syntax error was not always detected
---------------------------------------------------------------------------
Version 3.19.8 (rgerhards), 2008-07-01
- bugfix: gtls module did not correctly handle EGAIN (and similar) recv()
  states. This has been fixed by introducing a new abstraction layer inside
  gtls.
- added (internal) error codes to error messages; added redirector to
  web description of error codes
  closes bug http://bugzilla.adiscon.com/show_bug.cgi?id=20
- disabled compile warnings caused by third-party libraries
- reduced number of compile warnings in gcc's -pedantic mode
- some minor documentation improvements
- included all fixes from beta 3.17.5
---------------------------------------------------------------------------
Version 3.19.7 (rgerhards), 2008-06-11
- added new property replacer option "date-subseconds" that enables
  to query just the subsecond part of a high-precision timestamp
- somewhat improved plain tcp syslog reliability by doing a connection
  check before sending. Credits to Martin Schuette for providing the
  idea. Details are available at
  http://blog.gerhards.net/2008/06/reliable-plain-tcp-syslog-once-again.html
- made rsyslog tickless in the (usual and default) case that repeated
  message reduction is turned off. More info:
  http://blog.gerhards.net/2008/06/coding-to-save-environment.html
- some build system cleanup, thanks to Michael Biebl
- bugfix: compile under (Free)BSD failed due to some invalid library
  definitions - this is fixed now. Thanks to Michael Biebl for the patch.
---------------------------------------------------------------------------
Version 3.19.6 (rgerhards), 2008-06-06
- enhanced property replacer to support multiple regex matches
- bugfix: part of permittedPeer structure was not correctly initialized
  thanks to varmojfekoj for spotting this
- bugfix: off-by-one bug during certificate check
- bugfix: removed some memory leaks in TLS code
---------------------------------------------------------------------------
Version 3.19.5 (rgerhards), 2008-05-30
- enabled Posix ERE expressions inside the property replacer
  (previously BRE was permitted only)
- provided ability to specify that a regular expression submatch shall
  be used inside the property replacer
- implemented in property replacer: if a regular expression does not match,
  it can now either return "**NO MATCH** (default, as before), a blank
  property or the full original property text
- enhanced property replacer to support multiple regex matches
---------------------------------------------------------------------------
Version 3.19.4 (rgerhards), 2008-05-27
- implemented x509/certvalid gtls auth mode
- implemented x509/name gtls auth mode (including wildcards)
- changed fingerprint gtls auth mode to new format fingerprint
- protected gtls error string function by a mutex. Without it, we
  could have a race condition in extreme cases. This was very remote,
  but now can no longer happen.
- changed config directive name to reflect different use
  $ActionSendStreamDriverCertFingerprint is now
  $ActionSendStreamDriverPermittedPeer and can be used both for
  fingerprint and name authentication (similar to the input side)
- bugfix: sender information (fromhost et al) was missing in imudp
  thanks to sandiso for reporting this bug
- this release fully inplements IETF's syslog-transport-tls-12 plus
  the latest text changes Joe Salowey provided via email. Not included
  is ipAddress subjectAltName authentication, which I think will be
  dropped from the draft. I don't think there is any real need for it.
This release also includes all bug fix up to today from the beta
and stable branches. Most importantly, this means the bugfix for
100% CPU utilization by imklog.
---------------------------------------------------------------------------
Version 3.19.3 (rgerhards), 2008-05-21
- added ability to authenticate the server against its certificate
  fingerprint
- added ability for client to provide its fingerprint
- added ability for server to obtain client cert's fingerprint
- bugfix: small mem leak in omfwd on exit (strmdriver name was not freed)
- bugfix: $ActionSendStreamDriver had no effect
- bugfix: default syslog port was no longer used if none was
  configured. Thanks to varmojfekoj for the patch
- bugfix: missing linker options caused build to fail on some
  systems. Thanks to Tiziano Mueller for the patch.
---------------------------------------------------------------------------
Version 3.19.2 (rgerhards), 2008-05-16
- bugfix: TCP input modules did incorrectly set fromhost property
  (always blank)
- bugfix: imklog did not set fromhost property
- added "fromhost-ip" property
  Note that adding this property changes the on-disk format for messages.
  However, that should not have any bad effect on existing spool files.
  But you will run into trouble if you create a spool file with this
  version and then try to process it with an older one (after a downgrade).
  Don't do that ;)
- added "RSYSLOG_DebugFormat" canned template
- bugfix: hostname and fromhost were swapped when a persisted message
  (in queued mode) was read in
- bugfix: lmtcpclt, lmtcpsrv and lmgssutil did all link to the static
  runtime library, resulting in a large size increase (and potential
  "interesting" effects). Thanks to Michael Biebel for reporting the size
  issue.
- bugfix: TLS server went into an endless loop in some situations.
  Thanks to Michael Biebl for reporting the problem.
- fixed potential segfault due to invalid call to cfsysline
  thanks to varmojfekoj for the patch
---------------------------------------------------------------------------
Version 3.19.1 (rgerhards), 2008-05-07
- configure help for --enable-gnutls wrong - said default is "yes" but
  default actually is "no" - thanks to darix for pointing this out
- file dirty.h was missing - thanks to darix for pointing this out
- bugfix: man files were not properly distributed - thanks to
  darix for reporting and to Michael Biebl for help with the fix
- some minor cleanup
---------------------------------------------------------------------------
Version 3.19.0 (rgerhards), 2008-05-06
- begins new devel branch version
- implemented TLS for plain tcp syslog (this is also the world's first
  implementation of IETF's upcoming syslog-transport-tls draft)
- partly rewritten and improved omfwd among others, now loads TCP
  code only if this is actually necessary
- split of a "runtime library" for rsyslog - this is not yet a clean
  model, because some modularization is still outstanding. In theory,
  this shall enable other utilities but rsyslogd to use the same
  runtime
- implemented im3195, the RFC3195 input as a plugin
- changed directory structure, files are now better organized
- a lot of cleanup in regard to modularization
- -c option no longer must be the first option - thanks to varmjofekoj
  for the patch
---------------------------------------------------------------------------
Version 3.18.7 (rgerhards), 2008-12-??
- bugfix: the default for $DirCreateMode was 0644, and as such wrong.
  It has now been changed to 0700. For some background, please see
  http://lists.adiscon.net/pipermail/rsyslog/2009-April/001986.html
- fixed a potential segfault condition with $AllowedSender directive
  On HUP, the root pointers were not properly cleaned up. Thanks to
  Michael Biebel, olgoat, and Juha Koho for reporting and analyzing
  the bug.
- some legacy options were not correctly processed.
  Thanks to varmojfekoj for the patch.
- doc bugfix: some spelling errors in man pages corrected. Thanks to
  Geoff Simmons for the patch.
---------------------------------------------------------------------------
Version 3.18.6 (rgerhards), 2008-12-08
- security bugfix: $AllowedSender was not honored, all senders were
  permitted instead (see http://www.rsyslog.com/Article322.phtml)
  (backport from v3-stable, v3.20.9)
- minor bugfix: dual close() call on tcp session closure
---------------------------------------------------------------------------
Version 3.18.5 (rgerhards), 2008-10-09
- bugfix: imudp input module could cause segfault on HUP
  It did not properly de-init a variable acting as a linked list head.
  That resulted in trying to access freed memory blocks after the HUP.
- bugfix:  rsyslogd could hang on HUP
  because getnameinfo() is not cancel-safe, but was not guarded against
  being cancelled. pthread_cancel() is routinely being called during
  HUP processing.
- bugfix[minor]: if queue size reached light_delay mark, enqueuing
  could potentially be blocked for a longer period of time, which
  was not the behaviour desired.
- doc bugfix: $ActionExecOnlyWhenPreviousIsSuspended was still misspelled
  as $...OnlyIfPrev... in some parts of the documentation. Thanks to 
  Lorenzo M. Catucci for reporting this bug.
- added doc on malformed messages, cause and how to work-around, to the
  doc set
- added doc on how to build from source repository
---------------------------------------------------------------------------
Version 3.18.4 (rgerhards), 2008-09-18
- bugfix: order-of magnitude issue with base-10 size definitions
  in config file parser. Could lead to invalid sizes, constraints
  etc for e.g. queue files and any other object whose size was specified
  in base-10 entities. Did not apply to binary entities. Thanks to
  RB for finding this bug and providing a patch.
- bugfix: action was not called when system time was set backwards
  (until the previous time was reached again). There are still some
  side-effects when time is rolled back (A time rollback is really a bad
  thing to do, ideally the OS should issue pseudo time (like NetWare did)
  when the user tries to roll back time). Thanks to varmojfekoj for this
  patch.
- doc bugfix: rsyslog.conf man page improved and minor nit fixed
  thanks to Lukas Kuklinek for the patch.
- bugfix: error code -2025 was used for two different errors. queue full
  is now -2074 and -2025 is unique again. (did cause no real problem
  except for troubleshooting)
- bugfix: default discard severity was incorrectly set to 4, which lead
  to discard-on-queue-full to be enabled by default. That could cause
  message loss where non was expected.  The default has now been changed
  to the correct value of 8, which disables the functionality. This
  problem applied both to the main message queue and the action queues.
  Thanks to Raoul Bhatia for pointing out this problem.
- bugfix: option value for legacy -a option could not be specified,
  resulting in strange operations. Thanks to Marius Tomaschewski
  for the patch.
- bugfix: colon after date should be ignored, but was not. This has
  now been corrected. Required change to the internal ParseTIMESTAMP3164()
  interface.
---------------------------------------------------------------------------
Version 3.18.3 (rgerhards), 2008-08-18
- bugfix: imfile could cause a segfault upon rsyslogd HUP and termination
  Thanks to lperr for an excellent bug report that helped detect this
  problem.
- enhanced ommysql to support custom port to connect to server
  Port can be set via new $ActionOmmysqlServerPort config directive
  Note: this was a very minor change and thus deemed appropriate to be
  done in the stable release.
- bugfix: misspelled config directive, previously was
  $MainMsgQueueWorkeTimeoutrThreadShutdown, is now
  $MainMsgQueueWorkerTimeoutThreadShutdown. Note that the misspelled
  directive is not preserved - if the misspelled directive was used
  (which I consider highly unlikely), the config file must be changed.
  Thanks to lperr for reporting the bug.
- disabled flow control for imuxsock, as it could cause system hangs
  under some circumstances. The devel (3.21.3 and above) will
  re-enable it and provide enhanced configurability to overcome the
  problems if they occur.
---------------------------------------------------------------------------
Version 3.18.2 (rgerhards), 2008-08-08
- merged in IPv6 forwarding address bugfix from v2-stable
---------------------------------------------------------------------------
Version 3.18.1 (rgerhards), 2008-07-21
- bugfix: potential segfault in creating message mutex in non-direct queue
  mode. rsyslogd segfaults on freeeBSD 7.0 (an potentially other platforms)
  if an action queue is running in any other mode than non-direct. The
  same problem can potentially be triggered by some main message queue
  settings. In any case, it will manifest during rsylog's startup. It is
  unlikely to happen after a successful startup (the only window of
  exposure may be a relatively seldom executed action running in queued
  mode). This has been corrected. Thank to HKS for point out the problem.
- bugfix: priority was incorrectly calculated on FreeBSD 7,
  because the LOG_MAKEPRI() C macro has a different meaning there (it
  is just a simple addition of faciltity and severity). I have changed
  this to use own, consistent, code for PRI calculation. [Backport from
  3.19.10]
- bugfix: remove PRI part from kernel message if it is present
  Thanks to Michael Biebl for reporting this bug
- bugfix: mark messages were not correctly written to text log files
  the markmessageinterval was not correctly propagated to all places
  where it was needed. This resulted in rsyslog using the default
  (20 minutes) in some code pathes, what looked to the user like mark
  messages were never written.
- added a new property replacer option "sp-if-no-1st-sp" to cover
  a problem with RFC 3164 based interpreation of tag separation. While
  it is a generic approach, it fixes a format problem introduced in
  3.18.0, where kernel messages no longer had a space after the tag.
  This is done by a modifcation of the default templates.
  Please note that this may affect some messages where there intentionally
  is no space between the tag and the first character of the message
  content. If so, this needs to be worked around via a specific
  template. However, we consider this scenario to be quite remote and,
  even if it exists, it is not expected that it will actually cause
  problems with log parsers (instead, we assume the new default template
  behaviour may fix previous problems with log parsers due to the 
  missing space).
- bugfix: imklog module was not correctly compiled for GNU/kFreeBSD.
  Thanks to Petr Salinger for the patch
- doc bugfix: property replacer options secpath-replace and
  secpath-drop were not documented
- doc bugfix: fixed some typos in rsyslog.conf man page
- fixed typo in source comment  - thanks to Rio Fujita
- some general cleanup (thanks to Michael Biebl)
---------------------------------------------------------------------------
Version 3.18.0 (rgerhards), 2008-07-11
- begun a new v3-stable based on former 3.17.4 beta plus patches to
  previous v3-stable
- bugfix in RainerScript: syntax error was not always detected
---------------------------------------------------------------------------
Version 3.17.5 (rgerhards), 2008-06-27
- added doc: howto set up a reliable connection to remote server via
  queued mode (and plain tcp protocol)
- bugfix: comments after actions were not properly treated. For some
  actions (e.g. forwarding), this could also lead to invalid configuration
---------------------------------------------------------------------------
Version 3.17.4 (rgerhards), 2008-06-16
- changed default for $KlogSymbolLookup to "off". The directive is
  also scheduled for removal in a later version. This was necessary
  because on kernels >= 2.6, the kernel does the symbol lookup itself. The
  imklog lookup logic then breaks the log message and makes it unusable.
---------------------------------------------------------------------------
Version 3.17.3 (rgerhards), 2008-05-28
- bugfix: imklog went into an endless loop if a PRI value was inside
  a kernel log message (unusual case under Linux, frequent under BSD)
---------------------------------------------------------------------------
Version 3.17.2 (rgerhards), 2008-05-04
- this version is the new beta, based on 3.17.1 devel feature set
- merged in imklog bug fix from v3-stable (3.16.1)
---------------------------------------------------------------------------
Version 3.17.1 (rgerhards), 2008-04-15
- removed dependency on MAXHOSTNAMELEN as much as it made sense.
  GNU/Hurd does not define it (because it has no limit), and we have taken
  care for cases where it is undefined now. However, some very few places
  remain where IMHO it currently is not worth fixing the code. If it is
  not defined, we have used a generous value of 1K, which is above IETF
  RFC's on hostname length at all. The memory consumption is no issue, as
  there are only a handful of this buffers allocated *per run* -- that's
  also the main reason why we consider it not worth to be fixed any further.
- enhanced legacy syslog parser to handle slightly malformed messages
  (with a space in front of the timestamp) - at least HP procurve is
  known to do that and I won't outrule that others also do it. The 
  change looks quite unintrusive and so we added it to the parser.
- implemented klogd functionality for BSD
- implemented high precision timestamps for the kernel log. Thanks to
  Michael Biebl for pointing out that the kernel log did not have them.
- provided ability to discard non-kernel messages if they are present
  in the kernel log (seems to happen on BSD)
- implemented $KLogInternalMsgFacility config directive
- implemented $KLogPermitNonKernelFacility config directive
Plus a number of bugfixes that were applied to v3-stable and beta
branches (not mentioned here in detail).
---------------------------------------------------------------------------
Version 3.17.0 (rgerhards), 2008-04-08
- added native ability to send mail messages
- removed no longer needed file relptuil.c/.h
- added $ActionExecOnlyOnceEveryInterval config directive
- bugfix: memory leaks in script engine
- bugfix: zero-length strings were not supported in object
  deserializer
- properties are now case-insensitive everywhere (script, filters,
  templates)
- added the capability to specify a processing (actually dequeue)
  timeframe with queues - so things can be configured to be done
  at off-peak hours
- We have removed the 32 character size limit (from RFC3164) on the
  tag. This had bad effects on existing envrionments, as sysklogd didn't
  obey it either (probably another bug in RFC3164...). We now receive
  the full size, but will modify the outputs so that only 32 characters
  max are used by default. If you need large tags in the output, you need
  to provide custom templates.
- changed command line processing. -v, -M, -c options are now parsed
  and processed before all other options. Inter-option dependencies
  have been relieved. Among others, permits to specify intial module
  load path via -M only (not the environment) which makes it much
  easier to work with non-standard module library locations. Thanks
  to varmojfekoj for suggesting this change. Matches bugzilla bug 55.
- bugfix: some messages were emited without hostname
Plus a number of bugfixes that were applied to v3-stable and beta
branches (not mentioned here in detail).
---------------------------------------------------------------------------
Version 3.16.3 (rgerhards), 2008-07-11
- updated information on rsyslog packages
- bugfix: memory leak in disk-based queue modes
---------------------------------------------------------------------------
Version 3.16.2 (rgerhards), 2008-06-25
- fixed potential segfault due to invalid call to cfsysline
  thanks to varmojfekoj for the patch
- bugfix: some whitespaces where incorrectly not ignored when parsing
  the config file. This is now corrected. Thanks to Michael Biebl for
  pointing out the problem.
---------------------------------------------------------------------------
Version 3.16.1 (rgerhards), 2008-05-02
- fixed a bug in imklog which lead to startup problems (including
  segfault) on some platforms under some circumsances. Thanks to
  Vieri for reporting this bug and helping to troubleshoot it.
---------------------------------------------------------------------------
Version 3.16.0 (rgerhards), 2008-04-24
- new v3-stable (3.16.x) based on beta 3.15.x (RELP support)
- bugfix: omsnmp had a too-small sized buffer for hostname+port. This
  could not lead to a segfault, as snprintf() was used, but could cause
  some trouble with extensively long hostnames.
- applied patch from Tiziano Müller to remove some compiler warnings
- added gssapi overview/howto thanks to Peter Vrabec
- changed some files to grant LGPLv3 extended persmissions on top of GPLv3
  this also is the first sign of something that will evolve into a
  well-defined "rsyslog runtime library"
---------------------------------------------------------------------------
Version 3.15.1 (rgerhards), 2008-04-11
- bugfix: some messages were emited without hostname
- disabled atomic operations for the time being because they introduce some
  cross-platform trouble - need to see how to fix this in the best 
  possible way
- bugfix: zero-length strings were not supported in object
  deserializer
- added librelp check via PKG_CHECK thanks to Michael Biebl's patch
- file relputil.c deleted, is not actually needed
- added more meaningful error messages to rsyslogd (when some errors
  happens during startup)
- bugfix: memory leaks in script engine
- bugfix: $hostname and $fromhost in RainerScript did not work
This release also includes all changes applied to the stable versions
up to today.
---------------------------------------------------------------------------
Version 3.15.0 (rgerhards), 2008-04-01
- major new feature: imrelp/omrelp support reliable delivery of syslog
  messages via the RELP protocol and librelp (http://www.librelp.com).
  Plain tcp syslog, so far the best reliability solution, can lose
  messages when something goes wrong or a peer goes down. With RELP,
  this can no longer happen. See imrelp.html for more details.
- bugfix: rsyslogd was no longer build by default; man pages are 
  only installed if corresponding option is selected. Thanks to
  Michael Biebl for pointing these problems out.
---------------------------------------------------------------------------
Version 3.14.2 (rgerhards), 2008-04-09
- bugfix: segfault with expression-based filters
- bugfix: omsnmp did not deref errmsg object on exit (no bad effects caused)
- some cleanup
- bugfix: imklog did not work well with kernel 2.6+. Thanks to Peter
  Vrabec for patching it based on the development in sysklogd - and thanks
  to the sysklogd project for upgrading klogd to support the new
  functionality
- some cleanup in imklog
- bugfix: potential segfault in imklog when kernel is compiled without
  /proc/kallsyms and the file System.map is missing. Thanks to
  Andrea Morandi for pointing it out and suggesting a fix.
- bugfixes, credits to varmojfekoj:
  * reset errno before printing a warning message
  * misspelled directive name in code processing legacy options
- bugfix: some legacy options not correctly interpreted - thanks to
  varmojfekoj for the patch
- improved detection of modules being loaded more than once
  thanks to varmojfekoj for the patch
---------------------------------------------------------------------------
Version 3.14.1 (rgerhards), 2008-04-04
- bugfix: some messages were emited without hostname
- bugfix: rsyslogd was no longer build by default; man pages are 
  only installed if corresponding option is selected. Thanks to
  Michael Biebl for pointing these problems out.
- bugfix: zero-length strings were not supported in object
  deserializer
- disabled atomic operations for this stable build as it caused
  platform problems
- bugfix: memory leaks in script engine
- bugfix: $hostname and $fromhost in RainerScript did not work
- bugfix: some memory leak when queue is runing in disk mode
- man pages improved thanks to varmofekoj and Peter Vrabec
- We have removed the 32 character size limit (from RFC3164) on the
  tag. This had bad effects on existing envrionments, as sysklogd didn't
  obey it either (probably another bug in RFC3164...). We now receive
  the full size, but will modify the outputs so that only 32 characters
  max are used by default. If you need large tags in the output, you need
  to provide custom templates.
- bugfix: some memory leak when queue is runing in disk mode
---------------------------------------------------------------------------
Version 3.14.0 (rgerhards), 2008-04-02
An interim version was accidently released to the web. It was named 3.14.0.
To avoid confusion, we have not assigned this version number to any
official release. If you happen to use 3.14.0, please update to 3.14.1.
---------------------------------------------------------------------------
Version 3.13.0-dev0 (rgerhards), 2008-03-31
- bugfix: accidently set debug option in 3.12.5 reset to production
  This option prevented dlclose() to be called. It had no real bad effects,
  as the modules were otherwise correctly deinitialized and dlopen()
  supports multiple opens of the same module without any memory footprint.
- removed --enable-mudflap, added --enable-valgrind ./configure setting
- bugfix: tcp receiver could segfault due to uninitialized variable
- docfix: queue doc had a wrong directive name that prevented max worker
  threads to be correctly set
- worked a bit on atomic memory operations to support problem-free
  threading (only at non-intrusive places)
- added a --enable/disable-rsyslogd configure option so that
  source-based packaging systems can build plugins without the need
  to compile rsyslogd
- some cleanup
- test of potential new version number scheme
---------------------------------------------------------------------------
Version 3.12.5 (rgerhards), 2008-03-28
- changed default for "last message repeated n times", which is now
  off by default
- implemented backward compatibility commandline option parsing
- automatically generated compatibility config lines are now also
  logged so that a user can diagnose problems with them
- added compatibility mode for -a, -o and -p options
- compatibility mode processing finished
- changed default file output format to include high-precision timestamps
- added a buid-in template for previous syslogd file format
- added new $ActionFileDefaultTemplate directive
- added support for high-precision timestamps when receiving legacy
  syslog messages
- added new $ActionForwardDefaultTemplate directive
- added new $ActionGSSForwardDefaultTemplate directive
- added build-in templates for easier configuration
- bugfix: fixed small memory leak in tcpclt.c
- bugfix: fixed small memory leak in template regular expressions
- bugfix: regular expressions inside property replacer did not work
  properly
- bugfix: QHOUR and HHOUR properties were wrongly calculated
- bugfix: fixed memory leaks in stream class and imfile
- bugfix: $ModDir did invalid bounds checking, potential overlow in
  dbgprintf() - thanks to varmojfekoj for the patch
- bugfix: -t and -g legacy options max number of sessions had a wrong
  and much too high value
---------------------------------------------------------------------------
Version 3.12.4 (rgerhards), 2008-03-25
- Greatly enhanced rsyslogd's file write performance by disabling
  file syncing capability of output modules by default. This
  feature is usually not required, not useful and an extreme performance
  hit (both to rsyslogd as well as the system at large). Unfortunately,
  most users enable it by default, because it was most intuitive to enable
  it in plain old sysklogd syslog.conf format. There is now the
  $ActionFileEnableSync config setting which must be enabled in order to
  support syncing. By default it is off. So even if the old-format config
  lines request syncing, it is not done unless explicitely enabled. I am
  sure this is a very useful change and not a risk at all. I need to think
  if I undo it under compatibility mode, but currently this does not
  happen (I fear a lot of lazy users will run rsyslogd in compatibility
  mode, again bringing up this performance problem...).
- added flow control options to other input sources
- added $HHOUR and $QHOUR system properties - can be used for half- and
  quarter-hour logfile rotation
- changed queue's discard severities default value to 8 (do not discard)
  to prevent unintentional message loss
- removed a no-longer needed callback from the output module 
  interface. Results in reduced code complexity.
- bugfix/doc: removed no longer supported -h option from man page
- bugfix: imklog leaked several hundered KB on each HUP. Thanks to
  varmojfekoj for the patch
- bugfix: potential segfault on module unload. Thanks to varmojfekoj for
  the patch
- bugfix: fixed some minor memory leaks
- bugfix: fixed some slightly invalid memory accesses
- bugfix: internally generated messages had "FROMHOST" property not set
---------------------------------------------------------------------------
Version 3.12.3 (rgerhards), 2008-03-18
- added advanced flow control for congestion cases (mode depending on message
  source and its capablity to be delayed without bad side effects)
- bugfix: $ModDir should not be reset on $ResetConfig - this can cause a lot
  of confusion and there is no real good reason to do so. Also conflicts with
  the new -M option and environment setting.
- bugfix: TCP and GSSAPI framing mode variable was uninitialized, leading to
  wrong framing (caused, among others, interop problems)
- bugfix: TCP (and GSSAPI) octet-counted frame did not work correctly in all
  situations. If the header was split across two packet reads, it was invalidly
  processed, causing loss or modification of messages.
- bugfix: memory leak in imfile
- bugfix: duplicate public symbol in omfwd and omgssapi could lead to
  segfault. thanks to varmojfekoj for the patch.
- bugfix: rsyslogd aborted on sigup - thanks to varmojfekoj for the patch
- some more internal cleanup ;)
- begun relp modules, but these are not functional yet
- Greatly enhanced rsyslogd's file write performance by disabling
  file syncing capability of output modules by default. This
  feature is usually not required, not useful and an extreme performance
  hit (both to rsyslogd as well as the system at large). Unfortunately,
  most users enable it by default, because it was most intuitive to enable
  it in plain old sysklogd syslog.conf format. There is now a new config
  setting which must be enabled in order to support syncing. By default it
  is off. So even if the old-format config lines request syncing, it is
  not done unless explicitely enabled. I am sure this is a very useful
  change and not a risk at all. I need to think if I undo it under
  compatibility mode, but currently this does not happen (I fear a lot of
  lazy users will run rsyslogd in compatibility mode, again bringing up
  this performance problem...).
---------------------------------------------------------------------------
Version 3.12.2 (rgerhards), 2008-03-13
- added RSYSLOGD_MODDIR environment variable
- added -M rsyslogd option (allows to specify module directory location)
- converted net.c into a loadable library plugin
- bugfix: debug module now survives unload of loadable module when
  printing out function call data
- bugfix: not properly initialized data could cause several segfaults if
  there were errors in the config file - thanks to varmojfekoj for the patch
- bugfix: rsyslogd segfaulted when imfile read an empty line - thanks
  to Johnny Tan for an excellent bug report
- implemented dynamic module unload capability (not visible to end user)
- some more internal cleanup
- bugfix: imgssapi segfaulted under some conditions; this fix is actually
  not just a fix but a change in the object model. Thanks to varmojfekoj
  for providing the bug report, an initial fix and lots of good discussion
  that lead to where we finally ended up.
- improved session recovery when outbound tcp connection breaks, reduces
  probability of message loss at the price of a highly unlikely potential
  (single) message duplication
---------------------------------------------------------------------------
Version 3.12.1 (rgerhards), 2008-03-06
- added library plugins, which can be automatically loaded
- bugfix: actions were not correctly retried; caused message loss
- changed module loader to automatically add ".so" suffix if not
  specified (over time, this shall also ease portability of config
  files)
- improved debugging support; debug runtime options can now be set via
  an environment variable
- bugfix: removed debugging code that I forgot to remove before releasing
  3.12.0 (does not cause harm and happened only during startup)
- added support for the MonitorWare syslog MIB to omsnmp
- internal code improvements (more code converted into classes)
- internal code reworking of the imtcp/imgssapi module
- added capability to ignore client-provided timestamp on unix sockets and
  made this mode the default; this was needed, as some programs (e.g. sshd)
  log with inconsistent timezone information, what messes up the local
  logs (which by default don't even contain time zone information). This
  seems to be consistent with what sysklogd did for the past four years.
  Alternate behaviour may be desirable if gateway-like processes send
  messages via the local log slot - in this case, it can be enabled
  via the $InputUnixListenSocketIgnoreMsgTimestamp and
  $SystemLogSocketIgnoreMsgTimestamp config directives
- added ability to compile on HP UX; verified that imudp worked on HP UX;
  however, we are still in need of people trying out rsyslogd on HP UX,
  so it can not yet be assumed it runs there
- improved session recovery when outbound tcp connection breaks, reduces
  probability of message loss at the price of a highly unlikely potential
  (single) message duplication
---------------------------------------------------------------------------
Version 3.12.0 (rgerhards), 2008-02-28
- added full expression support for filters; filters can now contain
  arbitrary complex boolean, string and arithmetic expressions
---------------------------------------------------------------------------
Version 3.11.6 (rgerhards), 2008-02-27
- bugfix: gssapi libraries were still linked to rsyslog core, what should
  no longer be necessary. Applied fix by Michael Biebl to solve this.
- enabled imgssapi to be loaded side-by-side with imtcp
- added InputGSSServerPermitPlainTCP config directive
- split imgssapi source code somewhat from imtcp
- bugfix: queue cancel cleanup handler could be called with
  invalid pointer if dequeue failed
- bugfix: rsyslogd segfaulted on second SIGHUP
  tracker: http://bugzilla.adiscon.com/show_bug.cgi?id=38
- improved stability of queue engine
- bugfix: queue disk file were not properly persisted when 
  immediately after closing an output file rsyslog was stopped
  or huped (the new output file open must NOT have happend at
  that point) - this lead to a sparse and invalid queue file
  which could cause several problems to the engine (unpredictable
  results). This situation should have happened only in very
  rare cases. tracker: http://bugzilla.adiscon.com/show_bug.cgi?id=40
- bugfix: during queue shutdown, an assert invalidly triggered when
  the primary queue's DA worker was terminated while the DA queue's
  regular worker was still executing. This could result in a segfault
  during shutdown.
  tracker: http://bugzilla.adiscon.com/show_bug.cgi?id=41
- bugfix: queue properties sizeOnDisk, bytesRead were persisted to 
  disk with wrong data type (long instead of int64) - could cause
  problems on 32 bit machines
- bugfix: queue aborted when it was shut down, DA-enabled, DA mode
  was just initiated but not fully initialized (a race condition)
- bugfix: imfile could abort under extreme stress conditions
  (when it was terminated before it could open all of its
  to be monitored files)
- applied patch from varmojfekoj to fix an issue with compatibility 
  mode and default module directories (many thanks!):
  I've also noticed a bug in the compatibility code; the problem is that 
  options are parsed before configuration file so options which need a 
  module to be loaded will currently ignore any $moddir directive. This 
  can be fixed by moving legacyOptsHook() after config file parsing. 
  (see the attached patch) This goes against the logical order of 
  processing, but the legacy options are only few and it doesn't seem to 
  be a problem.
- bugfix: object property deserializer did not handle negative numbers
---------------------------------------------------------------------------
Version 3.11.5 (rgerhards), 2008-02-25
- new imgssapi module, changed imtcp module - this enables to load/package
  GSSAPI support separately - thanks to varmojfekoj for the patch
- compatibility mode (the -c option series) is now at least partly
  completed - thanks to varmojfekoj for the patch
- documentation for imgssapi and imtcp added
- duplicate $ModLoad's for the same module are now detected and
  rejected -- thanks to varmojfekoj for the patch
---------------------------------------------------------------------------
Version 3.11.4 (rgerhards), 2008-02-21
- bugfix: debug.html was missing from release tarball - thanks to Michael
  Biebl for bringing this to my attention
- some internal cleanup on the stringbuf object calling interface
- general code cleanup and further modularization
- $MainMessageQueueDiscardSeverity can now also handle textual severities
  (previously only integers)
- bugfix: message object was not properly synchronized when the 
  main queue had a single thread and non-direct action queues were used
- some documentation improvements
---------------------------------------------------------------------------
Version 3.11.3 (rgerhards), 2008-02-18
- fixed a bug in imklog which lead to duplicate message content in
  kernel logs
- added support for better plugin handling in libdbi (we contributed
  a patch to do that, we just now need to wait for the next libdbi
  version)
- bugfix: fixed abort when invalid template was provided to an action
  bug http://bugzilla.adiscon.com/show_bug.cgi?id=4
- re-instantiated SIGUSR1 function; added SIGUSR2 to generate debug
  status output
- added some documentation on runtime-debug settings
- slightly improved man pages for novice users
---------------------------------------------------------------------------
Version 3.11.2 (rgerhards), 2008-02-15
- added the capability to monitor text files and process their content
  as syslog messages (including forwarding)
- added support for libdbi, a database abstraction layer. rsyslog now
  also supports the following databases via dbi drivers:
  * Firebird/Interbase
  * FreeTDS (access to MS SQL Server and Sybase)
  * SQLite/SQLite3
  * Ingres (experimental)
  * mSQL (experimental)
  * Oracle (experimental)
  Additional drivers may be provided by the libdbi-drivers project, which
  can be used by rsyslog as soon as they become available.
- removed some left-over unnecessary dbgprintf's (cluttered screen,
  cosmetic)
- doc bugfix: html documentation for omsnmp was missing
---------------------------------------------------------------------------
Version 3.11.1 (rgerhards), 2008-02-12
- SNMP trap sender added thanks to Andre Lorbach (omsnmp)
- added input-plugin interface specification in form of a (copy) template
  input module
- applied documentation fix by Michael Biebl -- many thanks!
- bugfix: immark did not have MARK flags set...
- added x-info field to rsyslogd startup/shutdown message. Hopefully
  points users to right location for further info (many don't even know
  they run rsyslog ;))
- bugfix: trailing ":" of tag was lost while parsing legacy syslog messages
  without timestamp - thanks to Anders Blomdell for providing a patch!
- fixed a bug in stringbuf.c related to STRINGBUF_TRIM_ALLOCSIZE, which
  wasn't supposed to be used with rsyslog. Put a warning message up that
  tells this feature is not tested and probably not worth the effort.
  Thanks to Anders Blomdell fro bringing this to our attention
- somewhat improved performance of string buffers
- fixed bug that caused invalid treatment of tabs (HT) in rsyslog.conf
- bugfix: setting for $EscapeCopntrolCharactersOnReceive was not 
  properly initialized
- clarified usage of space-cc property replacer option
- improved abort diagnostic handler
- some initial effort for malloc/free runtime debugging support
- bugfix: using dynafile actions caused rsyslogd abort
- fixed minor man errors thanks to Michael Biebl
---------------------------------------------------------------------------
Version 3.11.0 (rgerhards), 2008-01-31
- implemented queued actions
- implemented simple rate limiting for actions
- implemented deliberate discarding of lower priority messages over higher
  priority ones when a queue runs out of space
- implemented disk quotas for disk queues
- implemented the $ActionResumeRetryCount config directive
- added $ActionQueueFilename config directive
- added $ActionQueueSize config directive
- added $ActionQueueHighWaterMark config directive
- added $ActionQueueLowWaterMark config directive
- added $ActionQueueDiscardMark config directive
- added $ActionQueueDiscardSeverity config directive
- added $ActionQueueCheckpointInterval config directive
- added $ActionQueueType config directive
- added $ActionQueueWorkerThreads config directive
- added $ActionQueueTimeoutshutdown config directive
- added $ActionQueueTimeoutActionCompletion config directive
- added $ActionQueueTimeoutenQueue config directive
- added $ActionQueueTimeoutworkerThreadShutdown config directive
- added $ActionQueueWorkerThreadMinimumMessages config directive
- added $ActionQueueMaxFileSize config directive
- added $ActionQueueSaveonShutdown config directive
- addded $ActionQueueDequeueSlowdown config directive
- addded $MainMsgQueueDequeueSlowdown config directive
- bugfix: added forgotten docs to package
- improved debugging support
- fixed a bug that caused $MainMsgQueueCheckpointInterval to work incorrectly
- when a long-running action needs to be cancelled on shutdown, the message
  that was processed by it is now preserved. This finishes support for
  guaranteed delivery of messages (if the output supports it, of course)
- fixed bug in output module interface, see
  http://sourceforge.net/tracker/index.php?func=detail&aid=1881008&group_id=123448&atid=696552
- changed the ommysql output plugin so that the (lengthy) connection
  initialization now takes place in message processing. This works much
  better with the new queued action mode (fast startup)
- fixed a bug that caused a potential hang in file and fwd output module
  varmojfekoj provided the patch - many thanks!
- bugfixed stream class offset handling on 32bit platforms
---------------------------------------------------------------------------
Version 3.10.3 (rgerhards), 2008-01-28
- fixed a bug with standard template definitions (not a big deal) - thanks
  to varmojfekoj for spotting it
- run-time instrumentation added
- implemented disk-assisted queue mode, which enables on-demand disk
  spooling if the queue's in-memory queue is exhausted
- implemented a dynamic worker thread pool for processing incoming
  messages; workers are started and shut down as need arises
- implemented a run-time instrumentation debug package
- implemented the $MainMsgQueueSaveOnShutdown config directive
- implemented the $MainMsgQueueWorkerThreadMinimumMessages config directive
- implemented the $MainMsgQueueTimeoutWorkerThreadShutdown config directive
---------------------------------------------------------------------------
Version 3.10.2 (rgerhards), 2008-01-14
- added the ability to keep stop rsyslogd without the need to drain
  the main message queue. In disk queue mode, rsyslog continues to
  run from the point where it stopped. In case of a system failure, it
  continues to process messages from the last checkpoint.
- fixed a bug that caused a segfault on startup when no $WorkDir directive
  was specified in rsyslog.conf
- provided more fine-grain control over shutdown timeouts and added a
  way to specify the enqueue timeout when the main message queue is full
- implemented $MainMsgQueueCheckpointInterval config directive
- implemented $MainMsgQueueTimeoutActionCompletion config directive
- implemented $MainMsgQueueTimeoutEnqueue config directive
- implemented $MainMsgQueueTimeoutShutdown config directive
---------------------------------------------------------------------------
Version 3.10.1 (rgerhards), 2008-01-10
- implemented the "disk" queue mode. However, it currently is of very
  limited use, because it does not support persistence over rsyslogd
  runs. So when rsyslogd is stopped, the queue is drained just as with
  the in-memory queue modes. Persistent queues will be a feature of
  the next release.
- performance-optimized string class, should bring an overall improvement
- fixed a memory leak in imudp -- thanks to varmojfekoj for the patch
- fixed a race condition that could lead to a rsyslogd hang when during
  HUP or termination
- done some doc updates
- added $WorkDirectory config directive
- added $MainMsgQueueFileName config directive
- added $MainMsgQueueMaxFileSize config directive
---------------------------------------------------------------------------
Version 3.10.0 (rgerhards), 2008-01-07
- implemented input module interface and initial input modules
- enhanced threading for input modules (each on its own thread now)
- ability to bind UDP listeners to specific local interfaces/ports and
  ability to run multiple of them concurrently
- added ability to specify listen IP address for UDP syslog server
- license changed to GPLv3
- mark messages are now provided by loadble module immark
- rklogd is no longer provided. Its functionality has now been taken over
  by imklog, a loadable input module. This offers a much better integration
  into rsyslogd and makes sure that the kernel logger process is brought
  up and down at the appropriate times
- enhanced $IncludeConfig directive to support wildcard characters
  (thanks to Michael Biebl)
- all inputs are now implemented as loadable plugins
- enhanced threading model: each input module now runs on its own thread
- enhanced message queue which now supports different queueing methods
  (among others, this can be used for performance fine-tuning)
- added a large number of new configuration directives for the new
  input modules
- enhanced multi-threading utilizing a worker thread pool for the
  main message queue
- compilation without pthreads is no longer supported
- much cleaner code due to new objects and removal of single-threading
  mode
---------------------------------------------------------------------------
Version 2.0.8 V2-STABLE (rgerhards), 2008-??-??
- bugfix: ompgsql did not detect problems in sql command execution
  this could cause loss of messages. The handling was correct if the
  connection broke, but not if there was a problem with statement
  execution. The most probable case for such a case would be invalid
  sql inside the template, and this is now much easier to diagnose.
- doc bugfix: default for $DirCreateMode incorrectly stated
---------------------------------------------------------------------------
Version 2.0.7 V2-STABLE (rgerhards), 2008-04-14
- bugfix: the default for $DirCreateMode was 0644, and as such wrong.
  It has now been changed to 0700. For some background, please see
  http://lists.adiscon.net/pipermail/rsyslog/2009-April/001986.html
- bugfix: "$CreateDirs off" also disabled file creation
  Thanks to William Tisater for analyzing this bug and providing a patch.
  The actual code change is heavily based on William's patch.
- bugfix: memory leak in ompgsql
  Thanks to Ken for providing the patch
- bugfix: potential memory leak in msg.c
  This one did not surface yet and the issue was actually found due to
  a problem in v4 - but better fix it here, too
---------------------------------------------------------------------------
Version 2.0.6 V2-STABLE (rgerhards), 2008-08-07
- bugfix: memory leaks in rsyslogd, primarily in singlethread mode
  Thanks to Frederico Nunez for providing the fix
- bugfix: copy&paste error lead to dangling if - this caused a very minor
  issue with re-formatting a RFC3164 date when the message was invalidly
  formatted and had a colon immediately after the date. This was in the
  code for some years (even v1 had it) and I think it never had any
  effect at all in practice. Though, it should be fixed - but definitely
  nothing to worry about.
---------------------------------------------------------------------------
Version 2.0.6 V2-STABLE (rgerhards), 2008-08-07
- bugfix: IPv6 addresses could not be specified in forwarding actions
  New syntax @[addr]:port introduced to enable that. Root problem was IPv6
  addresses contain colons. (backport from 3.21.3)
---------------------------------------------------------------------------
Version 2.0.5 STABLE (rgerhards), 2008-05-15
- bugfix: regular expressions inside property replacer did not work
  properly
- adapted to liblogging 0.7.1+
---------------------------------------------------------------------------
Version 2.0.4 STABLE (rgerhards), 2008-03-27
- bugfix: internally generated messages had "FROMHOST" property not set
- bugfix: continue parsing if tag is oversize (discard oversize part) - thanks
  to mclaughlin77@gmail.com for the patch
- added $HHOUR and $QHOUR system properties - can be used for half- and
  quarter-hour logfile rotation
---------------------------------------------------------------------------
Version 2.0.3 STABLE (rgerhards), 2008-03-12
- bugfix: setting for $EscapeCopntrolCharactersOnReceive was not 
  properly initialized
- bugfix: resolved potential segfault condition on HUP (extremely
  unlikely to happen in practice), for details see tracker:
  http://bugzilla.adiscon.com/show_bug.cgi?id=38
- improved the man pages a bit - thanks to Michael Biebl for the patch
- bugfix: not properly initialized data could cause several segfaults if
  there were errors in the config file - thanks to varmojfekoj for the patch
---------------------------------------------------------------------------
Version 2.0.2 STABLE (rgerhards), 2008-02-12
- fixed a bug that could cause invalid string handling via strerror_r
  varmojfekoj provided the patch - many thanks!
- added x-info field to rsyslogd startup/shutdown message. Hopefully
  points users to right location for further info (many don't even know
  they run rsyslog ;))
- bugfix: suspended actions were not always properly resumed
  varmojfekoj provided the patch - many thanks!
- bugfix: errno could be changed during mark processing, leading to
  invalid error messages when processing inputs. Thank to varmojfekoj for
  pointing out this problem.
- bugfix: trailing ":" of tag was lost while parsing legacy syslog messages
  without timestamp - thanks to Anders Blomdell for providing a patch!
- bugfix (doc): misspelled config directive, invalid signal info
- applied some doc fixes from Michel Biebl and cleaned up some no longer
  needed files suggested by him
- cleaned up stringbuf.c to fix an annoyance reported by Anders Blomdell
- fixed bug that caused invalid treatment of tabs (HT) in rsyslog.conf
---------------------------------------------------------------------------
Version 2.0.1 STABLE (rgerhards), 2008-01-24
- fixed a bug in integer conversion - but this function was never called,
  so it is not really a useful bug fix ;)
- fixed a bug with standard template definitions (not a big deal) - thanks
  to varmojfekoj for spotting it
- fixed a bug that caused a potential hang in file and fwd output module
  varmojfekoj provided the patch - many thanks!
---------------------------------------------------------------------------
Version 2.0.0 STABLE (rgerhards), 2008-01-02
- re-release of 1.21.2 as STABLE with no modifications except some
  doc updates
---------------------------------------------------------------------------
Version 1.21.2 (rgerhards), 2007-12-28
- created a gss-api output module. This keeps GSS-API code and
  TCP/UDP code separated. It is also important for forward-
  compatibility with v3. Please note that this change breaks compatibility
  with config files created for 1.21.0 and 1.21.1 - this was considered
  acceptable.
- fixed an error in forwarding retry code (could lead to message corruption
  but surfaced very seldom)
- increased portability for older platforms (AI_NUMERICSERV moved)
- removed socket leak in omfwd.c
- cross-platform patch for GSS-API compile problem on some platforms
  thanks to darix for the patch!
---------------------------------------------------------------------------
Version 1.21.1 (rgerhards), 2007-12-23
- small doc fix for $IncludeConfig
- fixed a bug in llDestroy()
- bugfix: fixing memory leak when message queue is full and during
  parsing. Thanks to varmojfekoj for the patch.
- bugfix: when compiled without network support, unix sockets were
  not properply closed
- bugfix: memory leak in cfsysline.c/doGetWord() fixed
---------------------------------------------------------------------------
Version 1.21.0 (rgerhards), 2007-12-19
- GSS-API support for syslog/TCP connections was added. Thanks to
  varmojfekoj for providing the patch with this functionality
- code cleanup
- enhanced $IncludeConfig directive to support wildcard filenames
- changed some multithreading synchronization
---------------------------------------------------------------------------
Version 1.20.1 (rgerhards), 2007-12-12
- corrected a debug setting that survived release. Caused TCP connections
  to be retried unnecessarily often.
- When a hostname ACL was provided and DNS resolution for that name failed,
  ACL processing was stopped at that point. Thanks to mildew for the patch.
  Fedora Bugzilla: http://bugzilla.redhat.com/show_bug.cgi?id=395911
- fixed a potential race condition, see link for details:
  http://rgerhards.blogspot.com/2007/12/rsyslog-race-condition.html
  Note that the probability of problems from this bug was very remote
- fixed a memory leak that happend when PostgreSQL date formats were
  used
---------------------------------------------------------------------------
Version 1.20.0 (rgerhards), 2007-12-07
- an output module for postgres databases has been added. Thanks to
  sur5r for contributing this code
- unloading dynamic modules has been cleaned up, we now have a
  real implementation and not just a dummy "good enough for the time
  being".
- enhanced platform independence - thanks to Bartosz Kuzma and Michael
  Biebl for their very useful contributions
- some general code cleanup (including warnings on 64 platforms, only)
---------------------------------------------------------------------------
Version 1.19.12 (rgerhards), 2007-12-03
- cleaned up the build system (thanks to Michael Biebl for the patch)
- fixed a bug where ommysql was still not compiled with -pthread option
---------------------------------------------------------------------------
Version 1.19.11 (rgerhards), 2007-11-29
- applied -pthread option to build when building for multi-threading mode
  hopefully solves an issue with segfaulting
---------------------------------------------------------------------------
Version 1.19.10 (rgerhards), 2007-10-19
- introdcued the new ":modulename:" syntax for calling module actions
  in selector lines; modified ommysql to support it. This is primarily
  an aid for further modules and a prequisite to actually allow third
  party modules to be created.
- minor fix in slackware startup script, "-r 0" is now "-r0"
- updated rsyslogd doc set man page; now in html format
- undid creation of a separate thread for the main loop -- this did not
  turn out to be needed or useful, so reduce complexity once again.
- added doc fixes provided by Michael Biebl - thanks
---------------------------------------------------------------------------
Version 1.19.9 (rgerhards), 2007-10-12
- now packaging system which again contains all components in a single
  tarball
- modularized main() a bit more, resulting in less complex code
- experimentally added an additional thread - will see if that affects
  the segfault bug we experience on some platforms. Note that this change
  is scheduled to be removed again later.
---------------------------------------------------------------------------
Version 1.19.8 (rgerhards), 2007-09-27
- improved repeated message processing
- applied patch provided by varmojfekoj to support building ommysql
  in its own way (now also resides in a plugin subdirectory);
  ommysql is now a separate package
- fixed a bug in cvthname() that lead to message loss if part
  of the source hostname would have been dropped
- created some support for distributing ommysql together with the
  main rsyslog package. I need to re-think it in the future, but
  for the time being the current mode is best. I now simply include
  one additional tarball for ommysql inside the main distribution.
  I look forward to user feedback on how this should be done best. In the
  long term, a separate project should be spawend for ommysql, but I'd
  like to do that only after the plugin interface is fully stable (what
  it is not yet).
---------------------------------------------------------------------------
Version 1.19.7 (rgerhards), 2007-09-25
- added code to handle situations where senders send us messages ending with
  a NUL character. It is now simply removed. This also caused trailing LF
  reduction to fail, when it was followed by such a NUL. This is now also
  handled.
- replaced some non-thread-safe function calls by their thread-safe
  counterparts
- fixed a minor memory leak that occured when the %APPNAME% property was
  used (I think nobody used that in practice)
- fixed a bug that caused signal handlers in cvthname() not to be restored when
  a malicious pointer record was detected and processing of the message been
  stopped for that reason (this should be really rare and can not be related
  to the segfault bug we are hunting).
- fixed a bug in cvthname that lead to passing a wrong parameter - in
  practice, this had no impact.
- general code cleanup (e.g. compiler warnings, comments)
---------------------------------------------------------------------------
Version 1.19.6 (rgerhards), 2007-09-11
- applied patch by varmojfekoj to change signal handling to the new
  sigaction API set (replacing the depreciated signal() calls and its
  friends.
- fixed a bug that in --enable-debug mode caused an assertion when the
  discard action was used
- cleaned up compiler warnings
- applied patch by varmojfekoj to FIX a bug that could cause 
  segfaults if empty properties were processed using modifying
  options (e.g. space-cc, drop-cc)
- fixed man bug: rsyslogd supports -l option
---------------------------------------------------------------------------
Version 1.19.5 (rgerhards), 2007-09-07
- changed part of the CStr interface so that better error tracking
  is provided and the calling sequence is more intuitive (there were
  invalid calls based on a too-weired interface)
- (hopefully) fixed some remaining bugs rooted in wrong use of 
  the CStr class. These could lead to program abort.
- applied patch by varmojfekoj two fix two potential segfault situations
- added $ModDir config directive
- modified $ModLoad so that an absolute path may be specified as
  module name (e.g. /rsyslog/ommysql.so)
---------------------------------------------------------------------------
Version 1.19.4 (rgerhards/varmojfekoj), 2007-09-04
- fixed a number of small memory leaks - thanks varmojfekoj for patching
- fixed an issue with CString class that could lead to rsyslog abort
  in tplToString() - thanks varmojfekoj for patching
- added a man-version of the config file documenation - thanks to Michel
  Samia for providing the man file
- fixed bug: a template like this causes an infinite loop:
  $template opts,"%programname:::a,b%"
  thanks varmojfekoj for the patch
- fixed bug: case changing options crash freeing the string pointer
  because they modify it: $template opts2,"%programname::1:lowercase%"
  thanks varmojfekoj for the patch
---------------------------------------------------------------------------
Version 1.19.3 (mmeckelein/varmojfekoj), 2007-08-31
- small mem leak fixed (after calling parseSelectorAct) - Thx varmojkekoj
- documentation section "Regular File" und "Blocks" updated
- solved an issue with dynamic file generation - Once again many thanks
  to varmojfekoj
- the negative selector for program name filter (Blocks) does not work as
  expected - Thanks varmojfekoj for patching
- added forwarding information to sysklogd (requires special template)
  to config doc
---------------------------------------------------------------------------
Version 1.19.2 (mmeckelein/varmojfekoj), 2007-08-28
- a specifically formed message caused a segfault - Many thanks varmojfekoj
  for providing a patch
- a typo and a weird condition are fixed in msg.c - Thanks again
  varmojfekoj 
- on file creation the file was always owned by root:root. This is fixed
  now - Thanks ypsa for solving this issue
---------------------------------------------------------------------------
Version 1.19.1 (mmeckelein), 2007-08-22
- a bug that caused a high load when a TCP/UDP connection was closed is 
  fixed now - Thanks mildew for solving this issue
- fixed a bug which caused a segfault on reinit - Thx varmojfekoj for the
  patch
- changed the hardcoded module path "/lib/rsyslog" to $(pkglibdir) in order
  to avoid trouble e.g. on 64 bit platforms (/lib64) - many thanks Peter
  Vrabec and darix, both provided a patch for solving this issue
- enhanced the unloading of modules - thanks again varmojfekoj
- applied a patch from varmojfekoj which fixes various little things in
  MySQL output module
---------------------------------------------------------------------------
Version 1.19.0 (varmojfekoj/rgerhards), 2007-08-16
- integrated patch from varmojfekoj to make the mysql module a loadable one
  many thanks for the patch, MUCH appreciated
---------------------------------------------------------------------------
Version 1.18.2 (rgerhards), 2007-08-13
- fixed a bug in outchannel code that caused templates to be incorrectly
  parsed
- fixed a bug in ommysql that caused a wrong ";template" missing message
- added some code for unloading modules; not yet fully complete (and we do
  not yet have loadable modules, so this is no problem)
- removed debian subdirectory by request of a debian packager (this is a special
  subdir for debian and there is also no point in maintaining it when there
  is a debian package available - so I gladly did this) in some cases
- improved overall doc quality (some pages were quite old) and linked to
  more of the online resources.
- improved /contrib/delete_mysql script by adding a host option and some
  other minor modifications
---------------------------------------------------------------------------
Version 1.18.1 (rgerhards), 2007-08-08
- applied a patch from varmojfekoj which solved a potential segfault
  of rsyslogd on HUP
- applied patch from Michel Samia to fix compilation when the pthreads
  feature is disabled
- some code cleanup (moved action object to its own file set)
- add config directive $MainMsgQueueSize, which now allows to configure the
  queue size dynamically
- all compile-time settings are now shown in rsyslogd -v, not just the
  active ones
- enhanced performance a little bit more
- added config file directive $ActionResumeInterval
- fixed a bug that prevented compilation under debian sid
- added a contrib directory for user-contributed useful things
---------------------------------------------------------------------------
Version 1.18.0 (rgerhards), 2007-08-03
- rsyslog now supports fallback actions when an action did not work. This
  is a great feature e.g. for backup database servers or backup syslog
  servers
- modified rklogd to only change the console log level if -c is specified
- added feature to use multiple actions inside a single selector
- implemented $ActionExecOnlyWhenPreviousIsSuspended config directive
- error messages during startup are now spit out to the configured log
  destinations
---------------------------------------------------------------------------
Version 1.17.6 (rgerhards), 2007-08-01
- continued to work on output module modularization - basic stage of
  this work is now FINISHED
- fixed bug in OMSRcreate() - always returned SR_RET_OK
- fixed a bug that caused ommysql to always complain about missing
  templates
- fixed a mem leak in OMSRdestruct - freeing the object itself was
  forgotten - thanks to varmojfekoj for the patch
- fixed a memory leak in syslogd/init() that happend when the config
  file could not be read - thanks to varmojfekoj for the patch
- fixed insufficient memory allocation in addAction() and its helpers.
  The initial fix and idea was developed by mildew, I fine-tuned
  it a bit. Thanks a lot for the fix, I'd probably had pulled out my
  hair to find the bug...
- added output of config file line number when a parsing error occured
- fixed bug in objomsr.c that caused program to abort in debug mode with
  an invalid assertion (in some cases)
- fixed a typo that caused the default template for MySQL to be wrong.
  thanks to mildew for catching this.
- added configuration file command $DebugPrintModuleList and
  $DebugPrintCfSysLineHandlerList
- fixed an invalid value for the MARK timer - unfortunately, there was
  a testing aid left in place. This resulted in quite frequent MARK messages
- added $IncludeConfig config directive
- applied a patch from mildew to prevent rsyslogd from freezing under heavy
  load. This could happen when the queue was full. Now, we drop messages
  but rsyslogd remains active.
---------------------------------------------------------------------------
Version 1.17.5 (rgerhards), 2007-07-30
- continued to work on output module modularization
- fixed a missing file bug - thanks to Andrea Montanari for reporting
  this problem
- fixed a problem with shutting down the worker thread and freeing the
  selector_t list - this caused messages to be lost, because the
  message queue was not properly drained before the selectors got
  destroyed.
---------------------------------------------------------------------------
Version 1.17.4 (rgerhards), 2007-07-27
- continued to work on output module modularization
- fixed a situation where rsyslogd could create zombie processes
  thanks to mildew for the patch
- applied patch from Michel Samia to fix compilation when NOT
  compiled for pthreads
---------------------------------------------------------------------------
Version 1.17.3 (rgerhards), 2007-07-25
- continued working on output module modularization
- fixed a bug that caused rsyslogd to segfault on exit (and
  probably also on HUP), when there was an unsent message in a selector
  that required forwarding and the dns lookup failed for that selector
  (yes, it was pretty unlikely to happen;))
  thanks to varmojfekoj <varmojfekoj@gmail.com> for the patch
- fixed a memory leak in config file parsing and die()
  thanks to varmojfekoj <varmojfekoj@gmail.com> for the patch
- rsyslogd now checks on startup if it is capable to performa any work
  at all. If it cant, it complains and terminates
  thanks to Michel Samia for providing the patch!
- fixed a small memory leak when HUPing syslogd. The allowed sender
  list now gets freed. thanks to mildew for the patch.
- changed the way error messages in early startup are logged. They
  now do no longer use the syslogd code directly but are rather
  send to stderr.
---------------------------------------------------------------------------
Version 1.17.2 (rgerhards), 2007-07-23
- made the port part of the -r option optional. Needed for backward
  compatibility with sysklogd
- replaced system() calls with something more reasonable. Please note that
  this might break compatibility with some existing configuration files.
  We accept this in favour of the gained security.
- removed a memory leak that could occur if timegenerated was used in
  RFC 3164 format in templates
- did some preparation in msg.c for advanced multithreading - placed the
  hooks, but not yet any active code
- worked further on modularization
- added $ModLoad MySQL (dummy) config directive
- added DropTrailingLFOnReception config directive
---------------------------------------------------------------------------
Version 1.17.1 (rgerhards), 2007-07-20
- fixed a bug that caused make install to install rsyslogd and rklogd under
  the wrong names
- fixed bug that caused $AllowedSenders to handle IPv6 scopes incorrectly;
  also fixed but that could grabble $AllowedSender wildcards. Thanks to
  mildew@gmail.com for the patch
- minor code cleanup - thanks to Peter Vrabec for the patch
- fixed minimal memory leak on HUP (caused by templates)
  thanks to varmojfekoj <varmojfekoj@gmail.com> for the patch
- fixed another memory leak on HUPing and on exiting rsyslogd
  again thanks to varmojfekoj <varmojfekoj@gmail.com> for the patch
- code cleanup (removed compiler warnings)
- fixed portability bug in configure.ac - thanks to Bartosz Kuźma for patch
- moved msg object into its own file set
- added the capability to continue trying to write log files when the
  file system is full. Functionality based on patch by Martin Schulze
  to sysklogd package.
---------------------------------------------------------------------------
Version 1.17.0 (RGer), 2007-07-17
- added $RepeatedLineReduction config parameter
- added $EscapeControlCharactersOnReceive config parameter
- added $ControlCharacterEscapePrefix config parameter
- added $DirCreateMode config parameter
- added $CreateDirs config parameter
- added $DebugPrintTemplateList config parameter
- added $ResetConfigVariables config parameter
- added $FileOwner config parameter
- added $FileGroup config parameter
- added $DirOwner config parameter
- added $DirGroup config parameter
- added $FailOnChownFailure config parameter
- added regular expression support to the filter engine
  thanks to Michel Samia for providing the patch!
- enhanced $AllowedSender functionality. Credits to mildew@gmail.com for
  the patch doing that
  - added IPv6 support
  - allowed DNS hostnames
  - allowed DNS wildcard names
- added new option $DropMsgsWithMaliciousDnsPTRRecords
- added autoconf so that rfc3195d, rsyslogd and klogd are stored to /sbin
- added capability to auto-create directories with dynaFiles
---------------------------------------------------------------------------
Version 1.16.0 (RGer/Peter Vrabec), 2007-07-13 - The Friday, 13th Release ;)
- build system switched to autotools
- removed SYSV preprocessor macro use, replaced with autotools equivalents
- fixed a bug that caused rsyslogd to segfault when TCP listening was
  disabled and it terminated
- added new properties "syslogfacility-text" and "syslogseverity-text"
  thanks to varmojfekoj <varmojfekoj@gmail.com> for the patch
- added the -x option to disable hostname dns reslution
  thanks to varmojfekoj <varmojfekoj@gmail.com> for the patch
- begun to better modularize syslogd.c - this is an ongoing project; moved
  type definitions to a separate file
- removed some now-unused fields from struct filed
- move file size limit fields in struct field to the "right spot" (the file
  writing part of the union - f_un.f_file)
- subdirectories linux and solaris are no longer part of the distribution
  package. This is not because we cease support for them, but there are no
  longer any files in them after the move to autotools
---------------------------------------------------------------------------
Version 1.15.1 (RGer), 2007-07-10
- fixed a bug that caused a dynaFile selector to stall when there was
  an open error with one file 
- improved template processing for dynaFiles; templates are now only
  looked up during initialization - speeds up processing
- optimized memory layout in struct filed when compiled with MySQL
  support
- fixed a bug that caused compilation without SYSLOG_INET to fail
- re-enabled the "last message repeated n times" feature. This
  feature was not taken care of while rsyslogd evolved from sysklogd
  and it was more or less defunct. Now it is fully functional again.
- added system properties: $NOW, $YEAR, $MONTH, $DAY, $HOUR, $MINUTE
- fixed a bug in iovAsString() that caused a memory leak under stress
  conditions (most probably memory shortage). This was unlikely to
  ever happen, but it doesn't hurt doing it right
- cosmetic: defined type "uchar", change all unsigned chars to uchar
---------------------------------------------------------------------------
Version 1.15.0 (RGer), 2007-07-05
- added ability to dynamically generate file names based on templates
  and thus properties. This was a much-requested feature. It makes
  life easy when it e.g. comes to splitting files based on the sender
  address.
- added $umask and $FileCreateMode config file directives
- applied a patch from Bartosz Kuzma to compile cleanly under NetBSD
- checks for extra (unexpected) characters in system config file lines
  have been added
- added IPv6 documentation - was accidently missing from CVS
- begun to change char to unsigned char
---------------------------------------------------------------------------
Version 1.14.2 (RGer), 2007-07-03
** this release fixes all known nits with IPv6 **
- restored capability to do /etc/service lookup for "syslog"
  service when -r 0 was given
- documented IPv6 handling of syslog messages
- integrate patch from Bartosz Kuźma to make rsyslog compile under
  Solaris again (the patch replaced a strndup() call, which is not
  available under Solaris
- improved debug logging when waiting on select
- updated rsyslogd man page with new options (-46A)
---------------------------------------------------------------------------
Version 1.14.1 (RGer/Peter Vrabec), 2007-06-29
- added Peter Vrabec's patch for IPv6 TCP
- prefixed all messages send to stderr in rsyslogd with "rsyslogd: "
---------------------------------------------------------------------------
Version 1.14.0 (RGer/Peter Vrabec), 2007-06-28
- Peter Vrabec provided IPv6 for rsyslog, so we are now IPv6 enabled
  IPv6 Support is currently for UDP only, TCP is to come soon.
  AllowedSender configuration does not yet work for IPv6.
- fixed code in iovCreate() that broke C's strict aliasing rules 
- fixed some char/unsigned char differences that forced the compiler
  to spit out warning messages
- updated the Red Hat init script to fix a known issue (thanks to
  Peter Vrabec)
---------------------------------------------------------------------------
Version 1.13.5 (RGer), 2007-06-22
- made the TCP session limit configurable via command line switch
  now -t <port>,<max sessions>
- added man page for rklogd(8) (basically a copy from klogd, but now
  there is one...)
- fixed a bug that caused internal messages (e.g. rsyslogd startup) to
  appear without a tag.
- removed a minor memory leak that occurred when TAG processing requalified
  a HOSTNAME to be a TAG (and a TAG already was set).
- removed potential small memory leaks in MsgSet***() functions. There
  would be a leak if a property was re-set, something that happened
  extremely seldom.
---------------------------------------------------------------------------
Version 1.13.4 (RGer), 2007-06-18
- added a new property "PRI-text", which holds the PRI field in
  textual form (e.g. "syslog.info")
- added alias "syslogseverity" for "syslogpriority", which is a
  misleading property name that needs to stay for historical
  reasons (and backward-compatility)
- added doc on how to record PRI value in log file
- enhanced signal handling in klogd, including removal of an unsafe
  call to the logging system during signal handling
---------------------------------------------------------------------------
Version 1.13.3 (RGer), 2007-06-15
- create a version of syslog.c from scratch. This is now
  - highly optimized for rsyslog
  - removes an incompatible license problem as the original
    version had a BSD license with advertising clause
  - fixed in the regard that rklogd will continue to work when
    rsysogd has been restarted (the original version, as well
    as sysklogd, will remain silent then)
  - solved an issue with an extra NUL char at message end that the
    original version had
- applied some changes to klogd to care for the new interface
- fixed a bug in syslogd.c which prevented compiling under debian
---------------------------------------------------------------------------
Version 1.13.2 (RGer), 2007-06-13
- lib order in makefile patched to facilitate static linking - thanks
  to Bennett Todd for providing the patch
- Integrated a patch from Peter Vrabec (pvrabec@redheat.com):
  - added klogd under the name of rklogd (remove dependency on
    original sysklogd package
  - createDB.sql now in UTF
  - added additional config files for use on Red Hat
---------------------------------------------------------------------------
Version 1.13.1 (RGer), 2007-02-05
- changed the listen backlog limit to a more reasonable value based on
  the maximum number of TCP connections configurd (10% + 5) - thanks to Guy
  Standen for the hint (actually, the limit was 5 and that was a 
  left-over from early testing).
- fixed a bug in makefile which caused DB-support to be disabled when
  NETZIP support was enabled
- added the -e option to allow transmission of every message to remote
  hosts (effectively turns off duplicate message suppression)
- (somewhat) improved memory consumption when compiled with MySQL support
- looks like we fixed an incompatibility with MySQL 5.x and above software
  At least in one case, the remote server name was destroyed, leading to 
  a connection failure. The new, improved code does not have this issue and
  so we see this as solved (the new code is generally somewhat better, so
  there is a good chance we fixed this incompatibility).
---------------------------------------------------------------------------
Version 1.13.0 (RGer), 2006-12-19
- added '$' as ToPos proptery replacer specifier - means "up to the
  end of the string"
- property replacer option "escape-cc", "drop-cc" and "space-cc"  added
- changed the handling of \0 characters inside syslog messages. We now
  consistently escape them to "#000". This is somewhat recommended in
  the draft-ietf-syslog-protocol-19 draft. While the real recomendation
  is to not escape any characters at all, we can not do this without
  considerable modification of the code. So we escape it to "#000", which
  is consistent with a sample found in the Internet-draft.
- removed message glue logic (see printchopped() comment for details)
  Also caused removal of parts table and thus some improvements in
  memory usage.
- changed the default MAXLINE to 2048 to take care of recent syslog
  standardization efforts (can easily be changed in syslogd.c)
- added support for byte-counted TCP syslog messages (much like
  syslog-transport-tls-05 Internet Draft). This was necessary to
  support compression over TCP.
- added support for receiving compressed syslog messages
- added support for sending compressed syslog messages
- fixed a bug where the last message in a syslog/tcp stream was
  lost if it was not properly terminated by a LF character
---------------------------------------------------------------------------
Version 1.12.3 (RGer), 2006-10-04
- implemented some changes to support Solaris (but support is not
  yet complete)
- commented out (via #if 0) some methods that are currently not being use
  but should be kept for further us
- added (interim) -u 1 option to turn off hostname and tag parsing
- done some modifications to better support Fedora
- made the field delimiter inside property replace configurable via
  template
- fixed a bug in property replacer: if fields were used, the delimitor
  became part of the field. Up until now, this was barely noticable as 
  the delimiter as TAB only and thus invisible to a human. With other
  delimiters available now, it quickly showed up. This bug fix might cause
  some grief to existing installations if they used the extra TAB for
  whatever reasons - sorry folks... Anyhow, a solution is easy: just add
  a TAB character contstant into your template. Thus, there has no attempt
  been made to do this in a backwards-compatible way.
---------------------------------------------------------------------------
Version 1.12.2 (RGer), 2006-02-15
- fixed a bug in the RFC 3339 date formatter. An extra space was added
  after the actual timestamp
- added support for providing high-precision RFC3339 timestamps for
  (rsyslogd-)internally-generated messages
- very (!) experimental support for syslog-protocol internet draft
  added (the draft is experimental, the code is solid ;))
- added support for field-extracting in the property replacer
- enhanced the legacy-syslog parser so that it can interpret messages
  that do not contain a TIMESTAMP
- fixed a bug that caused the default socket (usually /dev/log) to be
  opened even when -o command line option was given
- fixed a bug in the Debian sample startup script - it caused rsyslogd
  to listen to remote requests, which it shouldn't by default
---------------------------------------------------------------------------
Version 1.12.1 (RGer), 2005-11-23
- made multithreading work with BSD. Some signal-handling needed to be
  restructured. Also, there might be a slight delay of up to 10 seconds
  when huping and terminating rsyslogd under BSD
- fixed a bug where a NULL-pointer was passed to printf() in logmsg().
- fixed a bug during "make install" where rc3195d was not installed
  Thanks to Bennett Todd for spotting this.
- fixed a bug where rsyslogd dumped core when no TAG was found in the
  received message
- enhanced message parser so that it can deal with missing hostnames
  in many cases (may not be totally fail-safe)
- fixed a bug where internally-generated messages did not have the correct
  TAG
---------------------------------------------------------------------------
Version 1.12.0 (RGer), 2005-10-26
- moved to a multi-threaded design. single-threading is still optionally
  available. Multi-threading is experimental!
- fixed a potential race condition. In the original code, marking was done
  by an alarm handler, which could lead to all sorts of bad things. This
  has been changed now. See comments in syslogd.c/domark() for details.
- improved debug output for property-based filters
- not a code change, but: I have checked all exit()s to make sure that
  none occurs once rsyslogd has started up. Even in unusual conditions
  (like low-memory conditions) rsyslogd somehow remains active. Of course,
  it might loose a message or two, but at least it does not abort and it
  can also recover when the condition no longer persists.
- fixed a bug that could cause loss of the last message received
  immediately before rsyslogd was terminated.
- added comments on thread-safety of global variables in syslogd.c
- fixed a small bug: spurios printf() when TCP syslog was used
- fixed a bug that causes rsyslogd to dump core on termination when one
  of the selector lines did not receive a message during the run (very
  unlikely)
- fixed an one-too-low memory allocation in the TCP sender. Could result
  in rsyslogd dumping core.
- fixed a bug with regular expression support (thanks to Andres Riancho)
- a little bit of code restructuring (especially main(), which was
  horribly large)
---------------------------------------------------------------------------
Version 1.11.1 (RGer), 2005-10-19
- support for BSD-style program name and host blocks
- added a new property "programname" that can be used in templates
- added ability to specify listen port for rfc3195d
- fixed a bug that rendered the "startswith" comparison operation
  unusable.
- changed more functions to "static" storage class to help compiler
  optimize (should have been static in the first place...)
- fixed a potential memory leak in the string buffer class destructor.
  As the destructur was previously never called, the leak did not actually
  appear.
- some internal restructuring in anticipation/preparation of minimal
  multi-threading support
- rsyslogd still shares some code with the sysklogd project. Some patches
  for this shared code have been brought over from the sysklogd CVS.
---------------------------------------------------------------------------
Version 1.11.0 (RGer), 2005-10-12
- support for receiving messages via RFC 3195; added rfc3195d for that
  purpose
- added an additional guard to prevent rsyslogd from aborting when the
  2gb file size limit is hit. While a user can configure rsyslogd to
  handle such situations, it would abort if that was not done AND large
  file support was not enabled (ok, this is hopefully an unlikely scenario)
- fixed a bug that caused additional Unix domain sockets to be incorrectly
  processed - could lead to message loss in extreme cases
---------------------------------------------------------------------------
Version 1.10.2 (RGer), 2005-09-27
- added comparison operations in property-based filters:
  * isequal
  * startswith
- added ability to negate all property-based filter comparison operations
  by adding a !-sign right in front of the operation name
- added the ability to specify remote senders for UDP and TCP
  received messages. Allows to block all but well-known hosts
- changed the $-config line directives to be case-INsensitive
- new command line option -w added: "do not display warnings if messages
  from disallowed senders are received"
- fixed a bug that caused rsyslogd to dump core when the compare value
  was not quoted in property-based filters
- fixed a bug in the new CStr compare function which lead to invalid
  results (fortunately, this function was not yet used widely)
- added better support for "debugging" rsyslog.conf property filters
  (only if -d switch is given)
- changed some function definitions to static, which eventually enables
  some compiler optimizations
- fixed a bug in MySQL code; when a SQL error occured, rsyslogd could
  run in a tight loop. This was due to invalid sequence of error reporting
  and is now fixed.
---------------------------------------------------------------------------
Version 1.10.1 (RGer), 2005-09-23
- added the ability to execute a shell script as an action.
  Thanks to Bjoern Kalkbrenner for providing the code!
- fixed a bug in the MySQL code; due to the bug the automatic one-time
  retry after an error did not happen - this lead to error message in
  cases where none should be seen (e.g. after a MySQL restart)
- fixed a security issue with SQL-escaping in conjunction with
  non-(SQL-)standard MySQL features.
---------------------------------------------------------------------------
Version 1.10.0 (RGer), 2005-09-20
  REMINDER: 1.10 is the first unstable version if the 1.x series!
- added the capability to filter on any property in selector lines
  (not just facility and priority)
- changed stringbuf into a new counted string class
- added support for a "discard" action. If a selector line with
  discard (~ character) is found, no selector lines *after* that
  line will be processed.
- thanks to Andres Riancho, regular expression support has been
  added to the template engine
- added the FROMHOST property in the template processor, which could
  previously not be obtained. Thanks to Cristian Testa for pointing
  this out and even providing a fix.
- added display of compile-time options to -v output
- performance improvement for production build - made some checks
  to happen only during debug mode
- fixed a problem with compiling on SUSE and - while doing so - removed
  the socket call to set SO_BSDCOMPAT in cases where it is obsolete.
---------------------------------------------------------------------------
Version 1.0.4 (RGer), 2006-02-01
- a small but important fix: the tcp receiver had two forgotten printf's
  in it that caused a lot of unnecessary output to stdout. This was
  important enough to justify a new release
---------------------------------------------------------------------------
Version 1.0.3 (RGer), 2005-11-14
- added an additional guard to prevent rsyslogd from aborting when the
  2gb file size limit is hit. While a user can configure rsyslogd to
  handle such situations, it would abort if that was not done AND large
  file support was not enabled (ok, this is hopefully an unlikely scenario)
- fixed a bug that caused additional Unix domain sockets to be incorrectly
  processed - could lead to message loss in extreme cases
- applied some patches available from the sysklogd project to code
  shared from there
- fixed a bug that causes rsyslogd to dump core on termination when one
  of the selector lines did not receive a message during the run (very
  unlikely)
- fixed an one-too-low memory allocation in the TCP sender. Could result
  in rsyslogd dumping core.
- fixed a bug in the TCP sender that caused the retry logic to fail
  after an error or receiver overrun
- fixed a bug in init() that could lead to dumping core
- fixed a bug that could lead to dumping core when no HOSTNAME or no TAG
  was present in the syslog message
---------------------------------------------------------------------------
Version 1.0.2 (RGer), 2005-10-05
- fixed an issue with MySQL error reporting. When an error occured,
  the MySQL driver went into an endless loop (at least in most cases).
---------------------------------------------------------------------------
Version 1.0.1 (RGer), 2005-09-23
- fixed a security issue with SQL-escaping in conjunction with
  non-(SQL-)standard MySQL features.
---------------------------------------------------------------------------
Version 1.0.0 (RGer), 2005-09-12
- changed install doc to cover daily cron scripts - a trouble source
- added rc script for slackware (provided by Chris Elvidge - thanks!) 
- fixed a really minor bug in usage() - the -r option was still
  reported as without the port parameter
---------------------------------------------------------------------------
Version 0.9.8 (RGer), 2005-09-05
- made startup and shutdown message more consistent and included the
  pid, so that they can be easier correlated. Used syslog-protocol
  structured data format for this purpose.
- improved config info in startup message, now tells not only
  if it is listening remote on udp, but also for tcp. Also includes
  the port numbers. The previous startup message was misleading, because
  it did not say "remote reception" if rsyslogd was only listening via
  tcp (but not via udp).
- added a "how can you help" document to the doc set
---------------------------------------------------------------------------
Version 0.9.7 (RGer), 2005-08-15
- some of the previous doc files (like INSTALL) did not properly
  reflect the changes to the build process and the new doc. Fixed
  that.
- changed syslogd.c so that when compiled without database support,
  an error message is displayed when a database action is detected
  in the config file (previously this was used as an user rule ;))
- fixed a bug in the os-specific Makefiles which caused MySQL
  support to not be compiled, even if selected
---------------------------------------------------------------------------
Version 0.9.6 (RGer), 2005-08-09
- greatly enhanced documentation. Now available in html format in
  the "doc" folder and FreeBSD. Finally includes an install howto.
- improved MySQL error messages a little - they now show up as log
  messages, too (formerly only in debug mode)
- added the ability to specify the listen port for udp syslog.
  WARNING: This introduces an incompatibility. Formerly, udp
  syslog was enabled by the -r command line option. Now, it is
  "-r [port]", which is consistent with the tcp listener. However,
  just -r will now return an error message.
- added sample startup scripts for Debian and FreeBSD
- added support for easy feature selection in the makefile. Un-
  fortunately, this also means I needed to spilt the make file
  for different OS and distros. There are some really bad syntax
  differences between FreeBSD and Linux make.
---------------------------------------------------------------------------
Version 0.9.5 (RGer), 2005-08-01
- the "semicolon bug" was actually not (fully) solved in 0.9.4. One
  part of the bug was solved, but another still existed. This one
  is fixed now, too.
- the "semicolon bug" actually turned out to be a more generic bug.
  It appeared whenever an invalid template name was given. With some
  selector actions, rsyslogd dumped core, with other it "just" had
  a small ressource leak with others all worked well. These anomalies
  are now fixed. Note that they only appeared during system initaliziation
  once the system was running, nothing bad happened.
- improved error reporting for template errors on startup. They are now
  shown on the console and the start-up tty. Formerly, they were only
  visible in debug mode.
- support for multiple instances of rsyslogd on a single machine added
- added new option "-o" --> omit local unix domain socket. This option
  enables rsyslogd NOT to listen to the local socket. This is most
  helpful when multiple instances of rsyslogd (or rsyslogd and another
  syslogd) shall run on a single system.
- added new option "-i <pidfile>" which allows to specify the pidfile.
  This is needed when multiple instances of rsyslogd are to be run.
- the new project home page is now online at www.rsyslog.com
---------------------------------------------------------------------------
Version 0.9.4 (RGer), 2005-07-25
- finally added the TCP sender. It now supports non-blocking mode, no
  longer disabling message reception during connect. As it is now, it
  is usable in production. The code could be more sophisticated, but
  I've kept it short in anticipation of the move to liblogging, which
  will lead to the removal of the code just written ;)
- the "exiting on signal..." message still had the "syslogd" name in 
  it. Changed this to "rsyslogd", as we do not have a large user base
  yet, this should pose no problem.
- fixed "the semiconlon" bug. rsyslogd dumped core if a write-db action
  was specified but no semicolon was given after the password (an empty
  template was ok, but the semicolon needed to be present).
- changed a default for traditional output format. During testing, it
  was seen that the timestamp written to file in default format was
  the time of message reception, not the time specified in the TIMESTAMP
  field of the message itself. Traditionally, the message TIMESTAMP is
  used and this has been changed now.
---------------------------------------------------------------------------
Version 0.9.3 (RGer), 2005-07-19
- fixed a bug in the message parser. In June, the RFC 3164 timestamp
  was not correctly parsed (yes, only in June and some other months,
  see the code comment to learn why...)
- added the ability to specify the destination port when forwarding
  syslog messages (both for TCP and UDP)
- added an very experimental TCP sender (activated by
  @@machine:port in config). This is not yet for production use. If
  the receiver is not alive, rsyslogd will wait quite some time until
  the connection request times out, which most probably leads to
  loss of incoming messages.

---------------------------------------------------------------------------
Version 0.9.2 (RGer), around 2005-07-06
- I intended to change the maxsupported message size to 32k to
  support IHE - but given the memory inefficiency in the usual use
  cases, I have not done this. I have, however, included very
  specific instructions on how to do this in the source code. I have
  also done some testing with 32k messages, so you can change the
  max size without taking too much risk.
- added a syslog/tcp receiver; we now can receive messages via
  plain tcp, but we can still send only via UDP. The syslog/tcp
  receiver is the primary enhancement of this release.
- slightly changed some error messages that contained a spurios \n at
  the end of the line (which gives empty lines in your log...)

---------------------------------------------------------------------------
Version 0.9.1 (RGer)
- fixed code so that it compiles without errors under FreeBSD
- removed now unused function "allocate_log()" from syslogd.c
- changed the make file so that it contains more defines for
  different environments (in the long term, we need a better
  system for disabling/enabling features...)
- changed some printf's printing off_t types to %lld and
  explicit (long long) casts. I tried to figure out the exact type,
  but did not succeed in this. In the worst case, ultra-large peta-
  byte files will now display funny informational messages on rollover,
  something I think we can live with for the neersion 3.11.2 (rgerhards), 2008-02-??
---------------------------------------------------------------------------
Version 3.11.1 (rgerhards), 2008-02-12
- SNMP trap sender added thanks to Andre Lorbach (omsnmp)
- added input-plugin interface specification in form of a (copy) template
  input module
- applied documentation fix by Michael Biebl -- many thanks!
- bugfix: immark did not have MARK flags set...
- added x-info field to rsyslogd startup/shutdown message. Hopefully
  points users to right location for further info (many don't even know
  they run rsyslog ;))
- bugfix: trailing ":" of tag was lost while parsing legacy syslog messages
  without timestamp - thanks to Anders Blomdell for providing a patch!
- fixed a bug in stringbuf.c related to STRINGBUF_TRIM_ALLOCSIZE, which
  wasn't supposed to be used with rsyslog. Put a warning message up that
  tells this feature is not tested and probably not worth the effort.
  Thanks to Anders Blomdell fro bringing this to our attention
- somewhat improved performance of string buffers
- fixed bug that caused invalid treatment of tabs (HT) in rsyslog.conf
- bugfix: setting for $EscapeCopntrolCharactersOnReceive was not 
  properly initialized
- clarified usage of space-cc property replacer option
- improved abort diagnostic handler
- some initial effort for malloc/free runtime debugging support
- bugfix: using dynafile actions caused rsyslogd abort
- fixed minor man errors thanks to Michael Biebl
---------------------------------------------------------------------------
Version 3.11.0 (rgerhards), 2008-01-31
- implemented queued actions
- implemented simple rate limiting for actions
- implemented deliberate discarding of lower priority messages over higher
  priority ones when a queue runs out of space
- implemented disk quotas for disk queues
- implemented the $ActionResumeRetryCount config directive
- added $ActionQueueFilename config directive
- added $ActionQueueSize config directive
- added $ActionQueueHighWaterMark config directive
- added $ActionQueueLowWaterMark config directive
- added $ActionQueueDiscardMark config directive
- added $ActionQueueDiscardSeverity config directive
- added $ActionQueueCheckpointInterval config directive
- added $ActionQueueType config directive
- added $ActionQueueWorkerThreads config directive
- added $ActionQueueTimeoutshutdown config directive
- added $ActionQueueTimeoutActionCompletion config directive
- added $ActionQueueTimeoutenQueue config directive
- added $ActionQueueTimeoutworkerThreadShutdown config directive
- added $ActionQueueWorkerThreadMinimumMessages config directive
- added $ActionQueueMaxFileSize config directive
- added $ActionQueueSaveonShutdown config directive
- addded $ActionQueueDequeueSlowdown config directive
- addded $MainMsgQueueDequeueSlowdown config directive
- bugfix: added forgotten docs to package
- improved debugging support
- fixed a bug that caused $MainMsgQueueCheckpointInterval to work incorrectly
- when a long-running action needs to be cancelled on shutdown, the message
  that was processed by it is now preserved. This finishes support for
  guaranteed delivery of messages (if the output supports it, of course)
- fixed bug in output module interface, see
  http://sourceforge.net/tracker/index.php?func=detail&aid=1881008&group_id=123448&atid=696552
- changed the ommysql output plugin so that the (lengthy) connection
  initialization now takes place in message processing. This works much
  better with the new queued action mode (fast startup)
- fixed a bug that caused a potential hang in file and fwd output module
  varmojfekoj provided the patch - many thanks!
- bugfixed stream class offset handling on 32bit platforms
---------------------------------------------------------------------------
Version 3.10.3 (rgerhards), 2008-01-28
- fixed a bug with standard template definitions (not a big deal) - thanks
  to varmojfekoj for spotting it
- run-time instrumentation added
- implemented disk-assisted queue mode, which enables on-demand disk
  spooling if the queue's in-memory queue is exhausted
- implemented a dynamic worker thread pool for processing incoming
  messages; workers are started and shut down as need arises
- implemented a run-time instrumentation debug package
- implemented the $MainMsgQueueSaveOnShutdown config directive
- implemented the $MainMsgQueueWorkerThreadMinimumMessages config directive
- implemented the $MainMsgQueueTimeoutWorkerThreadShutdown config directive
---------------------------------------------------------------------------
Version 3.10.2 (rgerhards), 2008-01-14
- added the ability to keep stop rsyslogd without the need to drain
  the main message queue. In disk queue mode, rsyslog continues to
  run from the point where it stopped. In case of a system failure, it
  continues to process messages from the last checkpoint.
- fixed a bug that caused a segfault on startup when no $WorkDir directive
  was specified in rsyslog.conf
- provided more fine-grain control over shutdown timeouts and added a
  way to specify the enqueue timeout when the main message queue is full
- implemented $MainMsgQueueCheckpointInterval config directive
- implemented $MainMsgQueueTimeoutActionCompletion config directive
- implemented $MainMsgQueueTimeoutEnqueue config directive
- implemented $MainMsgQueueTimeoutShutdown config directive
---------------------------------------------------------------------------
Version 3.10.1 (rgerhards), 2008-01-10
- implemented the "disk" queue mode. However, it currently is of very
  limited use, because it does not support persistence over rsyslogd
  runs. So when rsyslogd is stopped, the queue is drained just as with
  the in-memory queue modes. Persistent queues will be a feature of
  the next release.
- performance-optimized string class, should bring an overall improvement
- fixed a memory leak in imudp -- thanks to varmojfekoj for the patch
- fixed a race condition that could lead to a rsyslogd hang when during
  HUP or termination
- done some doc updates
- added $WorkDirectory config directive
- added $MainMsgQueueFileName config directive
- added $MainMsgQueueMaxFileSize config directive
---------------------------------------------------------------------------
Version 3.10.0 (rgerhards), 2008-01-07
- implemented input module interface and initial input modules
- enhanced threading for input modules (each on its own thread now)
- ability to bind UDP listeners to specific local interfaces/ports and
  ability to run multiple of them concurrently
- added ability to specify listen IP address for UDP syslog server
- license changed to GPLv3
- mark messages are now provided by loadble module immark
- rklogd is no longer provided. Its functionality has now been taken over
  by imklog, a loadable input module. This offers a much better integration
  into rsyslogd and makes sure that the kernel logger process is brought
  up and down at the appropriate times
- enhanced $IncludeConfig directive to support wildcard characters
  (thanks to Michael Biebl)
- all inputs are now implemented as loadable plugins
- enhanced threading model: each input module now runs on its own thread
- enhanced message queue which now supports different queueing methods
  (among others, this can be used for performance fine-tuning)
- added a large number of new configuration directives for the new
  input modules
- enhanced multi-threading utilizing a worker thread pool for the
  main message queue
- compilation without pthreads is no longer supported
- much cleaner code due to new objects and removal of single-threading
  mode
---------------------------------------------------------------------------
Version 2.0.1 STABLE (rgerhards), 2008-01-24
- fixed a bug in integer conversion - but this function was never called,
  so it is not really a useful bug fix ;)
- fixed a bug with standard template definitions (not a big deal) - thanks
  to varmojfekoj for spotting it
- fixed a bug that caused a potential hang in file and fwd output module
  varmojfekoj provided the patch - many thanks!
---------------------------------------------------------------------------
Version 2.0.0 STABLE (rgerhards), 2008-01-02
- re-release of 1.21.2 as STABLE with no modifications except some
  doc updates
---------------------------------------------------------------------------
Version 1.21.2 (rgerhards), 2007-12-28
- created a gss-api output module. This keeps GSS-API code and
  TCP/UDP code separated. It is also important for forward-
  compatibility with v3. Please note that this change breaks compatibility
  with config files created for 1.21.0 and 1.21.1 - this was considered
  acceptable.
- fixed an error in forwarding retry code (could lead to message corruption
  but surfaced very seldom)
- increased portability for older platforms (AI_NUMERICSERV moved)
- removed socket leak in omfwd.c
- cross-platform patch for GSS-API compile problem on some platforms
  thanks to darix for the patch!
---------------------------------------------------------------------------
Version 1.21.1 (rgerhards), 2007-12-23
- small doc fix for $IncludeConfig
- fixed a bug in llDestroy()
- bugfix: fixing memory leak when message queue is full and during
  parsing. Thanks to varmojfekoj for the patch.
- bugfix: when compiled without network support, unix sockets were
  not properply closed
- bugfix: memory leak in cfsysline.c/doGetWord() fixed
---------------------------------------------------------------------------
Version 1.21.0 (rgerhards), 2007-12-19
- GSS-API support for syslog/TCP connections was added. Thanks to
  varmojfekoj for providing the patch with this functionality
- code cleanup
- enhanced $IncludeConfig directive to support wildcard filenames
- changed some multithreading synchronization
---------------------------------------------------------------------------
Version 1.20.1 (rgerhards), 2007-12-12
- corrected a debug setting that survived release. Caused TCP connections
  to be retried unnecessarily often.
- When a hostname ACL was provided and DNS resolution for that name failed,
  ACL processing was stopped at that point. Thanks to mildew for the patch.
  Fedora Bugzilla: http://bugzilla.redhat.com/show_bug.cgi?id=395911
- fixed a potential race condition, see link for details:
  http://rgerhards.blogspot.com/2007/12/rsyslog-race-condition.html
  Note that the probability of problems from this bug was very remote
- fixed a memory leak that happend when PostgreSQL date formats were
  used
---------------------------------------------------------------------------
Version 1.20.0 (rgerhards), 2007-12-07
- an output module for postgres databases has been added. Thanks to
  sur5r for contributing this code
- unloading dynamic modules has been cleaned up, we now have a
  real implementation and not just a dummy "good enough for the time
  being".
- enhanced platform independence - thanks to Bartosz Kuzma and Michael
  Biebl for their very useful contributions
- some general code cleanup (including warnings on 64 platforms, only)
---------------------------------------------------------------------------
Version 1.19.12 (rgerhards), 2007-12-03
- cleaned up the build system (thanks to Michael Biebl for the patch)
- fixed a bug where ommysql was still not compiled with -pthread option
---------------------------------------------------------------------------
Version 1.19.11 (rgerhards), 2007-11-29
- applied -pthread option to build when building for multi-threading mode
  hopefully solves an issue with segfaulting
---------------------------------------------------------------------------
Version 1.19.10 (rgerhards), 2007-10-19
- introdcued the new ":modulename:" syntax for calling module actions
  in selector lines; modified ommysql to support it. This is primarily
  an aid for further modules and a prequisite to actually allow third
  party modules to be created.
- minor fix in slackware startup script, "-r 0" is now "-r0"
- updated rsyslogd doc set man page; now in html format
- undid creation of a separate thread for the main loop -- this did not
  turn out to be needed or useful, so reduce complexity once again.
- added doc fixes provided by Michael Biebl - thanks
---------------------------------------------------------------------------
Version 1.19.9 (rgerhards), 2007-10-12
- now packaging system which again contains all components in a single
  tarball
- modularized main() a bit more, resulting in less complex code
- experimentally added an additional thread - will see if that affects
  the segfault bug we experience on some platforms. Note that this change
  is scheduled to be removed again later.
---------------------------------------------------------------------------
Version 1.19.8 (rgerhards), 2007-09-27
- improved repeated message processing
- applied patch provided by varmojfekoj to support building ommysql
  in its own way (now also resides in a plugin subdirectory);
  ommysql is now a separate package
- fixed a bug in cvthname() that lead to message loss if part
  of the source hostname would have been dropped
- created some support for distributing ommysql together with the
  main rsyslog package. I need to re-think it in the future, but
  for the time being the current mode is best. I now simply include
  one additional tarball for ommysql inside the main distribution.
  I look forward to user feedback on how this should be done best. In the
  long term, a separate project should be spawend for ommysql, but I'd
  like to do that only after the plugin interface is fully stable (what
  it is not yet).
---------------------------------------------------------------------------
Version 1.19.7 (rgerhards), 2007-09-25
- added code to handle situations where senders send us messages ending with
  a NUL character. It is now simply removed. This also caused trailing LF
  reduction to fail, when it was followed by such a NUL. This is now also
  handled.
- replaced some non-thread-safe function calls by their thread-safe
  counterparts
- fixed a minor memory leak that occured when the %APPNAME% property was
  used (I think nobody used that in practice)
- fixed a bug that caused signal handlers in cvthname() not to be restored when
  a malicious pointer record was detected and processing of the message been
  stopped for that reason (this should be really rare and can not be related
  to the segfault bug we are hunting).
- fixed a bug in cvthname that lead to passing a wrong parameter - in
  practice, this had no impact.
- general code cleanup (e.g. compiler warnings, comments)
---------------------------------------------------------------------------
Version 1.19.6 (rgerhards), 2007-09-11
- applied patch by varmojfekoj to change signal handling to the new
  sigaction API set (replacing the depreciated signal() calls and its
  friends.
- fixed a bug that in --enable-debug mode caused an assertion when the
  discard action was used
- cleaned up compiler warnings
- applied patch by varmojfekoj to FIX a bug that could cause 
  segfaults if empty properties were processed using modifying
  options (e.g. space-cc, drop-cc)
- fixed man bug: rsyslogd supports -l option
---------------------------------------------------------------------------
Version 1.19.5 (rgerhards), 2007-09-07
- changed part of the CStr interface so that better error tracking
  is provided and the calling sequence is more intuitive (there were
  invalid calls based on a too-weired interface)
- (hopefully) fixed some remaining bugs rooted in wrong use of 
  the CStr class. These could lead to program abort.
- applied patch by varmojfekoj two fix two potential segfault situations
- added $ModDir config directive
- modified $ModLoad so that an absolute path may be specified as
  module name (e.g. /rsyslog/ommysql.so)
---------------------------------------------------------------------------
Version 1.19.4 (rgerhards/varmojfekoj), 2007-09-04
- fixed a number of small memory leaks - thanks varmojfekoj for patching
- fixed an issue with CString class that could lead to rsyslog abort
  in tplToString() - thanks varmojfekoj for patching
- added a man-version of the config file documenation - thanks to Michel
  Samia for providing the man file
- fixed bug: a template like this causes an infinite loop:
  $template opts,"%programname:::a,b%"
  thanks varmojfekoj for the patch
- fixed bug: case changing options crash freeing the string pointer
  because they modify it: $template opts2,"%programname::1:lowercase%"
  thanks varmojfekoj for the patch
---------------------------------------------------------------------------
Version 1.19.3 (mmeckelein/varmojfekoj), 2007-08-31
- small mem leak fixed (after calling parseSelectorAct) - Thx varmojkekoj
- documentation section "Regular File" und "Blocks" updated
- solved an issue with dynamic file generation - Once again many thanks
  to varmojfekoj
- the negative selector for program name filter (Blocks) does not work as
  expected - Thanks varmojfekoj for patching
- added forwarding information to sysklogd (requires special template)
  to config doc
---------------------------------------------------------------------------
Version 1.19.2 (mmeckelein/varmojfekoj), 2007-08-28
- a specifically formed message caused a segfault - Many thanks varmojfekoj
  for providing a patch
- a typo and a weird condition are fixed in msg.c - Thanks again
  varmojfekoj 
- on file creation the file was always owned by root:root. This is fixed
  now - Thanks ypsa for solving this issue
---------------------------------------------------------------------------
Version 1.19.1 (mmeckelein), 2007-08-22
- a bug that caused a high load when a TCP/UDP connection was closed is 
  fixed now - Thanks mildew for solving this issue
- fixed a bug which caused a segfault on reinit - Thx varmojfekoj for the
  patch
- changed the hardcoded module path "/lib/rsyslog" to $(pkglibdir) in order
  to avoid trouble e.g. on 64 bit platforms (/lib64) - many thanks Peter
  Vrabec and darix, both provided a patch for solving this issue
- enhanced the unloading of modules - thanks again varmojfekoj
- applied a patch from varmojfekoj which fixes various little things in
  MySQL output module
---------------------------------------------------------------------------
Version 1.19.0 (varmojfekoj/rgerhards), 2007-08-16
- integrated patch from varmojfekoj to make the mysql module a loadable one
  many thanks for the patch, MUCH appreciated
---------------------------------------------------------------------------
Version 1.18.2 (rgerhards), 2007-08-13
- fixed a bug in outchannel code that caused templates to be incorrectly
  parsed
- fixed a bug in ommysql that caused a wrong ";template" missing message
- added some code for unloading modules; not yet fully complete (and we do
  not yet have loadable modules, so this is no problem)
- removed debian subdirectory by request of a debian packager (this is a special
  subdir for debian and there is also no point in maintaining it when there
  is a debian package available - so I gladly did this) in some cases
- improved overall doc quality (some pages were quite old) and linked to
  more of the online resources.
- improved /contrib/delete_mysql script by adding a host option and some
  other minor modifications
---------------------------------------------------------------------------
Version 1.18.1 (rgerhards), 2007-08-08
- applied a patch from varmojfekoj which solved a potential segfault
  of rsyslogd on HUP
- applied patch from Michel Samia to fix compilation when the pthreads
  feature is disabled
- some code cleanup (moved action object to its own file set)
- add config directive $MainMsgQueueSize, which now allows to configure the
  queue size dynamically
- all compile-time settings are now shown in rsyslogd -v, not just the
  active ones
- enhanced performance a little bit more
- added config file directive $ActionResumeInterval
- fixed a bug that prevented compilation under debian sid
- added a contrib directory for user-contributed useful things
---------------------------------------------------------------------------
Version 1.18.0 (rgerhards), 2007-08-03
- rsyslog now supports fallback actions when an action did not work. This
  is a great feature e.g. for backup database servers or backup syslog
  servers
- modified rklogd to only change the console log level if -c is specified
- added feature to use multiple actions inside a single selector
- implemented $ActionExecOnlyWhenPreviousIsSuspended config directive
- error messages during startup are now spit out to the configured log
  destinations
---------------------------------------------------------------------------
Version 1.17.6 (rgerhards), 2007-08-01
- continued to work on output module modularization - basic stage of
  this work is now FINISHED
- fixed bug in OMSRcreate() - always returned SR_RET_OK
- fixed a bug that caused ommysql to always complain about missing
  templates
- fixed a mem leak in OMSRdestruct - freeing the object itself was
  forgotten - thanks to varmojfekoj for the patch
- fixed a memory leak in syslogd/init() that happend when the config
  file could not be read - thanks to varmojfekoj for the patch
- fixed insufficient memory allocation in addAction() and its helpers.
  The initial fix and idea was developed by mildew, I fine-tuned
  it a bit. Thanks a lot for the fix, I'd probably had pulled out my
  hair to find the bug...
- added output of config file line number when a parsing error occured
- fixed bug in objomsr.c that caused program to abort in debug mode with
  an invalid assertion (in some cases)
- fixed a typo that caused the default template for MySQL to be wrong.
  thanks to mildew for catching this.
- added configuration file command $DebugPrintModuleList and
  $DebugPrintCfSysLineHandlerList
- fixed an invalid value for the MARK timer - unfortunately, there was
  a testing aid left in place. This resulted in quite frequent MARK messages
- added $IncludeConfig config directive
- applied a patch from mildew to prevent rsyslogd from freezing under heavy
  load. This could happen when the queue was full. Now, we drop messages
  but rsyslogd remains active.
---------------------------------------------------------------------------
Version 1.17.5 (rgerhards), 2007-07-30
- continued to work on output module modularization
- fixed a missing file bug - thanks to Andrea Montanari for reporting
  this problem
- fixed a problem with shutting down the worker thread and freeing the
  selector_t list - this caused messages to be lost, because the
  message queue was not properly drained before the selectors got
  destroyed.
---------------------------------------------------------------------------
Version 1.17.4 (rgerhards), 2007-07-27
- continued to work on output module modularization
- fixed a situation where rsyslogd could create zombie processes
  thanks to mildew for the patch
- applied patch from Michel Samia to fix compilation when NOT
  compiled for pthreads
---------------------------------------------------------------------------
Version 1.17.3 (rgerhards), 2007-07-25
- continued working on output module modularization
- fixed a bug that caused rsyslogd to segfault on exit (and
  probably also on HUP), when there was an unsent message in a selector
  that required forwarding and the dns lookup failed for that selector
  (yes, it was pretty unlikely to happen;))
  thanks to varmojfekoj <varmojfekoj@gmail.com> for the patch
- fixed a memory leak in config file parsing and die()
  thanks to varmojfekoj <varmojfekoj@gmail.com> for the patch
- rsyslogd now checks on startup if it is capable to performa any work
  at all. If it cant, it complains and terminates
  thanks to Michel Samia for providing the patch!
- fixed a small memory leak when HUPing syslogd. The allowed sender
  list now gets freed. thanks to mildew for the patch.
- changed the way error messages in early startup are logged. They
  now do no longer use the syslogd code directly but are rather
  send to stderr.
---------------------------------------------------------------------------
Version 1.17.2 (rgerhards), 2007-07-23
- made the port part of the -r option optional. Needed for backward
  compatibility with sysklogd
- replaced system() calls with something more reasonable. Please note that
  this might break compatibility with some existing configuration files.
  We accept this in favour of the gained security.
- removed a memory leak that could occur if timegenerated was used in
  RFC 3164 format in templates
- did some preparation in msg.c for advanced multithreading - placed the
  hooks, but not yet any active code
- worked further on modularization
- added $ModLoad MySQL (dummy) config directive
- added DropTrailingLFOnReception config directive
---------------------------------------------------------------------------
Version 1.17.1 (rgerhards), 2007-07-20
- fixed a bug that caused make install to install rsyslogd and rklogd under
  the wrong names
- fixed bug that caused $AllowedSenders to handle IPv6 scopes incorrectly;
  also fixed but that could grabble $AllowedSender wildcards. Thanks to
  mildew@gmail.com for the patch
- minor code cleanup - thanks to Peter Vrabec for the patch
- fixed minimal memory leak on HUP (caused by templates)
  thanks to varmojfekoj <varmojfekoj@gmail.com> for the patch
- fixed another memory leak on HUPing and on exiting rsyslogd
  again thanks to varmojfekoj <varmojfekoj@gmail.com> for the patch
- code cleanup (removed compiler warnings)
- fixed portability bug in configure.ac - thanks to Bartosz Kuźma for patch
- moved msg object into its own file set
- added the capability to continue trying to write log files when the
  file system is full. Functionality based on patch by Martin Schulze
  to sysklogd package.
---------------------------------------------------------------------------
Version 1.17.0 (RGer), 2007-07-17
- added $RepeatedLineReduction config parameter
- added $EscapeControlCharactersOnReceive config parameter
- added $ControlCharacterEscapePrefix config parameter
- added $DirCreateMode config parameter
- added $CreateDirs config parameter
- added $DebugPrintTemplateList config parameter
- added $ResetConfigVariables config parameter
- added $FileOwner config parameter
- added $FileGroup config parameter
- added $DirOwner config parameter
- added $DirGroup config parameter
- added $FailOnChownFailure config parameter
- added regular expression support to the filter engine
  thanks to Michel Samia for providing the patch!
- enhanced $AllowedSender functionality. Credits to mildew@gmail.com for
  the patch doing that
  - added IPv6 support
  - allowed DNS hostnames
  - allowed DNS wildcard names
- added new option $DropMsgsWithMaliciousDnsPTRRecords
- added autoconf so that rfc3195d, rsyslogd and klogd are stored to /sbin
- added capability to auto-create directories with dynaFiles
---------------------------------------------------------------------------
Version 1.16.0 (RGer/Peter Vrabec), 2007-07-13 - The Friday, 13th Release ;)
- build system switched to autotools
- removed SYSV preprocessor macro use, replaced with autotools equivalents
- fixed a bug that caused rsyslogd to segfault when TCP listening was
  disabled and it terminated
- added new properties "syslogfacility-text" and "syslogseverity-text"
  thanks to varmojfekoj <varmojfekoj@gmail.com> for the patch
- added the -x option to disable hostname dns reslution
  thanks to varmojfekoj <varmojfekoj@gmail.com> for the patch
- begun to better modularize syslogd.c - this is an ongoing project; moved
  type definitions to a separate file
- removed some now-unused fields from struct filed
- move file size limit fields in struct field to the "right spot" (the file
  writing part of the union - f_un.f_file)
- subdirectories linux and solaris are no longer part of the distribution
  package. This is not because we cease support for them, but there are no
  longer any files in them after the move to autotools
---------------------------------------------------------------------------
Version 1.15.1 (RGer), 2007-07-10
- fixed a bug that caused a dynaFile selector to stall when there was
  an open error with one file 
- improved template processing for dynaFiles; templates are now only
  looked up during initialization - speeds up processing
- optimized memory layout in struct filed when compiled with MySQL
  support
- fixed a bug that caused compilation without SYSLOG_INET to fail
- re-enabled the "last message repeated n times" feature. This
  feature was not taken care of while rsyslogd evolved from sysklogd
  and it was more or less defunct. Now it is fully functional again.
- added system properties: $NOW, $YEAR, $MONTH, $DAY, $HOUR, $MINUTE
- fixed a bug in iovAsString() that caused a memory leak under stress
  conditions (most probably memory shortage). This was unlikely to
  ever happen, but it doesn't hurt doing it right
- cosmetic: defined type "uchar", change all unsigned chars to uchar
---------------------------------------------------------------------------
Version 1.15.0 (RGer), 2007-07-05
- added ability to dynamically generate file names based on templates
  and thus properties. This was a much-requested feature. It makes
  life easy when it e.g. comes to splitting files based on the sender
  address.
- added $umask and $FileCreateMode config file directives
- applied a patch from Bartosz Kuzma to compile cleanly under NetBSD
- checks for extra (unexpected) characters in system config file lines
  have been added
- added IPv6 documentation - was accidently missing from CVS
- begun to change char to unsigned char
---------------------------------------------------------------------------
Version 1.14.2 (RGer), 2007-07-03
** this release fixes all known nits with IPv6 **
- restored capability to do /etc/service lookup for "syslog"
  service when -r 0 was given
- documented IPv6 handling of syslog messages
- integrate patch from Bartosz Kuźma to make rsyslog compile under
  Solaris again (the patch replaced a strndup() call, which is not
  available under Solaris
- improved debug logging when waiting on select
- updated rsyslogd man page with new options (-46A)
---------------------------------------------------------------------------
Version 1.14.1 (RGer/Peter Vrabec), 2007-06-29
- added Peter Vrabec's patch for IPv6 TCP
- prefixed all messages send to stderr in rsyslogd with "rsyslogd: "
---------------------------------------------------------------------------
Version 1.14.0 (RGer/Peter Vrabec), 2007-06-28
- Peter Vrabec provided IPv6 for rsyslog, so we are now IPv6 enabled
  IPv6 Support is currently for UDP only, TCP is to come soon.
  AllowedSender configuration does not yet work for IPv6.
- fixed code in iovCreate() that broke C's strict aliasing rules 
- fixed some char/unsigned char differences that forced the compiler
  to spit out warning messages
- updated the Red Hat init script to fix a known issue (thanks to
  Peter Vrabec)
---------------------------------------------------------------------------
Version 1.13.5 (RGer), 2007-06-22
- made the TCP session limit configurable via command line switch
  now -t <port>,<max sessions>
- added man page for rklogd(8) (basically a copy from klogd, but now
  there is one...)
- fixed a bug that caused internal messages (e.g. rsyslogd startup) to
  appear without a tag.
- removed a minor memory leak that occurred when TAG processing requalified
  a HOSTNAME to be a TAG (and a TAG already was set).
- removed potential small memory leaks in MsgSet***() functions. There
  would be a leak if a property was re-set, something that happened
  extremely seldom.
---------------------------------------------------------------------------
Version 1.13.4 (RGer), 2007-06-18
- added a new property "PRI-text", which holds the PRI field in
  textual form (e.g. "syslog.info")
- added alias "syslogseverity" for "syslogpriority", which is a
  misleading property name that needs to stay for historical
  reasons (and backward-compatility)
- added doc on how to record PRI value in log file
- enhanced signal handling in klogd, including removal of an unsafe
  call to the logging system during signal handling
---------------------------------------------------------------------------
Version 1.13.3 (RGer), 2007-06-15
- create a version of syslog.c from scratch. This is now
  - highly optimized for rsyslog
  - removes an incompatible license problem as the original
    version had a BSD license with advertising clause
  - fixed in the regard that rklogd will continue to work when
    rsysogd has been restarted (the original version, as well
    as sysklogd, will remain silent then)
  - solved an issue with an extra NUL char at message end that the
    original version had
- applied some changes to klogd to care for the new interface
- fixed a bug in syslogd.c which prevented compiling under debian
---------------------------------------------------------------------------
Version 1.13.2 (RGer), 2007-06-13
- lib order in makefile patched to facilitate static linking - thanks
  to Bennett Todd for providing the patch
- Integrated a patch from Peter Vrabec (pvrabec@redheat.com):
  - added klogd under the name of rklogd (remove dependency on
    original sysklogd package
  - createDB.sql now in UTF
  - added additional config files for use on Red Hat
---------------------------------------------------------------------------
Version 1.13.1 (RGer), 2007-02-05
- changed the listen backlog limit to a more reasonable value based on
  the maximum number of TCP connections configurd (10% + 5) - thanks to Guy
  Standen for the hint (actually, the limit was 5 and that was a 
  left-over from early testing).
- fixed a bug in makefile which caused DB-support to be disabled when
  NETZIP support was enabled
- added the -e option to allow transmission of every message to remote
  hosts (effectively turns off duplicate message suppression)
- (somewhat) improved memory consumption when compiled with MySQL support
- looks like we fixed an incompatibility with MySQL 5.x and above software
  At least in one case, the remote server name was destroyed, leading to 
  a connection failure. The new, improved code does not have this issue and
  so we see this as solved (the new code is generally somewhat better, so
  there is a good chance we fixed this incompatibility).
---------------------------------------------------------------------------
Version 1.13.0 (RGer), 2006-12-19
- added '$' as ToPos proptery replacer specifier - means "up to the
  end of the string"
- property replacer option "escape-cc", "drop-cc" and "space-cc"  added
- changed the handling of \0 characters inside syslog messages. We now
  consistently escape them to "#000". This is somewhat recommended in
  the draft-ietf-syslog-protocol-19 draft. While the real recomendation
  is to not escape any characters at all, we can not do this without
  considerable modification of the code. So we escape it to "#000", which
  is consistent with a sample found in the Internet-draft.
- removed message glue logic (see printchopped() comment for details)
  Also caused removal of parts table and thus some improvements in
  memory usage.
- changed the default MAXLINE to 2048 to take care of recent syslog
  standardization efforts (can easily be changed in syslogd.c)
- added support for byte-counted TCP syslog messages (much like
  syslog-transport-tls-05 Internet Draft). This was necessary to
  support compression over TCP.
- added support for receiving compressed syslog messages
- added support for sending compressed syslog messages
- fixed a bug where the last message in a syslog/tcp stream was
  lost if it was not properly terminated by a LF character
---------------------------------------------------------------------------
Version 1.12.3 (RGer), 2006-10-04
- implemented some changes to support Solaris (but support is not
  yet complete)
- commented out (via #if 0) some methods that are currently not being use
  but should be kept for further us
- added (interim) -u 1 option to turn off hostname and tag parsing
- done some modifications to better support Fedora
- made the field delimiter inside property replace configurable via
  template
- fixed a bug in property replacer: if fields were used, the delimitor
  became part of the field. Up until now, this was barely noticable as 
  the delimiter as TAB only and thus invisible to a human. With other
  delimiters available now, it quickly showed up. This bug fix might cause
  some grief to existing installations if they used the extra TAB for
  whatever reasons - sorry folks... Anyhow, a solution is easy: just add
  a TAB character contstant into your template. Thus, there has no attempt
  been made to do this in a backwards-compatible way.
---------------------------------------------------------------------------
Version 1.12.2 (RGer), 2006-02-15
- fixed a bug in the RFC 3339 date formatter. An extra space was added
  after the actual timestamp
- added support for providing high-precision RFC3339 timestamps for
  (rsyslogd-)internally-generated messages
- very (!) experimental support for syslog-protocol internet draft
  added (the draft is experimental, the code is solid ;))
- added support for field-extracting in the property replacer
- enhanced the legacy-syslog parser so that it can interpret messages
  that do not contain a TIMESTAMP
- fixed a bug that caused the default socket (usually /dev/log) to be
  opened even when -o command line option was given
- fixed a bug in the Debian sample startup script - it caused rsyslogd
  to listen to remote requests, which it shouldn't by default
---------------------------------------------------------------------------
Version 1.12.1 (RGer), 2005-11-23
- made multithreading work with BSD. Some signal-handling needed to be
  restructured. Also, there might be a slight delay of up to 10 seconds
  when huping and terminating rsyslogd under BSD
- fixed a bug where a NULL-pointer was passed to printf() in logmsg().
- fixed a bug during "make install" where rc3195d was not installed
  Thanks to Bennett Todd for spotting this.
- fixed a bug where rsyslogd dumped core when no TAG was found in the
  received message
- enhanced message parser so that it can deal with missing hostnames
  in many cases (may not be totally fail-safe)
- fixed a bug where internally-generated messages did not have the correct
  TAG
---------------------------------------------------------------------------
Version 1.12.0 (RGer), 2005-10-26
- moved to a multi-threaded design. single-threading is still optionally
  available. Multi-threading is experimental!
- fixed a potential race condition. In the original code, marking was done
  by an alarm handler, which could lead to all sorts of bad things. This
  has been changed now. See comments in syslogd.c/domark() for details.
- improved debug output for property-based filters
- not a code change, but: I have checked all exit()s to make sure that
  none occurs once rsyslogd has started up. Even in unusual conditions
  (like low-memory conditions) rsyslogd somehow remains active. Of course,
  it might loose a message or two, but at least it does not abort and it
  can also recover when the condition no longer persists.
- fixed a bug that could cause loss of the last message received
  immediately before rsyslogd was terminated.
- added comments on thread-safety of global variables in syslogd.c
- fixed a small bug: spurios printf() when TCP syslog was used
- fixed a bug that causes rsyslogd to dump core on termination when one
  of the selector lines did not receive a message during the run (very
  unlikely)
- fixed an one-too-low memory allocation in the TCP sender. Could result
  in rsyslogd dumping core.
- fixed a bug with regular expression support (thanks to Andres Riancho)
- a little bit of code restructuring (especially main(), which was
  horribly large)
---------------------------------------------------------------------------
Version 1.11.1 (RGer), 2005-10-19
- support for BSD-style program name and host blocks
- added a new property "programname" that can be used in templates
- added ability to specify listen port for rfc3195d
- fixed a bug that rendered the "startswith" comparison operation
  unusable.
- changed more functions to "static" storage class to help compiler
  optimize (should have been static in the first place...)
- fixed a potential memory leak in the string buffer class destructor.
  As the destructur was previously never called, the leak did not actually
  appear.
- some internal restructuring in anticipation/preparation of minimal
  multi-threading support
- rsyslogd still shares some code with the sysklogd project. Some patches
  for this shared code have been brought over from the sysklogd CVS.
---------------------------------------------------------------------------
Version 1.11.0 (RGer), 2005-10-12
- support for receiving messages via RFC 3195; added rfc3195d for that
  purpose
- added an additional guard to prevent rsyslogd from aborting when the
  2gb file size limit is hit. While a user can configure rsyslogd to
  handle such situations, it would abort if that was not done AND large
  file support was not enabled (ok, this is hopefully an unlikely scenario)
- fixed a bug that caused additional Unix domain sockets to be incorrectly
  processed - could lead to message loss in extreme cases
---------------------------------------------------------------------------
Version 1.10.2 (RGer), 2005-09-27
- added comparison operations in property-based filters:
  * isequal
  * startswith
- added ability to negate all property-based filter comparison operations
  by adding a !-sign right in front of the operation name
- added the ability to specify remote senders for UDP and TCP
  received messages. Allows to block all but well-known hosts
- changed the $-config line directives to be case-INsensitive
- new command line option -w added: "do not display warnings if messages
  from disallowed senders are received"
- fixed a bug that caused rsyslogd to dump core when the compare value
  was not quoted in property-based filters
- fixed a bug in the new CStr compare function which lead to invalid
  results (fortunately, this function was not yet used widely)
- added better support for "debugging" rsyslog.conf property filters
  (only if -d switch is given)
- changed some function definitions to static, which eventually enables
  some compiler optimizations
- fixed a bug in MySQL code; when a SQL error occured, rsyslogd could
  run in a tight loop. This was due to invalid sequence of error reporting
  and is now fixed.
---------------------------------------------------------------------------
Version 1.10.1 (RGer), 2005-09-23
- added the ability to execute a shell script as an action.
  Thanks to Bjoern Kalkbrenner for providing the code!
- fixed a bug in the MySQL code; due to the bug the automatic one-time
  retry after an error did not happen - this lead to error message in
  cases where none should be seen (e.g. after a MySQL restart)
- fixed a security issue with SQL-escaping in conjunction with
  non-(SQL-)standard MySQL features.
---------------------------------------------------------------------------
Version 1.10.0 (RGer), 2005-09-20
  REMINDER: 1.10 is the first unstable version if the 1.x series!
- added the capability to filter on any property in selector lines
  (not just facility and priority)
- changed stringbuf into a new counted string class
- added support for a "discard" action. If a selector line with
  discard (~ character) is found, no selector lines *after* that
  line will be processed.
- thanks to Andres Riancho, regular expression support has been
  added to the template engine
- added the FROMHOST property in the template processor, which could
  previously not be obtained. Thanks to Cristian Testa for pointing
  this out and even providing a fix.
- added display of compile-time options to -v output
- performance improvement for production build - made some checks
  to happen only during debug mode
- fixed a problem with compiling on SUSE and - while doing so - removed
  the socket call to set SO_BSDCOMPAT in cases where it is obsolete.
---------------------------------------------------------------------------
Version 1.0.4 (RGer), 2006-02-01
- a small but important fix: the tcp receiver had two forgotten printf's
  in it that caused a lot of unnecessary output to stdout. This was
  important enough to justify a new release
---------------------------------------------------------------------------
Version 1.0.3 (RGer), 2005-11-14
- added an additional guard to prevent rsyslogd from aborting when the
  2gb file size limit is hit. While a user can configure rsyslogd to
  handle such situations, it would abort if that was not done AND large
  file support was not enabled (ok, this is hopefully an unlikely scenario)
- fixed a bug that caused additional Unix domain sockets to be incorrectly
  processed - could lead to message loss in extreme cases
- applied some patches available from the sysklogd project to code
  shared from there
- fixed a bug that causes rsyslogd to dump core on termination when one
  of the selector lines did not receive a message during the run (very
  unlikely)
- fixed an one-too-low memory allocation in the TCP sender. Could result
  in rsyslogd dumping core.
- fixed a bug in the TCP sender that caused the retry logic to fail
  after an error or receiver overrun
- fixed a bug in init() that could lead to dumping core
- fixed a bug that could lead to dumping core when no HOSTNAME or no TAG
  was present in the syslog message
---------------------------------------------------------------------------
Version 1.0.2 (RGer), 2005-10-05
- fixed an issue with MySQL error reporting. When an error occured,
  the MySQL driver went into an endless loop (at least in most cases).
---------------------------------------------------------------------------
Version 1.0.1 (RGer), 2005-09-23
- fixed a security issue with SQL-escaping in conjunction with
  non-(SQL-)standard MySQL features.
---------------------------------------------------------------------------
Version 1.0.0 (RGer), 2005-09-12
- changed install doc to cover daily cron scripts - a trouble source
- added rc script for slackware (provided by Chris Elvidge - thanks!) 
- fixed a really minor bug in usage() - the -r option was still
  reported as without the port parameter
---------------------------------------------------------------------------
Version 0.9.8 (RGer), 2005-09-05
- made startup and shutdown message more consistent and included the
  pid, so that they can be easier correlated. Used syslog-protocol
  structured data format for this purpose.
- improved config info in startup message, now tells not only
  if it is listening remote on udp, but also for tcp. Also includes
  the port numbers. The previous startup message was misleading, because
  it did not say "remote reception" if rsyslogd was only listening via
  tcp (but not via udp).
- added a "how can you help" document to the doc set
---------------------------------------------------------------------------
Version 0.9.7 (RGer), 2005-08-15
- some of the previous doc files (like INSTALL) did not properly
  reflect the changes to the build process and the new doc. Fixed
  that.
- changed syslogd.c so that when compiled without database support,
  an error message is displayed when a database action is detected
  in the config file (previously this was used as an user rule ;))
- fixed a bug in the os-specific Makefiles which caused MySQL
  support to not be compiled, even if selected
---------------------------------------------------------------------------
Version 0.9.6 (RGer), 2005-08-09
- greatly enhanced documentation. Now available in html format in
  the "doc" folder and FreeBSD. Finally includes an install howto.
- improved MySQL error messages a little - they now show up as log
  messages, too (formerly only in debug mode)
- added the ability to specify the listen port for udp syslog.
  WARNING: This introduces an incompatibility. Formerly, udp
  syslog was enabled by the -r command line option. Now, it is
  "-r [port]", which is consistent with the tcp listener. However,
  just -r will now return an error message.
- added sample startup scripts for Debian and FreeBSD
- added support for easy feature selection in the makefile. Un-
  fortunately, this also means I needed to spilt the make file
  for different OS and distros. There are some really bad syntax
  differences between FreeBSD and Linux make.
---------------------------------------------------------------------------
Version 0.9.5 (RGer), 2005-08-01
- the "semicolon bug" was actually not (fully) solved in 0.9.4. One
  part of the bug was solved, but another still existed. This one
  is fixed now, too.
- the "semicolon bug" actually turned out to be a more generic bug.
  It appeared whenever an invalid template name was given. With some
  selector actions, rsyslogd dumped core, with other it "just" had
  a small ressource leak with others all worked well. These anomalies
  are now fixed. Note that they only appeared during system initaliziation
  once the system was running, nothing bad happened.
- improved error reporting for template errors on startup. They are now
  shown on the console and the start-up tty. Formerly, they were only
  visible in debug mode.
- support for multiple instances of rsyslogd on a single machine added
- added new option "-o" --> omit local unix domain socket. This option
  enables rsyslogd NOT to listen to the local socket. This is most
  helpful when multiple instances of rsyslogd (or rsyslogd and another
  syslogd) shall run on a single system.
- added new option "-i <pidfile>" which allows to specify the pidfile.
  This is needed when multiple instances of rsyslogd are to be run.
- the new project home page is now online at www.rsyslog.com
---------------------------------------------------------------------------
Version 0.9.4 (RGer), 2005-07-25
- finally added the TCP sender. It now supports non-blocking mode, no
  longer disabling message reception during connect. As it is now, it
  is usable in production. The code could be more sophisticated, but
  I've kept it short in anticipation of the move to liblogging, which
  will lead to the removal of the code just written ;)
- the "exiting on signal..." message still had the "syslogd" name in 
  it. Changed this to "rsyslogd", as we do not have a large user base
  yet, this should pose no problem.
- fixed "the semiconlon" bug. rsyslogd dumped core if a write-db action
  was specified but no semicolon was given after the password (an empty
  template was ok, but the semicolon needed to be present).
- changed a default for traditional output format. During testing, it
  was seen that the timestamp written to file in default format was
  the time of message reception, not the time specified in the TIMESTAMP
  field of the message itself. Traditionally, the message TIMESTAMP is
  used and this has been changed now.
---------------------------------------------------------------------------
Version 0.9.3 (RGer), 2005-07-19
- fixed a bug in the message parser. In June, the RFC 3164 timestamp
  was not correctly parsed (yes, only in June and some other months,
  see the code comment to learn why...)
- added the ability to specify the destination port when forwarding
  syslog messages (both for TCP and UDP)
- added an very experimental TCP sender (activated by
  @@machine:port in config). This is not yet for production use. If
  the receiver is not alive, rsyslogd will wait quite some time until
  the connection request times out, which most probably leads to
  loss of incoming messages.

---------------------------------------------------------------------------
Version 0.9.2 (RGer), around 2005-07-06
- I intended to change the maxsupported message size to 32k to
  support IHE - but given the memory inefficiency in the usual use
  cases, I have not done this. I have, however, included very
  specific instructions on how to do this in the source code. I have
  also done some testing with 32k messages, so you can change the
  max size without taking too much risk.
- added a syslog/tcp receiver; we now can receive messages via
  plain tcp, but we can still send only via UDP. The syslog/tcp
  receiver is the primary enhancement of this release.
- slightly changed some error messages that contained a spurios \n at
  the end of the line (which gives empty lines in your log...)

---------------------------------------------------------------------------
Version 0.9.1 (RGer)
- fixed code so that it compiles without errors under FreeBSD
- removed now unused function "allocate_log()" from syslogd.c
- changed the make file so that it contains more defines for
  different environments (in the long term, we need a better
  system for disabling/enabling features...)
- changed some printf's printing off_t types to %lld and
  explicit (long long) casts. I tried to figure out the exact type,
  but did not succeed in this. In the worst case, ultra-large peta-
  byte files will now display funny informational messages on rollover,
  something I think we can live with for the neersion 3.11.2 (rgerhards), 2008-02-??
---------------------------------------------------------------------------
Version 3.11.1 (rgerhards), 2008-02-12
- SNMP trap sender added thanks to Andre Lorbach (omsnmp)
- added input-plugin interface specification in form of a (copy) template
  input module
- applied documentation fix by Michael Biebl -- many thanks!
- bugfix: immark did not have MARK flags set...
- added x-info field to rsyslogd startup/shutdown message. Hopefully
  points users to right location for further info (many don't even know
  they run rsyslog ;))
- bugfix: trailing ":" of tag was lost while parsing legacy syslog messages
  without timestamp - thanks to Anders Blomdell for providing a patch!
- fixed a bug in stringbuf.c related to STRINGBUF_TRIM_ALLOCSIZE, which
  wasn't supposed to be used with rsyslog. Put a warning message up that
  tells this feature is not tested and probably not worth the effort.
  Thanks to Anders Blomdell fro bringing this to our attention
- somewhat improved performance of string buffers
- fixed bug that caused invalid treatment of tabs (HT) in rsyslog.conf
- bugfix: setting for $EscapeCopntrolCharactersOnReceive was not 
  properly initialized
- clarified usage of space-cc property replacer option
- improved abort diagnostic handler
- some initial effort for malloc/free runtime debugging support
- bugfix: using dynafile actions caused rsyslogd abort
- fixed minor man errors thanks to Michael Biebl
---------------------------------------------------------------------------
Version 3.11.0 (rgerhards), 2008-01-31
- implemented queued actions
- implemented simple rate limiting for actions
- implemented deliberate discarding of lower priority messages over higher
  priority ones when a queue runs out of space
- implemented disk quotas for disk queues
- implemented the $ActionResumeRetryCount config directive
- added $ActionQueueFilename config directive
- added $ActionQueueSize config directive
- added $ActionQueueHighWaterMark config directive
- added $ActionQueueLowWaterMark config directive
- added $ActionQueueDiscardMark config directive
- added $ActionQueueDiscardSeverity config directive
- added $ActionQueueCheckpointInterval config directive
- added $ActionQueueType config directive
- added $ActionQueueWorkerThreads config directive
- added $ActionQueueTimeoutshutdown config directive
- added $ActionQueueTimeoutActionCompletion config directive
- added $ActionQueueTimeoutenQueue config directive
- added $ActionQueueTimeoutworkerThreadShutdown config directive
- added $ActionQueueWorkerThreadMinimumMessages config directive
- added $ActionQueueMaxFileSize config directive
- added $ActionQueueSaveonShutdown config directive
- addded $ActionQueueDequeueSlowdown config directive
- addded $MainMsgQueueDequeueSlowdown config directive
- bugfix: added forgotten docs to package
- improved debugging support
- fixed a bug that caused $MainMsgQueueCheckpointInterval to work incorrectly
- when a long-running action needs to be cancelled on shutdown, the message
  that was processed by it is now preserved. This finishes support for
  guaranteed delivery of messages (if the output supports it, of course)
- fixed bug in output module interface, see
  http://sourceforge.net/tracker/index.php?func=detail&aid=1881008&group_id=123448&atid=696552
- changed the ommysql output plugin so that the (lengthy) connection
  initialization now takes place in message processing. This works much
  better with the new queued action mode (fast startup)
- fixed a bug that caused a potential hang in file and fwd output module
  varmojfekoj provided the patch - many thanks!
- bugfixed stream class offset handling on 32bit platforms
---------------------------------------------------------------------------
Version 3.10.3 (rgerhards), 2008-01-28
- fixed a bug with standard template definitions (not a big deal) - thanks
  to varmojfekoj for spotting it
- run-time instrumentation added
- implemented disk-assisted queue mode, which enables on-demand disk
  spooling if the queue's in-memory queue is exhausted
- implemented a dynamic worker thread pool for processing incoming
  messages; workers are started and shut down as need arises
- implemented a run-time instrumentation debug package
- implemented the $MainMsgQueueSaveOnShutdown config directive
- implemented the $MainMsgQueueWorkerThreadMinimumMessages config directive
- implemented the $MainMsgQueueTimeoutWorkerThreadShutdown config directive
---------------------------------------------------------------------------
Version 3.10.2 (rgerhards), 2008-01-14
- added the ability to keep stop rsyslogd without the need to drain
  the main message queue. In disk queue mode, rsyslog continues to
  run from the point where it stopped. In case of a system failure, it
  continues to process messages from the last checkpoint.
- fixed a bug that caused a segfault on startup when no $WorkDir directive
  was specified in rsyslog.conf
- provided more fine-grain control over shutdown timeouts and added a
  way to specify the enqueue timeout when the main message queue is full
- implemented $MainMsgQueueCheckpointInterval config directive
- implemented $MainMsgQueueTimeoutActionCompletion config directive
- implemented $MainMsgQueueTimeoutEnqueue config directive
- implemented $MainMsgQueueTimeoutShutdown config directive
---------------------------------------------------------------------------
Version 3.10.1 (rgerhards), 2008-01-10
- implemented the "disk" queue mode. However, it currently is of very
  limited use, because it does not support persistence over rsyslogd
  runs. So when rsyslogd is stopped, the queue is drained just as with
  the in-memory queue modes. Persistent queues will be a feature of
  the next release.
- performance-optimized string class, should bring an overall improvement
- fixed a memory leak in imudp -- thanks to varmojfekoj for the patch
- fixed a race condition that could lead to a rsyslogd hang when during
  HUP or termination
- done some doc updates
- added $WorkDirectory config directive
- added $MainMsgQueueFileName config directive
- added $MainMsgQueueMaxFileSize config directive
---------------------------------------------------------------------------
Version 3.10.0 (rgerhards), 2008-01-07
- implemented input module interface and initial input modules
- enhanced threading for input modules (each on its own thread now)
- ability to bind UDP listeners to specific local interfaces/ports and
  ability to run multiple of them concurrently
- added ability to specify listen IP address for UDP syslog server
- license changed to GPLv3
- mark messages are now provided by loadble module immark
- rklogd is no longer provided. Its functionality has now been taken over
  by imklog, a loadable input module. This offers a much better integration
  into rsyslogd and makes sure that the kernel logger process is brought
  up and down at the appropriate times
- enhanced $IncludeConfig directive to support wildcard characters
  (thanks to Michael Biebl)
- all inputs are now implemented as loadable plugins
- enhanced threading model: each input module now runs on its own thread
- enhanced message queue which now supports different queueing methods
  (among others, this can be used for performance fine-tuning)
- added a large number of new configuration directives for the new
  input modules
- enhanced multi-threading utilizing a worker thread pool for the
  main message queue
- compilation without pthreads is no longer supported
- much cleaner code due to new objects and removal of single-threading
  mode
---------------------------------------------------------------------------
Version 2.0.1 STABLE (rgerhards), 2008-01-24
- fixed a bug in integer conversion - but this function was never called,
  so it is not really a useful bug fix ;)
- fixed a bug with standard template definitions (not a big deal) - thanks
  to varmojfekoj for spotting it
- fixed a bug that caused a potential hang in file and fwd output module
  varmojfekoj provided the patch - many thanks!
---------------------------------------------------------------------------
Version 2.0.0 STABLE (rgerhards), 2008-01-02
- re-release of 1.21.2 as STABLE with no modifications except some
  doc updates
---------------------------------------------------------------------------
Version 1.21.2 (rgerhards), 2007-12-28
- created a gss-api output module. This keeps GSS-API code and
  TCP/UDP code separated. It is also important for forward-
  compatibility with v3. Please note that this change breaks compatibility
  with config files created for 1.21.0 and 1.21.1 - this was considered
  acceptable.
- fixed an error in forwarding retry code (could lead to message corruption
  but surfaced very seldom)
- increased portability for older platforms (AI_NUMERICSERV moved)
- removed socket leak in omfwd.c
- cross-platform patch for GSS-API compile problem on some platforms
  thanks to darix for the patch!
---------------------------------------------------------------------------
Version 1.21.1 (rgerhards), 2007-12-23
- small doc fix for $IncludeConfig
- fixed a bug in llDestroy()
- bugfix: fixing memory leak when message queue is full and during
  parsing. Thanks to varmojfekoj for the patch.
- bugfix: when compiled without network support, unix sockets were
  not properply closed
- bugfix: memory leak in cfsysline.c/doGetWord() fixed
---------------------------------------------------------------------------
Version 1.21.0 (rgerhards), 2007-12-19
- GSS-API support for syslog/TCP connections was added. Thanks to
  varmojfekoj for providing the patch with this functionality
- code cleanup
- enhanced $IncludeConfig directive to support wildcard filenames
- changed some multithreading synchronization
---------------------------------------------------------------------------
Version 1.20.1 (rgerhards), 2007-12-12
- corrected a debug setting that survived release. Caused TCP connections
  to be retried unnecessarily often.
- When a hostname ACL was provided and DNS resolution for that name failed,
  ACL processing was stopped at that point. Thanks to mildew for the patch.
  Fedora Bugzilla: http://bugzilla.redhat.com/show_bug.cgi?id=395911
- fixed a potential race condition, see link for details:
  http://rgerhards.blogspot.com/2007/12/rsyslog-race-condition.html
  Note that the probability of problems from this bug was very remote
- fixed a memory leak that happend when PostgreSQL date formats were
  used
---------------------------------------------------------------------------
Version 1.20.0 (rgerhards), 2007-12-07
- an output module for postgres databases has been added. Thanks to
  sur5r for contributing this code
- unloading dynamic modules has been cleaned up, we now have a
  real implementation and not just a dummy "good enough for the time
  being".
- enhanced platform independence - thanks to Bartosz Kuzma and Michael
  Biebl for their very useful contributions
- some general code cleanup (including warnings on 64 platforms, only)
---------------------------------------------------------------------------
Version 1.19.12 (rgerhards), 2007-12-03
- cleaned up the build system (thanks to Michael Biebl for the patch)
- fixed a bug where ommysql was still not compiled with -pthread option
---------------------------------------------------------------------------
Version 1.19.11 (rgerhards), 2007-11-29
- applied -pthread option to build when building for multi-threading mode
  hopefully solves an issue with segfaulting
---------------------------------------------------------------------------
Version 1.19.10 (rgerhards), 2007-10-19
- introdcued the new ":modulename:" syntax for calling module actions
  in selector lines; modified ommysql to support it. This is primarily
  an aid for further modules and a prequisite to actually allow third
  party modules to be created.
- minor fix in slackware startup script, "-r 0" is now "-r0"
- updated rsyslogd doc set man page; now in html format
- undid creation of a separate thread for the main loop -- this did not
  turn out to be needed or useful, so reduce complexity once again.
- added doc fixes provided by Michael Biebl - thanks
---------------------------------------------------------------------------
Version 1.19.9 (rgerhards), 2007-10-12
- now packaging system which again contains all components in a single
  tarball
- modularized main() a bit more, resulting in less complex code
- experimentally added an additional thread - will see if that affects
  the segfault bug we experience on some platforms. Note that this change
  is scheduled to be removed again later.
---------------------------------------------------------------------------
Version 1.19.8 (rgerhards), 2007-09-27
- improved repeated message processing
- applied patch provided by varmojfekoj to support building ommysql
  in its own way (now also resides in a plugin subdirectory);
  ommysql is now a separate package
- fixed a bug in cvthname() that lead to message loss if part
  of the source hostname would have been dropped
- created some support for distributing ommysql together with the
  main rsyslog package. I need to re-think it in the future, but
  for the time being the current mode is best. I now simply include
  one additional tarball for ommysql inside the main distribution.
  I look forward to user feedback on how this should be done best. In the
  long term, a separate project should be spawend for ommysql, but I'd
  like to do that only after the plugin interface is fully stable (what
  it is not yet).
---------------------------------------------------------------------------
Version 1.19.7 (rgerhards), 2007-09-25
- added code to handle situations where senders send us messages ending with
  a NUL character. It is now simply removed. This also caused trailing LF
  reduction to fail, when it was followed by such a NUL. This is now also
  handled.
- replaced some non-thread-safe function calls by their thread-safe
  counterparts
- fixed a minor memory leak that occured when the %APPNAME% property was
  used (I think nobody used that in practice)
- fixed a bug that caused signal handlers in cvthname() not to be restored when
  a malicious pointer record was detected and processing of the message been
  stopped for that reason (this should be really rare and can not be related
  to the segfault bug we are hunting).
- fixed a bug in cvthname that lead to passing a wrong parameter - in
  practice, this had no impact.
- general code cleanup (e.g. compiler warnings, comments)
---------------------------------------------------------------------------
Version 1.19.6 (rgerhards), 2007-09-11
- applied patch by varmojfekoj to change signal handling to the new
  sigaction API set (replacing the depreciated signal() calls and its
  friends.
- fixed a bug that in --enable-debug mode caused an assertion when the
  discard action was used
- cleaned up compiler warnings
- applied patch by varmojfekoj to FIX a bug that could cause 
  segfaults if empty properties were processed using modifying
  options (e.g. space-cc, drop-cc)
- fixed man bug: rsyslogd supports -l option
---------------------------------------------------------------------------
Version 1.19.5 (rgerhards), 2007-09-07
- changed part of the CStr interface so that better error tracking
  is provided and the calling sequence is more intuitive (there were
  invalid calls based on a too-weired interface)
- (hopefully) fixed some remaining bugs rooted in wrong use of 
  the CStr class. These could lead to program abort.
- applied patch by varmojfekoj two fix two potential segfault situations
- added $ModDir config directive
- modified $ModLoad so that an absolute path may be specified as
  module name (e.g. /rsyslog/ommysql.so)
---------------------------------------------------------------------------
Version 1.19.4 (rgerhards/varmojfekoj), 2007-09-04
- fixed a number of small memory leaks - thanks varmojfekoj for patching
- fixed an issue with CString class that could lead to rsyslog abort
  in tplToString() - thanks varmojfekoj for patching
- added a man-version of the config file documenation - thanks to Michel
  Samia for providing the man file
- fixed bug: a template like this causes an infinite loop:
  $template opts,"%programname:::a,b%"
  thanks varmojfekoj for the patch
- fixed bug: case changing options crash freeing the string pointer
  because they modify it: $template opts2,"%programname::1:lowercase%"
  thanks varmojfekoj for the patch
---------------------------------------------------------------------------
Version 1.19.3 (mmeckelein/varmojfekoj), 2007-08-31
- small mem leak fixed (after calling parseSelectorAct) - Thx varmojkekoj
- documentation section "Regular File" und "Blocks" updated
- solved an issue with dynamic file generation - Once again many thanks
  to varmojfekoj
- the negative selector for program name filter (Blocks) does not work as
  expected - Thanks varmojfekoj for patching
- added forwarding information to sysklogd (requires special template)
  to config doc
---------------------------------------------------------------------------
Version 1.19.2 (mmeckelein/varmojfekoj), 2007-08-28
- a specifically formed message caused a segfault - Many thanks varmojfekoj
  for providing a patch
- a typo and a weird condition are fixed in msg.c - Thanks again
  varmojfekoj 
- on file creation the file was always owned by root:root. This is fixed
  now - Thanks ypsa for solving this issue
---------------------------------------------------------------------------
Version 1.19.1 (mmeckelein), 2007-08-22
- a bug that caused a high load when a TCP/UDP connection was closed is 
  fixed now - Thanks mildew for solving this issue
- fixed a bug which caused a segfault on reinit - Thx varmojfekoj for the
  patch
- changed the hardcoded module path "/lib/rsyslog" to $(pkglibdir) in order
  to avoid trouble e.g. on 64 bit platforms (/lib64) - many thanks Peter
  Vrabec and darix, both provided a patch for solving this issue
- enhanced the unloading of modules - thanks again varmojfekoj
- applied a patch from varmojfekoj which fixes various little things in
  MySQL output module
---------------------------------------------------------------------------
Version 1.19.0 (varmojfekoj/rgerhards), 2007-08-16
- integrated patch from varmojfekoj to make the mysql module a loadable one
  many thanks for the patch, MUCH appreciated
---------------------------------------------------------------------------
Version 1.18.2 (rgerhards), 2007-08-13
- fixed a bug in outchannel code that caused templates to be incorrectly
  parsed
- fixed a bug in ommysql that caused a wrong ";template" missing message
- added some code for unloading modules; not yet fully complete (and we do
  not yet have loadable modules, so this is no problem)
- removed debian subdirectory by request of a debian packager (this is a special
  subdir for debian and there is also no point in maintaining it when there
  is a debian package available - so I gladly did this) in some cases
- improved overall doc quality (some pages were quite old) and linked to
  more of the online resources.
- improved /contrib/delete_mysql script by adding a host option and some
  other minor modifications
---------------------------------------------------------------------------
Version 1.18.1 (rgerhards), 2007-08-08
- applied a patch from varmojfekoj which solved a potential segfault
  of rsyslogd on HUP
- applied patch from Michel Samia to fix compilation when the pthreads
  feature is disabled
- some code cleanup (moved action object to its own file set)
- add config directive $MainMsgQueueSize, which now allows to configure the
  queue size dynamically
- all compile-time settings are now shown in rsyslogd -v, not just the
  active ones
- enhanced performance a little bit more
- added config file directive $ActionResumeInterval
- fixed a bug that prevented compilation under debian sid
- added a contrib directory for user-contributed useful things
---------------------------------------------------------------------------
Version 1.18.0 (rgerhards), 2007-08-03
- rsyslog now supports fallback actions when an action did not work. This
  is a great feature e.g. for backup database servers or backup syslog
  servers
- modified rklogd to only change the console log level if -c is specified
- added feature to use multiple actions inside a single selector
- implemented $ActionExecOnlyWhenPreviousIsSuspended config directive
- error messages during startup are now spit out to the configured log
  destinations
---------------------------------------------------------------------------
Version 1.17.6 (rgerhards), 2007-08-01
- continued to work on output module modularization - basic stage of
  this work is now FINISHED
- fixed bug in OMSRcreate() - always returned SR_RET_OK
- fixed a bug that caused ommysql to always complain about missing
  templates
- fixed a mem leak in OMSRdestruct - freeing the object itself was
  forgotten - thanks to varmojfekoj for the patch
- fixed a memory leak in syslogd/init() that happend when the config
  file could not be read - thanks to varmojfekoj for the patch
- fixed insufficient memory allocation in addAction() and its helpers.
  The initial fix and idea was developed by mildew, I fine-tuned
  it a bit. Thanks a lot for the fix, I'd probably had pulled out my
  hair to find the bug...
- added output of config file line number when a parsing error occured
- fixed bug in objomsr.c that caused program to abort in debug mode with
  an invalid assertion (in some cases)
- fixed a typo that caused the default template for MySQL to be wrong.
  thanks to mildew for catching this.
- added configuration file command $DebugPrintModuleList and
  $DebugPrintCfSysLineHandlerList
- fixed an invalid value for the MARK timer - unfortunately, there was
  a testing aid left in place. This resulted in quite frequent MARK messages
- added $IncludeConfig config directive
- applied a patch from mildew to prevent rsyslogd from freezing under heavy
  load. This could happen when the queue was full. Now, we drop messages
  but rsyslogd remains active.
---------------------------------------------------------------------------
Version 1.17.5 (rgerhards), 2007-07-30
- continued to work on output module modularization
- fixed a missing file bug - thanks to Andrea Montanari for reporting
  this problem
- fixed a problem with shutting down the worker thread and freeing the
  selector_t list - this caused messages to be lost, because the
  message queue was not properly drained before the selectors got
  destroyed.
---------------------------------------------------------------------------
Version 1.17.4 (rgerhards), 2007-07-27
- continued to work on output module modularization
- fixed a situation where rsyslogd could create zombie processes
  thanks to mildew for the patch
- applied patch from Michel Samia to fix compilation when NOT
  compiled for pthreads
---------------------------------------------------------------------------
Version 1.17.3 (rgerhards), 2007-07-25
- continued working on output module modularization
- fixed a bug that caused rsyslogd to segfault on exit (and
  probably also on HUP), when there was an unsent message in a selector
  that required forwarding and the dns lookup failed for that selector
  (yes, it was pretty unlikely to happen;))
  thanks to varmojfekoj <varmojfekoj@gmail.com> for the patch
- fixed a memory leak in config file parsing and die()
  thanks to varmojfekoj <varmojfekoj@gmail.com> for the patch
- rsyslogd now checks on startup if it is capable to performa any work
  at all. If it cant, it complains and terminates
  thanks to Michel Samia for providing the patch!
- fixed a small memory leak when HUPing syslogd. The allowed sender
  list now gets freed. thanks to mildew for the patch.
- changed the way error messages in early startup are logged. They
  now do no longer use the syslogd code directly but are rather
  send to stderr.
---------------------------------------------------------------------------
Version 1.17.2 (rgerhards), 2007-07-23
- made the port part of the -r option optional. Needed for backward
  compatibility with sysklogd
- replaced system() calls with something more reasonable. Please note that
  this might break compatibility with some existing configuration files.
  We accept this in favour of the gained security.
- removed a memory leak that could occur if timegenerated was used in
  RFC 3164 format in templates
- did some preparation in msg.c for advanced multithreading - placed the
  hooks, but not yet any active code
- worked further on modularization
- added $ModLoad MySQL (dummy) config directive
- added DropTrailingLFOnReception config directive
---------------------------------------------------------------------------
Version 1.17.1 (rgerhards), 2007-07-20
- fixed a bug that caused make install to install rsyslogd and rklogd under
  the wrong names
- fixed bug that caused $AllowedSenders to handle IPv6 scopes incorrectly;
  also fixed but that could grabble $AllowedSender wildcards. Thanks to
  mildew@gmail.com for the patch
- minor code cleanup - thanks to Peter Vrabec for the patch
- fixed minimal memory leak on HUP (caused by templates)
  thanks to varmojfekoj <varmojfekoj@gmail.com> for the patch
- fixed another memory leak on HUPing and on exiting rsyslogd
  again thanks to varmojfekoj <varmojfekoj@gmail.com> for the patch
- code cleanup (removed compiler warnings)
- fixed portability bug in configure.ac - thanks to Bartosz Kuźma for patch
- moved msg object into its own file set
- added the capability to continue trying to write log files when the
  file system is full. Functionality based on patch by Martin Schulze
  to sysklogd package.
---------------------------------------------------------------------------
Version 1.17.0 (RGer), 2007-07-17
- added $RepeatedLineReduction config parameter
- added $EscapeControlCharactersOnReceive config parameter
- added $ControlCharacterEscapePrefix config parameter
- added $DirCreateMode config parameter
- added $CreateDirs config parameter
- added $DebugPrintTemplateList config parameter
- added $ResetConfigVariables config parameter
- added $FileOwner config parameter
- added $FileGroup config parameter
- added $DirOwner config parameter
- added $DirGroup config parameter
- added $FailOnChownFailure config parameter
- added regular expression support to the filter engine
  thanks to Michel Samia for providing the patch!
- enhanced $AllowedSender functionality. Credits to mildew@gmail.com for
  the patch doing that
  - added IPv6 support
  - allowed DNS hostnames
  - allowed DNS wildcard names
- added new option $DropMsgsWithMaliciousDnsPTRRecords
- added autoconf so that rfc3195d, rsyslogd and klogd are stored to /sbin
- added capability to auto-create directories with dynaFiles
---------------------------------------------------------------------------
Version 1.16.0 (RGer/Peter Vrabec), 2007-07-13 - The Friday, 13th Release ;)
- build system switched to autotools
- removed SYSV preprocessor macro use, replaced with autotools equivalents
- fixed a bug that caused rsyslogd to segfault when TCP listening was
  disabled and it terminated
- added new properties "syslogfacility-text" and "syslogseverity-text"
  thanks to varmojfekoj <varmojfekoj@gmail.com> for the patch
- added the -x option to disable hostname dns reslution
  thanks to varmojfekoj <varmojfekoj@gmail.com> for the patch
- begun to better modularize syslogd.c - this is an ongoing project; moved
  type definitions to a separate file
- removed some now-unused fields from struct filed
- move file size limit fields in struct field to the "right spot" (the file
  writing part of the union - f_un.f_file)
- subdirectories linux and solaris are no longer part of the distribution
  package. This is not because we cease support for them, but there are no
  longer any files in them after the move to autotools
---------------------------------------------------------------------------
Version 1.15.1 (RGer), 2007-07-10
- fixed a bug that caused a dynaFile selector to stall when there was
  an open error with one file 
- improved template processing for dynaFiles; templates are now only
  looked up during initialization - speeds up processing
- optimized memory layout in struct filed when compiled with MySQL
  support
- fixed a bug that caused compilation without SYSLOG_INET to fail
- re-enabled the "last message repeated n times" feature. This
  feature was not taken care of while rsyslogd evolved from sysklogd
  and it was more or less defunct. Now it is fully functional again.
- added system properties: $NOW, $YEAR, $MONTH, $DAY, $HOUR, $MINUTE
- fixed a bug in iovAsString() that caused a memory leak under stress
  conditions (most probably memory shortage). This was unlikely to
  ever happen, but it doesn't hurt doing it right
- cosmetic: defined type "uchar", change all unsigned chars to uchar
---------------------------------------------------------------------------
Version 1.15.0 (RGer), 2007-07-05
- added ability to dynamically generate file names based on templates
  and thus properties. This was a much-requested feature. It makes
  life easy when it e.g. comes to splitting files based on the sender
  address.
- added $umask and $FileCreateMode config file directives
- applied a patch from Bartosz Kuzma to compile cleanly under NetBSD
- checks for extra (unexpected) characters in system config file lines
  have been added
- added IPv6 documentation - was accidently missing from CVS
- begun to change char to unsigned char
---------------------------------------------------------------------------
Version 1.14.2 (RGer), 2007-07-03
** this release fixes all known nits with IPv6 **
- restored capability to do /etc/service lookup for "syslog"
  service when -r 0 was given
- documented IPv6 handling of syslog messages
- integrate patch from Bartosz Kuźma to make rsyslog compile under
  Solaris again (the patch replaced a strndup() call, which is not
  available under Solaris
- improved debug logging when waiting on select
- updated rsyslogd man page with new options (-46A)
---------------------------------------------------------------------------
Version 1.14.1 (RGer/Peter Vrabec), 2007-06-29
- added Peter Vrabec's patch for IPv6 TCP
- prefixed all messages send to stderr in rsyslogd with "rsyslogd: "
---------------------------------------------------------------------------
Version 1.14.0 (RGer/Peter Vrabec), 2007-06-28
- Peter Vrabec provided IPv6 for rsyslog, so we are now IPv6 enabled
  IPv6 Support is currently for UDP only, TCP is to come soon.
  AllowedSender configuration does not yet work for IPv6.
- fixed code in iovCreate() that broke C's strict aliasing rules 
- fixed some char/unsigned char differences that forced the compiler
  to spit out warning messages
- updated the Red Hat init script to fix a known issue (thanks to
  Peter Vrabec)
---------------------------------------------------------------------------
Version 1.13.5 (RGer), 2007-06-22
- made the TCP session limit configurable via command line switch
  now -t <port>,<max sessions>
- added man page for rklogd(8) (basically a copy from klogd, but now
  there is one...)
- fixed a bug that caused internal messages (e.g. rsyslogd startup) to
  appear without a tag.
- removed a minor memory leak that occurred when TAG processing requalified
  a HOSTNAME to be a TAG (and a TAG already was set).
- removed potential small memory leaks in MsgSet***() functions. There
  would be a leak if a property was re-set, something that happened
  extremely seldom.
---------------------------------------------------------------------------
Version 1.13.4 (RGer), 2007-06-18
- added a new property "PRI-text", which holds the PRI field in
  textual form (e.g. "syslog.info")
- added alias "syslogseverity" for "syslogpriority", which is a
  misleading property name that needs to stay for historical
  reasons (and backward-compatility)
- added doc on how to record PRI value in log file
- enhanced signal handling in klogd, including removal of an unsafe
  call to the logging system during signal handling
---------------------------------------------------------------------------
Version 1.13.3 (RGer), 2007-06-15
- create a version of syslog.c from scratch. This is now
  - highly optimized for rsyslog
  - removes an incompatible license problem as the original
    version had a BSD license with advertising clause
  - fixed in the regard that rklogd will continue to work when
    rsysogd has been restarted (the original version, as well
    as sysklogd, will remain silent then)
  - solved an issue with an extra NUL char at message end that the
    original version had
- applied some changes to klogd to care for the new interface
- fixed a bug in syslogd.c which prevented compiling under debian
---------------------------------------------------------------------------
Version 1.13.2 (RGer), 2007-06-13
- lib order in makefile patched to facilitate static linking - thanks
  to Bennett Todd for providing the patch
- Integrated a patch from Peter Vrabec (pvrabec@redheat.com):
  - added klogd under the name of rklogd (remove dependency on
    original sysklogd package
  - createDB.sql now in UTF
  - added additional config files for use on Red Hat
---------------------------------------------------------------------------
Version 1.13.1 (RGer), 2007-02-05
- changed the listen backlog limit to a more reasonable value based on
  the maximum number of TCP connections configurd (10% + 5) - thanks to Guy
  Standen for the hint (actually, the limit was 5 and that was a 
  left-over from early testing).
- fixed a bug in makefile which caused DB-support to be disabled when
  NETZIP support was enabled
- added the -e option to allow transmission of every message to remote
  hosts (effectively turns off duplicate message suppression)
- (somewhat) improved memory consumption when compiled with MySQL support
- looks like we fixed an incompatibility with MySQL 5.x and above software
  At least in one case, the remote server name was destroyed, leading to 
  a connection failure. The new, improved code does not have this issue and
  so we see this as solved (the new code is generally somewhat better, so
  there is a good chance we fixed this incompatibility).
---------------------------------------------------------------------------
Version 1.13.0 (RGer), 2006-12-19
- added '$' as ToPos proptery replacer specifier - means "up to the
  end of the string"
- property replacer option "escape-cc", "drop-cc" and "space-cc"  added
- changed the handling of \0 characters inside syslog messages. We now
  consistently escape them to "#000". This is somewhat recommended in
  the draft-ietf-syslog-protocol-19 draft. While the real recomendation
  is to not escape any characters at all, we can not do this without
  considerable modification of the code. So we escape it to "#000", which
  is consistent with a sample found in the Internet-draft.
- removed message glue logic (see printchopped() comment for details)
  Also caused removal of parts table and thus some improvements in
  memory usage.
- changed the default MAXLINE to 2048 to take care of recent syslog
  standardization efforts (can easily be changed in syslogd.c)
- added support for byte-counted TCP syslog messages (much like
  syslog-transport-tls-05 Internet Draft). This was necessary to
  support compression over TCP.
- added support for receiving compressed syslog messages
- added support for sending compressed syslog messages
- fixed a bug where the last message in a syslog/tcp stream was
  lost if it was not properly terminated by a LF character
---------------------------------------------------------------------------
Version 1.12.3 (RGer), 2006-10-04
- implemented some changes to support Solaris (but support is not
  yet complete)
- commented out (via #if 0) some methods that are currently not being use
  but should be kept for further us
- added (interim) -u 1 option to turn off hostname and tag parsing
- done some modifications to better support Fedora
- made the field delimiter inside property replace configurable via
  template
- fixed a bug in property replacer: if fields were used, the delimitor
  became part of the field. Up until now, this was barely noticable as 
  the delimiter as TAB only and thus invisible to a human. With other
  delimiters available now, it quickly showed up. This bug fix might cause
  some grief to existing installations if they used the extra TAB for
  whatever reasons - sorry folks... Anyhow, a solution is easy: just add
  a TAB character contstant into your template. Thus, there has no attempt
  been made to do this in a backwards-compatible way.
---------------------------------------------------------------------------
Version 1.12.2 (RGer), 2006-02-15
- fixed a bug in the RFC 3339 date formatter. An extra space was added
  after the actual timestamp
- added support for providing high-precision RFC3339 timestamps for
  (rsyslogd-)internally-generated messages
- very (!) experimental support for syslog-protocol internet draft
  added (the draft is experimental, the code is solid ;))
- added support for field-extracting in the property replacer
- enhanced the legacy-syslog parser so that it can interpret messages
  that do not contain a TIMESTAMP
- fixed a bug that caused the default socket (usually /dev/log) to be
  opened even when -o command line option was given
- fixed a bug in the Debian sample startup script - it caused rsyslogd
  to listen to remote requests, which it shouldn't by default
---------------------------------------------------------------------------
Version 1.12.1 (RGer), 2005-11-23
- made multithreading work with BSD. Some signal-handling needed to be
  restructured. Also, there might be a slight delay of up to 10 seconds
  when huping and terminating rsyslogd under BSD
- fixed a bug where a NULL-pointer was passed to printf() in logmsg().
- fixed a bug during "make install" where rc3195d was not installed
  Thanks to Bennett Todd for spotting this.
- fixed a bug where rsyslogd dumped core when no TAG was found in the
  received message
- enhanced message parser so that it can deal with missing hostnames
  in many cases (may not be totally fail-safe)
- fixed a bug where internally-generated messages did not have the correct
  TAG
---------------------------------------------------------------------------
Version 1.12.0 (RGer), 2005-10-26
- moved to a multi-threaded design. single-threading is still optionally
  available. Multi-threading is experimental!
- fixed a potential race condition. In the original code, marking was done
  by an alarm handler, which could lead to all sorts of bad things. This
  has been changed now. See comments in syslogd.c/domark() for details.
- improved debug output for property-based filters
- not a code change, but: I have checked all exit()s to make sure that
  none occurs once rsyslogd has started up. Even in unusual conditions
  (like low-memory conditions) rsyslogd somehow remains active. Of course,
  it might loose a message or two, but at least it does not abort and it
  can also recover when the condition no longer persists.
- fixed a bug that could cause loss of the last message received
  immediately before rsyslogd was terminated.
- added comments on thread-safety of global variables in syslogd.c
- fixed a small bug: spurios printf() when TCP syslog was used
- fixed a bug that causes rsyslogd to dump core on termination when one
  of the selector lines did not receive a message during the run (very
  unlikely)
- fixed an one-too-low memory allocation in the TCP sender. Could result
  in rsyslogd dumping core.
- fixed a bug with regular expression support (thanks to Andres Riancho)
- a little bit of code restructuring (especially main(), which was
  horribly large)
---------------------------------------------------------------------------
Version 1.11.1 (RGer), 2005-10-19
- support for BSD-style program name and host blocks
- added a new property "programname" that can be used in templates
- added ability to specify listen port for rfc3195d
- fixed a bug that rendered the "startswith" comparison operation
  unusable.
- changed more functions to "static" storage class to help compiler
  optimize (should have been static in the first place...)
- fixed a potential memory leak in the string buffer class destructor.
  As the destructur was previously never called, the leak did not actually
  appear.
- some internal restructuring in anticipation/preparation of minimal
  multi-threading support
- rsyslogd still shares some code with the sysklogd project. Some patches
  for this shared code have been brought over from the sysklogd CVS.
---------------------------------------------------------------------------
Version 1.11.0 (RGer), 2005-10-12
- support for receiving messages via RFC 3195; added rfc3195d for that
  purpose
- added an additional guard to prevent rsyslogd from aborting when the
  2gb file size limit is hit. While a user can configure rsyslogd to
  handle such situations, it would abort if that was not done AND large
  file support was not enabled (ok, this is hopefully an unlikely scenario)
- fixed a bug that caused additional Unix domain sockets to be incorrectly
  processed - could lead to message loss in extreme cases
---------------------------------------------------------------------------
Version 1.10.2 (RGer), 2005-09-27
- added comparison operations in property-based filters:
  * isequal
  * startswith
- added ability to negate all property-based filter comparison operations
  by adding a !-sign right in front of the operation name
- added the ability to specify remote senders for UDP and TCP
  received messages. Allows to block all but well-known hosts
- changed the $-config line directives to be case-INsensitive
- new command line option -w added: "do not display warnings if messages
  from disallowed senders are received"
- fixed a bug that caused rsyslogd to dump core when the compare value
  was not quoted in property-based filters
- fixed a bug in the new CStr compare function which lead to invalid
  results (fortunately, this function was not yet used widely)
- added better support for "debugging" rsyslog.conf property filters
  (only if -d switch is given)
- changed some function definitions to static, which eventually enables
  some compiler optimizations
- fixed a bug in MySQL code; when a SQL error occured, rsyslogd could
  run in a tight loop. This was due to invalid sequence of error reporting
  and is now fixed.
---------------------------------------------------------------------------
Version 1.10.1 (RGer), 2005-09-23
- added the ability to execute a shell script as an action.
  Thanks to Bjoern Kalkbrenner for providing the code!
- fixed a bug in the MySQL code; due to the bug the automatic one-time
  retry after an error did not happen - this lead to error message in
  cases where none should be seen (e.g. after a MySQL restart)
- fixed a security issue with SQL-escaping in conjunction with
  non-(SQL-)standard MySQL features.
---------------------------------------------------------------------------
Version 1.10.0 (RGer), 2005-09-20
  REMINDER: 1.10 is the first unstable version if the 1.x series!
- added the capability to filter on any property in selector lines
  (not just facility and priority)
- changed stringbuf into a new counted string class
- added support for a "discard" action. If a selector line with
  discard (~ character) is found, no selector lines *after* that
  line will be processed.
- thanks to Andres Riancho, regular expression support has been
  added to the template engine
- added the FROMHOST property in the template processor, which could
  previously not be obtained. Thanks to Cristian Testa for pointing
  this out and even providing a fix.
- added display of compile-time options to -v output
- performance improvement for production build - made some checks
  to happen only during debug mode
- fixed a problem with compiling on SUSE and - while doing so - removed
  the socket call to set SO_BSDCOMPAT in cases where it is obsolete.
---------------------------------------------------------------------------
Version 1.0.4 (RGer), 2006-02-01
- a small but important fix: the tcp receiver had two forgotten printf's
  in it that caused a lot of unnecessary output to stdout. This was
  important enough to justify a new release
---------------------------------------------------------------------------
Version 1.0.3 (RGer), 2005-11-14
- added an additional guard to prevent rsyslogd from aborting when the
  2gb file size limit is hit. While a user can configure rsyslogd to
  handle such situations, it would abort if that was not done AND large
  file support was not enabled (ok, this is hopefully an unlikely scenario)
- fixed a bug that caused additional Unix domain sockets to be incorrectly
  processed - could lead to message loss in extreme cases
- applied some patches available from the sysklogd project to code
  shared from there
- fixed a bug that causes rsyslogd to dump core on termination when one
  of the selector lines did not receive a message during the run (very
  unlikely)
- fixed an one-too-low memory allocation in the TCP sender. Could result
  in rsyslogd dumping core.
- fixed a bug in the TCP sender that caused the retry logic to fail
  after an error or receiver overrun
- fixed a bug in init() that could lead to dumping core
- fixed a bug that could lead to dumping core when no HOSTNAME or no TAG
  was present in the syslog message
---------------------------------------------------------------------------
Version 1.0.2 (RGer), 2005-10-05
- fixed an issue with MySQL error reporting. When an error occured,
  the MySQL driver went into an endless loop (at least in most cases).
---------------------------------------------------------------------------
Version 1.0.1 (RGer), 2005-09-23
- fixed a security issue with SQL-escaping in conjunction with
  non-(SQL-)standard MySQL features.
---------------------------------------------------------------------------
Version 1.0.0 (RGer), 2005-09-12
- changed install doc to cover daily cron scripts - a trouble source
- added rc script for slackware (provided by Chris Elvidge - thanks!) 
- fixed a really minor bug in usage() - the -r option was still
  reported as without the port parameter
---------------------------------------------------------------------------
Version 0.9.8 (RGer), 2005-09-05
- made startup and shutdown message more consistent and included the
  pid, so that they can be easier correlated. Used syslog-protocol
  structured data format for this purpose.
- improved config info in startup message, now tells not only
  if it is listening remote on udp, but also for tcp. Also includes
  the port numbers. The previous startup message was misleading, because
  it did not say "remote reception" if rsyslogd was only listening via
  tcp (but not via udp).
- added a "how can you help" document to the doc set
---------------------------------------------------------------------------
Version 0.9.7 (RGer), 2005-08-15
- some of the previous doc files (like INSTALL) did not properly
  reflect the changes to the build process and the new doc. Fixed
  that.
- changed syslogd.c so that when compiled without database support,
  an error message is displayed when a database action is detected
  in the config file (previously this was used as an user rule ;))
- fixed a bug in the os-specific Makefiles which caused MySQL
  support to not be compiled, even if selected
---------------------------------------------------------------------------
Version 0.9.6 (RGer), 2005-08-09
- greatly enhanced documentation. Now available in html format in
  the "doc" folder and FreeBSD. Finally includes an install howto.
- improved MySQL error messages a little - they now show up as log
  messages, too (formerly only in debug mode)
- added the ability to specify the listen port for udp syslog.
  WARNING: This introduces an incompatibility. Formerly, udp
  syslog was enabled by the -r command line option. Now, it is
  "-r [port]", which is consistent with the tcp listener. However,
  just -r will now return an error message.
- added sample startup scripts for Debian and FreeBSD
- added support for easy feature selection in the makefile. Un-
  fortunately, this also means I needed to spilt the make file
  for different OS and distros. There are some really bad syntax
  differences between FreeBSD and Linux make.
---------------------------------------------------------------------------
Version 0.9.5 (RGer), 2005-08-01
- the "semicolon bug" was actually not (fully) solved in 0.9.4. One
  part of the bug was solved, but another still existed. This one
  is fixed now, too.
- the "semicolon bug" actually turned out to be a more generic bug.
  It appeared whenever an invalid template name was given. With some
  selector actions, rsyslogd dumped core, with other it "just" had
  a small ressource leak with others all worked well. These anomalies
  are now fixed. Note that they only appeared during system initaliziation
  once the system was running, nothing bad happened.
- improved error reporting for template errors on startup. They are now
  shown on the console and the start-up tty. Formerly, they were only
  visible in debug mode.
- support for multiple instances of rsyslogd on a single machine added
- added new option "-o" --> omit local unix domain socket. This option
  enables rsyslogd NOT to listen to the local socket. This is most
  helpful when multiple instances of rsyslogd (or rsyslogd and another
  syslogd) shall run on a single system.
- added new option "-i <pidfile>" which allows to specify the pidfile.
  This is needed when multiple instances of rsyslogd are to be run.
- the new project home page is now online at www.rsyslog.com
---------------------------------------------------------------------------
Version 0.9.4 (RGer), 2005-07-25
- finally added the TCP sender. It now supports non-blocking mode, no
  longer disabling message reception during connect. As it is now, it
  is usable in production. The code could be more sophisticated, but
  I've kept it short in anticipation of the move to liblogging, which
  will lead to the removal of the code just written ;)
- the "exiting on signal..." message still had the "syslogd" name in 
  it. Changed this to "rsyslogd", as we do not have a large user base
  yet, this should pose no problem.
- fixed "the semiconlon" bug. rsyslogd dumped core if a write-db action
  was specified but no semicolon was given after the password (an empty
  template was ok, but the semicolon needed to be present).
- changed a default for traditional output format. During testing, it
  was seen that the timestamp written to file in default format was
  the time of message reception, not the time specified in the TIMESTAMP
  field of the message itself. Traditionally, the message TIMESTAMP is
  used and this has been changed now.
---------------------------------------------------------------------------
Version 0.9.3 (RGer), 2005-07-19
- fixed a bug in the message parser. In June, the RFC 3164 timestamp
  was not correctly parsed (yes, only in June and some other months,
  see the code comment to learn why...)
- added the ability to specify the destination port when forwarding
  syslog messages (both for TCP and UDP)
- added an very experimental TCP sender (activated by
  @@machine:port in config). This is not yet for production use. If
  the receiver is not alive, rsyslogd will wait quite some time until
  the connection request times out, which most probably leads to
  loss of incoming messages.

---------------------------------------------------------------------------
Version 0.9.2 (RGer), around 2005-07-06
- I intended to change the maxsupported message size to 32k to
  support IHE - but given the memory inefficiency in the usual use
  cases, I have not done this. I have, however, included very
  specific instructions on how to do this in the source code. I have
  also done some testing with 32k messages, so you can change the
  max size without taking too much risk.
- added a syslog/tcp receiver; we now can receive messages via
  plain tcp, but we can still send only via UDP. The syslog/tcp
  receiver is the primary enhancement of this release.
- slightly changed some error messages that contained a spurios \n at
  the end of the line (which gives empty lines in your log...)

---------------------------------------------------------------------------
Version 0.9.1 (RGer)
- fixed code so that it compiles without errors under FreeBSD
- removed now unused function "allocate_log()" from syslogd.c
- changed the make file so that it contains more defines for
  different environments (in the long term, we need a better
  system for disabling/enabling features...)
- changed some printf's printing off_t types to %lld and
  explicit (long long) casts. I tried to figure out the exact type,
  but did not succeed in this. In the worst case, ultra-large peta-
  byte files will now display funny informational messages on rollover,
  something I think we can live with for the next 10 years or so...

---------------------------------------------------------------------------
Version 0.9.0 (RGer)
- changed the filed structure to be a linked list. Previously, it
  was a table - well, for non-SYSV it was defined as linked list,
  but from what I see that code did no longer work after my
  modifications. I am now using a linked list in general because
  that is needed for other upcoming modifications.
- fixed a bug that caused rsyslogd not to listen to anything if
  the configuration file could not be read
- pervious versions disabled network logging (send/receive) if
  syslog/udp port was not in /etc/services. Now defaulting to
  port 514 in this case.
- internal error messages are now supported up to 256 bytes
- error message seen during config file read are now also displayed
  to the attached tty and not only the console
- changed some error messages during init to be sent to the console
  and/or emergency log. Previously, they were only seen if the
  -d (debug) option was present on the command line.
- fixed the "2gb file issue on 32bit systems". If a file grew to
  more than 2gb, the syslogd was aborted with "file size exceeded". 
  Now, defines have been added according to
  http://www.daimi.au.dk/~kasperd/comp.os.linux.development.faq.html#LARGEFILE
  Testing revealed that they work ;)
  HOWEVER, if your file system, glibc, kernel, whatever does not
  support files larger 2gb, you need to set a file size limit with
  the new output channel mechanism.
- updated man pages to reflect the changes

---------------------------------------------------------------------------
Version 0.8.4

- improved -d debug output (removed developer-only content)
- now compiles under FreeBSD and NetBSD (only quick testing done on NetBSD)
---------------------------------------------------------------------------
Version 0.8.3

- security model in "make install" changed
- minor doc updates
---------------------------------------------------------------------------
Version 0.8.2

- added man page for rsyslog.conf and rsyslogd
- gave up on the concept of rsyslog being a "drop in" replacement
  for syslogd. Now, the user installs rsyslogd and also needs to
  adjust his system settings to this specifically. This also lead
  to these changes:
  * changed Makefile so that install now installs rsyslogd instead
    of dealing with syslogd
  * changed the default config file name to rsyslog.conf
---------------------------------------------------------------------------
Version 0.8.1

- fixed a nasty memory leak (probably not the last one with this release)
- some enhancements to Makefile as suggested by Bennett Todd
- syslogd-internal messages (like restart) were missing the hostname
  this has been corrected
---------------------------------------------------------------------------
Version 0.8.0

Initial testing release. Based on the sysklogd package. Thanks to the
sysklogd maintainers for all their good work!
---------------------------------------------------------------------------

----------------------------------------------------------------------
The following comments were left in the syslogd source. While they provide
not too much detail, the help to date when Rainer started work on the
project (which was 2003, now even surprising for Rainer himself ;)).
 * \author Rainer Gerhards <rgerhards@adiscon.com>
 * \date 2003-10-17
 *       Some initial modifications on the sysklogd package to support
 *       liblogging. These have actually not yet been merged to the
 *       source you see currently (but they hopefully will)
 *
 * \date 2004-10-28
 *       Restarted the modifications of sysklogd. This time, we
 *       focus on a simpler approach first. The initial goal is to
 *       provide MySQL database support (so that syslogd can log
 *       to the database).
----------------------------------------------------------------------
The following comments are from the stock syslogd.c source. They provide
some insight into what happened to the source before we forked
rsyslogd. However, much of the code already has been replaced and more
is to be replaced. So over time, these comments become less valuable.
I have moved them out of the syslogd.c file to shrink it, especially
as a lot of them do no longer apply. For historical reasons and
understanding of how the daemon evolved, they are probably still
helpful.
 * Author: Eric Allman
 * extensive changes by Ralph Campbell
 * more extensive changes by Eric Allman (again)
 *
 * Steve Lord:	Fix UNIX domain socket code, added linux kernel logging
 *		change defines to
 *		SYSLOG_INET	- listen on a UDP socket
 *		SYSLOG_UNIXAF	- listen on unix domain socket
 *		SYSLOG_KERNEL	- listen to linux kernel
 *
 * Mon Feb 22 09:55:42 CST 1993:  Dr. Wettstein
 * 	Additional modifications to the source.  Changed priority scheme
 *	to increase the level of configurability.  In its stock configuration
 *	syslogd no longer logs all messages of a certain priority and above
 *	to a log file.  The * wildcard is supported to specify all priorities.
 *	Note that this is a departure from the BSD standard.
 *
 *	Syslogd will now listen to both the inetd and the unixd socket.  The
 *	strategy is to allow all local programs to direct their output to
 *	syslogd through the unixd socket while the program listens to the
 *	inetd socket to get messages forwarded from other hosts.
 *
 * Fri Mar 12 16:55:33 CST 1993:  Dr. Wettstein
 *	Thanks to Stephen Tweedie (dcs.ed.ac.uk!sct) for helpful bug-fixes
 *	and an enlightened commentary on the prioritization problem.
 *
 *	Changed the priority scheme so that the default behavior mimics the
 *	standard BSD.  In this scenario all messages of a specified priority
 *	and above are logged.
 *
 *	Add the ability to specify a wildcard (=) as the first character
 *	of the priority name.  Doing this specifies that ONLY messages with
 *	this level of priority are to be logged.  For example:
 *
 *		*.=debug			/usr/adm/debug
 *
 *	Would log only messages with a priority of debug to the /usr/adm/debug
 *	file.
 *
 *	Providing an * as the priority specifies that all messages are to be
 *	logged.  Note that this case is degenerate with specifying a priority
 *	level of debug.  The wildcard * was retained because I believe that
 *	this is more intuitive.
 *
 * Thu Jun 24 11:34:13 CDT 1993:  Dr. Wettstein
 *	Modified sources to incorporate changes in libc4.4.  Messages from
 *	syslog are now null-terminated, syslogd code now parses messages
 *	based on this termination scheme.  Linux as of libc4.4 supports the
 *	fsync system call.  Modified code to fsync after all writes to
 *	log files.
 *
 * Sat Dec 11 11:59:43 CST 1993:  Dr. Wettstein
 *	Extensive changes to the source code to allow compilation with no
 *	complaints with -Wall.
 *
 *	Reorganized the facility and priority name arrays so that they
 *	compatible with the syslog.h source found in /usr/include/syslog.h.
 *	NOTE that this should really be changed.  The reason I do not
 *	allow the use of the values defined in syslog.h is on account of
 *	the extensions made to allow the wildcard character in the
 *	priority field.  To fix this properly one should malloc an array,
 *	copy the contents of the array defined by syslog.h and then
 *	make whatever modifications that are desired.  Next round.
 *
 * Thu Jan  6 12:07:36 CST 1994:  Dr. Wettstein
 *	Added support for proper decomposition and re-assembly of
 *	fragment messages on UNIX domain sockets.  Lack of this capability
 *	was causing 'partial' messages to be output.  Since facility and
 *	priority information is encoded as a leader on the messages this
 *	was causing lines to be placed in erroneous files.
 *
 *	Also added a patch from Shane Alderton (shane@ion.apana.org.au) to
 *	correct a problem with syslogd dumping core when an attempt was made
 *	to write log messages to a logged-on user.  Thank you.
 *
 *	Many thanks to Juha Virtanen (jiivee@hut.fi) for a series of
 *	interchanges which lead to the fixing of problems with messages set
 *	to priorities of none and emerg.  Also thanks to Juha for a patch
 *	to exclude users with a class of LOGIN from receiving messages.
 *
 *	Shane Alderton provided an additional patch to fix zombies which
 *	were conceived when messages were written to multiple users.
 *
 * Mon Feb  6 09:57:10 CST 1995:  Dr. Wettstein
 *	Patch to properly reset the single priority message flag.  Thanks
 *	to Christopher Gori for spotting this bug and forwarding a patch.
 *
 * Wed Feb 22 15:38:31 CST 1995:  Dr. Wettstein
 *	Added version information to startup messages.
 *
 *	Added defines so that paths to important files are taken from
 *	the definitions in paths.h.  Hopefully this will insure that
 *	everything follows the FSSTND standards.  Thanks to Chris Metcalf
 *	for a set of patches to provide this functionality.  Also thanks
 *	Elias Levy for prompting me to get these into the sources.
 *
 * Wed Jul 26 18:57:23 MET DST 1995:  Martin Schulze
 *	Linux' gethostname only returns the hostname and not the fqdn as
 *	expected in the code. But if you call hostname with an fqdn then
 *	gethostname will return an fqdn, so we have to mention that. This
 *	has been changed.
 *
 *	The 'LocalDomain' and the hostname of a remote machine is
 *	converted to lower case, because the original caused some
 *	inconsistency, because the (at least my) nameserver did respond an
 *	fqdn containing of upper- _and_ lowercase letters while
 *	'LocalDomain' consisted only of lowercase letters and that didn't
 *	match.
 *
 * Sat Aug  5 18:59:15 MET DST 1995:  Martin Schulze
 *	Now no messages that were received from any remote host are sent
 *	out to another. At my domain this missing feature caused ugly
 *	syslog-loops, sometimes.
 *
 *	Remember that no message is sent out. I can't figure out any
 *	scenario where it might be useful to change this behavior and to
 *	send out messages to other hosts than the one from which we
 *	received the message, but I might be shortsighted. :-/
 *
 * Thu Aug 10 19:01:08 MET DST 1995:  Martin Schulze
 *	Added my pidfile.[ch] to it to perform a better handling with
 *	pidfiles. Now both, syslogd and klogd, can only be started
 *	once. They check the pidfile.
 *
 * Sun Aug 13 19:01:41 MET DST 1995:  Martin Schulze
 *	Add an addition to syslog.conf's interpretation. If a priority
 *	begins with an exclamation mark ('!') the normal interpretation
 *	of the priority is inverted: ".!*" is the same as ".none", ".!=info"
 *	don't logs the info priority, ".!crit" won't log any message with
 *	the priority crit or higher. For example:
 *
 *		mail.*;mail.!=info		/usr/adm/mail
 *
 *	Would log all messages of the facility mail except those with
 *	the priority info to /usr/adm/mail. This makes the syslogd
 *	much more flexible.
 *
 *	Defined TABLE_ALLPRI=255 and changed some occurrences.
 *
 * Sat Aug 19 21:40:13 MET DST 1995:  Martin Schulze
 *	Making the table of facilities and priorities while in debug
 *	mode more readable.
 *
 *	If debugging is turned on, printing the whole table of
 *	facilities and priorities every hexadecimal or 'X' entry is
 *	now 2 characters wide.
 *
 *	The number of the entry is prepended to each line of
 *	facilities and priorities, and F_UNUSED lines are not shown
 *	anymore.
 *
 *	Corrected some #ifdef SYSV's.
 *
 * Mon Aug 21 22:10:35 MET DST 1995:  Martin Schulze
 *	Corrected a strange behavior during parsing of configuration
 *	file. The original BSD syslogd doesn't understand spaces as
 *	separators between specifier and action. This syslogd now
 *	understands them. The old behavior caused some confusion over
 *	the Linux community.
 *
 * Thu Oct 19 00:02:07 MET 1995:  Martin Schulze
 *	The default behavior has changed for security reasons. The
 *	syslogd will not receive any remote message unless you turn
 *	reception on with the "-r" option.
 *
 *	Not defining SYSLOG_INET will result in not doing any network
 *	activity, i.e. not sending or receiving messages.  I changed
 *	this because the old idea is implemented with the "-r" option
 *	and the old thing didn't work anyway.
 *
 * Thu Oct 26 13:14:06 MET 1995:  Martin Schulze
 *	Added another logfile type F_FORW_UNKN.  The problem I ran into
 *	was a name server that runs on my machine and a forwarder of
 *	kern.crit to another host.  The hosts address can only be
 *	fetched using the nameserver.  But named is started after
 *	syslogd, so syslogd complained.
 *
 *	This logfile type will retry to get the address of the
 *	hostname ten times and then complain.  This should be enough to
 *	get the named up and running during boot sequence.
 *
 * Fri Oct 27 14:08:15 1995:  Dr. Wettstein
 *	Changed static array of logfiles to a dynamic array. This
 *	can grow during process.
 *
 * Fri Nov 10 23:08:18 1995:  Martin Schulze
 *	Inserted a new tabular sys_h_errlist that contains plain text
 *	for error codes that are returned from the net subsystem and
 *	stored in h_errno. I have also changed some wrong lookups to
 *	sys_errlist.
 *
 * Wed Nov 22 22:32:55 1995:  Martin Schulze
 *	Added the fabulous strip-domain feature that allows us to
 *	strip off (several) domain names from the fqdn and only log
 *	the simple hostname. This is useful if you're in a LAN that
 *	has a central log server and also different domains.
 *
 *	I have also also added the -l switch do define hosts as
 *	local. These will get logged with their simple hostname, too.
 *
 * Thu Nov 23 19:02:56 MET DST 1995:  Martin Schulze
 *	Added the possibility to omit fsyncing of logfiles after every
 *	write. This will give some performance back if you have
 *	programs that log in a very verbose manner (like innd or
 *	smartlist). Thanks to Stephen R. van den Berg <srb@cuci.nl>
 *	for the idea.
 *
 * Thu Jan 18 11:14:36 CST 1996:  Dr. Wettstein
 *	Added patche from beta-testers to stop compile error.  Also
 *	added removal of pid file as part of termination cleanup.
 *
 * Wed Feb 14 12:42:09 CST 1996:  Dr. Wettstein
 *	Allowed forwarding of messages received from remote hosts to
 *	be controlled by a command-line switch.  Specifying -h allows
 *	forwarding.  The default behavior is to disable forwarding of
 *	messages which were received from a remote host.
 *
 *	Parent process of syslogd does not exit until child process has
 *	finished initialization process.  This allows rc.* startup to
 *	pause until syslogd facility is up and operating.
 *
 *	Re-arranged the select code to move UNIX domain socket accepts
 *	to be processed later.  This was a contributed change which
 *	has been proposed to correct the delays sometimes encountered
 *	when syslogd starts up.
 *
 *	Minor code cleanups.
 *
 * Thu May  2 15:15:33 CDT 1996:  Dr. Wettstein
 *	Fixed bug in init function which resulted in file descripters
 *	being orphaned when syslogd process was re-initialized with SIGHUP
 *	signal.  Thanks to Edvard Tuinder
 *	(Edvard.Tuinder@praseodymium.cistron.nl) for putting me on the
 *	trail of this bug.  I am amazed that we didn't catch this one
 *	before now.
 *
 * Tue May 14 00:03:35 MET DST 1996:  Martin Schulze
 *	Corrected a mistake that causes the syslogd to stop logging at
 *	some virtual consoles under Linux. This was caused by checking
 *	the wrong error code. Thanks to Michael Nonweiler
 *	<mrn20@hermes.cam.ac.uk> for sending me a patch.
 *
 * Mon May 20 13:29:32 MET DST 1996:  Miquel van Smoorenburg <miquels@cistron.nl>
 *	Added continuation line supported and fixed a bug in
 *	the init() code.
 *
 * Tue May 28 00:58:45 MET DST 1996:  Martin Schulze
 *	Corrected behaviour of blocking pipes - i.e. the whole system
 *	hung.  Michael Nonweiler <mrn20@hermes.cam.ac.uk> has sent us
 *	a patch to correct this.  A new logfile type F_PIPE has been
 *	introduced.
 *
 * Mon Feb 3 10:12:15 MET DST 1997:  Martin Schulze
 *	Corrected behaviour of logfiles if the file can't be opened.
 *	There was a bug that causes syslogd to try to log into non
 *	existing files which ate cpu power.
 *
 * Sun Feb 9 03:22:12 MET DST 1997:  Martin Schulze
 *	Modified syslogd.c to not kill itself which confuses bash 2.0.
 *
 * Mon Feb 10 00:09:11 MET DST 1997:  Martin Schulze
 *	Improved debug code to decode the numeric facility/priority
 *	pair into textual information.
 *
 * Tue Jun 10 12:35:10 MET DST 1997:  Martin Schulze
 *	Corrected freeing of logfiles.  Thanks to Jos Vos <jos@xos.nl>
 *	for reporting the bug and sending an idea to fix the problem.
 *
 * Tue Jun 10 12:51:41 MET DST 1997:  Martin Schulze
 *	Removed sleep(10) from parent process.  This has caused a slow
 *	startup in former times - and I don't see any reason for this.
 *
 * Sun Jun 15 16:23:29 MET DST 1997: Michael Alan Dorman
 *	Some more glibc patches made by <mdorman@debian.org>.
 *
 * Thu Jan  1 16:04:52 CET 1998: Martin Schulze <joey@infodrom.north.de
 *	Applied patch from Herbert Thielen <Herbert.Thielen@lpr.e-technik.tu-muenchen.de>.
 *	This included some balance parentheses for emacs and a bug in
 *	the exclamation mark handling.
 *
 *	Fixed small bug which caused syslogd to write messages to the
 *	wrong logfile under some very rare conditions.  Thanks to
 *	Herbert Xu <herbert@gondor.apana.org.au> for fiddling this out.
 *
 * Thu Jan  8 22:46:35 CET 1998: Martin Schulze <joey@infodrom.north.de>
 *	Reworked one line of the above patch as it prevented syslogd
 *	from binding the socket with the result that no messages were
 *	forwarded to other hosts.
 *
 * Sat Jan 10 01:33:06 CET 1998: Martin Schulze <joey@infodrom.north.de>
 *	Fixed small bugs in F_FORW_UNKN meachanism.  Thanks to Torsten
 *	Neumann <torsten@londo.rhein-main.de> for pointing me to it.
 *
 * Mon Jan 12 19:50:58 CET 1998: Martin Schulze <joey@infodrom.north.de>
 *	Modified debug output concerning remote receiption.
 *
 * Mon Feb 23 23:32:35 CET 1998: Topi Miettinen <Topi.Miettinen@ml.tele.fi>
 *	Re-worked handling of Unix and UDP sockets to support closing /
 *	opening of them in order to have it open only if it is needed
 *	either for forwarding to a remote host or by receiption from
 *	the network.
 *
 * Wed Feb 25 10:54:09 CET 1998: Martin Schulze <joey@infodrom.north.de>
 *	Fixed little comparison mistake that prevented the MARK
 *	feature to work properly.
 *
 * Wed Feb 25 13:21:44 CET 1998: Martin Schulze <joey@infodrom.north.de>
 *	Corrected Topi's patch as it prevented forwarding during
 *	startup due to an unknown LogPort.
 *
 * Sat Oct 10 20:01:48 CEST 1998: Martin Schulze <joey@infodrom.north.de>
 *	Added support for TESTING define which will turn syslogd into
 *	stdio-mode used for debugging.
 *
 * Sun Oct 11 20:16:59 CEST 1998: Martin Schulze <joey@infodrom.north.de>
 *	Reworked the initialization/fork code.  Now the parent
 *	process activates a signal handler which the daughter process
 *	will raise if it is initialized.  Only after that one the
 *	parent process may exit.  Otherwise klogd might try to flush
 *	its log cache while syslogd can't receive the messages yet.
 *
 * Mon Oct 12 13:30:35 CEST 1998: Martin Schulze <joey@infodrom.north.de>
 *	Redirected some error output with regard to argument parsing to
 *	stderr.
 *
 * Mon Oct 12 14:02:51 CEST 1998: Martin Schulze <joey@infodrom.north.de>
 *	Applied patch provided vom Topi Miettinen with regard to the
 *	people from OpenBSD.  This provides the additional '-a'
 *	argument used for specifying additional UNIX domain sockets to
 *	listen to.  This is been used with chroot()'ed named's for
 *	example.  See for http://www.psionic.com/papers/dns.html
 *
 * Mon Oct 12 18:29:44 CEST 1998: Martin Schulze <joey@infodrom.north.de>
 *	Added `ftp' facility which was introduced in glibc version 2.
 *	It's #ifdef'ed so won't harm with older libraries.
 *
 * Mon Oct 12 19:59:21 MET DST 1998: Martin Schulze <joey@infodrom.north.de>
 *	Code cleanups with regard to bsd -> posix transition and
 *	stronger security (buffer length checking).  Thanks to Topi
 *	Miettinen <tom@medialab.sonera.net>
 *	. index() --> strchr()
 *	. sprintf() --> snprintf()
 *	. bcopy() --> memcpy()
 *	. bzero() --> memset()
 *	. UNAMESZ --> UT_NAMESIZE
 *	. sys_errlist --> strerror()
 *
 * Mon Oct 12 20:22:59 CEST 1998: Martin Schulze <joey@infodrom.north.de>
 *	Added support for setutent()/getutent()/endutend() instead of
 *	binary reading the UTMP file.  This is the the most portable
 *	way.  This allows /var/run/utmp format to change, even to a
 *	real database or utmp daemon. Also if utmp file locking is
 *	implemented in libc, syslog will use it immediately.  Thanks
 *	to Topi Miettinen <tom@medialab.sonera.net>.
 *
 * Mon Oct 12 20:49:18 MET DST 1998: Martin Schulze <joey@infodrom.north.de>
 *	Avoid logging of SIGCHLD when syslogd is in the process of
 *	exiting and closing its files.  Again thanks to Topi.
 *
 * Mon Oct 12 22:18:34 CEST 1998: Martin Schulze <joey@infodrom.north.de>
 *	Modified printline() to support 8bit characters - such as
 *	russion letters.  Thanks to Vladas Lapinskas <lapinskas@mail.iae.lt>.
 *
 * Sat Nov 14 02:29:37 CET 1998: Martin Schulze <joey@infodrom.north.de>
 *	``-m 0'' now turns of MARK logging entirely.
 *
 * Tue Jan 19 01:04:18 MET 1999: Martin Schulze <joey@infodrom.north.de>
 *	Finally fixed an error with `-a' processing, thanks to Topi
 *	Miettinen <tom@medialab.sonera.net>.
 *
 * Sun May 23 10:08:53 CEST 1999: Martin Schulze <joey@infodrom.north.de>
 *	Removed superflous call to utmpname().  The path to the utmp
 *	file is defined in the used libc and should not be hardcoded
 *	into the syslogd binary referring the system it was compiled on.
 *
 * Sun Sep 17 20:45:33 CEST 2000: Martin Schulze <joey@infodrom.ffis.de>
 *	Fixed some bugs in printline() code that did not escape
 *	control characters '\177' through '\237' and contained a
 *	single-byte buffer overflow.  Thanks to Solar Designer
 *	<solar@false.com>.
 *
 * Sun Sep 17 21:26:16 CEST 2000: Martin Schulze <joey@infodrom.ffis.de>
 *	Don't close open sockets upon reload.  Thanks to Bill
 *	Nottingham.
 *
 * Mon Sep 18 09:10:47 CEST 2000: Martin Schulze <joey@infodrom.ffis.de>
 *	Fixed bug in printchopped() that caused syslogd to emit
 *	kern.emerg messages when splitting long lines.  Thanks to
 *	Daniel Jacobowitz <dan@debian.org> for the fix.
 *
 * Mon Sep 18 15:33:26 CEST 2000: Martin Schulze <joey@infodrom.ffis.de>
 *	Removed unixm/unix domain sockets and switch to Datagram Unix
 *	Sockets.  This should remove one possibility to play DoS with
 *	syslogd.  Thanks to Olaf Kirch <okir@caldera.de> for the patch.
 *
 * Sun Mar 11 20:23:44 CET 2001: Martin Schulze <joey@infodrom.ffis.de>
 *	Don't return a closed fd if `-a' is called with a wrong path.
 *	Thanks to Bill Nottingham <notting@redhat.com> for providing
 *	a patch.<|MERGE_RESOLUTION|>--- conflicted
+++ resolved
@@ -1,5 +1,4 @@
 ---------------------------------------------------------------------------
-<<<<<<< HEAD
 Version 5.9.3  [V5-DEVEL] (al), 2011-??-??
 - added capability to emit config error location info for warnings 
   otherwise, omusrmsg's warning about new config format was not
@@ -81,12 +80,9 @@
   affected directive was: $ActionExecOnlyWhenPreviousIsSuspended on
   closes: http://bugzilla.adiscon.com/show_bug.cgi?id=236
 ---------------------------------------------------------------------------
-Version 5.8.5  [V5-stable] (al), 2011-??-??
-=======
 Version 5.8.5  [V5-stable] (rgerhards/al), 2011-??-??
 - bugfix: potential hang condition during tag emulation
 - bugfix: too-early string termination during tag emulation
->>>>>>> 33bf53cd
 - bugfix: The NUL-Byte for the syslogtag was not copied in MsgDup (msg.c)
 ---------------------------------------------------------------------------
 Version 5.8.4  [V5-stable] (al), 2011-08-10
