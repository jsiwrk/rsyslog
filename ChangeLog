---------------------------------------------------------------------------
<<<<<<< HEAD
Version 5.5.3  [DEVEL] (rgerhards), 2010-02-??
- added new property replacer option "date-rfc3164-buggyday" primarily
  to ease migration from syslog-ng. See property replacer doc for
  details.
- added capability to turn off standard LF delimiter in TCP server
  via new directive "$InputTCPServerDisableLFDelimiter on"
- bugfix: failed to compile on systems without epoll support
- bugfix: comment char ('#') in literal terminated script parsing
  and thus could not be used.
  but tracker: http://bugzilla.adiscon.com/show_bug.cgi?id=119
  [merged in from v3.22.2]
- imported patches from 4.6.0:
  * improved testbench to contain samples for totally malformed messages
    which miss parts of the message content
  * bugfix: some malformed messages could lead to a missing LF inside files
    or some other missing parts of the template content.
  * bugfix: if a message ended immediately with a hostname, the hostname
    was mistakenly interpreted as TAG, and localhost be used as hostname
---------------------------------------------------------------------------
Version 5.5.2  [DEVEL] (rgerhards), 2010-02-05
- applied patches that make rsyslog compile under Apple OS X.
  Thanks to trey for providing these.
- replaced data type "bool" by "sbool" because this created some
  portability issues.
- added $Escape8BitCharactersOnReceive directive
  Thanks to David Lang for suggesting it.
- worked around an issue where omfile failed to compile on 32 bit platforms
  under some circumstances (this smells like a gcc problem, but a simple
  solution was available). Thanks to Kenneth Marshall for some advice.
- extended testbench
---------------------------------------------------------------------------
Version 5.3.8  [BETA] (rgerhards), 2010-02-??
=======
Version 5.4.1  [v5-stable] (rgerhards), 2010-03-??
- added new property replacer option "date-rfc3164-buggyday" primarily
  to ease migration from syslog-ng. See property replacer doc for
  details. [backport from 5.5.3 because urgently needed by some]
---------------------------------------------------------------------------
Version 5.4.0  [v5-stable] (rgerhards), 2010-03-08
***************************************************************************
* This is a new stable v5 version. It contains all fixes and enhancements *
* made during the 5.3.x phase as well as those listed below.              *
* Note that the 5.2.x series was quite buggy and as such all users are    *
* strongly advised to upgrade to 5.4.0.                                   *
***************************************************************************
>>>>>>> de7726cb
- bugfix: omruleset failed to work in many cases
  bug tracker: http://bugzilla.adiscon.com/show_bug.cgi?id=179
  Thanks to Ryan B. Lynch for reporting this issue.
- bugfix: comment char ('#') in literal terminated script parsing
  and thus could not be used.
  but tracker: http://bugzilla.adiscon.com/show_bug.cgi?id=119
  [merged in from v3.22.2]
---------------------------------------------------------------------------
Version 5.3.7  [BETA] (rgerhards), 2010-01-27
- bugfix: queues in direct mode could case a segfault, especially if an
  action failed for action queues. The issue was an invalid increment of
  a stack-based pointer which lead to destruction of the stack frame and
  thus a segfault on function return.
  Thanks to Michael Biebl for alerting us on this problem.
- bugfix: hostname accidently set to IP address for some message sources,
  for example imudp. Thanks to Anton for reporting this bug. [imported v4]
- bugfix: ompgsql had problems with transaction support, what actually 
  rendered it unsuable. Thanks to forum user "horhe" for alerting me
  on this bug and helping to debug/fix it! [imported from 5.3.6]
- bugfix: $CreateDirs variable not properly initialized, default thus
  was random (but most often "on") [imported from v3]
---------------------------------------------------------------------------
Version 5.5.1  [DEVEL] (rgerhards), 2009-11-27
- introduced the ablity for netstream drivers to utilize an epoll interface
  This offers increased performance and removes the select() FDSET size
  limit from imtcp. Note that we fall back to select() if there is no
  epoll netstream drivers. So far, an epoll driver has only been
  implemented for plain tcp syslog, the rest will follow once the code
  proves well in practice AND there is demand.
- re-implemented $EscapeControlCharacterTab config directive
  Based on Jonathan Bond-Caron's patch for v4. This now also includes some
  automatted tests.
- bugfix: enabling GSSServer crashes rsyslog startup
  Thanks to Tomas Kubina for the patch [imgssapi]
- bugfix (kind of): check if TCP connection is still alive if using TLS
  Thanks to Jonathan Bond-Caron for the patch.
---------------------------------------------------------------------------
Version 5.5.0  [DEVEL] (rgerhards), 2009-11-18
- moved DNS resolution code out of imudp and into the backend processing
  Most importantly, DNS resolution now never happens if the resolved name
  is not required. Note that this applies to imudp - for the other inputs,
  DNS resolution almost comes for free, so we do not do it there. However,
  the new method has been implemented in a generic way and as such may 
  also be used by other modules in the future.
- added option to use unlimited-size select() calls
  Thanks to varmjofekoj for the patch
  This is not done in imudp, as it natively supports epoll().
- doc: improved description of what loadable modules can do
---------------------------------------------------------------------------
Version 5.3.7  [BETA] (rgerhards), 2010-01-??
- bugfix: potential segfaults during queue shutdown
  (bugs require certain non-standard settings to appear)
  Thanks to varmojfekoj for the patch [imported from 4.5.8]
  [backport from 5.5.2]
- bugfix: wrong memory assignment for a config variable (probably
  without causing any harm) [backport from 5.2.2]
- bugfix: rsyslog hangs when writing to a named pipe which nobody was
  reading. Thanks to Michael Biebl for reporting this bug.
  Bugzilla entry: http://bugzilla.adiscon.com/show_bug.cgi?id=169
  [imported from 4.5.8]
---------------------------------------------------------------------------
Version 5.3.6  [BETA] (rgerhards), 2010-01-13
- bugfix: ompgsql did not properly check the server connection in
  tryResume(), which could lead to rsyslog running in a thight loop
- bugfix: suspension during beginTransaction() was not properly handled
  by rsyslog core
- bugfix: omfile output was only written when buffer was full, not at
  end of transaction
- bugfix: commit transaction was not properly conveyed to message layer,
  potentially resulting in non-message destruction and thus hangs
- bugfix: enabling GSSServer crashes rsyslog startup
  Thanks to Tomas Kubina for the patch [imgssapi]
- bugfix (kind of): check if TCP connection is still alive if using TLS
  Thanks to Jonathan Bond-Caron for the patch.
- bugfix: $CreateDirs variable not properly initialized, default thus
  was random (but most often "on") [imported from v3]
- bugfix: ompgsql had problems with transaction support, what actually 
  rendered it unsuable. Thanks to forum user "horhe" for alerting me
  on this bug and helping to debug/fix it!
- bugfix: memory leak when sending messages in zip-compressed format
  Thanks to Naoya Nakazawa for analyzing this issue and providing a patch.
- worked around an issue where omfile failed to compile on 32 bit platforms
  under some circumstances (this smells like a gcc problem, but a simple
  solution was available). Thanks to Kenneth Marshall for some advice.
  [backported from 5.5.x branch]
---------------------------------------------------------------------------
Version 5.3.5  [BETA] (rgerhards), 2009-11-13
- some light performance enhancement by replacing time() call with much
  faster (at least under linux) gettimeofday() calls.
- some improvement of omfile performance with dynafiles
  saved costly time() calls by employing a logical clock, which is 
  sufficient for the use case
- bugfix: omudpspoof miscalculated source and destination ports
  while this was probably not noticed for source ports, it resulted in
  almost all destination ports being wrong, except for the default port
  of 514, which by virtue of its binary representation was calculated 
  correct (and probably thus the bug not earlier detected).
- bugfixes imported from earlier releases
  * bugfix: named pipes did no longer work (they always got an open error)
    this was a regression from the omfile rewrite in 4.5.0
  * bugfix(testbench): sequence check was not always performed correctly,
    that could result in tests reporting success when they actually failed
- improved testbench: added tests for UDP forwarding and omudpspoof
- doc bugfix: omudpspoof had wrong config command names ("om" missing)
- bugfix [imported from 4.4.3]: $ActionExecOnlyOnceEveryInterval did
  not work.
- [inport v4] improved testbench, contains now tcp and gzip test cases
- [import v4] added a so-called "On Demand Debug" mode, in which debug
  output can be generated only after the process has started, but not right
  from the beginning. This is assumed to be useful for hard-to-find bugs.
  Also improved the doc on the debug system.
- bugfix: segfault on startup when -q or -Q option was given
  [imported from v3-stable]
---------------------------------------------------------------------------
Version 5.3.4  [DEVEL] (rgerhards), 2009-11-04
- added the ability to create custom message parsers
- added $RulesetParser config directive that permits to bind specific
  parsers to specific rulesets
- added omruleset output module, which provides great flexibility in 
  action processing. THIS IS A VERY IMPORTANT ADDITION, see its doc
  for why.
- added the capability to have ruleset-specific main message queues
  This offers considerable additional flexibility AND superior performance
  (in cases where multiple inputs now can avoid lock contention)
- bugfix: correct default for escape ('#') character restored
  This was accidently changed to '\\', thanks to David Lang for reporting
- bugfix(testbench): testcase did not properly wait for rsyslogd shutdown
  thus some unpredictable behavior and a false negative test result
  could occur.
---------------------------------------------------------------------------
Version 5.3.3  [DEVEL] (rgerhards), 2009-10-27
- simplified and thus speeded up the queue engine, also fixed some
  potential race conditions (in very unusual shutdown conditions)
  along the way. The threading model has seriously changes, so there may
  be some regressions.
- enhanced test environment (inlcuding testbench): support for enhancing
  probability of memory addressing failure by using non-NULL default
  value for malloced memory (optional, only if requested by configure
  option). This helps to track down some otherwise undetected issues
  within the testbench.
- bugfix: potential abort if inputname property was not set 
  primarily a problem of imdiag
- bugfix: message processing states were not set correctly in all cases
  however, this had no negative effect, as the message processing state
  was not evaluated when a batch was deleted, and that was the only case
  where the state could be wrong.
---------------------------------------------------------------------------
Version 5.3.2  [DEVEL] (rgerhards), 2009-10-21
- enhanced omfile to support transactional interface. This will increase
  performance in many cases.
- added multi-ruleset support to imudp
- re-enabled input thread termination handling that does avoid thread
  cancellation where possible. This provides a more reliable mode of
  rsyslogd termination (canceling threads my result in not properly
  freed resouces and potential later hangs, even though we perform
  proper cancel handling in our code). This is part of an effort to
  reduce thread cancellation as much as possible in rsyslog.
  NOTE: the code previously written code for this functionality had a
  subtle race condition. The new code solves that.
- enhanced immark to support non-cancel input module termination
- improved imudp so that epoll can be used in more environments,
  fixed potential compile time problem if EPOLL_CLOEXEC is not available.
- some cleanup/slight improvement:
  * changed imuxsock to no longer use deprecated submitAndParseMsg() IF
  * changed submitAndParseMsg() interface to be a wrapper around the new
    way of message creation/submission. This enables older plugins to be
    used together with the new interface. The removal also enables us to
    drop a lot of duplicate code, reducing complexity and increasing
    maintainability.
- bugfix: segfault when starting up with an invalid .qi file for a disk queue
  Failed for both pure disk as well as DA queues. Now, we emit an error
  message and disable disk queueing facility.
- bugfix: potential segfault on messages with empty MSG part. This was a
  recently introduced regression.
- bugfix: debug string larger than 1K were improperly displayed. Max size
  is now 32K, and if a string is even longer it is meaningfully truncated.
---------------------------------------------------------------------------
Version 5.3.1  [DEVEL] (rgerhards), 2009-10-05
- added $AbortOnUncleanConfig directive - permits to prevent startup when
  there are problems with the configuration file. See it's doc for
  details.
- included some important fixes from v4-stable:
  * bugfix: invalid handling of zero-sized messages
  * bugfix: zero-sized UDP messages are no longer processed
  * bugfix: random data could be appended to message
  * bugfix: reverse lookup reduction logic in imudp do DNS queries too often
- bugfixes imported from 4.5.4:
  * bugfix: potential segfault in stream writer on destruction
  * bugfix: potential race in object loader (obj.c) during use/release
  * bugfixes: potential problems in out file zip writer
---------------------------------------------------------------------------
Version 5.3.0  [DEVEL] (rgerhards), 2009-09-14
- begun to add simple GUI programs to gain insight into running rsyslogd
  instances and help setup and troubleshooting (active via the
  --enable-gui ./configure switch)
- changed imudp to utilize epoll(), where available. This shall provide
  slightly better performance (just slightly because we called select()
  rather infrequently on a busy system)
---------------------------------------------------------------------------
Version 5.2.2  [v5-stable] (rgerhards), 2009-11-??
- bugfix: enabling GSSServer crashes rsyslog startup
  Thanks to Tomas Kubina for the patch [imgssapi]
---------------------------------------------------------------------------
Version 5.2.1  [v5-stable] (rgerhards), 2009-11-02
- bugfix [imported from 4.4.3]: $ActionExecOnlyOnceEveryInterval did
  not work.
- bugfix: segfault on startup when -q or -Q option was given
  [imported from v3-stable]
---------------------------------------------------------------------------
Version 5.2.0  [v5-stable] (rgerhards), 2009-11-02
This is a re-release of version 5.1.6 as stable after we did not get any bug 
reports during the whole beta phase. Still, this first v5-stable may not be 
as stable as one hopes for, I am not sure if we did not get bug reports
just because nobody tried it. Anyhow, we need to go forward and so we
have the initial v5-stable.
---------------------------------------------------------------------------
Version 5.1.6  [v5-beta] (rgerhards), 2009-10-15
- feature imports from v4.5.6
- bugfix: potential race condition when queue worker threads were
  terminated
- bugfix: solved potential (temporary) stall of messages when the queue was
  almost empty and few new data added (caused testbench to sometimes hang!)
- fixed some race condition in testbench
- added more elaborate diagnostics to parts of the testbench
- bugfixes imported from 4.5.4:
  * bugfix: potential segfault in stream writer on destruction
  * bugfix: potential race in object loader (obj.c) during use/release
  * bugfixes: potential problems in out file zip writer
- included some important fixes from 4.4.2:
  * bugfix: invalid handling of zero-sized messages
  * bugfix: zero-sized UDP messages are no longer processed
  * bugfix: random data could be appended to message
  * bugfix: reverse lookup reduction logic in imudp do DNS queries too often
---------------------------------------------------------------------------
Version 5.1.5  [v5-beta] (rgerhards), 2009-09-11
- added new config option $ActionWriteAllMarkMessages
  this option permites to process mark messages under all circumstances,
  even if an action was recently called. This can be useful to use mark
  messages as a kind of heartbeat.
- added new config option $InputUnixListenSocketCreatePath
  to permit the auto-creation of pathes to additional log sockets. This
  turns out to be useful if they reside on temporary file systems and
  rsyslogd starts up before the daemons that create these sockets
  (rsyslogd always creates the socket itself if it does not exist).
- added $LogRSyslogStatusMessages configuration directive
  permitting to turn off rsyslog start/stop/HUP messages. See Debian
  ticket http://bugs.debian.org/cgi-bin/bugreport.cgi?bug=463793
- bugfix: hostnames with dashes in them were incorrectly treated as
  malformed, thus causing them to be treated as TAG (this was a regression
  introduced from the "rfc3164 strict" change in 4.5.0). Testbench has been
  updated to include a smaple message with a hostname containing a dash.
- bugfix: strings improperly reused, resulting in some message properties
  be populated with strings from previous messages. This was caused by
  an improper predicate check.
- added new config directive $omfileForceChown [import from 4.7.0]
---------------------------------------------------------------------------
Version 5.1.4  [DEVEL] (rgerhards), 2009-08-20
- legacy syslog parser changed so that it now accepts date stamps in
  wrong case. Some devices seem to create them and I do not see any harm
  in supporting that.
- added $InputTCPMaxListeners directive - permits to specify how many 
  TCP servers shall be possible (default is 20).
- bugfix: memory leak with some input modules. Those inputs that
  use parseAndSubmitMsg() leak two small memory blocks with every message.
  Typically, those process only relatively few messages, so the issue 
  does most probably not have any effect in practice.
- bugfix: if tcp listen port could not be created, no error message was
  emitted
- bugfix: discard action did not work (did not discard messages)
- bugfix: discard action caused segfault
- bugfix: potential segfault in output file writer (omfile)
  In async write mode, we use modular arithmetic to index the output
  buffer array. However, the counter variables accidently were signed,
  thus resulting in negative indizes after integer overflow. That in turn
  could lead to segfaults, but was depending on the memory layout of 
  the instance in question (which in turn depended on a number of
  variables, like compile settings but also configuration). The counters
  are now unsigned (as they always should have been) and so the dangling
  mis-indexing does no longer happen. This bug potentially affected all
  installations, even if only some may actually have seen a segfault.
---------------------------------------------------------------------------
Version 5.1.3  [DEVEL] (rgerhards), 2009-07-28
- architecture change: queue now always has at least one worker thread
  if not running in direct mode. Previous versions could run without 
  any active workers. This simplifies the code at a very small expense.
  See v5 compatibility note document for more in-depth discussion.
- enhance: UDP spoofing supported via new output module omudpspoof
  See the omudpspoof documentation for details and samples
- bugfix: message could be truncated after TAG, often when forwarding
  This was a result of an internal processing error if maximum field
  sizes had been specified in the property replacer.
- bugfix: minor static memory leak while reading configuration
  did NOT leak based on message volume
- internal: added ability to terminate input modules not via pthread_cancel
  but an alternate approach via pthread_kill. This is somewhat safer as we
  do not need to think about the cancel-safeness of all libraries we use.
  However, not all inputs can easily supported, so this now is a feature
  that can be requested by the input module (the most important ones
  request it).
---------------------------------------------------------------------------
Version 5.1.2  [DEVEL] (rgerhards), 2009-07-08
- bugfix: properties inputname, fromhost, fromhost-ip, msg were lost when
  working with disk queues
- some performance enhancements
- bugfix: abort condition when RecvFrom was not set and message reduction
  was on. Happend e.g. with imuxsock.
- added $klogConsoleLogLevel directive which permits to set a new
  console log level while rsyslog is active
- some internal code cleanup
---------------------------------------------------------------------------
Version 5.1.1  [DEVEL] (rgerhards), 2009-07-03
- bugfix: huge memory leak in queue engine (made rsyslogd unusable in
  production). Occured if at least one queue was in direct mode 
  (the default for action queues)
- imported many performance optimizations from v4-devel (4.5.0)
- bugfix: subtle (and usually irrelevant) issue in timout processing
  timeout could be one second too early if nanoseconds wrapped
- set a more sensible timeout for shutdow, now 1.5 seconds to complete
  processing (this also removes those cases where the shutdown message
  was not written because the termination happened before it)
---------------------------------------------------------------------------
Version 5.1.0  [DEVEL] (rgerhards), 2009-05-29

*********************************** NOTE **********************************
The v5 versions of rsyslog feature a greatly redesigned queue engine. The
major theme for the v5 release is twofold:

a) greatly improved performance
b) enable audit-grade processing

Here, audit-grade processing means that rsyslog, if used together with
audit-grade transports and configured correctly, will never lose messages
that already have been acknowledged, not even in fatal failure cases like
sudden loss of power.

Note that large parts of rsyslog's important core components have been
restructured to support these design goals. As such, early versions of
the engine will probably be less stable than the v3/v4 engine.

Also note that the initial versions do not cover all and everything. As
usual, the code will evolve toward the final goal as version numbers
increase.
*********************************** NOTE **********************************

- redesigned queue engine so that it supports ultra-reliable operations
  This resulted in a rewrite of large parts. The new capability can be
  used to build audit-grade systems on the basis of rsyslog.
- added $MainMsgQueueDequeueBatchSize and $ActionQueueDequeueBatchSize 
  configuration directives
- implemented a new transactional output module interface which provides
  superior performance (for databases potentially far superior performance)
- increased ompgsql performance by adapting to new transactional
  output module interface
---------------------------------------------------------------------------
Version 4.7.0  [v4-devel] (rgerhards), 2009-09-??
- added function getenv() to RainerScript
- added new config option $InputUnixListenSocketCreatePath
  to permit the auto-creation of pathes to additional log sockets. This
  turns out to be useful if they reside on temporary file systems and
  rsyslogd starts up before the daemons that create these sockets
  (rsyslogd always creates the socket itself if it does not exist).
- added $LogRSyslogStatusMessages configuration directive
  permitting to turn off rsyslog start/stop/HUP messages. See Debian
  ticket http://bugs.debian.org/cgi-bin/bugreport.cgi?bug=463793
- added new config directive $omfileForceChown to (try to) fix some broken
  system configs.
  See ticket for details: http://bugzilla.adiscon.com/show_bug.cgi?id=150
- added $EscapeControlCharacterTab config directive
  Thanks to Jonathan Bond-Caron for the patch.
- added option to use unlimited-size select() calls
  Thanks to varmjofekoj for the patch
- debugondemand mode caused backgrounding to fail - close to a bug, but I'd
  consider the ability to background in this mode a new feature...
- bugfix (kind of): check if TCP connection is still alive if using TLS
  Thanks to Jonathan Bond-Caron for the patch.
- imported changes from 4.5.7 and below
- bugfix: potential segfault when -p command line option was used
  Thanks for varmojfekoj for pointing me at this bug.
- imported changes from 4.5.6 and below
---------------------------------------------------------------------------
<<<<<<< HEAD
Version 4.6.1  [v4-stable] (rgerhards), 2010-02-??
=======
Version 4.6.2  [v4-stable] (rgerhards), 2010-03-??
- added new property replacer option "date-rfc3164-buggyday" primarily
  to ease migration from syslog-ng. See property replacer doc for
  details. [backport from 5.5.3 because urgently needed by some]
---------------------------------------------------------------------------
Version 4.6.1  [v4-stable] (rgerhards), 2010-03-04
>>>>>>> de7726cb
- re-enabled old pipe output (using new module ompipe, built-in) after
  some problems with pipes (and especially in regard to xconsole) were
  discovered. Thanks to Michael Biebl for reporting the issues.
- bugfix: potential problems with large file support could cause segfault
  ... and other weird problems. This seemed to affect 32bit-platforms
  only, but I can not totally outrule there were issues on other
  platforms as well. The previous code could cause system data types
  to be defined inconsistently, and that could lead to various 
  troubles. Special thanks go to the Mandriva team for identifying
  an initial problem, help discussing it and ultimately a fix they
  contributed.
- bugfix: fixed problem that caused compilation on FreeBSD 9.0 to fail.
  bugtracker: http://bugzilla.adiscon.com/show_bug.cgi?id=181
  Thanks to Christiano for reporting.
- bugfix: potential segfault in omfile when a dynafile open failed
  In that case, a partial cache entry was written, and some internal
  pointers (iCurrElt) not correctly updated. In the next iteration, that
  could lead to a segfault, especially if iCurrElt then points to the
  then-partial record. Not very likely, but could happen in practice.
- bugfix (theoretical): potential segfault in omfile under low memory
  condition. This is only a theoretical bug, because it would only 
  happen when strdup() fails to allocate memory - which is highly 
  unlikely and will probably lead to all other sorts of errors.
- bugfix: comment char ('#') in literal terminated script parsing
  and thus could not be used.
  but tracker: http://bugzilla.adiscon.com/show_bug.cgi?id=119
  [merged in from v3.22.2]
---------------------------------------------------------------------------
Version 4.6.0  [v4-stable] (rgerhards), 2010-02-24
***************************************************************************
* This is a new stable v4 version. It contains all fixes and enhancements *
* made during the 4.5.x phase as well as those listed below.              *
* Note: this version is scheduled to conclude the v4 development process. *
*       Do not expect any more new developments in v4. The focus is now   *
*       on v5 (what also means we have a single devel branch again).      *
*       ("development" means new feature development, bug fixes are of    *
*       course provided for v4-stable)                                    *
***************************************************************************
- improved testbench to contain samples for totally malformed messages
  which miss parts of the message content
- bugfix: some malformed messages could lead to a missing LF inside files
  or some other missing parts of the template content.
- bugfix: if a message ended immediately with a hostname, the hostname
  was mistakenly interpreted as TAG, and localhost be used as hostname
- bugfix: message without MSG part could case a segfault
  [backported from v5 commit 98d1ed504ec001728955a5bcd7916f64cd85f39f]
  This actually was a "recent" regression, but I did not realize that it
  was introduced by the performance optimization in v4-devel. Shame on
  me for having two devel versions at the same time...
---------------------------------------------------------------------------
Version 4.5.8  [v4-beta] (rgerhards), 2010-02-10
- enhanced doc for using PostgreSQL
  Thanks to Marc Schiffbauer for the new/updated doc
- bugfix: property replacer returned invalid parameters under some (unusual)
  conditions. In extreme cases, this could lead to garbled logs and/or
  a system failure.
- bugfix: invalid length returned (often) when using regular expressions
  inside the property replacer
- bugfix: submatch regex in property replacer did not honor "return 0 on
  no match" config case
- bugfix: imuxsock incorrectly stated inputname "imudp"
  Thanks to Ryan Lynch for reporting this.
- (slightly) enhanced support for FreeBSD by setting _PATH_MODDIR to
  the correct value on FreeBSD.
  Thanks to Cristiano for the patch.
- bugfix: -d did not enable display of debug messages
  regression from introduction of "debug on demand" mode
  Thanks to Michael Biebl for reporting this bug
- bugfix: blanks inside file names did not terminate file name parsing.
  This could reslult in the whole rest of a line (including comments)
  to be treated as file name in "write to file" actions.
  Thanks to Jack for reporting this issue.
- bugfix: rsyslog hang when writing to a named pipe which nobody was
  reading. Thanks to Michael Biebl for reporting this bug.
  Bugzilla entry: http://bugzilla.adiscon.com/show_bug.cgi?id=169
- bugfix: potential segfaults during queue shutdown
  (bugs require certain non-standard settings to appear)
  Thanks to varmojfekoj for the patch
---------------------------------------------------------------------------
Version 4.5.7  [v4-beta] (rgerhards), 2009-11-18
- added a so-called "On Demand Debug" mode, in which debug output can
  be generated only after the process has started, but not right from
  the beginning. This is assumed to be useful for hard-to-find bugs.
  Also improved the doc on the debug system.
- bugfix (kind of): check if TCP connection is still alive if using TLS
  Thanks to Jonathan Bond-Caron for the patch.
- bugfix: hostname accidently set to IP address for some message sources,
  for example imudp. Thanks to Anton for reporting this bug.
- bugfix [imported from 4.4.3]: $ActionExecOnlyOnceEveryInterval did
  not work.
---------------------------------------------------------------------------
Version 4.5.6  [v4-beta] (rgerhards), 2009-11-05
- bugfix: named pipes did no longer work (they always got an open error)
  this was a regression from the omfile rewrite in 4.5.0
- bugfix(minor): diag function returned wrong queue memeber count
  for the main queue if an active DA queue existed. This had no relevance
  to real deployments (assuming they are not running the debug/diagnostic
  module...), but sometimes caused grief and false alerts in the 
  testbench.
- included some important fixes from v4-stable:
  * bugfix: invalid handling of zero-sized messages
  * bugfix: zero-sized UDP messages are no longer processed
  * bugfix: random data could be appended to message
  * bugfix: reverse lookup reduction logic in imudp do DNS queries too often
- bugfix(testbench): testcase did not properly wait for rsyslod shutdown
  thus some unpredictable behavior and a false negative test result
  could occur. [BACKPORTED from v5]
- bugfix(testbench): sequence check was not always performed correctly,
  that could result in tests reporting success when they actually failed
---------------------------------------------------------------------------
Version 4.5.5  [v4-beta] (rgerhards), 2009-10-21
- added $InputTCPServerNotifyOnConnectionClose config directive
  see doc for details
- bugfix: debug string larger than 1K were improperly displayed. Max size
  is now 32K
- bugfix: invalid storage class selected for some size config parameters.
  This resulted in wrong values. The most prominent victim was the
  directory creation mode, which was set to zero in some cases. For 
  details, see related blog post:
  http://blog.gerhards.net/2009/10/another-note-on-hard-to-find-bugs.html
---------------------------------------------------------------------------
Version 4.5.4  [v4-beta] (rgerhards), 2009-09-29
- bugfix: potential segfault in stream writer on destruction
  Most severely affected omfile. The problem was that some buffers were
  freed before the asynchronous writer thread was shut down. So the
  writer thread accessed invalid data, which may even already be
  overwritten. Symptoms (with omfile) were segfaults, grabled data
  and files with random names placed around the file system (most
  prominently into the root directory). Special thanks to Aaron for
  helping to track this down.
- bugfix: potential race in object loader (obj.c) during use/release
  of object interface
- bugfixes: potential problems in out file zip writer. Problems could
  lead to abort and/or memory leak. The module is now hardened in a very
  conservative way, which is sub-optimal from a performance point of view.
  This should be improved if it has proven reliable in practice.
---------------------------------------------------------------------------
Version 4.5.3  [v4-beta] (rgerhards), 2009-09-17
- bugfix: repeated messages were incorrectly processed
  this could lead to loss of the repeated message content. As a side-
  effect, it could probably also be possible that some segfault occurs
  (quite unlikely). The root cause was that some counters introduced
  during the malloc optimizations were not properly duplicated in
  MsgDup(). Note that repeated message processing is not enabled
  by default.
- bugfix: message sanitation had some issues:
  - control character DEL was not properly escaped
  - NUL and LF characters were not properly stripped if no control
    character replacement was to be done
  - NUL characters in the message body were silently dropped (this was
    a regeression introduced by some of the recent optimizations)
- bugfix: strings improperly reused, resulting in some message properties
  be populated with strings from previous messages. This was caused by
  an improper predicate check. [backported from v5]
- fixed some minor portability issues
- bugfix: reverse lookup reduction logic in imudp do DNS queries too often
  [imported from 4.4.2]
---------------------------------------------------------------------------
Version 4.5.2  [v4-beta] (rgerhards), 2009-08-21
- legacy syslog parser changed so that it now accepts date stamps in
  wrong case. Some devices seem to create them and I do not see any harm
  in supporting that.
- added $InputTCPMaxListeners directive - permits to specify how many 
  TCP servers shall be possible (default is 20).
- bugfix: memory leak with some input modules. Those inputs that
  use parseAndSubmitMsg() leak two small memory blocks with every message.
  Typically, those process only relatively few messages, so the issue 
  does most probably not have any effect in practice.
- bugfix: if tcp listen port could not be created, no error message was
  emitted
- bugfix: potential segfault in output file writer (omfile)
  In async write mode, we use modular arithmetic to index the output
  buffer array. However, the counter variables accidently were signed,
  thus resulting in negative indizes after integer overflow. That in turn
  could lead to segfaults, but was depending on the memory layout of 
  the instance in question (which in turn depended on a number of
  variables, like compile settings but also configuration). The counters
  are now unsigned (as they always should have been) and so the dangling
  mis-indexing does no longer happen. This bug potentially affected all
  installations, even if only some may actually have seen a segfault.
- bugfix: hostnames with dashes in them were incorrectly treated as
  malformed, thus causing them to be treated as TAG (this was a regression
  introduced from the "rfc3164 strict" change in 4.5.0).
---------------------------------------------------------------------------
Version 4.5.1  [DEVEL] (rgerhards), 2009-07-15
- CONFIG CHANGE: $HUPisRestart default is now "off". We are doing this
  to support removal of restart-type HUP in v5.
- bugfix: fromhost-ip was sometimes truncated
- bugfix: potential segfault when zip-compressed syslog records were
  received (double free)
- bugfix: properties inputname, fromhost, fromhost-ip, msg were lost when
  working with disk queues
- performance enhancement: much faster, up to twice as fast (depending
  on configuration)
- bugfix: abort condition when RecvFrom was not set and message reduction
  was on. Happend e.g. with imuxsock.
- added $klogConsoleLogLevel directive which permits to set a new
  console log level while rsyslog is active
- bugfix: message could be truncated after TAG, often when forwarding
  This was a result of an internal processing error if maximum field
  sizes had been specified in the property replacer.
- added ability for the TCP output action to "rebind" its send socket after
  sending n messages (actually, it re-opens the connection, the name is 
  used because this is a concept very similiar to $ActionUDPRebindInterval).
  New config directive $ActionSendTCPRebindInterval added for the purpose.
  By default, rebinding is disabled. This is considered useful for load
  balancers.
- testbench improvements
---------------------------------------------------------------------------
Version 4.5.0  [DEVEL] (rgerhards), 2009-07-02
- activation order of inputs changed, they are now activated only after
  privileges are dropped. Thanks to Michael Terry for the patch.
- greatly improved performance
- greatly reduced memory requirements of msg object
  to around half of the previous demand. This means that more messages can
  be stored in core! Due to fewer cache misses, this also means some
  performance improvement.
- improved config error messages: now contain a copy of the config line
  that (most likely) caused the error
- reduced max value for $DynaFileCacheSize to 1,000 (the former maximum
  of 10,000 really made no sense, even 1,000 is very high, but we like
  to keep the user in control ;)).
- added capability to fsync() queue disk files for enhanced reliability
  (also add's speed, because you do no longer need to run the whole file
  system in sync mode)
- more strict parsing of the hostname in rfc3164 mode, hopefully
  removes false positives (but may cause some trouble with hostname
  parsing). For details, see this bug tracker:
  http://bugzilla.adiscon.com/show_bug.cgi?id=126
- omfile rewrite to natively support zip files (includes large extension
  of the stream class)
- added configuration commands (see doc for explanations)
  * $OMFileZipLevel
  * $OMFileIOBufferSize
  * $OMFileFlushOnTXEnd
  * $MainMsgQueueSyncQueueFiles
  * $ActionQueueSyncQueueFiles
- done some memory accesses explicitely atomic
- bugfix: subtle (and usually irrelevant) issue in timout processing
  timeout could be one second too early if nanoseconds wrapped
- set a more sensible timeout for shutdow, now 1.5 seconds to complete
  processing (this also removes those cases where the shutdown message
  was not written because the termination happened before it)
- internal bugfix: object pointer was only reset to NULL when an object
  was actually destructed. This most likely had no effect to existing code,
  but it may also have caused trouble in remote cases. Similarly, the fix
  may also cause trouble...
- bugfix: missing initialization during timestamp creation
  This could lead to timestamps written in the wrong format, but not to
  an abort
---------------------------------------------------------------------------
Version 4.4.3  [v4-stable] (rgerhards), 2009-10-??
- bugfix: several smaller bugs resolved after flexelint review
  Thanks to varmojfekoj for the patch.
- bugfix: $ActionExecOnlyOnceEveryInterval did not work.
  This was a regression from the time() optimizations done in v4.
  Bug tracker: http://bugzilla.adiscon.com/show_bug.cgi?id=143
  Thanks to Klaus Tachtler for reporting this bug.
- bugfix: potential segfault on queue shutdown
  Thanks to varmojfekoj for the patch.
- bugfix: potential hang condition on queue shutdown
  [imported from v3-stable]
- bugfix: segfault on startup when -q or -Q option was given
  [imported from v3-stable]
---------------------------------------------------------------------------
Version 4.4.2  [v4-stable] (rgerhards), 2009-10-09
- bugfix: invalid handling of zero-sized messages, could lead to mis-
  addressing and potential memory corruption/segfault
- bugfix: zero-sized UDP messages are no longer processed
  until now, they were forwarded to processing, but this makes no sense
  Also, it looks like the system seems to provide a zero return code
  on a UDP recvfrom() from time to time for some internal reasons. These
  "receives" are now silently ignored.
- bugfix: random data could be appended to message, possibly causing
  segfaults
- bugfix: reverse lookup reduction logic in imudp do DNS queries too often
  A comparison was done between the current and the former source address.
  However, this was done on the full sockaddr_storage structure and not
  on the host address only. This has now been changed for IPv4 and IPv6.
  The end result of this bug could be a higher UDP message loss rate than
  necessary (note that UDP message loss can not totally be avoided due
  to the UDP spec)
---------------------------------------------------------------------------
Version 4.4.1  [v4-stable] (rgerhards), 2009-09-02
- features requiring Java are automatically disabled if Java is not
  present (thanks to Michael Biebl for his help!)
- bugfix: invalid double-quoted PRI, among others in outgoing messages
  This causes grief with all receivers.
  Bug tracker: http://bugzilla.adiscon.com/show_bug.cgi?id=147
- bugfix: Java testing tools were required, even if testbench was disabled
  This resulted in build errors if no Java was present on the build system,
  even though none of the selected option actually required Java.
  (I forgot to backport a similar fix to newer releases).
- bugfix (backport): omfwd segfault
  Note that the orginal (higher version) patch states this happens only
  when debugging mode is turned on. That statement is wrong: if debug
  mode is turned off, the message is not being emitted, but the division
  by zero in the actual parameters still happens.
---------------------------------------------------------------------------
Version 4.4.0  [v4-stable] (rgerhards), 2009-08-21
- bugfix: stderr/stdout were not closed to be able to emit error messages,
  but this caused ssh sessions to hang. Now we close them after the 
  initial initialization. See forum thread:
  http://kb.monitorware.com/controlling-terminal-issues-t9875.html
- bugfix: sending syslog messages with zip compression did not work
---------------------------------------------------------------------------
Version 4.3.2  [v4-beta] (rgerhards), 2009-06-24
- removed long-obsoleted property UxTradMsg
- added a generic network stream server (in addition to rather specific
  syslog tcp server)
- added ability for the UDP output action to rebind its send socket after
  sending n messages. New config directive $ActionSendUDPRebindInterval
  added for the purpose. By default, rebinding is disabled. This is 
  considered useful for load balancers.
- bugfix: imdiag/imtcp had a race condition
- improved testbench (now much better code design and reuse)
- added config switch --enable-testbench=no to turn off testbench
---------------------------------------------------------------------------
Version 4.3.1  [DEVEL] (rgerhards), 2009-05-25
- added capability to run multiple tcp listeners (on different ports)
- performance enhancement: imtcp calls parser no longer on input thread
  but rather inside on of the potentially many main msg queue worker
  threads (an enhancement scheduled for all input plugins where this is
  possible)
- added $GenerateConfigGraph configuration command which can be used
  to generate nice-looking (and very informative) rsyslog configuration
  graphs.
- added $ActionName configuration directive (currently only used for
  graph generation, but may find other uses)
- improved doc
  * added (hopefully) easier to grasp queue explanation
- improved testbench
  * added tests for queue disk-only mode (checks disk queue logic)
- bugfix: light and full delay watermarks had invalid values, badly
  affecting performance for delayable inputs
- build system improvements - thanks to Michael Biebl
- added new testing module imdiag, which enables to talk to the 
  rsyslog core at runtime. The current implementation is only a 
  beginning, but can be expanded over time
---------------------------------------------------------------------------
Version 4.3.0  [DEVEL] (rgerhards), 2009-04-17
- new feature: new output plugin omprog, which permits to start program
  and feed it (via its stdin) with syslog messages. If the program
  terminates, it is restarted.
- improved internal handling of RainerScript functions, building the
  necessary plumbing to support more functions with decent runtime
  performance. This is also necessary towards the long-term goal
  of loadable library modules.
- added new RainerScript function "tolower"
- improved testbench
  * added tests for tcp-based reception
  * added tcp-load test (1000 connections, 20,000 messages)
- added $MaxOpenFiles configuration directive
- bugfix: solved potential memory leak in msg processing, could manifest
  itself in imtcp
- bugfix: ompgsql did not detect problems in sql command execution
  this could cause loss of messages. The handling was correct if the
  connection broke, but not if there was a problem with statement
  execution. The most probable case for such a case would be invalid
  sql inside the template, and this is now much easier to diagnose.
---------------------------------------------------------------------------
Version 4.2.0  [v4-stable] (rgerhards), 2009-06-23
- bugfix: light and full delay watermarks had invalid values, badly
  affecting performance for delayable inputs
- imported all patches from 3.22.1 as of today (see below)
- bugfix: compile problems in im3195
---------------------------------------------------------------------------
Version 4.1.7  [BETA] (rgerhards), 2009-04-22
- bugfix: $InputTCPMaxSessions config directive was accepted, but not
  honored. This resulted in a fixed upper limit of 200 connections.
- bugfix: the default for $DirCreateMode was 0644, and as such wrong.
  It has now been changed to 0700. For some background, please see
  http://lists.adiscon.net/pipermail/rsyslog/2009-April/001986.html
- bugfix: ompgsql did not detect problems in sql command execution
  this could cause loss of messages. The handling was correct if the
  connection broke, but not if there was a problem with statement
  execution. The most probable case for such a case would be invalid
  sql inside the template, and this is now much easier to diagnose.
---------------------------------------------------------------------------
Version 4.1.6  [DEVEL] (rgerhards), 2009-04-07
- added new "csv" property replacer options to enable simple creation
  of CSV-formatted outputs (format from RFC4180 is used)
- implemented function support in RainerScript. That means the engine
  parses and compile functions, as well as executes a few build-in
  ones. Dynamic loading and registration of functions is not yet
  supported - but we now have a good foundation to do that later on.
- implemented the strlen() RainerScript function
- added a template output module
- added -T rsyslogd command line option, enables to specify a directory
  where to chroot() into on startup. This is NOT a security feature but
  introduced to support testing. Thus, -T does not make sure chroot()
  is used in a secure way. (may be removed later)
- added omstdout module for testing purposes. Spits out all messages to
  stdout - no config option, no other features
- added a parser testing suite (still needs to be extended, but a good
  start)
- modified $ModLoad statement so that for modules whom's name starts with
  a dot, no path is prepended (this enables relative-pathes and should
  not break any valid current config)
- fixed a bug that caused action retries not to work correctly
  situation was only cleared by a restart
- bugfix: closed dynafile was potentially never written until another
  dynafile name was generated - potential loss of messages
- improved omfile so that it properly suspends itself if there is an
  i/o or file name generation error. This enables it to be used with
  the full high availability features of rsyslog's engine
- bugfix: fixed some segaults on Solaris, where vsprintf() does not
  check for NULL pointers
- improved performance of regexp-based filters
  Thanks to Arnaud Cornet for providing the idea and initial patch.
- added a new way how output plugins may be passed parameters. This is
  more effcient for some outputs. They new can receive fields not only
  as a single string but rather in an array where each string is seperated.
- added (some) developer documentation for output plugin interface
- bugfix: potential abort with DA queue after high watermark is reached
  There exists a race condition that can lead to a segfault. Thanks
  go to vbernetr, who performed the analysis and provided patch, which
  I only tweaked a very little bit.
- bugfix: imtcp did incorrectly parse hostname/tag
  Thanks to Luis Fernando Muñoz Mejías for the patch.
---------------------------------------------------------------------------
Version 4.1.5  [DEVEL] (rgerhards), 2009-03-11
- bugfix: parser did not correctly parse fields in UDP-received messages
- added ERE support in filter conditions
  new comparison operation "ereregex"
- added new config directive $RepeatedMsgContainsOriginalMsg so that the
  "last message repeated n times" messages, if generated, may
  have an alternate format that contains the message that is being repeated
---------------------------------------------------------------------------
Version 4.1.4  [DEVEL] (rgerhards), 2009-01-29
- bugfix: inconsistent use of mutex/atomic operations could cause segfault
  details are too many, for full analysis see blog post at:
  http://blog.gerhards.net/2009/01/rsyslog-data-race-analysis.html
- bugfix: unitialized mutex was used in msg.c:getPRI
  This was subtle, because getPRI is called as part of the debugging code
  (always executed) in syslogd.c:logmsg.
- bufgix: $PreserveFQDN was not properly handled for locally emitted
  messages
---------------------------------------------------------------------------
Version 4.1.3  [DEVEL] (rgerhards), 2008-12-17
- added $InputTCPServerAddtlFrameDelimiter config directive, which
  enables to specify an additional, non-standard message delimiter
  for processing plain tcp syslog. This is primarily a fix for the invalid
  framing used in Juniper's NetScreen products. Credit to forum user
  Arv for suggesting this solution.
- added $InputTCPServerInputName property, which enables a name to be
  specified that will be available during message processing in the
  inputname property. This is considered useful for logic that treats
  messages differently depending on which input received them.
- added $PreserveFQDN config file directive
  Enables to use FQDNs in sender names where the legacy default
  would have stripped the domain part.
  Thanks to BlinkMind, Inc. http://www.blinkmind.com for sponsoring this
  development.
- bugfix: imudp went into an endless loop under some circumstances
  (but could also leave it under some other circumstances...)
  Thanks to David Lang and speedfox for reporting this issue.
---------------------------------------------------------------------------
Version 4.1.2  [DEVEL] (rgerhards), 2008-12-04
- bugfix: code did not compile without zlib
- security bugfix: $AllowedSender was not honored, all senders were
  permitted instead (see http://www.rsyslog.com/Article322.phtml)
- security fix: imudp emitted a message when a non-permitted sender
  tried to send a message to it. This behaviour is operator-configurable.
  If enabled, a message was emitted each time. That way an attacker could
  effectively fill the disk via this facility. The message is now
  emitted only once in a minute (this currently is a hard-coded limit,
  if someone comes up with a good reason to make it configurable, we
  will probably do that).
- doc bugfix: typo in v3 compatibility document directive syntax
  thanks to Andrej for reporting
- imported other changes from 3.21.8 and 3.20.1 (see there)
---------------------------------------------------------------------------
Version 4.1.1  [DEVEL] (rgerhards), 2008-11-26
- added $PrivDropToGroup, $PrivDropToUser, $PrivDropToGroupID,
  $PrivDropToUserID config directives to enable dropping privileges.
  This is an effort to provide a security enhancement. For the limits of this
  approach, see http://wiki.rsyslog.com/index.php/Security
- re-enabled imklog to compile on FreeBSD (brought in from beta)
---------------------------------------------------------------------------
Version 4.1.0  [DEVEL] (rgerhards), 2008-11-18

********************************* WARNING *********************************
This version has a slightly different on-disk format for message entries.
As a consequence, old queue files being read by this version may have
an invalid output timestamp, which could result to some malfunction inside
the output driver. It is recommended to drain queues with the previous
version before switching to this one.
********************************* WARNING *********************************

- greatly enhanced performance when compared to v3.
- added configuration directive "HUPisRestart" which enables to configure
  HUP to be either a full restart or "just" a leightweight way to
  close open files.
- enhanced legacy syslog parser to detect year if part of the timestamp
  the format is based on what Cisco devices seem to emit.
- added a setting "$OptimizeForUniprocessor" to enable users to turn off
  pthread_yield calls which are counter-productive on multiprocessor 
  machines (but have been shown to be useful on uniprocessors)
- reordered imudp processing. Message parsing is now done as part of main
  message queue worker processing (was part of the input thread)
  This should also improve performance, as potentially more work is
  done in parallel.
- bugfix: compressed syslog messages could be slightly mis-uncompressed
  if the last byte of the compressed record was a NUL
- added $UDPServerTimeRequery option which enables to work with
  less acurate timestamps in favor of performance. This enables querying
  of the time only every n-th time if imudp is running in the tight
  receive loop (aka receiving messsages at a high rate)
- doc bugfix: queue doc had wrong parameter name for setting controlling
  worker thread shutdown period
- restructured rsyslog.conf documentation
- bugfix: memory leak in ompgsql
  Thanks to Ken for providing the patch
---------------------------------------------------------------------------
Version 3.22.2 [v3-stable] (rgerhards), 2009-07-??
- bugfix: comment char ('#') in literal terminated script parsing
  and thus could not be used.
  but tracker: http://bugzilla.adiscon.com/show_bug.cgi?id=119
- enhance: imrelp now also provides remote peer's IP address 
  [if librelp != 1.0.0 is used]
- bugfix: sending syslog messages with zip compression did not work
- bugfix: potential hang condition on queue shutdown
- bugfix: segfault on startup when -q or -Q option was given
  bug tracker: http://bugzilla.adiscon.com/show_bug.cgi?id=157
  Thanks to Jonas Nogueira for reporting this bug.
- clarified use of $ActionsSendStreamDriver[AuthMode/PermittedPeers]
  in doc set (require TLS drivers)
- bugfix: $CreateDirs variable not properly initialized, default thus
  was random (but most often "on")
- bugfix: potential segfault when -p command line option was used
  thanks to varmojfekoj for pointing me at this bug
---------------------------------------------------------------------------
Version 3.22.1 [v3-stable] (rgerhards), 2009-07-02
- bugfix: invalid error message issued if $inlcudeConfig was on an empty
  set of files (e.g. *.conf, where none such files existed)
  thanks to Michael Biebl for reporting this bug
- bugfix: when run in foreground (but not in debug mode), a 
  debug message ("DoDie called") was emitted at shutdown. Removed.
  thanks to Michael Biebl for reporting this bug
- bugfix: some garbagge was emitted to stderr on shutdown. This
  garbage consisted of file names, which were written during 
  startup (key point: not a pointer error)
  thanks to Michael Biebl for reporting this bug
- bugfix: startup and shutdown message were emitted to stdout
  thanks to Michael Biebl for reporting this bug
- bugfix: error messages were not emitted to stderr in forked mode
  (stderr and stdo are now kept open across forks)
- bugfix: internal messages were emitted to whatever file had fd2 when
  rsyslogd ran in forked mode (as usual!)
  Thanks to varmojfekoj for the patch
- small enhancement: config validation run now exits with code 1 if an
  error is detected. This change is considered important but small enough
  to apply it directly to the stable version. [But it is a border case,
  the change requires more code than I had hoped. Thus I have NOT tried
  to actually catch all cases, this is left for the current devel
  releases, if necessary]
- bugfix: light and full delay watermarks had invalid values, badly
  affecting performance for delayable inputs
- bugfix: potential segfault issue when multiple $UDPServerRun directives
  are specified. Thanks to Michael Biebl for helping to debug this one.
- relaxed GnuTLS version requirement to 1.4.0 after confirmation from the
  field that this version is sufficient
- bugfix: parser did not properly handle empty structured data
- bugfix: invalid mutex release in msg.c (detected under thread debugger,
  seems not to have any impact on actual deployments)
---------------------------------------------------------------------------
Version 3.22.0 [v3-stable] (rgerhards), 2009-04-21
This is the first stable release that includes the full functionality
of the 3.21.x version tree.
- bugfix: $InputTCPMaxSessions config directive was accepted, but not
  honored. This resulted in a fixed upper limit of 200 connections.
- bugfix: the default for $DirCreateMode was 0644, and as such wrong.
  It has now been changed to 0700. For some background, please see
  http://lists.adiscon.net/pipermail/rsyslog/2009-April/001986.html
- bugfix: ompgsql did not detect problems in sql command execution
  this could cause loss of messages. The handling was correct if the
  connection broke, but not if there was a problem with statement
  execution. The most probable case for such a case would be invalid
  sql inside the template, and this is now much easier to diagnose.
---------------------------------------------------------------------------
Version 3.21.11 [BETA] (rgerhards), 2009-04-03
- build system improvements contributed by Michael Biebl - thx!
- all patches from 3.20.5 incorporated (see it's ChangeLog entry)
---------------------------------------------------------------------------
Version 3.21.10 [BETA] (rgerhards), 2009-02-02
- bugfix: inconsistent use of mutex/atomic operations could cause segfault
  details are too many, for full analysis see blog post at:
  http://blog.gerhards.net/2009/01/rsyslog-data-race-analysis.html
- the string "Do Die" was accidently emited upon exit in non-debug mode
  This has now been corrected. Thanks to varmojfekoj for the patch.
- some legacy options were not correctly processed.
  Thanks to varmojfekoj for the patch.
- doc bugfix: v3-compatiblity document had typo in config directive
  thanks to Andrej for reporting this
---------------------------------------------------------------------------
Version 3.21.9 [BETA] (rgerhards), 2008-12-04
- re-release of 3.21.8 with an additional fix, that could also lead
  to DoS; 3.21.8 has been removed from the official download archives
- security fix: imudp emitted a message when a non-permitted sender
  tried to send a message to it. This behaviour is operator-configurable.
  If enabled, a message was emitted each time. That way an attacker could
  effectively fill the disk via this facility. The message is now
  emitted only once in a minute (this currently is a hard-coded limit,
  if someone comes up with a good reason to make it configurable, we
  will probably do that).
---------------------------------------------------------------------------
Version 3.21.8  [BETA] (rgerhards), 2008-12-04
- bugfix: imklog did not compile on FreeBSD
- security bugfix: $AllowedSender was not honored, all senders were
  permitted instead (see http://www.rsyslog.com/Article322.phtml)
- merged in all other changes from 3.20.1 (see there)
---------------------------------------------------------------------------
Version 3.21.7  [BETA] (rgerhards), 2008-11-11
- this is the new beta branch, based on the former 3.21.6 devel
- new functionality: ZERO property replacer nomatch option (from v3-stable)
---------------------------------------------------------------------------
Version 3.21.6  [DEVEL] (rgerhards), 2008-10-22
- consolidated time calls during msg object creation, improves performance
  and consistency
- bugfix: solved a segfault condition
- bugfix: subsecond time properties generated by imfile, imklog and
  internal messages could be slightly inconsistent
- bugfix: (potentially big) memory leak on HUP if queues could not be
  drained before timeout - thanks to David Lang for pointing this out
- added capability to support multiple module search pathes. Thank
  to Marius Tomaschewski for providing the patch.
- bugfix: im3195 did no longer compile
- improved "make distcheck" by ensuring everything relevant is recompiled
---------------------------------------------------------------------------
Version 3.21.5  [DEVEL] (rgerhards), 2008-09-30
- performance optimization: unnecessary time() calls during message
  parsing removed - thanks to David Lang for his excellent performance
  analysis
- added new capability to property replacer: multiple immediately
  successive field delimiters are treated as a single one.
  Thanks to Zhuang Yuyao for the patch.
- added message property "inputname", which contains the name of the
  input (module) that generated it. Presence is depending on suport in
  each input module (else it is blank).
- added system property "$myhostname", which contains the name of the
  local host as it knows itself.
- imported a number of fixes and enhancements from the stable and
  devel branches, including a fix to a potential segfault on HUP
  when using UDP listners
- re-enabled gcc builtin atomic operations and added a proper
  ./configure check
- bugfix: potential race condition when adding messages to queue
  There was a wrong order of mutex lock operations. It is hard to
  believe that really caused problems, but in theory it could and with
  threading we often see that theory becomes practice if something is only
  used long enough on a fast enough machine with enough CPUs ;)
- cleaned up internal debug system code and made it behave better
  in regard to multi-threading
---------------------------------------------------------------------------
Version 3.21.4  [DEVEL] (rgerhards), 2008-09-04
- removed compile time fixed message size limit (was 2K), limit can now
  be set via $MaxMessageSize global config directive (finally gotten rid
  of MAXLINE ;))
- enhanced doc for $ActionExecOnlyEveryNthTimeTimeout
- integrated a number of patches from 3.18.4, namely
  - bugfix: order-of magnitude issue with base-10 size definitions
    in config file parser. Could lead to invalid sizes, constraints
    etc for e.g. queue files and any other object whose size was specified
    in base-10 entities. Did not apply to binary entities. Thanks to
    RB for finding this bug and providing a patch.
  - bugfix: action was not called when system time was set backwards
    (until the previous time was reached again). There are still some
    side-effects when time is rolled back (A time rollback is really a bad
    thing to do, ideally the OS should issue pseudo time (like NetWare did)
    when the user tries to roll back time). Thanks to varmojfekoj for this
    patch.
  - doc bugfix: rsyslog.conf man page improved and minor nit fixed
    thanks to Lukas Kuklinek for the patch.
---------------------------------------------------------------------------
Version 3.21.3  [DEVEL] (rgerhards), 2008-08-13
- added ability to specify flow control mode for imuxsock
- added ability to execute actions only after the n-th call of the action
  This also lead to the addition of two new config directives:
  $ActionExecOnlyEveryNthTime and $ActionExecOnlyEveryNthTimeTimeout
  This feature is useful, for example, for alerting: it permits you to
  send an alert only after at least n occurences of a specific message
  have been seen by rsyslogd. This protectes against false positives
  due to waiting for additional confirmation.
- bugfix: IPv6 addresses could not be specified in forwarding actions
  New syntax @[addr]:port introduced to enable that. Root problem was IPv6
  addresses contain colons.
- somewhat enhanced debugging messages
- imported from 3.18.3:
  - enhanced ommysql to support custom port to connect to server
    Port can be set via new $ActionOmmysqlServerPort config directive
    Note: this was a very minor change and thus deemed appropriate to be
    done in the stable release.
  - bugfix: misspelled config directive, previously was
    $MainMsgQueueWorkeTimeoutrThreadShutdown, is now
    $MainMsgQueueWorkerTimeoutThreadShutdown. Note that the misspelled
    directive is not preserved - if the misspelled directive was used
    (which I consider highly unlikely), the config file must be changed.
    Thanks to lperr for reporting the bug.
---------------------------------------------------------------------------
Version 3.21.2  [DEVEL] (rgerhards), 2008-08-04
- added $InputUnixListenSocketHostName config directive, which permits to
  override the hostname being used on a local unix socket. This is useful
  for differentiating "hosts" running in several jails. Feature was
  suggested by David Darville, thanks for the suggestion.
- enhanced ommail to support multiple email recipients. This is done by
  specifying $ActionMailTo multiple times. Note that this introduces a
  small incompatibility to previous config file syntax: the recipient
  list is now reset for each action (we honestly believe that will
  not cause any problem - apologies if it does).
- enhanced troubleshooting documentation
---------------------------------------------------------------------------
Version 3.21.1  [DEVEL] (rgerhards), 2008-07-30
- bugfix: no error was reported if the target of a $IncludeConfig
  could not be accessed.
- added testbed for common config errors
- added doc for -u option to rsyslogd man page
- enhanced config file checking - no active actions are detected
- added -N rsyslogd command line option for a config validation run
  (which does not execute actual syslogd code and does not interfere
  with a running instance)
- somewhat improved emergency configuration. It is now also selected
  if the config contains no active actions
- rsyslogd error messages are now reported to stderr by default. can be
  turned off by the new "$ErrorMessagesToStderr off" directive
 Thanks to HKS for suggesting the new features.
---------------------------------------------------------------------------
Version 3.21.0  [DEVEL] (rgerhards), 2008-07-18
- starts a new devel branch
- added a generic test driver for RainerScript plus some test cases
  to the testbench
- added a small diagnostic tool to obtain result of gethostname() API
- imported all changes from 3.18.1 until today (some quite important,
  see below)
---------------------------------------------------------------------------
Version 3.20.6 [v3-stable] (rgerhards), 2009-04-16
- this is the last v3-stable for the 3.20.x series
- bugfix: $InputTCPMaxSessions config directive was accepted, but not
  honored. This resulted in a fixed upper limit of 200 connections.
- bugfix: the default for $DirCreateMode was 0644, and as such wrong.
  It has now been changed to 0700. For some background, please see
  http://lists.adiscon.net/pipermail/rsyslog/2009-April/001986.html
---------------------------------------------------------------------------
Version 3.20.5 [v3-stable] (rgerhards), 2009-04-02
- bugfix: potential abort with DA queue after high watermark is reached
  There exists a race condition that can lead to a segfault. Thanks
  go to vbernetr, who performed the analysis and provided patch, which
  I only tweaked a very little bit.
- fixed bugs in RainerScript:
  o when converting a number and a string to a common type, both were 
    actually converted to the other variable's type.
  o the value of rsCStrConvertToNumber() was miscalculated.
  Thanks to varmojfekoj for the patch
- fixed a bug in configure.ac which resulted in problems with
  environment detection - thanks to Michael Biebl for the patch
- fixed a potential segfault problem in gssapi code
  thanks to varmojfekoj for the patch
- doc enhance: provide standard template for MySQL module and instructions
  on how to modify schema
---------------------------------------------------------------------------
Version 3.20.4 [v3-stable] (rgerhards), 2009-02-09
- bugfix: inconsistent use of mutex/atomic operations could cause segfault
  details are too many, for full analysis see blog post at:
  http://blog.gerhards.net/2009/01/rsyslog-data-race-analysis.html
- bugfix: invalid ./configure settings for RFC3195
  thanks to Michael Biebl for the patch
- bugfix: invalid mutex access in msg.c
- doc bugfix: dist tarball missed 2 files, had one extra file that no
  longer belongs into it. Thanks to Michael Biebl for pointing this out.
---------------------------------------------------------------------------
Version 3.20.3 [v3-stable] (rgerhards), 2009-01-19
- doc bugfix: v3-compatiblity document had typo in config directive
  thanks to Andrej for reporting this
- fixed a potential segfault condition with $AllowedSender directive
  On HUP, the root pointers were not properly cleaned up. Thanks to
  Michael Biebel, olgoat, and Juha Koho for reporting and analyzing
  the bug.
---------------------------------------------------------------------------
Version 3.20.2 [v3-stable] (rgerhards), 2008-12-04
- re-release of 3.20.1 with an additional fix, that could also lead
  to DoS; 3.20.1 has been removed from the official download archives
- security fix: imudp emitted a message when a non-permitted sender
  tried to send a message to it. This behaviour is operator-configurable.
  If enabled, a message was emitted each time. That way an attacker could
  effectively fill the disk via this facility. The message is now
  emitted only once in a minute (this currently is a hard-coded limit,
  if someone comes up with a good reason to make it configurable, we
  will probably do that).
---------------------------------------------------------------------------
Version 3.20.1 [v3-stable] (rgerhards), 2008-12-04
- security bugfix: $AllowedSender was not honored, all senders were
  permitted instead
- enhance: regex nomatch option "ZERO" has been added
  This allows to return the string 0 if a regular expression is
  not found. This is probably useful for storing numerical values into
  database columns.
- bugfix: memory leak in gtls netstream driver fixed
  memory was lost each time a TLS session was torn down. This could 
  result in a considerable memory leak if it happened quite frequently
  (potential system crash condition)
- doc update: documented how to specify multiple property replacer
  options + link to new online regex generator tool added
- minor bufgfix: very small memory leak in gtls netstream driver
  around a handful of bytes (< 20) for each HUP
- improved debug output for regular expressions inside property replacer
  RE's seem to be a big trouble spot and I would like to have more
  information inside the debug log. So I decided to add some additional
  debug strings permanently.
---------------------------------------------------------------------------
Version 3.20.0 [v3-stable] (rgerhards), 2008-11-05
- this is the inital release of the 3.19.x branch as a stable release
- bugfix: double-free in pctp netstream driver. Thank to varmojfeko
  for the patch
---------------------------------------------------------------------------
Version 3.19.12 [BETA] (rgerhards), 2008-10-16
- bugfix: subseconds where not correctly extracted from a timestamp
  if that timestamp did not contain any subsecond information (the
  resulting string was garbagge but should have been "0", what it
  now is).
- increased maximum size of a configuration statement to 4K (was 1K)
- imported all fixes from the stable branch (quite a lot)
- bugfix: (potentially big) memory leak on HUP if queues could not be
  drained before timeout - thanks to David Lang for pointing this out
---------------------------------------------------------------------------
Version 3.19.11 [BETA] (rgerhards), 2008-08-25
This is a refresh of the beta. No beta-specific fixes have been added.
- included fixes from v3-stable (most importantly 3.18.3)
---------------------------------------------------------------------------
Version 3.19.10 [BETA] (rgerhards), 2008-07-15
- start of a new beta branch based on former 3.19 devel branch
- bugfix: bad memory leak in disk-based queue modes
- bugfix: UDP syslog forwarding did not work on all platforms
  the ai_socktype was incorrectly set to 1. On some platforms, this
  lead to failing name resolution (e.g. FreeBSD 7). Thanks to HKS for
  reporting the bug.
- bugfix: priority was incorrectly calculated on FreeBSD 7,
  because the LOG_MAKEPRI() C macro has a different meaning there (it
  is just a simple addition of faciltity and severity). I have changed
  this to use own, consistent, code for PRI calculation. Thank to HKS
  for reporting this bug.
- bugfix (cosmetical): authorization was not checked when gtls handshake
  completed immediately. While this sounds scary, the situation can not
  happen in practice. We use non-blocking IO only for server-based gtls
  session setup. As TLS requires the exchange of multiple frames before
  the handshake completes, it simply is impossible to do this in one
  step. However, it is useful to have the code path correct even for 
  this case - otherwise, we may run into problems if the code is changed
  some time later (e.g. to use blocking sockets). Thanks to varmojfekoj
  for providing the patch.
- important queue bugfix from 3.18.1 imported (see below)
- cleanup of some debug messages
---------------------------------------------------------------------------
Version 3.19.9 (rgerhards), 2008-07-07
- added tutorial for creating a TLS-secured syslog infrastructure
- rewritten omusrmsg to no longer fork() a new process for sending messages
  this caused some problems with the threading model, e.g. zombies. Also,
  it was far less optimal than it is now.
- bugfix: machine certificate was required for client even in TLS anon mode
  Reference: http://bugzilla.adiscon.com/show_bug.cgi?id=85
  The fix also slightly improves performance by not storing certificates in
  client sessions when there is no need to do so.
- bugfix: RainerScript syntax error was not always detected
---------------------------------------------------------------------------
Version 3.19.8 (rgerhards), 2008-07-01
- bugfix: gtls module did not correctly handle EGAIN (and similar) recv()
  states. This has been fixed by introducing a new abstraction layer inside
  gtls.
- added (internal) error codes to error messages; added redirector to
  web description of error codes
  closes bug http://bugzilla.adiscon.com/show_bug.cgi?id=20
- disabled compile warnings caused by third-party libraries
- reduced number of compile warnings in gcc's -pedantic mode
- some minor documentation improvements
- included all fixes from beta 3.17.5
---------------------------------------------------------------------------
Version 3.19.7 (rgerhards), 2008-06-11
- added new property replacer option "date-subseconds" that enables
  to query just the subsecond part of a high-precision timestamp
- somewhat improved plain tcp syslog reliability by doing a connection
  check before sending. Credits to Martin Schuette for providing the
  idea. Details are available at
  http://blog.gerhards.net/2008/06/reliable-plain-tcp-syslog-once-again.html
- made rsyslog tickless in the (usual and default) case that repeated
  message reduction is turned off. More info:
  http://blog.gerhards.net/2008/06/coding-to-save-environment.html
- some build system cleanup, thanks to Michael Biebl
- bugfix: compile under (Free)BSD failed due to some invalid library
  definitions - this is fixed now. Thanks to Michael Biebl for the patch.
---------------------------------------------------------------------------
Version 3.19.6 (rgerhards), 2008-06-06
- enhanced property replacer to support multiple regex matches
- bugfix: part of permittedPeer structure was not correctly initialized
  thanks to varmojfekoj for spotting this
- bugfix: off-by-one bug during certificate check
- bugfix: removed some memory leaks in TLS code
---------------------------------------------------------------------------
Version 3.19.5 (rgerhards), 2008-05-30
- enabled Posix ERE expressions inside the property replacer
  (previously BRE was permitted only)
- provided ability to specify that a regular expression submatch shall
  be used inside the property replacer
- implemented in property replacer: if a regular expression does not match,
  it can now either return "**NO MATCH** (default, as before), a blank
  property or the full original property text
- enhanced property replacer to support multiple regex matches
---------------------------------------------------------------------------
Version 3.19.4 (rgerhards), 2008-05-27
- implemented x509/certvalid gtls auth mode
- implemented x509/name gtls auth mode (including wildcards)
- changed fingerprint gtls auth mode to new format fingerprint
- protected gtls error string function by a mutex. Without it, we
  could have a race condition in extreme cases. This was very remote,
  but now can no longer happen.
- changed config directive name to reflect different use
  $ActionSendStreamDriverCertFingerprint is now
  $ActionSendStreamDriverPermittedPeer and can be used both for
  fingerprint and name authentication (similar to the input side)
- bugfix: sender information (fromhost et al) was missing in imudp
  thanks to sandiso for reporting this bug
- this release fully inplements IETF's syslog-transport-tls-12 plus
  the latest text changes Joe Salowey provided via email. Not included
  is ipAddress subjectAltName authentication, which I think will be
  dropped from the draft. I don't think there is any real need for it.
This release also includes all bug fix up to today from the beta
and stable branches. Most importantly, this means the bugfix for
100% CPU utilization by imklog.
---------------------------------------------------------------------------
Version 3.19.3 (rgerhards), 2008-05-21
- added ability to authenticate the server against its certificate
  fingerprint
- added ability for client to provide its fingerprint
- added ability for server to obtain client cert's fingerprint
- bugfix: small mem leak in omfwd on exit (strmdriver name was not freed)
- bugfix: $ActionSendStreamDriver had no effect
- bugfix: default syslog port was no longer used if none was
  configured. Thanks to varmojfekoj for the patch
- bugfix: missing linker options caused build to fail on some
  systems. Thanks to Tiziano Mueller for the patch.
---------------------------------------------------------------------------
Version 3.19.2 (rgerhards), 2008-05-16
- bugfix: TCP input modules did incorrectly set fromhost property
  (always blank)
- bugfix: imklog did not set fromhost property
- added "fromhost-ip" property
  Note that adding this property changes the on-disk format for messages.
  However, that should not have any bad effect on existing spool files.
  But you will run into trouble if you create a spool file with this
  version and then try to process it with an older one (after a downgrade).
  Don't do that ;)
- added "RSYSLOG_DebugFormat" canned template
- bugfix: hostname and fromhost were swapped when a persisted message
  (in queued mode) was read in
- bugfix: lmtcpclt, lmtcpsrv and lmgssutil did all link to the static
  runtime library, resulting in a large size increase (and potential
  "interesting" effects). Thanks to Michael Biebel for reporting the size
  issue.
- bugfix: TLS server went into an endless loop in some situations.
  Thanks to Michael Biebl for reporting the problem.
- fixed potential segfault due to invalid call to cfsysline
  thanks to varmojfekoj for the patch
---------------------------------------------------------------------------
Version 3.19.1 (rgerhards), 2008-05-07
- configure help for --enable-gnutls wrong - said default is "yes" but
  default actually is "no" - thanks to darix for pointing this out
- file dirty.h was missing - thanks to darix for pointing this out
- bugfix: man files were not properly distributed - thanks to
  darix for reporting and to Michael Biebl for help with the fix
- some minor cleanup
---------------------------------------------------------------------------
Version 3.19.0 (rgerhards), 2008-05-06
- begins new devel branch version
- implemented TLS for plain tcp syslog (this is also the world's first
  implementation of IETF's upcoming syslog-transport-tls draft)
- partly rewritten and improved omfwd among others, now loads TCP
  code only if this is actually necessary
- split of a "runtime library" for rsyslog - this is not yet a clean
  model, because some modularization is still outstanding. In theory,
  this shall enable other utilities but rsyslogd to use the same
  runtime
- implemented im3195, the RFC3195 input as a plugin
- changed directory structure, files are now better organized
- a lot of cleanup in regard to modularization
- -c option no longer must be the first option - thanks to varmjofekoj
  for the patch
---------------------------------------------------------------------------
Version 3.18.7 (rgerhards), 2008-12-??
- bugfix: the default for $DirCreateMode was 0644, and as such wrong.
  It has now been changed to 0700. For some background, please see
  http://lists.adiscon.net/pipermail/rsyslog/2009-April/001986.html
- fixed a potential segfault condition with $AllowedSender directive
  On HUP, the root pointers were not properly cleaned up. Thanks to
  Michael Biebel, olgoat, and Juha Koho for reporting and analyzing
  the bug.
- some legacy options were not correctly processed.
  Thanks to varmojfekoj for the patch.
- doc bugfix: some spelling errors in man pages corrected. Thanks to
  Geoff Simmons for the patch.
---------------------------------------------------------------------------
Version 3.18.6 (rgerhards), 2008-12-08
- security bugfix: $AllowedSender was not honored, all senders were
  permitted instead (see http://www.rsyslog.com/Article322.phtml)
  (backport from v3-stable, v3.20.9)
- minor bugfix: dual close() call on tcp session closure
---------------------------------------------------------------------------
Version 3.18.5 (rgerhards), 2008-10-09
- bugfix: imudp input module could cause segfault on HUP
  It did not properly de-init a variable acting as a linked list head.
  That resulted in trying to access freed memory blocks after the HUP.
- bugfix:  rsyslogd could hang on HUP
  because getnameinfo() is not cancel-safe, but was not guarded against
  being cancelled. pthread_cancel() is routinely being called during
  HUP processing.
- bugfix[minor]: if queue size reached light_delay mark, enqueuing
  could potentially be blocked for a longer period of time, which
  was not the behaviour desired.
- doc bugfix: $ActionExecOnlyWhenPreviousIsSuspended was still misspelled
  as $...OnlyIfPrev... in some parts of the documentation. Thanks to 
  Lorenzo M. Catucci for reporting this bug.
- added doc on malformed messages, cause and how to work-around, to the
  doc set
- added doc on how to build from source repository
---------------------------------------------------------------------------
Version 3.18.4 (rgerhards), 2008-09-18
- bugfix: order-of magnitude issue with base-10 size definitions
  in config file parser. Could lead to invalid sizes, constraints
  etc for e.g. queue files and any other object whose size was specified
  in base-10 entities. Did not apply to binary entities. Thanks to
  RB for finding this bug and providing a patch.
- bugfix: action was not called when system time was set backwards
  (until the previous time was reached again). There are still some
  side-effects when time is rolled back (A time rollback is really a bad
  thing to do, ideally the OS should issue pseudo time (like NetWare did)
  when the user tries to roll back time). Thanks to varmojfekoj for this
  patch.
- doc bugfix: rsyslog.conf man page improved and minor nit fixed
  thanks to Lukas Kuklinek for the patch.
- bugfix: error code -2025 was used for two different errors. queue full
  is now -2074 and -2025 is unique again. (did cause no real problem
  except for troubleshooting)
- bugfix: default discard severity was incorrectly set to 4, which lead
  to discard-on-queue-full to be enabled by default. That could cause
  message loss where non was expected.  The default has now been changed
  to the correct value of 8, which disables the functionality. This
  problem applied both to the main message queue and the action queues.
  Thanks to Raoul Bhatia for pointing out this problem.
- bugfix: option value for legacy -a option could not be specified,
  resulting in strange operations. Thanks to Marius Tomaschewski
  for the patch.
- bugfix: colon after date should be ignored, but was not. This has
  now been corrected. Required change to the internal ParseTIMESTAMP3164()
  interface.
---------------------------------------------------------------------------
Version 3.18.3 (rgerhards), 2008-08-18
- bugfix: imfile could cause a segfault upon rsyslogd HUP and termination
  Thanks to lperr for an excellent bug report that helped detect this
  problem.
- enhanced ommysql to support custom port to connect to server
  Port can be set via new $ActionOmmysqlServerPort config directive
  Note: this was a very minor change and thus deemed appropriate to be
  done in the stable release.
- bugfix: misspelled config directive, previously was
  $MainMsgQueueWorkeTimeoutrThreadShutdown, is now
  $MainMsgQueueWorkerTimeoutThreadShutdown. Note that the misspelled
  directive is not preserved - if the misspelled directive was used
  (which I consider highly unlikely), the config file must be changed.
  Thanks to lperr for reporting the bug.
- disabled flow control for imuxsock, as it could cause system hangs
  under some circumstances. The devel (3.21.3 and above) will
  re-enable it and provide enhanced configurability to overcome the
  problems if they occur.
---------------------------------------------------------------------------
Version 3.18.2 (rgerhards), 2008-08-08
- merged in IPv6 forwarding address bugfix from v2-stable
---------------------------------------------------------------------------
Version 3.18.1 (rgerhards), 2008-07-21
- bugfix: potential segfault in creating message mutex in non-direct queue
  mode. rsyslogd segfaults on freeeBSD 7.0 (an potentially other platforms)
  if an action queue is running in any other mode than non-direct. The
  same problem can potentially be triggered by some main message queue
  settings. In any case, it will manifest during rsylog's startup. It is
  unlikely to happen after a successful startup (the only window of
  exposure may be a relatively seldom executed action running in queued
  mode). This has been corrected. Thank to HKS for point out the problem.
- bugfix: priority was incorrectly calculated on FreeBSD 7,
  because the LOG_MAKEPRI() C macro has a different meaning there (it
  is just a simple addition of faciltity and severity). I have changed
  this to use own, consistent, code for PRI calculation. [Backport from
  3.19.10]
- bugfix: remove PRI part from kernel message if it is present
  Thanks to Michael Biebl for reporting this bug
- bugfix: mark messages were not correctly written to text log files
  the markmessageinterval was not correctly propagated to all places
  where it was needed. This resulted in rsyslog using the default
  (20 minutes) in some code pathes, what looked to the user like mark
  messages were never written.
- added a new property replacer option "sp-if-no-1st-sp" to cover
  a problem with RFC 3164 based interpreation of tag separation. While
  it is a generic approach, it fixes a format problem introduced in
  3.18.0, where kernel messages no longer had a space after the tag.
  This is done by a modifcation of the default templates.
  Please note that this may affect some messages where there intentionally
  is no space between the tag and the first character of the message
  content. If so, this needs to be worked around via a specific
  template. However, we consider this scenario to be quite remote and,
  even if it exists, it is not expected that it will actually cause
  problems with log parsers (instead, we assume the new default template
  behaviour may fix previous problems with log parsers due to the 
  missing space).
- bugfix: imklog module was not correctly compiled for GNU/kFreeBSD.
  Thanks to Petr Salinger for the patch
- doc bugfix: property replacer options secpath-replace and
  secpath-drop were not documented
- doc bugfix: fixed some typos in rsyslog.conf man page
- fixed typo in source comment  - thanks to Rio Fujita
- some general cleanup (thanks to Michael Biebl)
---------------------------------------------------------------------------
Version 3.18.0 (rgerhards), 2008-07-11
- begun a new v3-stable based on former 3.17.4 beta plus patches to
  previous v3-stable
- bugfix in RainerScript: syntax error was not always detected
---------------------------------------------------------------------------
Version 3.17.5 (rgerhards), 2008-06-27
- added doc: howto set up a reliable connection to remote server via
  queued mode (and plain tcp protocol)
- bugfix: comments after actions were not properly treated. For some
  actions (e.g. forwarding), this could also lead to invalid configuration
---------------------------------------------------------------------------
Version 3.17.4 (rgerhards), 2008-06-16
- changed default for $KlogSymbolLookup to "off". The directive is
  also scheduled for removal in a later version. This was necessary
  because on kernels >= 2.6, the kernel does the symbol lookup itself. The
  imklog lookup logic then breaks the log message and makes it unusable.
---------------------------------------------------------------------------
Version 3.17.3 (rgerhards), 2008-05-28
- bugfix: imklog went into an endless loop if a PRI value was inside
  a kernel log message (unusual case under Linux, frequent under BSD)
---------------------------------------------------------------------------
Version 3.17.2 (rgerhards), 2008-05-04
- this version is the new beta, based on 3.17.1 devel feature set
- merged in imklog bug fix from v3-stable (3.16.1)
---------------------------------------------------------------------------
Version 3.17.1 (rgerhards), 2008-04-15
- removed dependency on MAXHOSTNAMELEN as much as it made sense.
  GNU/Hurd does not define it (because it has no limit), and we have taken
  care for cases where it is undefined now. However, some very few places
  remain where IMHO it currently is not worth fixing the code. If it is
  not defined, we have used a generous value of 1K, which is above IETF
  RFC's on hostname length at all. The memory consumption is no issue, as
  there are only a handful of this buffers allocated *per run* -- that's
  also the main reason why we consider it not worth to be fixed any further.
- enhanced legacy syslog parser to handle slightly malformed messages
  (with a space in front of the timestamp) - at least HP procurve is
  known to do that and I won't outrule that others also do it. The 
  change looks quite unintrusive and so we added it to the parser.
- implemented klogd functionality for BSD
- implemented high precision timestamps for the kernel log. Thanks to
  Michael Biebl for pointing out that the kernel log did not have them.
- provided ability to discard non-kernel messages if they are present
  in the kernel log (seems to happen on BSD)
- implemented $KLogInternalMsgFacility config directive
- implemented $KLogPermitNonKernelFacility config directive
Plus a number of bugfixes that were applied to v3-stable and beta
branches (not mentioned here in detail).
---------------------------------------------------------------------------
Version 3.17.0 (rgerhards), 2008-04-08
- added native ability to send mail messages
- removed no longer needed file relptuil.c/.h
- added $ActionExecOnlyOnceEveryInterval config directive
- bugfix: memory leaks in script engine
- bugfix: zero-length strings were not supported in object
  deserializer
- properties are now case-insensitive everywhere (script, filters,
  templates)
- added the capability to specify a processing (actually dequeue)
  timeframe with queues - so things can be configured to be done
  at off-peak hours
- We have removed the 32 character size limit (from RFC3164) on the
  tag. This had bad effects on existing envrionments, as sysklogd didn't
  obey it either (probably another bug in RFC3164...). We now receive
  the full size, but will modify the outputs so that only 32 characters
  max are used by default. If you need large tags in the output, you need
  to provide custom templates.
- changed command line processing. -v, -M, -c options are now parsed
  and processed before all other options. Inter-option dependencies
  have been relieved. Among others, permits to specify intial module
  load path via -M only (not the environment) which makes it much
  easier to work with non-standard module library locations. Thanks
  to varmojfekoj for suggesting this change. Matches bugzilla bug 55.
- bugfix: some messages were emited without hostname
Plus a number of bugfixes that were applied to v3-stable and beta
branches (not mentioned here in detail).
---------------------------------------------------------------------------
Version 3.16.3 (rgerhards), 2008-07-11
- updated information on rsyslog packages
- bugfix: memory leak in disk-based queue modes
---------------------------------------------------------------------------
Version 3.16.2 (rgerhards), 2008-06-25
- fixed potential segfault due to invalid call to cfsysline
  thanks to varmojfekoj for the patch
- bugfix: some whitespaces where incorrectly not ignored when parsing
  the config file. This is now corrected. Thanks to Michael Biebl for
  pointing out the problem.
---------------------------------------------------------------------------
Version 3.16.1 (rgerhards), 2008-05-02
- fixed a bug in imklog which lead to startup problems (including
  segfault) on some platforms under some circumsances. Thanks to
  Vieri for reporting this bug and helping to troubleshoot it.
---------------------------------------------------------------------------
Version 3.16.0 (rgerhards), 2008-04-24
- new v3-stable (3.16.x) based on beta 3.15.x (RELP support)
- bugfix: omsnmp had a too-small sized buffer for hostname+port. This
  could not lead to a segfault, as snprintf() was used, but could cause
  some trouble with extensively long hostnames.
- applied patch from Tiziano Müller to remove some compiler warnings
- added gssapi overview/howto thanks to Peter Vrabec
- changed some files to grant LGPLv3 extended persmissions on top of GPLv3
  this also is the first sign of something that will evolve into a
  well-defined "rsyslog runtime library"
---------------------------------------------------------------------------
Version 3.15.1 (rgerhards), 2008-04-11
- bugfix: some messages were emited without hostname
- disabled atomic operations for the time being because they introduce some
  cross-platform trouble - need to see how to fix this in the best 
  possible way
- bugfix: zero-length strings were not supported in object
  deserializer
- added librelp check via PKG_CHECK thanks to Michael Biebl's patch
- file relputil.c deleted, is not actually needed
- added more meaningful error messages to rsyslogd (when some errors
  happens during startup)
- bugfix: memory leaks in script engine
- bugfix: $hostname and $fromhost in RainerScript did not work
This release also includes all changes applied to the stable versions
up to today.
---------------------------------------------------------------------------
Version 3.15.0 (rgerhards), 2008-04-01
- major new feature: imrelp/omrelp support reliable delivery of syslog
  messages via the RELP protocol and librelp (http://www.librelp.com).
  Plain tcp syslog, so far the best reliability solution, can lose
  messages when something goes wrong or a peer goes down. With RELP,
  this can no longer happen. See imrelp.html for more details.
- bugfix: rsyslogd was no longer build by default; man pages are 
  only installed if corresponding option is selected. Thanks to
  Michael Biebl for pointing these problems out.
---------------------------------------------------------------------------
Version 3.14.2 (rgerhards), 2008-04-09
- bugfix: segfault with expression-based filters
- bugfix: omsnmp did not deref errmsg object on exit (no bad effects caused)
- some cleanup
- bugfix: imklog did not work well with kernel 2.6+. Thanks to Peter
  Vrabec for patching it based on the development in sysklogd - and thanks
  to the sysklogd project for upgrading klogd to support the new
  functionality
- some cleanup in imklog
- bugfix: potential segfault in imklog when kernel is compiled without
  /proc/kallsyms and the file System.map is missing. Thanks to
  Andrea Morandi for pointing it out and suggesting a fix.
- bugfixes, credits to varmojfekoj:
  * reset errno before printing a warning message
  * misspelled directive name in code processing legacy options
- bugfix: some legacy options not correctly interpreted - thanks to
  varmojfekoj for the patch
- improved detection of modules being loaded more than once
  thanks to varmojfekoj for the patch
---------------------------------------------------------------------------
Version 3.14.1 (rgerhards), 2008-04-04
- bugfix: some messages were emited without hostname
- bugfix: rsyslogd was no longer build by default; man pages are 
  only installed if corresponding option is selected. Thanks to
  Michael Biebl for pointing these problems out.
- bugfix: zero-length strings were not supported in object
  deserializer
- disabled atomic operations for this stable build as it caused
  platform problems
- bugfix: memory leaks in script engine
- bugfix: $hostname and $fromhost in RainerScript did not work
- bugfix: some memory leak when queue is runing in disk mode
- man pages improved thanks to varmofekoj and Peter Vrabec
- We have removed the 32 character size limit (from RFC3164) on the
  tag. This had bad effects on existing envrionments, as sysklogd didn't
  obey it either (probably another bug in RFC3164...). We now receive
  the full size, but will modify the outputs so that only 32 characters
  max are used by default. If you need large tags in the output, you need
  to provide custom templates.
- bugfix: some memory leak when queue is runing in disk mode
---------------------------------------------------------------------------
Version 3.14.0 (rgerhards), 2008-04-02
An interim version was accidently released to the web. It was named 3.14.0.
To avoid confusion, we have not assigned this version number to any
official release. If you happen to use 3.14.0, please update to 3.14.1.
---------------------------------------------------------------------------
Version 3.13.0-dev0 (rgerhards), 2008-03-31
- bugfix: accidently set debug option in 3.12.5 reset to production
  This option prevented dlclose() to be called. It had no real bad effects,
  as the modules were otherwise correctly deinitialized and dlopen()
  supports multiple opens of the same module without any memory footprint.
- removed --enable-mudflap, added --enable-valgrind ./configure setting
- bugfix: tcp receiver could segfault due to uninitialized variable
- docfix: queue doc had a wrong directive name that prevented max worker
  threads to be correctly set
- worked a bit on atomic memory operations to support problem-free
  threading (only at non-intrusive places)
- added a --enable/disable-rsyslogd configure option so that
  source-based packaging systems can build plugins without the need
  to compile rsyslogd
- some cleanup
- test of potential new version number scheme
---------------------------------------------------------------------------
Version 3.12.5 (rgerhards), 2008-03-28
- changed default for "last message repeated n times", which is now
  off by default
- implemented backward compatibility commandline option parsing
- automatically generated compatibility config lines are now also
  logged so that a user can diagnose problems with them
- added compatibility mode for -a, -o and -p options
- compatibility mode processing finished
- changed default file output format to include high-precision timestamps
- added a buid-in template for previous syslogd file format
- added new $ActionFileDefaultTemplate directive
- added support for high-precision timestamps when receiving legacy
  syslog messages
- added new $ActionForwardDefaultTemplate directive
- added new $ActionGSSForwardDefaultTemplate directive
- added build-in templates for easier configuration
- bugfix: fixed small memory leak in tcpclt.c
- bugfix: fixed small memory leak in template regular expressions
- bugfix: regular expressions inside property replacer did not work
  properly
- bugfix: QHOUR and HHOUR properties were wrongly calculated
- bugfix: fixed memory leaks in stream class and imfile
- bugfix: $ModDir did invalid bounds checking, potential overlow in
  dbgprintf() - thanks to varmojfekoj for the patch
- bugfix: -t and -g legacy options max number of sessions had a wrong
  and much too high value
---------------------------------------------------------------------------
Version 3.12.4 (rgerhards), 2008-03-25
- Greatly enhanced rsyslogd's file write performance by disabling
  file syncing capability of output modules by default. This
  feature is usually not required, not useful and an extreme performance
  hit (both to rsyslogd as well as the system at large). Unfortunately,
  most users enable it by default, because it was most intuitive to enable
  it in plain old sysklogd syslog.conf format. There is now the
  $ActionFileEnableSync config setting which must be enabled in order to
  support syncing. By default it is off. So even if the old-format config
  lines request syncing, it is not done unless explicitely enabled. I am
  sure this is a very useful change and not a risk at all. I need to think
  if I undo it under compatibility mode, but currently this does not
  happen (I fear a lot of lazy users will run rsyslogd in compatibility
  mode, again bringing up this performance problem...).
- added flow control options to other input sources
- added $HHOUR and $QHOUR system properties - can be used for half- and
  quarter-hour logfile rotation
- changed queue's discard severities default value to 8 (do not discard)
  to prevent unintentional message loss
- removed a no-longer needed callback from the output module 
  interface. Results in reduced code complexity.
- bugfix/doc: removed no longer supported -h option from man page
- bugfix: imklog leaked several hundered KB on each HUP. Thanks to
  varmojfekoj for the patch
- bugfix: potential segfault on module unload. Thanks to varmojfekoj for
  the patch
- bugfix: fixed some minor memory leaks
- bugfix: fixed some slightly invalid memory accesses
- bugfix: internally generated messages had "FROMHOST" property not set
---------------------------------------------------------------------------
Version 3.12.3 (rgerhards), 2008-03-18
- added advanced flow control for congestion cases (mode depending on message
  source and its capablity to be delayed without bad side effects)
- bugfix: $ModDir should not be reset on $ResetConfig - this can cause a lot
  of confusion and there is no real good reason to do so. Also conflicts with
  the new -M option and environment setting.
- bugfix: TCP and GSSAPI framing mode variable was uninitialized, leading to
  wrong framing (caused, among others, interop problems)
- bugfix: TCP (and GSSAPI) octet-counted frame did not work correctly in all
  situations. If the header was split across two packet reads, it was invalidly
  processed, causing loss or modification of messages.
- bugfix: memory leak in imfile
- bugfix: duplicate public symbol in omfwd and omgssapi could lead to
  segfault. thanks to varmojfekoj for the patch.
- bugfix: rsyslogd aborted on sigup - thanks to varmojfekoj for the patch
- some more internal cleanup ;)
- begun relp modules, but these are not functional yet
- Greatly enhanced rsyslogd's file write performance by disabling
  file syncing capability of output modules by default. This
  feature is usually not required, not useful and an extreme performance
  hit (both to rsyslogd as well as the system at large). Unfortunately,
  most users enable it by default, because it was most intuitive to enable
  it in plain old sysklogd syslog.conf format. There is now a new config
  setting which must be enabled in order to support syncing. By default it
  is off. So even if the old-format config lines request syncing, it is
  not done unless explicitely enabled. I am sure this is a very useful
  change and not a risk at all. I need to think if I undo it under
  compatibility mode, but currently this does not happen (I fear a lot of
  lazy users will run rsyslogd in compatibility mode, again bringing up
  this performance problem...).
---------------------------------------------------------------------------
Version 3.12.2 (rgerhards), 2008-03-13
- added RSYSLOGD_MODDIR environment variable
- added -M rsyslogd option (allows to specify module directory location)
- converted net.c into a loadable library plugin
- bugfix: debug module now survives unload of loadable module when
  printing out function call data
- bugfix: not properly initialized data could cause several segfaults if
  there were errors in the config file - thanks to varmojfekoj for the patch
- bugfix: rsyslogd segfaulted when imfile read an empty line - thanks
  to Johnny Tan for an excellent bug report
- implemented dynamic module unload capability (not visible to end user)
- some more internal cleanup
- bugfix: imgssapi segfaulted under some conditions; this fix is actually
  not just a fix but a change in the object model. Thanks to varmojfekoj
  for providing the bug report, an initial fix and lots of good discussion
  that lead to where we finally ended up.
- improved session recovery when outbound tcp connection breaks, reduces
  probability of message loss at the price of a highly unlikely potential
  (single) message duplication
---------------------------------------------------------------------------
Version 3.12.1 (rgerhards), 2008-03-06
- added library plugins, which can be automatically loaded
- bugfix: actions were not correctly retried; caused message loss
- changed module loader to automatically add ".so" suffix if not
  specified (over time, this shall also ease portability of config
  files)
- improved debugging support; debug runtime options can now be set via
  an environment variable
- bugfix: removed debugging code that I forgot to remove before releasing
  3.12.0 (does not cause harm and happened only during startup)
- added support for the MonitorWare syslog MIB to omsnmp
- internal code improvements (more code converted into classes)
- internal code reworking of the imtcp/imgssapi module
- added capability to ignore client-provided timestamp on unix sockets and
  made this mode the default; this was needed, as some programs (e.g. sshd)
  log with inconsistent timezone information, what messes up the local
  logs (which by default don't even contain time zone information). This
  seems to be consistent with what sysklogd did for the past four years.
  Alternate behaviour may be desirable if gateway-like processes send
  messages via the local log slot - in this case, it can be enabled
  via the $InputUnixListenSocketIgnoreMsgTimestamp and
  $SystemLogSocketIgnoreMsgTimestamp config directives
- added ability to compile on HP UX; verified that imudp worked on HP UX;
  however, we are still in need of people trying out rsyslogd on HP UX,
  so it can not yet be assumed it runs there
- improved session recovery when outbound tcp connection breaks, reduces
  probability of message loss at the price of a highly unlikely potential
  (single) message duplication
---------------------------------------------------------------------------
Version 3.12.0 (rgerhards), 2008-02-28
- added full expression support for filters; filters can now contain
  arbitrary complex boolean, string and arithmetic expressions
---------------------------------------------------------------------------
Version 3.11.6 (rgerhards), 2008-02-27
- bugfix: gssapi libraries were still linked to rsyslog core, what should
  no longer be necessary. Applied fix by Michael Biebl to solve this.
- enabled imgssapi to be loaded side-by-side with imtcp
- added InputGSSServerPermitPlainTCP config directive
- split imgssapi source code somewhat from imtcp
- bugfix: queue cancel cleanup handler could be called with
  invalid pointer if dequeue failed
- bugfix: rsyslogd segfaulted on second SIGHUP
  tracker: http://bugzilla.adiscon.com/show_bug.cgi?id=38
- improved stability of queue engine
- bugfix: queue disk file were not properly persisted when 
  immediately after closing an output file rsyslog was stopped
  or huped (the new output file open must NOT have happend at
  that point) - this lead to a sparse and invalid queue file
  which could cause several problems to the engine (unpredictable
  results). This situation should have happened only in very
  rare cases. tracker: http://bugzilla.adiscon.com/show_bug.cgi?id=40
- bugfix: during queue shutdown, an assert invalidly triggered when
  the primary queue's DA worker was terminated while the DA queue's
  regular worker was still executing. This could result in a segfault
  during shutdown.
  tracker: http://bugzilla.adiscon.com/show_bug.cgi?id=41
- bugfix: queue properties sizeOnDisk, bytesRead were persisted to 
  disk with wrong data type (long instead of int64) - could cause
  problems on 32 bit machines
- bugfix: queue aborted when it was shut down, DA-enabled, DA mode
  was just initiated but not fully initialized (a race condition)
- bugfix: imfile could abort under extreme stress conditions
  (when it was terminated before it could open all of its
  to be monitored files)
- applied patch from varmojfekoj to fix an issue with compatibility 
  mode and default module directories (many thanks!):
  I've also noticed a bug in the compatibility code; the problem is that 
  options are parsed before configuration file so options which need a 
  module to be loaded will currently ignore any $moddir directive. This 
  can be fixed by moving legacyOptsHook() after config file parsing. 
  (see the attached patch) This goes against the logical order of 
  processing, but the legacy options are only few and it doesn't seem to 
  be a problem.
- bugfix: object property deserializer did not handle negative numbers
---------------------------------------------------------------------------
Version 3.11.5 (rgerhards), 2008-02-25
- new imgssapi module, changed imtcp module - this enables to load/package
  GSSAPI support separately - thanks to varmojfekoj for the patch
- compatibility mode (the -c option series) is now at least partly
  completed - thanks to varmojfekoj for the patch
- documentation for imgssapi and imtcp added
- duplicate $ModLoad's for the same module are now detected and
  rejected -- thanks to varmojfekoj for the patch
---------------------------------------------------------------------------
Version 3.11.4 (rgerhards), 2008-02-21
- bugfix: debug.html was missing from release tarball - thanks to Michael
  Biebl for bringing this to my attention
- some internal cleanup on the stringbuf object calling interface
- general code cleanup and further modularization
- $MainMessageQueueDiscardSeverity can now also handle textual severities
  (previously only integers)
- bugfix: message object was not properly synchronized when the 
  main queue had a single thread and non-direct action queues were used
- some documentation improvements
---------------------------------------------------------------------------
Version 3.11.3 (rgerhards), 2008-02-18
- fixed a bug in imklog which lead to duplicate message content in
  kernel logs
- added support for better plugin handling in libdbi (we contributed
  a patch to do that, we just now need to wait for the next libdbi
  version)
- bugfix: fixed abort when invalid template was provided to an action
  bug http://bugzilla.adiscon.com/show_bug.cgi?id=4
- re-instantiated SIGUSR1 function; added SIGUSR2 to generate debug
  status output
- added some documentation on runtime-debug settings
- slightly improved man pages for novice users
---------------------------------------------------------------------------
Version 3.11.2 (rgerhards), 2008-02-15
- added the capability to monitor text files and process their content
  as syslog messages (including forwarding)
- added support for libdbi, a database abstraction layer. rsyslog now
  also supports the following databases via dbi drivers:
  * Firebird/Interbase
  * FreeTDS (access to MS SQL Server and Sybase)
  * SQLite/SQLite3
  * Ingres (experimental)
  * mSQL (experimental)
  * Oracle (experimental)
  Additional drivers may be provided by the libdbi-drivers project, which
  can be used by rsyslog as soon as they become available.
- removed some left-over unnecessary dbgprintf's (cluttered screen,
  cosmetic)
- doc bugfix: html documentation for omsnmp was missing
---------------------------------------------------------------------------
Version 3.11.1 (rgerhards), 2008-02-12
- SNMP trap sender added thanks to Andre Lorbach (omsnmp)
- added input-plugin interface specification in form of a (copy) template
  input module
- applied documentation fix by Michael Biebl -- many thanks!
- bugfix: immark did not have MARK flags set...
- added x-info field to rsyslogd startup/shutdown message. Hopefully
  points users to right location for further info (many don't even know
  they run rsyslog ;))
- bugfix: trailing ":" of tag was lost while parsing legacy syslog messages
  without timestamp - thanks to Anders Blomdell for providing a patch!
- fixed a bug in stringbuf.c related to STRINGBUF_TRIM_ALLOCSIZE, which
  wasn't supposed to be used with rsyslog. Put a warning message up that
  tells this feature is not tested and probably not worth the effort.
  Thanks to Anders Blomdell fro bringing this to our attention
- somewhat improved performance of string buffers
- fixed bug that caused invalid treatment of tabs (HT) in rsyslog.conf
- bugfix: setting for $EscapeCopntrolCharactersOnReceive was not 
  properly initialized
- clarified usage of space-cc property replacer option
- improved abort diagnostic handler
- some initial effort for malloc/free runtime debugging support
- bugfix: using dynafile actions caused rsyslogd abort
- fixed minor man errors thanks to Michael Biebl
---------------------------------------------------------------------------
Version 3.11.0 (rgerhards), 2008-01-31
- implemented queued actions
- implemented simple rate limiting for actions
- implemented deliberate discarding of lower priority messages over higher
  priority ones when a queue runs out of space
- implemented disk quotas for disk queues
- implemented the $ActionResumeRetryCount config directive
- added $ActionQueueFilename config directive
- added $ActionQueueSize config directive
- added $ActionQueueHighWaterMark config directive
- added $ActionQueueLowWaterMark config directive
- added $ActionQueueDiscardMark config directive
- added $ActionQueueDiscardSeverity config directive
- added $ActionQueueCheckpointInterval config directive
- added $ActionQueueType config directive
- added $ActionQueueWorkerThreads config directive
- added $ActionQueueTimeoutshutdown config directive
- added $ActionQueueTimeoutActionCompletion config directive
- added $ActionQueueTimeoutenQueue config directive
- added $ActionQueueTimeoutworkerThreadShutdown config directive
- added $ActionQueueWorkerThreadMinimumMessages config directive
- added $ActionQueueMaxFileSize config directive
- added $ActionQueueSaveonShutdown config directive
- addded $ActionQueueDequeueSlowdown config directive
- addded $MainMsgQueueDequeueSlowdown config directive
- bugfix: added forgotten docs to package
- improved debugging support
- fixed a bug that caused $MainMsgQueueCheckpointInterval to work incorrectly
- when a long-running action needs to be cancelled on shutdown, the message
  that was processed by it is now preserved. This finishes support for
  guaranteed delivery of messages (if the output supports it, of course)
- fixed bug in output module interface, see
  http://sourceforge.net/tracker/index.php?func=detail&aid=1881008&group_id=123448&atid=696552
- changed the ommysql output plugin so that the (lengthy) connection
  initialization now takes place in message processing. This works much
  better with the new queued action mode (fast startup)
- fixed a bug that caused a potential hang in file and fwd output module
  varmojfekoj provided the patch - many thanks!
- bugfixed stream class offset handling on 32bit platforms
---------------------------------------------------------------------------
Version 3.10.3 (rgerhards), 2008-01-28
- fixed a bug with standard template definitions (not a big deal) - thanks
  to varmojfekoj for spotting it
- run-time instrumentation added
- implemented disk-assisted queue mode, which enables on-demand disk
  spooling if the queue's in-memory queue is exhausted
- implemented a dynamic worker thread pool for processing incoming
  messages; workers are started and shut down as need arises
- implemented a run-time instrumentation debug package
- implemented the $MainMsgQueueSaveOnShutdown config directive
- implemented the $MainMsgQueueWorkerThreadMinimumMessages config directive
- implemented the $MainMsgQueueTimeoutWorkerThreadShutdown config directive
---------------------------------------------------------------------------
Version 3.10.2 (rgerhards), 2008-01-14
- added the ability to keep stop rsyslogd without the need to drain
  the main message queue. In disk queue mode, rsyslog continues to
  run from the point where it stopped. In case of a system failure, it
  continues to process messages from the last checkpoint.
- fixed a bug that caused a segfault on startup when no $WorkDir directive
  was specified in rsyslog.conf
- provided more fine-grain control over shutdown timeouts and added a
  way to specify the enqueue timeout when the main message queue is full
- implemented $MainMsgQueueCheckpointInterval config directive
- implemented $MainMsgQueueTimeoutActionCompletion config directive
- implemented $MainMsgQueueTimeoutEnqueue config directive
- implemented $MainMsgQueueTimeoutShutdown config directive
---------------------------------------------------------------------------
Version 3.10.1 (rgerhards), 2008-01-10
- implemented the "disk" queue mode. However, it currently is of very
  limited use, because it does not support persistence over rsyslogd
  runs. So when rsyslogd is stopped, the queue is drained just as with
  the in-memory queue modes. Persistent queues will be a feature of
  the next release.
- performance-optimized string class, should bring an overall improvement
- fixed a memory leak in imudp -- thanks to varmojfekoj for the patch
- fixed a race condition that could lead to a rsyslogd hang when during
  HUP or termination
- done some doc updates
- added $WorkDirectory config directive
- added $MainMsgQueueFileName config directive
- added $MainMsgQueueMaxFileSize config directive
---------------------------------------------------------------------------
Version 3.10.0 (rgerhards), 2008-01-07
- implemented input module interface and initial input modules
- enhanced threading for input modules (each on its own thread now)
- ability to bind UDP listeners to specific local interfaces/ports and
  ability to run multiple of them concurrently
- added ability to specify listen IP address for UDP syslog server
- license changed to GPLv3
- mark messages are now provided by loadble module immark
- rklogd is no longer provided. Its functionality has now been taken over
  by imklog, a loadable input module. This offers a much better integration
  into rsyslogd and makes sure that the kernel logger process is brought
  up and down at the appropriate times
- enhanced $IncludeConfig directive to support wildcard characters
  (thanks to Michael Biebl)
- all inputs are now implemented as loadable plugins
- enhanced threading model: each input module now runs on its own thread
- enhanced message queue which now supports different queueing methods
  (among others, this can be used for performance fine-tuning)
- added a large number of new configuration directives for the new
  input modules
- enhanced multi-threading utilizing a worker thread pool for the
  main message queue
- compilation without pthreads is no longer supported
- much cleaner code due to new objects and removal of single-threading
  mode
---------------------------------------------------------------------------
Version 2.0.8 V2-STABLE (rgerhards), 2008-??-??
- bugfix: ompgsql did not detect problems in sql command execution
  this could cause loss of messages. The handling was correct if the
  connection broke, but not if there was a problem with statement
  execution. The most probable case for such a case would be invalid
  sql inside the template, and this is now much easier to diagnose.
- doc bugfix: default for $DirCreateMode incorrectly stated
---------------------------------------------------------------------------
Version 2.0.7 V2-STABLE (rgerhards), 2008-04-14
- bugfix: the default for $DirCreateMode was 0644, and as such wrong.
  It has now been changed to 0700. For some background, please see
  http://lists.adiscon.net/pipermail/rsyslog/2009-April/001986.html
- bugfix: "$CreateDirs off" also disabled file creation
  Thanks to William Tisater for analyzing this bug and providing a patch.
  The actual code change is heavily based on William's patch.
- bugfix: memory leak in ompgsql
  Thanks to Ken for providing the patch
- bugfix: potential memory leak in msg.c
  This one did not surface yet and the issue was actually found due to
  a problem in v4 - but better fix it here, too
---------------------------------------------------------------------------
Version 2.0.6 V2-STABLE (rgerhards), 2008-08-07
- bugfix: memory leaks in rsyslogd, primarily in singlethread mode
  Thanks to Frederico Nunez for providing the fix
- bugfix: copy&paste error lead to dangling if - this caused a very minor
  issue with re-formatting a RFC3164 date when the message was invalidly
  formatted and had a colon immediately after the date. This was in the
  code for some years (even v1 had it) and I think it never had any
  effect at all in practice. Though, it should be fixed - but definitely
  nothing to worry about.
---------------------------------------------------------------------------
Version 2.0.6 V2-STABLE (rgerhards), 2008-08-07
- bugfix: IPv6 addresses could not be specified in forwarding actions
  New syntax @[addr]:port introduced to enable that. Root problem was IPv6
  addresses contain colons. (backport from 3.21.3)
---------------------------------------------------------------------------
Version 2.0.5 STABLE (rgerhards), 2008-05-15
- bugfix: regular expressions inside property replacer did not work
  properly
- adapted to liblogging 0.7.1+
---------------------------------------------------------------------------
Version 2.0.4 STABLE (rgerhards), 2008-03-27
- bugfix: internally generated messages had "FROMHOST" property not set
- bugfix: continue parsing if tag is oversize (discard oversize part) - thanks
  to mclaughlin77@gmail.com for the patch
- added $HHOUR and $QHOUR system properties - can be used for half- and
  quarter-hour logfile rotation
---------------------------------------------------------------------------
Version 2.0.3 STABLE (rgerhards), 2008-03-12
- bugfix: setting for $EscapeCopntrolCharactersOnReceive was not 
  properly initialized
- bugfix: resolved potential segfault condition on HUP (extremely
  unlikely to happen in practice), for details see tracker:
  http://bugzilla.adiscon.com/show_bug.cgi?id=38
- improved the man pages a bit - thanks to Michael Biebl for the patch
- bugfix: not properly initialized data could cause several segfaults if
  there were errors in the config file - thanks to varmojfekoj for the patch
---------------------------------------------------------------------------
Version 2.0.2 STABLE (rgerhards), 2008-02-12
- fixed a bug that could cause invalid string handling via strerror_r
  varmojfekoj provided the patch - many thanks!
- added x-info field to rsyslogd startup/shutdown message. Hopefully
  points users to right location for further info (many don't even know
  they run rsyslog ;))
- bugfix: suspended actions were not always properly resumed
  varmojfekoj provided the patch - many thanks!
- bugfix: errno could be changed during mark processing, leading to
  invalid error messages when processing inputs. Thank to varmojfekoj for
  pointing out this problem.
- bugfix: trailing ":" of tag was lost while parsing legacy syslog messages
  without timestamp - thanks to Anders Blomdell for providing a patch!
- bugfix (doc): misspelled config directive, invalid signal info
- applied some doc fixes from Michel Biebl and cleaned up some no longer
  needed files suggested by him
- cleaned up stringbuf.c to fix an annoyance reported by Anders Blomdell
- fixed bug that caused invalid treatment of tabs (HT) in rsyslog.conf
---------------------------------------------------------------------------
Version 2.0.1 STABLE (rgerhards), 2008-01-24
- fixed a bug in integer conversion - but this function was never called,
  so it is not really a useful bug fix ;)
- fixed a bug with standard template definitions (not a big deal) - thanks
  to varmojfekoj for spotting it
- fixed a bug that caused a potential hang in file and fwd output module
  varmojfekoj provided the patch - many thanks!
---------------------------------------------------------------------------
Version 2.0.0 STABLE (rgerhards), 2008-01-02
- re-release of 1.21.2 as STABLE with no modifications except some
  doc updates
---------------------------------------------------------------------------
Version 1.21.2 (rgerhards), 2007-12-28
- created a gss-api output module. This keeps GSS-API code and
  TCP/UDP code separated. It is also important for forward-
  compatibility with v3. Please note that this change breaks compatibility
  with config files created for 1.21.0 and 1.21.1 - this was considered
  acceptable.
- fixed an error in forwarding retry code (could lead to message corruption
  but surfaced very seldom)
- increased portability for older platforms (AI_NUMERICSERV moved)
- removed socket leak in omfwd.c
- cross-platform patch for GSS-API compile problem on some platforms
  thanks to darix for the patch!
---------------------------------------------------------------------------
Version 1.21.1 (rgerhards), 2007-12-23
- small doc fix for $IncludeConfig
- fixed a bug in llDestroy()
- bugfix: fixing memory leak when message queue is full and during
  parsing. Thanks to varmojfekoj for the patch.
- bugfix: when compiled without network support, unix sockets were
  not properply closed
- bugfix: memory leak in cfsysline.c/doGetWord() fixed
---------------------------------------------------------------------------
Version 1.21.0 (rgerhards), 2007-12-19
- GSS-API support for syslog/TCP connections was added. Thanks to
  varmojfekoj for providing the patch with this functionality
- code cleanup
- enhanced $IncludeConfig directive to support wildcard filenames
- changed some multithreading synchronization
---------------------------------------------------------------------------
Version 1.20.1 (rgerhards), 2007-12-12
- corrected a debug setting that survived release. Caused TCP connections
  to be retried unnecessarily often.
- When a hostname ACL was provided and DNS resolution for that name failed,
  ACL processing was stopped at that point. Thanks to mildew for the patch.
  Fedora Bugzilla: http://bugzilla.redhat.com/show_bug.cgi?id=395911
- fixed a potential race condition, see link for details:
  http://rgerhards.blogspot.com/2007/12/rsyslog-race-condition.html
  Note that the probability of problems from this bug was very remote
- fixed a memory leak that happend when PostgreSQL date formats were
  used
---------------------------------------------------------------------------
Version 1.20.0 (rgerhards), 2007-12-07
- an output module for postgres databases has been added. Thanks to
  sur5r for contributing this code
- unloading dynamic modules has been cleaned up, we now have a
  real implementation and not just a dummy "good enough for the time
  being".
- enhanced platform independence - thanks to Bartosz Kuzma and Michael
  Biebl for their very useful contributions
- some general code cleanup (including warnings on 64 platforms, only)
---------------------------------------------------------------------------
Version 1.19.12 (rgerhards), 2007-12-03
- cleaned up the build system (thanks to Michael Biebl for the patch)
- fixed a bug where ommysql was still not compiled with -pthread option
---------------------------------------------------------------------------
Version 1.19.11 (rgerhards), 2007-11-29
- applied -pthread option to build when building for multi-threading mode
  hopefully solves an issue with segfaulting
---------------------------------------------------------------------------
Version 1.19.10 (rgerhards), 2007-10-19
- introdcued the new ":modulename:" syntax for calling module actions
  in selector lines; modified ommysql to support it. This is primarily
  an aid for further modules and a prequisite to actually allow third
  party modules to be created.
- minor fix in slackware startup script, "-r 0" is now "-r0"
- updated rsyslogd doc set man page; now in html format
- undid creation of a separate thread for the main loop -- this did not
  turn out to be needed or useful, so reduce complexity once again.
- added doc fixes provided by Michael Biebl - thanks
---------------------------------------------------------------------------
Version 1.19.9 (rgerhards), 2007-10-12
- now packaging system which again contains all components in a single
  tarball
- modularized main() a bit more, resulting in less complex code
- experimentally added an additional thread - will see if that affects
  the segfault bug we experience on some platforms. Note that this change
  is scheduled to be removed again later.
---------------------------------------------------------------------------
Version 1.19.8 (rgerhards), 2007-09-27
- improved repeated message processing
- applied patch provided by varmojfekoj to support building ommysql
  in its own way (now also resides in a plugin subdirectory);
  ommysql is now a separate package
- fixed a bug in cvthname() that lead to message loss if part
  of the source hostname would have been dropped
- created some support for distributing ommysql together with the
  main rsyslog package. I need to re-think it in the future, but
  for the time being the current mode is best. I now simply include
  one additional tarball for ommysql inside the main distribution.
  I look forward to user feedback on how this should be done best. In the
  long term, a separate project should be spawend for ommysql, but I'd
  like to do that only after the plugin interface is fully stable (what
  it is not yet).
---------------------------------------------------------------------------
Version 1.19.7 (rgerhards), 2007-09-25
- added code to handle situations where senders send us messages ending with
  a NUL character. It is now simply removed. This also caused trailing LF
  reduction to fail, when it was followed by such a NUL. This is now also
  handled.
- replaced some non-thread-safe function calls by their thread-safe
  counterparts
- fixed a minor memory leak that occured when the %APPNAME% property was
  used (I think nobody used that in practice)
- fixed a bug that caused signal handlers in cvthname() not to be restored when
  a malicious pointer record was detected and processing of the message been
  stopped for that reason (this should be really rare and can not be related
  to the segfault bug we are hunting).
- fixed a bug in cvthname that lead to passing a wrong parameter - in
  practice, this had no impact.
- general code cleanup (e.g. compiler warnings, comments)
---------------------------------------------------------------------------
Version 1.19.6 (rgerhards), 2007-09-11
- applied patch by varmojfekoj to change signal handling to the new
  sigaction API set (replacing the depreciated signal() calls and its
  friends.
- fixed a bug that in --enable-debug mode caused an assertion when the
  discard action was used
- cleaned up compiler warnings
- applied patch by varmojfekoj to FIX a bug that could cause 
  segfaults if empty properties were processed using modifying
  options (e.g. space-cc, drop-cc)
- fixed man bug: rsyslogd supports -l option
---------------------------------------------------------------------------
Version 1.19.5 (rgerhards), 2007-09-07
- changed part of the CStr interface so that better error tracking
  is provided and the calling sequence is more intuitive (there were
  invalid calls based on a too-weired interface)
- (hopefully) fixed some remaining bugs rooted in wrong use of 
  the CStr class. These could lead to program abort.
- applied patch by varmojfekoj two fix two potential segfault situations
- added $ModDir config directive
- modified $ModLoad so that an absolute path may be specified as
  module name (e.g. /rsyslog/ommysql.so)
---------------------------------------------------------------------------
Version 1.19.4 (rgerhards/varmojfekoj), 2007-09-04
- fixed a number of small memory leaks - thanks varmojfekoj for patching
- fixed an issue with CString class that could lead to rsyslog abort
  in tplToString() - thanks varmojfekoj for patching
- added a man-version of the config file documenation - thanks to Michel
  Samia for providing the man file
- fixed bug: a template like this causes an infinite loop:
  $template opts,"%programname:::a,b%"
  thanks varmojfekoj for the patch
- fixed bug: case changing options crash freeing the string pointer
  because they modify it: $template opts2,"%programname::1:lowercase%"
  thanks varmojfekoj for the patch
---------------------------------------------------------------------------
Version 1.19.3 (mmeckelein/varmojfekoj), 2007-08-31
- small mem leak fixed (after calling parseSelectorAct) - Thx varmojkekoj
- documentation section "Regular File" und "Blocks" updated
- solved an issue with dynamic file generation - Once again many thanks
  to varmojfekoj
- the negative selector for program name filter (Blocks) does not work as
  expected - Thanks varmojfekoj for patching
- added forwarding information to sysklogd (requires special template)
  to config doc
---------------------------------------------------------------------------
Version 1.19.2 (mmeckelein/varmojfekoj), 2007-08-28
- a specifically formed message caused a segfault - Many thanks varmojfekoj
  for providing a patch
- a typo and a weird condition are fixed in msg.c - Thanks again
  varmojfekoj 
- on file creation the file was always owned by root:root. This is fixed
  now - Thanks ypsa for solving this issue
---------------------------------------------------------------------------
Version 1.19.1 (mmeckelein), 2007-08-22
- a bug that caused a high load when a TCP/UDP connection was closed is 
  fixed now - Thanks mildew for solving this issue
- fixed a bug which caused a segfault on reinit - Thx varmojfekoj for the
  patch
- changed the hardcoded module path "/lib/rsyslog" to $(pkglibdir) in order
  to avoid trouble e.g. on 64 bit platforms (/lib64) - many thanks Peter
  Vrabec and darix, both provided a patch for solving this issue
- enhanced the unloading of modules - thanks again varmojfekoj
- applied a patch from varmojfekoj which fixes various little things in
  MySQL output module
---------------------------------------------------------------------------
Version 1.19.0 (varmojfekoj/rgerhards), 2007-08-16
- integrated patch from varmojfekoj to make the mysql module a loadable one
  many thanks for the patch, MUCH appreciated
---------------------------------------------------------------------------
Version 1.18.2 (rgerhards), 2007-08-13
- fixed a bug in outchannel code that caused templates to be incorrectly
  parsed
- fixed a bug in ommysql that caused a wrong ";template" missing message
- added some code for unloading modules; not yet fully complete (and we do
  not yet have loadable modules, so this is no problem)
- removed debian subdirectory by request of a debian packager (this is a special
  subdir for debian and there is also no point in maintaining it when there
  is a debian package available - so I gladly did this) in some cases
- improved overall doc quality (some pages were quite old) and linked to
  more of the online resources.
- improved /contrib/delete_mysql script by adding a host option and some
  other minor modifications
---------------------------------------------------------------------------
Version 1.18.1 (rgerhards), 2007-08-08
- applied a patch from varmojfekoj which solved a potential segfault
  of rsyslogd on HUP
- applied patch from Michel Samia to fix compilation when the pthreads
  feature is disabled
- some code cleanup (moved action object to its own file set)
- add config directive $MainMsgQueueSize, which now allows to configure the
  queue size dynamically
- all compile-time settings are now shown in rsyslogd -v, not just the
  active ones
- enhanced performance a little bit more
- added config file directive $ActionResumeInterval
- fixed a bug that prevented compilation under debian sid
- added a contrib directory for user-contributed useful things
---------------------------------------------------------------------------
Version 1.18.0 (rgerhards), 2007-08-03
- rsyslog now supports fallback actions when an action did not work. This
  is a great feature e.g. for backup database servers or backup syslog
  servers
- modified rklogd to only change the console log level if -c is specified
- added feature to use multiple actions inside a single selector
- implemented $ActionExecOnlyWhenPreviousIsSuspended config directive
- error messages during startup are now spit out to the configured log
  destinations
---------------------------------------------------------------------------
Version 1.17.6 (rgerhards), 2007-08-01
- continued to work on output module modularization - basic stage of
  this work is now FINISHED
- fixed bug in OMSRcreate() - always returned SR_RET_OK
- fixed a bug that caused ommysql to always complain about missing
  templates
- fixed a mem leak in OMSRdestruct - freeing the object itself was
  forgotten - thanks to varmojfekoj for the patch
- fixed a memory leak in syslogd/init() that happend when the config
  file could not be read - thanks to varmojfekoj for the patch
- fixed insufficient memory allocation in addAction() and its helpers.
  The initial fix and idea was developed by mildew, I fine-tuned
  it a bit. Thanks a lot for the fix, I'd probably had pulled out my
  hair to find the bug...
- added output of config file line number when a parsing error occured
- fixed bug in objomsr.c that caused program to abort in debug mode with
  an invalid assertion (in some cases)
- fixed a typo that caused the default template for MySQL to be wrong.
  thanks to mildew for catching this.
- added configuration file command $DebugPrintModuleList and
  $DebugPrintCfSysLineHandlerList
- fixed an invalid value for the MARK timer - unfortunately, there was
  a testing aid left in place. This resulted in quite frequent MARK messages
- added $IncludeConfig config directive
- applied a patch from mildew to prevent rsyslogd from freezing under heavy
  load. This could happen when the queue was full. Now, we drop messages
  but rsyslogd remains active.
---------------------------------------------------------------------------
Version 1.17.5 (rgerhards), 2007-07-30
- continued to work on output module modularization
- fixed a missing file bug - thanks to Andrea Montanari for reporting
  this problem
- fixed a problem with shutting down the worker thread and freeing the
  selector_t list - this caused messages to be lost, because the
  message queue was not properly drained before the selectors got
  destroyed.
---------------------------------------------------------------------------
Version 1.17.4 (rgerhards), 2007-07-27
- continued to work on output module modularization
- fixed a situation where rsyslogd could create zombie processes
  thanks to mildew for the patch
- applied patch from Michel Samia to fix compilation when NOT
  compiled for pthreads
---------------------------------------------------------------------------
Version 1.17.3 (rgerhards), 2007-07-25
- continued working on output module modularization
- fixed a bug that caused rsyslogd to segfault on exit (and
  probably also on HUP), when there was an unsent message in a selector
  that required forwarding and the dns lookup failed for that selector
  (yes, it was pretty unlikely to happen;))
  thanks to varmojfekoj <varmojfekoj@gmail.com> for the patch
- fixed a memory leak in config file parsing and die()
  thanks to varmojfekoj <varmojfekoj@gmail.com> for the patch
- rsyslogd now checks on startup if it is capable to performa any work
  at all. If it cant, it complains and terminates
  thanks to Michel Samia for providing the patch!
- fixed a small memory leak when HUPing syslogd. The allowed sender
  list now gets freed. thanks to mildew for the patch.
- changed the way error messages in early startup are logged. They
  now do no longer use the syslogd code directly but are rather
  send to stderr.
---------------------------------------------------------------------------
Version 1.17.2 (rgerhards), 2007-07-23
- made the port part of the -r option optional. Needed for backward
  compatibility with sysklogd
- replaced system() calls with something more reasonable. Please note that
  this might break compatibility with some existing configuration files.
  We accept this in favour of the gained security.
- removed a memory leak that could occur if timegenerated was used in
  RFC 3164 format in templates
- did some preparation in msg.c for advanced multithreading - placed the
  hooks, but not yet any active code
- worked further on modularization
- added $ModLoad MySQL (dummy) config directive
- added DropTrailingLFOnReception config directive
---------------------------------------------------------------------------
Version 1.17.1 (rgerhards), 2007-07-20
- fixed a bug that caused make install to install rsyslogd and rklogd under
  the wrong names
- fixed bug that caused $AllowedSenders to handle IPv6 scopes incorrectly;
  also fixed but that could grabble $AllowedSender wildcards. Thanks to
  mildew@gmail.com for the patch
- minor code cleanup - thanks to Peter Vrabec for the patch
- fixed minimal memory leak on HUP (caused by templates)
  thanks to varmojfekoj <varmojfekoj@gmail.com> for the patch
- fixed another memory leak on HUPing and on exiting rsyslogd
  again thanks to varmojfekoj <varmojfekoj@gmail.com> for the patch
- code cleanup (removed compiler warnings)
- fixed portability bug in configure.ac - thanks to Bartosz Kuźma for patch
- moved msg object into its own file set
- added the capability to continue trying to write log files when the
  file system is full. Functionality based on patch by Martin Schulze
  to sysklogd package.
---------------------------------------------------------------------------
Version 1.17.0 (RGer), 2007-07-17
- added $RepeatedLineReduction config parameter
- added $EscapeControlCharactersOnReceive config parameter
- added $ControlCharacterEscapePrefix config parameter
- added $DirCreateMode config parameter
- added $CreateDirs config parameter
- added $DebugPrintTemplateList config parameter
- added $ResetConfigVariables config parameter
- added $FileOwner config parameter
- added $FileGroup config parameter
- added $DirOwner config parameter
- added $DirGroup config parameter
- added $FailOnChownFailure config parameter
- added regular expression support to the filter engine
  thanks to Michel Samia for providing the patch!
- enhanced $AllowedSender functionality. Credits to mildew@gmail.com for
  the patch doing that
  - added IPv6 support
  - allowed DNS hostnames
  - allowed DNS wildcard names
- added new option $DropMsgsWithMaliciousDnsPTRRecords
- added autoconf so that rfc3195d, rsyslogd and klogd are stored to /sbin
- added capability to auto-create directories with dynaFiles
---------------------------------------------------------------------------
Version 1.16.0 (RGer/Peter Vrabec), 2007-07-13 - The Friday, 13th Release ;)
- build system switched to autotools
- removed SYSV preprocessor macro use, replaced with autotools equivalents
- fixed a bug that caused rsyslogd to segfault when TCP listening was
  disabled and it terminated
- added new properties "syslogfacility-text" and "syslogseverity-text"
  thanks to varmojfekoj <varmojfekoj@gmail.com> for the patch
- added the -x option to disable hostname dns reslution
  thanks to varmojfekoj <varmojfekoj@gmail.com> for the patch
- begun to better modularize syslogd.c - this is an ongoing project; moved
  type definitions to a separate file
- removed some now-unused fields from struct filed
- move file size limit fields in struct field to the "right spot" (the file
  writing part of the union - f_un.f_file)
- subdirectories linux and solaris are no longer part of the distribution
  package. This is not because we cease support for them, but there are no
  longer any files in them after the move to autotools
---------------------------------------------------------------------------
Version 1.15.1 (RGer), 2007-07-10
- fixed a bug that caused a dynaFile selector to stall when there was
  an open error with one file 
- improved template processing for dynaFiles; templates are now only
  looked up during initialization - speeds up processing
- optimized memory layout in struct filed when compiled with MySQL
  support
- fixed a bug that caused compilation without SYSLOG_INET to fail
- re-enabled the "last message repeated n times" feature. This
  feature was not taken care of while rsyslogd evolved from sysklogd
  and it was more or less defunct. Now it is fully functional again.
- added system properties: $NOW, $YEAR, $MONTH, $DAY, $HOUR, $MINUTE
- fixed a bug in iovAsString() that caused a memory leak under stress
  conditions (most probably memory shortage). This was unlikely to
  ever happen, but it doesn't hurt doing it right
- cosmetic: defined type "uchar", change all unsigned chars to uchar
---------------------------------------------------------------------------
Version 1.15.0 (RGer), 2007-07-05
- added ability to dynamically generate file names based on templates
  and thus properties. This was a much-requested feature. It makes
  life easy when it e.g. comes to splitting files based on the sender
  address.
- added $umask and $FileCreateMode config file directives
- applied a patch from Bartosz Kuzma to compile cleanly under NetBSD
- checks for extra (unexpected) characters in system config file lines
  have been added
- added IPv6 documentation - was accidently missing from CVS
- begun to change char to unsigned char
---------------------------------------------------------------------------
Version 1.14.2 (RGer), 2007-07-03
** this release fixes all known nits with IPv6 **
- restored capability to do /etc/service lookup for "syslog"
  service when -r 0 was given
- documented IPv6 handling of syslog messages
- integrate patch from Bartosz Kuźma to make rsyslog compile under
  Solaris again (the patch replaced a strndup() call, which is not
  available under Solaris
- improved debug logging when waiting on select
- updated rsyslogd man page with new options (-46A)
---------------------------------------------------------------------------
Version 1.14.1 (RGer/Peter Vrabec), 2007-06-29
- added Peter Vrabec's patch for IPv6 TCP
- prefixed all messages send to stderr in rsyslogd with "rsyslogd: "
---------------------------------------------------------------------------
Version 1.14.0 (RGer/Peter Vrabec), 2007-06-28
- Peter Vrabec provided IPv6 for rsyslog, so we are now IPv6 enabled
  IPv6 Support is currently for UDP only, TCP is to come soon.
  AllowedSender configuration does not yet work for IPv6.
- fixed code in iovCreate() that broke C's strict aliasing rules 
- fixed some char/unsigned char differences that forced the compiler
  to spit out warning messages
- updated the Red Hat init script to fix a known issue (thanks to
  Peter Vrabec)
---------------------------------------------------------------------------
Version 1.13.5 (RGer), 2007-06-22
- made the TCP session limit configurable via command line switch
  now -t <port>,<max sessions>
- added man page for rklogd(8) (basically a copy from klogd, but now
  there is one...)
- fixed a bug that caused internal messages (e.g. rsyslogd startup) to
  appear without a tag.
- removed a minor memory leak that occurred when TAG processing requalified
  a HOSTNAME to be a TAG (and a TAG already was set).
- removed potential small memory leaks in MsgSet***() functions. There
  would be a leak if a property was re-set, something that happened
  extremely seldom.
---------------------------------------------------------------------------
Version 1.13.4 (RGer), 2007-06-18
- added a new property "PRI-text", which holds the PRI field in
  textual form (e.g. "syslog.info")
- added alias "syslogseverity" for "syslogpriority", which is a
  misleading property name that needs to stay for historical
  reasons (and backward-compatility)
- added doc on how to record PRI value in log file
- enhanced signal handling in klogd, including removal of an unsafe
  call to the logging system during signal handling
---------------------------------------------------------------------------
Version 1.13.3 (RGer), 2007-06-15
- create a version of syslog.c from scratch. This is now
  - highly optimized for rsyslog
  - removes an incompatible license problem as the original
    version had a BSD license with advertising clause
  - fixed in the regard that rklogd will continue to work when
    rsysogd has been restarted (the original version, as well
    as sysklogd, will remain silent then)
  - solved an issue with an extra NUL char at message end that the
    original version had
- applied some changes to klogd to care for the new interface
- fixed a bug in syslogd.c which prevented compiling under debian
---------------------------------------------------------------------------
Version 1.13.2 (RGer), 2007-06-13
- lib order in makefile patched to facilitate static linking - thanks
  to Bennett Todd for providing the patch
- Integrated a patch from Peter Vrabec (pvrabec@redheat.com):
  - added klogd under the name of rklogd (remove dependency on
    original sysklogd package
  - createDB.sql now in UTF
  - added additional config files for use on Red Hat
---------------------------------------------------------------------------
Version 1.13.1 (RGer), 2007-02-05
- changed the listen backlog limit to a more reasonable value based on
  the maximum number of TCP connections configurd (10% + 5) - thanks to Guy
  Standen for the hint (actually, the limit was 5 and that was a 
  left-over from early testing).
- fixed a bug in makefile which caused DB-support to be disabled when
  NETZIP support was enabled
- added the -e option to allow transmission of every message to remote
  hosts (effectively turns off duplicate message suppression)
- (somewhat) improved memory consumption when compiled with MySQL support
- looks like we fixed an incompatibility with MySQL 5.x and above software
  At least in one case, the remote server name was destroyed, leading to 
  a connection failure. The new, improved code does not have this issue and
  so we see this as solved (the new code is generally somewhat better, so
  there is a good chance we fixed this incompatibility).
---------------------------------------------------------------------------
Version 1.13.0 (RGer), 2006-12-19
- added '$' as ToPos proptery replacer specifier - means "up to the
  end of the string"
- property replacer option "escape-cc", "drop-cc" and "space-cc"  added
- changed the handling of \0 characters inside syslog messages. We now
  consistently escape them to "#000". This is somewhat recommended in
  the draft-ietf-syslog-protocol-19 draft. While the real recomendation
  is to not escape any characters at all, we can not do this without
  considerable modification of the code. So we escape it to "#000", which
  is consistent with a sample found in the Internet-draft.
- removed message glue logic (see printchopped() comment for details)
  Also caused removal of parts table and thus some improvements in
  memory usage.
- changed the default MAXLINE to 2048 to take care of recent syslog
  standardization efforts (can easily be changed in syslogd.c)
- added support for byte-counted TCP syslog messages (much like
  syslog-transport-tls-05 Internet Draft). This was necessary to
  support compression over TCP.
- added support for receiving compressed syslog messages
- added support for sending compressed syslog messages
- fixed a bug where the last message in a syslog/tcp stream was
  lost if it was not properly terminated by a LF character
---------------------------------------------------------------------------
Version 1.12.3 (RGer), 2006-10-04
- implemented some changes to support Solaris (but support is not
  yet complete)
- commented out (via #if 0) some methods that are currently not being use
  but should be kept for further us
- added (interim) -u 1 option to turn off hostname and tag parsing
- done some modifications to better support Fedora
- made the field delimiter inside property replace configurable via
  template
- fixed a bug in property replacer: if fields were used, the delimitor
  became part of the field. Up until now, this was barely noticable as 
  the delimiter as TAB only and thus invisible to a human. With other
  delimiters available now, it quickly showed up. This bug fix might cause
  some grief to existing installations if they used the extra TAB for
  whatever reasons - sorry folks... Anyhow, a solution is easy: just add
  a TAB character contstant into your template. Thus, there has no attempt
  been made to do this in a backwards-compatible way.
---------------------------------------------------------------------------
Version 1.12.2 (RGer), 2006-02-15
- fixed a bug in the RFC 3339 date formatter. An extra space was added
  after the actual timestamp
- added support for providing high-precision RFC3339 timestamps for
  (rsyslogd-)internally-generated messages
- very (!) experimental support for syslog-protocol internet draft
  added (the draft is experimental, the code is solid ;))
- added support for field-extracting in the property replacer
- enhanced the legacy-syslog parser so that it can interpret messages
  that do not contain a TIMESTAMP
- fixed a bug that caused the default socket (usually /dev/log) to be
  opened even when -o command line option was given
- fixed a bug in the Debian sample startup script - it caused rsyslogd
  to listen to remote requests, which it shouldn't by default
---------------------------------------------------------------------------
Version 1.12.1 (RGer), 2005-11-23
- made multithreading work with BSD. Some signal-handling needed to be
  restructured. Also, there might be a slight delay of up to 10 seconds
  when huping and terminating rsyslogd under BSD
- fixed a bug where a NULL-pointer was passed to printf() in logmsg().
- fixed a bug during "make install" where rc3195d was not installed
  Thanks to Bennett Todd for spotting this.
- fixed a bug where rsyslogd dumped core when no TAG was found in the
  received message
- enhanced message parser so that it can deal with missing hostnames
  in many cases (may not be totally fail-safe)
- fixed a bug where internally-generated messages did not have the correct
  TAG
---------------------------------------------------------------------------
Version 1.12.0 (RGer), 2005-10-26
- moved to a multi-threaded design. single-threading is still optionally
  available. Multi-threading is experimental!
- fixed a potential race condition. In the original code, marking was done
  by an alarm handler, which could lead to all sorts of bad things. This
  has been changed now. See comments in syslogd.c/domark() for details.
- improved debug output for property-based filters
- not a code change, but: I have checked all exit()s to make sure that
  none occurs once rsyslogd has started up. Even in unusual conditions
  (like low-memory conditions) rsyslogd somehow remains active. Of course,
  it might loose a message or two, but at least it does not abort and it
  can also recover when the condition no longer persists.
- fixed a bug that could cause loss of the last message received
  immediately before rsyslogd was terminated.
- added comments on thread-safety of global variables in syslogd.c
- fixed a small bug: spurios printf() when TCP syslog was used
- fixed a bug that causes rsyslogd to dump core on termination when one
  of the selector lines did not receive a message during the run (very
  unlikely)
- fixed an one-too-low memory allocation in the TCP sender. Could result
  in rsyslogd dumping core.
- fixed a bug with regular expression support (thanks to Andres Riancho)
- a little bit of code restructuring (especially main(), which was
  horribly large)
---------------------------------------------------------------------------
Version 1.11.1 (RGer), 2005-10-19
- support for BSD-style program name and host blocks
- added a new property "programname" that can be used in templates
- added ability to specify listen port for rfc3195d
- fixed a bug that rendered the "startswith" comparison operation
  unusable.
- changed more functions to "static" storage class to help compiler
  optimize (should have been static in the first place...)
- fixed a potential memory leak in the string buffer class destructor.
  As the destructur was previously never called, the leak did not actually
  appear.
- some internal restructuring in anticipation/preparation of minimal
  multi-threading support
- rsyslogd still shares some code with the sysklogd project. Some patches
  for this shared code have been brought over from the sysklogd CVS.
---------------------------------------------------------------------------
Version 1.11.0 (RGer), 2005-10-12
- support for receiving messages via RFC 3195; added rfc3195d for that
  purpose
- added an additional guard to prevent rsyslogd from aborting when the
  2gb file size limit is hit. While a user can configure rsyslogd to
  handle such situations, it would abort if that was not done AND large
  file support was not enabled (ok, this is hopefully an unlikely scenario)
- fixed a bug that caused additional Unix domain sockets to be incorrectly
  processed - could lead to message loss in extreme cases
---------------------------------------------------------------------------
Version 1.10.2 (RGer), 2005-09-27
- added comparison operations in property-based filters:
  * isequal
  * startswith
- added ability to negate all property-based filter comparison operations
  by adding a !-sign right in front of the operation name
- added the ability to specify remote senders for UDP and TCP
  received messages. Allows to block all but well-known hosts
- changed the $-config line directives to be case-INsensitive
- new command line option -w added: "do not display warnings if messages
  from disallowed senders are received"
- fixed a bug that caused rsyslogd to dump core when the compare value
  was not quoted in property-based filters
- fixed a bug in the new CStr compare function which lead to invalid
  results (fortunately, this function was not yet used widely)
- added better support for "debugging" rsyslog.conf property filters
  (only if -d switch is given)
- changed some function definitions to static, which eventually enables
  some compiler optimizations
- fixed a bug in MySQL code; when a SQL error occured, rsyslogd could
  run in a tight loop. This was due to invalid sequence of error reporting
  and is now fixed.
---------------------------------------------------------------------------
Version 1.10.1 (RGer), 2005-09-23
- added the ability to execute a shell script as an action.
  Thanks to Bjoern Kalkbrenner for providing the code!
- fixed a bug in the MySQL code; due to the bug the automatic one-time
  retry after an error did not happen - this lead to error message in
  cases where none should be seen (e.g. after a MySQL restart)
- fixed a security issue with SQL-escaping in conjunction with
  non-(SQL-)standard MySQL features.
---------------------------------------------------------------------------
Version 1.10.0 (RGer), 2005-09-20
  REMINDER: 1.10 is the first unstable version if the 1.x series!
- added the capability to filter on any property in selector lines
  (not just facility and priority)
- changed stringbuf into a new counted string class
- added support for a "discard" action. If a selector line with
  discard (~ character) is found, no selector lines *after* that
  line will be processed.
- thanks to Andres Riancho, regular expression support has been
  added to the template engine
- added the FROMHOST property in the template processor, which could
  previously not be obtained. Thanks to Cristian Testa for pointing
  this out and even providing a fix.
- added display of compile-time options to -v output
- performance improvement for production build - made some checks
  to happen only during debug mode
- fixed a problem with compiling on SUSE and - while doing so - removed
  the socket call to set SO_BSDCOMPAT in cases where it is obsolete.
---------------------------------------------------------------------------
Version 1.0.4 (RGer), 2006-02-01
- a small but important fix: the tcp receiver had two forgotten printf's
  in it that caused a lot of unnecessary output to stdout. This was
  important enough to justify a new release
---------------------------------------------------------------------------
Version 1.0.3 (RGer), 2005-11-14
- added an additional guard to prevent rsyslogd from aborting when the
  2gb file size limit is hit. While a user can configure rsyslogd to
  handle such situations, it would abort if that was not done AND large
  file support was not enabled (ok, this is hopefully an unlikely scenario)
- fixed a bug that caused additional Unix domain sockets to be incorrectly
  processed - could lead to message loss in extreme cases
- applied some patches available from the sysklogd project to code
  shared from there
- fixed a bug that causes rsyslogd to dump core on termination when one
  of the selector lines did not receive a message during the run (very
  unlikely)
- fixed an one-too-low memory allocation in the TCP sender. Could result
  in rsyslogd dumping core.
- fixed a bug in the TCP sender that caused the retry logic to fail
  after an error or receiver overrun
- fixed a bug in init() that could lead to dumping core
- fixed a bug that could lead to dumping core when no HOSTNAME or no TAG
  was present in the syslog message
---------------------------------------------------------------------------
Version 1.0.2 (RGer), 2005-10-05
- fixed an issue with MySQL error reporting. When an error occured,
  the MySQL driver went into an endless loop (at least in most cases).
---------------------------------------------------------------------------
Version 1.0.1 (RGer), 2005-09-23
- fixed a security issue with SQL-escaping in conjunction with
  non-(SQL-)standard MySQL features.
---------------------------------------------------------------------------
Version 1.0.0 (RGer), 2005-09-12
- changed install doc to cover daily cron scripts - a trouble source
- added rc script for slackware (provided by Chris Elvidge - thanks!) 
- fixed a really minor bug in usage() - the -r option was still
  reported as without the port parameter
---------------------------------------------------------------------------
Version 0.9.8 (RGer), 2005-09-05
- made startup and shutdown message more consistent and included the
  pid, so that they can be easier correlated. Used syslog-protocol
  structured data format for this purpose.
- improved config info in startup message, now tells not only
  if it is listening remote on udp, but also for tcp. Also includes
  the port numbers. The previous startup message was misleading, because
  it did not say "remote reception" if rsyslogd was only listening via
  tcp (but not via udp).
- added a "how can you help" document to the doc set
---------------------------------------------------------------------------
Version 0.9.7 (RGer), 2005-08-15
- some of the previous doc files (like INSTALL) did not properly
  reflect the changes to the build process and the new doc. Fixed
  that.
- changed syslogd.c so that when compiled without database support,
  an error message is displayed when a database action is detected
  in the config file (previously this was used as an user rule ;))
- fixed a bug in the os-specific Makefiles which caused MySQL
  support to not be compiled, even if selected
---------------------------------------------------------------------------
Version 0.9.6 (RGer), 2005-08-09
- greatly enhanced documentation. Now available in html format in
  the "doc" folder and FreeBSD. Finally includes an install howto.
- improved MySQL error messages a little - they now show up as log
  messages, too (formerly only in debug mode)
- added the ability to specify the listen port for udp syslog.
  WARNING: This introduces an incompatibility. Formerly, udp
  syslog was enabled by the -r command line option. Now, it is
  "-r [port]", which is consistent with the tcp listener. However,
  just -r will now return an error message.
- added sample startup scripts for Debian and FreeBSD
- added support for easy feature selection in the makefile. Un-
  fortunately, this also means I needed to spilt the make file
  for different OS and distros. There are some really bad syntax
  differences between FreeBSD and Linux make.
---------------------------------------------------------------------------
Version 0.9.5 (RGer), 2005-08-01
- the "semicolon bug" was actually not (fully) solved in 0.9.4. One
  part of the bug was solved, but another still existed. This one
  is fixed now, too.
- the "semicolon bug" actually turned out to be a more generic bug.
  It appeared whenever an invalid template name was given. With some
  selector actions, rsyslogd dumped core, with other it "just" had
  a small ressource leak with others all worked well. These anomalies
  are now fixed. Note that they only appeared during system initaliziation
  once the system was running, nothing bad happened.
- improved error reporting for template errors on startup. They are now
  shown on the console and the start-up tty. Formerly, they were only
  visible in debug mode.
- support for multiple instances of rsyslogd on a single machine added
- added new option "-o" --> omit local unix domain socket. This option
  enables rsyslogd NOT to listen to the local socket. This is most
  helpful when multiple instances of rsyslogd (or rsyslogd and another
  syslogd) shall run on a single system.
- added new option "-i <pidfile>" which allows to specify the pidfile.
  This is needed when multiple instances of rsyslogd are to be run.
- the new project home page is now online at www.rsyslog.com
---------------------------------------------------------------------------
Version 0.9.4 (RGer), 2005-07-25
- finally added the TCP sender. It now supports non-blocking mode, no
  longer disabling message reception during connect. As it is now, it
  is usable in production. The code could be more sophisticated, but
  I've kept it short in anticipation of the move to liblogging, which
  will lead to the removal of the code just written ;)
- the "exiting on signal..." message still had the "syslogd" name in 
  it. Changed this to "rsyslogd", as we do not have a large user base
  yet, this should pose no problem.
- fixed "the semiconlon" bug. rsyslogd dumped core if a write-db action
  was specified but no semicolon was given after the password (an empty
  template was ok, but the semicolon needed to be present).
- changed a default for traditional output format. During testing, it
  was seen that the timestamp written to file in default format was
  the time of message reception, not the time specified in the TIMESTAMP
  field of the message itself. Traditionally, the message TIMESTAMP is
  used and this has been changed now.
---------------------------------------------------------------------------
Version 0.9.3 (RGer), 2005-07-19
- fixed a bug in the message parser. In June, the RFC 3164 timestamp
  was not correctly parsed (yes, only in June and some other months,
  see the code comment to learn why...)
- added the ability to specify the destination port when forwarding
  syslog messages (both for TCP and UDP)
- added an very experimental TCP sender (activated by
  @@machine:port in config). This is not yet for production use. If
  the receiver is not alive, rsyslogd will wait quite some time until
  the connection request times out, which most probably leads to
  loss of incoming messages.

---------------------------------------------------------------------------
Version 0.9.2 (RGer), around 2005-07-06
- I intended to change the maxsupported message size to 32k to
  support IHE - but given the memory inefficiency in the usual use
  cases, I have not done this. I have, however, included very
  specific instructions on how to do this in the source code. I have
  also done some testing with 32k messages, so you can change the
  max size without taking too much risk.
- added a syslog/tcp receiver; we now can receive messages via
  plain tcp, but we can still send only via UDP. The syslog/tcp
  receiver is the primary enhancement of this release.
- slightly changed some error messages that contained a spurios \n at
  the end of the line (which gives empty lines in your log...)

---------------------------------------------------------------------------
Version 0.9.1 (RGer)
- fixed code so that it compiles without errors under FreeBSD
- removed now unused function "allocate_log()" from syslogd.c
- changed the make file so that it contains more defines for
  different environments (in the long term, we need a better
  system for disabling/enabling features...)
- changed some printf's printing off_t types to %lld and
  explicit (long long) casts. I tried to figure out the exact type,
  but did not succeed in this. In the worst case, ultra-large peta-
  byte files will now display funny informational messages on rollover,
  something I think we can live with for the neersion 3.11.2 (rgerhards), 2008-02-??
---------------------------------------------------------------------------
Version 3.11.1 (rgerhards), 2008-02-12
- SNMP trap sender added thanks to Andre Lorbach (omsnmp)
- added input-plugin interface specification in form of a (copy) template
  input module
- applied documentation fix by Michael Biebl -- many thanks!
- bugfix: immark did not have MARK flags set...
- added x-info field to rsyslogd startup/shutdown message. Hopefully
  points users to right location for further info (many don't even know
  they run rsyslog ;))
- bugfix: trailing ":" of tag was lost while parsing legacy syslog messages
  without timestamp - thanks to Anders Blomdell for providing a patch!
- fixed a bug in stringbuf.c related to STRINGBUF_TRIM_ALLOCSIZE, which
  wasn't supposed to be used with rsyslog. Put a warning message up that
  tells this feature is not tested and probably not worth the effort.
  Thanks to Anders Blomdell fro bringing this to our attention
- somewhat improved performance of string buffers
- fixed bug that caused invalid treatment of tabs (HT) in rsyslog.conf
- bugfix: setting for $EscapeCopntrolCharactersOnReceive was not 
  properly initialized
- clarified usage of space-cc property replacer option
- improved abort diagnostic handler
- some initial effort for malloc/free runtime debugging support
- bugfix: using dynafile actions caused rsyslogd abort
- fixed minor man errors thanks to Michael Biebl
---------------------------------------------------------------------------
Version 3.11.0 (rgerhards), 2008-01-31
- implemented queued actions
- implemented simple rate limiting for actions
- implemented deliberate discarding of lower priority messages over higher
  priority ones when a queue runs out of space
- implemented disk quotas for disk queues
- implemented the $ActionResumeRetryCount config directive
- added $ActionQueueFilename config directive
- added $ActionQueueSize config directive
- added $ActionQueueHighWaterMark config directive
- added $ActionQueueLowWaterMark config directive
- added $ActionQueueDiscardMark config directive
- added $ActionQueueDiscardSeverity config directive
- added $ActionQueueCheckpointInterval config directive
- added $ActionQueueType config directive
- added $ActionQueueWorkerThreads config directive
- added $ActionQueueTimeoutshutdown config directive
- added $ActionQueueTimeoutActionCompletion config directive
- added $ActionQueueTimeoutenQueue config directive
- added $ActionQueueTimeoutworkerThreadShutdown config directive
- added $ActionQueueWorkerThreadMinimumMessages config directive
- added $ActionQueueMaxFileSize config directive
- added $ActionQueueSaveonShutdown config directive
- addded $ActionQueueDequeueSlowdown config directive
- addded $MainMsgQueueDequeueSlowdown config directive
- bugfix: added forgotten docs to package
- improved debugging support
- fixed a bug that caused $MainMsgQueueCheckpointInterval to work incorrectly
- when a long-running action needs to be cancelled on shutdown, the message
  that was processed by it is now preserved. This finishes support for
  guaranteed delivery of messages (if the output supports it, of course)
- fixed bug in output module interface, see
  http://sourceforge.net/tracker/index.php?func=detail&aid=1881008&group_id=123448&atid=696552
- changed the ommysql output plugin so that the (lengthy) connection
  initialization now takes place in message processing. This works much
  better with the new queued action mode (fast startup)
- fixed a bug that caused a potential hang in file and fwd output module
  varmojfekoj provided the patch - many thanks!
- bugfixed stream class offset handling on 32bit platforms
---------------------------------------------------------------------------
Version 3.10.3 (rgerhards), 2008-01-28
- fixed a bug with standard template definitions (not a big deal) - thanks
  to varmojfekoj for spotting it
- run-time instrumentation added
- implemented disk-assisted queue mode, which enables on-demand disk
  spooling if the queue's in-memory queue is exhausted
- implemented a dynamic worker thread pool for processing incoming
  messages; workers are started and shut down as need arises
- implemented a run-time instrumentation debug package
- implemented the $MainMsgQueueSaveOnShutdown config directive
- implemented the $MainMsgQueueWorkerThreadMinimumMessages config directive
- implemented the $MainMsgQueueTimeoutWorkerThreadShutdown config directive
---------------------------------------------------------------------------
Version 3.10.2 (rgerhards), 2008-01-14
- added the ability to keep stop rsyslogd without the need to drain
  the main message queue. In disk queue mode, rsyslog continues to
  run from the point where it stopped. In case of a system failure, it
  continues to process messages from the last checkpoint.
- fixed a bug that caused a segfault on startup when no $WorkDir directive
  was specified in rsyslog.conf
- provided more fine-grain control over shutdown timeouts and added a
  way to specify the enqueue timeout when the main message queue is full
- implemented $MainMsgQueueCheckpointInterval config directive
- implemented $MainMsgQueueTimeoutActionCompletion config directive
- implemented $MainMsgQueueTimeoutEnqueue config directive
- implemented $MainMsgQueueTimeoutShutdown config directive
---------------------------------------------------------------------------
Version 3.10.1 (rgerhards), 2008-01-10
- implemented the "disk" queue mode. However, it currently is of very
  limited use, because it does not support persistence over rsyslogd
  runs. So when rsyslogd is stopped, the queue is drained just as with
  the in-memory queue modes. Persistent queues will be a feature of
  the next release.
- performance-optimized string class, should bring an overall improvement
- fixed a memory leak in imudp -- thanks to varmojfekoj for the patch
- fixed a race condition that could lead to a rsyslogd hang when during
  HUP or termination
- done some doc updates
- added $WorkDirectory config directive
- added $MainMsgQueueFileName config directive
- added $MainMsgQueueMaxFileSize config directive
---------------------------------------------------------------------------
Version 3.10.0 (rgerhards), 2008-01-07
- implemented input module interface and initial input modules
- enhanced threading for input modules (each on its own thread now)
- ability to bind UDP listeners to specific local interfaces/ports and
  ability to run multiple of them concurrently
- added ability to specify listen IP address for UDP syslog server
- license changed to GPLv3
- mark messages are now provided by loadble module immark
- rklogd is no longer provided. Its functionality has now been taken over
  by imklog, a loadable input module. This offers a much better integration
  into rsyslogd and makes sure that the kernel logger process is brought
  up and down at the appropriate times
- enhanced $IncludeConfig directive to support wildcard characters
  (thanks to Michael Biebl)
- all inputs are now implemented as loadable plugins
- enhanced threading model: each input module now runs on its own thread
- enhanced message queue which now supports different queueing methods
  (among others, this can be used for performance fine-tuning)
- added a large number of new configuration directives for the new
  input modules
- enhanced multi-threading utilizing a worker thread pool for the
  main message queue
- compilation without pthreads is no longer supported
- much cleaner code due to new objects and removal of single-threading
  mode
---------------------------------------------------------------------------
Version 2.0.1 STABLE (rgerhards), 2008-01-24
- fixed a bug in integer conversion - but this function was never called,
  so it is not really a useful bug fix ;)
- fixed a bug with standard template definitions (not a big deal) - thanks
  to varmojfekoj for spotting it
- fixed a bug that caused a potential hang in file and fwd output module
  varmojfekoj provided the patch - many thanks!
---------------------------------------------------------------------------
Version 2.0.0 STABLE (rgerhards), 2008-01-02
- re-release of 1.21.2 as STABLE with no modifications except some
  doc updates
---------------------------------------------------------------------------
Version 1.21.2 (rgerhards), 2007-12-28
- created a gss-api output module. This keeps GSS-API code and
  TCP/UDP code separated. It is also important for forward-
  compatibility with v3. Please note that this change breaks compatibility
  with config files created for 1.21.0 and 1.21.1 - this was considered
  acceptable.
- fixed an error in forwarding retry code (could lead to message corruption
  but surfaced very seldom)
- increased portability for older platforms (AI_NUMERICSERV moved)
- removed socket leak in omfwd.c
- cross-platform patch for GSS-API compile problem on some platforms
  thanks to darix for the patch!
---------------------------------------------------------------------------
Version 1.21.1 (rgerhards), 2007-12-23
- small doc fix for $IncludeConfig
- fixed a bug in llDestroy()
- bugfix: fixing memory leak when message queue is full and during
  parsing. Thanks to varmojfekoj for the patch.
- bugfix: when compiled without network support, unix sockets were
  not properply closed
- bugfix: memory leak in cfsysline.c/doGetWord() fixed
---------------------------------------------------------------------------
Version 1.21.0 (rgerhards), 2007-12-19
- GSS-API support for syslog/TCP connections was added. Thanks to
  varmojfekoj for providing the patch with this functionality
- code cleanup
- enhanced $IncludeConfig directive to support wildcard filenames
- changed some multithreading synchronization
---------------------------------------------------------------------------
Version 1.20.1 (rgerhards), 2007-12-12
- corrected a debug setting that survived release. Caused TCP connections
  to be retried unnecessarily often.
- When a hostname ACL was provided and DNS resolution for that name failed,
  ACL processing was stopped at that point. Thanks to mildew for the patch.
  Fedora Bugzilla: http://bugzilla.redhat.com/show_bug.cgi?id=395911
- fixed a potential race condition, see link for details:
  http://rgerhards.blogspot.com/2007/12/rsyslog-race-condition.html
  Note that the probability of problems from this bug was very remote
- fixed a memory leak that happend when PostgreSQL date formats were
  used
---------------------------------------------------------------------------
Version 1.20.0 (rgerhards), 2007-12-07
- an output module for postgres databases has been added. Thanks to
  sur5r for contributing this code
- unloading dynamic modules has been cleaned up, we now have a
  real implementation and not just a dummy "good enough for the time
  being".
- enhanced platform independence - thanks to Bartosz Kuzma and Michael
  Biebl for their very useful contributions
- some general code cleanup (including warnings on 64 platforms, only)
---------------------------------------------------------------------------
Version 1.19.12 (rgerhards), 2007-12-03
- cleaned up the build system (thanks to Michael Biebl for the patch)
- fixed a bug where ommysql was still not compiled with -pthread option
---------------------------------------------------------------------------
Version 1.19.11 (rgerhards), 2007-11-29
- applied -pthread option to build when building for multi-threading mode
  hopefully solves an issue with segfaulting
---------------------------------------------------------------------------
Version 1.19.10 (rgerhards), 2007-10-19
- introdcued the new ":modulename:" syntax for calling module actions
  in selector lines; modified ommysql to support it. This is primarily
  an aid for further modules and a prequisite to actually allow third
  party modules to be created.
- minor fix in slackware startup script, "-r 0" is now "-r0"
- updated rsyslogd doc set man page; now in html format
- undid creation of a separate thread for the main loop -- this did not
  turn out to be needed or useful, so reduce complexity once again.
- added doc fixes provided by Michael Biebl - thanks
---------------------------------------------------------------------------
Version 1.19.9 (rgerhards), 2007-10-12
- now packaging system which again contains all components in a single
  tarball
- modularized main() a bit more, resulting in less complex code
- experimentally added an additional thread - will see if that affects
  the segfault bug we experience on some platforms. Note that this change
  is scheduled to be removed again later.
---------------------------------------------------------------------------
Version 1.19.8 (rgerhards), 2007-09-27
- improved repeated message processing
- applied patch provided by varmojfekoj to support building ommysql
  in its own way (now also resides in a plugin subdirectory);
  ommysql is now a separate package
- fixed a bug in cvthname() that lead to message loss if part
  of the source hostname would have been dropped
- created some support for distributing ommysql together with the
  main rsyslog package. I need to re-think it in the future, but
  for the time being the current mode is best. I now simply include
  one additional tarball for ommysql inside the main distribution.
  I look forward to user feedback on how this should be done best. In the
  long term, a separate project should be spawend for ommysql, but I'd
  like to do that only after the plugin interface is fully stable (what
  it is not yet).
---------------------------------------------------------------------------
Version 1.19.7 (rgerhards), 2007-09-25
- added code to handle situations where senders send us messages ending with
  a NUL character. It is now simply removed. This also caused trailing LF
  reduction to fail, when it was followed by such a NUL. This is now also
  handled.
- replaced some non-thread-safe function calls by their thread-safe
  counterparts
- fixed a minor memory leak that occured when the %APPNAME% property was
  used (I think nobody used that in practice)
- fixed a bug that caused signal handlers in cvthname() not to be restored when
  a malicious pointer record was detected and processing of the message been
  stopped for that reason (this should be really rare and can not be related
  to the segfault bug we are hunting).
- fixed a bug in cvthname that lead to passing a wrong parameter - in
  practice, this had no impact.
- general code cleanup (e.g. compiler warnings, comments)
---------------------------------------------------------------------------
Version 1.19.6 (rgerhards), 2007-09-11
- applied patch by varmojfekoj to change signal handling to the new
  sigaction API set (replacing the depreciated signal() calls and its
  friends.
- fixed a bug that in --enable-debug mode caused an assertion when the
  discard action was used
- cleaned up compiler warnings
- applied patch by varmojfekoj to FIX a bug that could cause 
  segfaults if empty properties were processed using modifying
  options (e.g. space-cc, drop-cc)
- fixed man bug: rsyslogd supports -l option
---------------------------------------------------------------------------
Version 1.19.5 (rgerhards), 2007-09-07
- changed part of the CStr interface so that better error tracking
  is provided and the calling sequence is more intuitive (there were
  invalid calls based on a too-weired interface)
- (hopefully) fixed some remaining bugs rooted in wrong use of 
  the CStr class. These could lead to program abort.
- applied patch by varmojfekoj two fix two potential segfault situations
- added $ModDir config directive
- modified $ModLoad so that an absolute path may be specified as
  module name (e.g. /rsyslog/ommysql.so)
---------------------------------------------------------------------------
Version 1.19.4 (rgerhards/varmojfekoj), 2007-09-04
- fixed a number of small memory leaks - thanks varmojfekoj for patching
- fixed an issue with CString class that could lead to rsyslog abort
  in tplToString() - thanks varmojfekoj for patching
- added a man-version of the config file documenation - thanks to Michel
  Samia for providing the man file
- fixed bug: a template like this causes an infinite loop:
  $template opts,"%programname:::a,b%"
  thanks varmojfekoj for the patch
- fixed bug: case changing options crash freeing the string pointer
  because they modify it: $template opts2,"%programname::1:lowercase%"
  thanks varmojfekoj for the patch
---------------------------------------------------------------------------
Version 1.19.3 (mmeckelein/varmojfekoj), 2007-08-31
- small mem leak fixed (after calling parseSelectorAct) - Thx varmojkekoj
- documentation section "Regular File" und "Blocks" updated
- solved an issue with dynamic file generation - Once again many thanks
  to varmojfekoj
- the negative selector for program name filter (Blocks) does not work as
  expected - Thanks varmojfekoj for patching
- added forwarding information to sysklogd (requires special template)
  to config doc
---------------------------------------------------------------------------
Version 1.19.2 (mmeckelein/varmojfekoj), 2007-08-28
- a specifically formed message caused a segfault - Many thanks varmojfekoj
  for providing a patch
- a typo and a weird condition are fixed in msg.c - Thanks again
  varmojfekoj 
- on file creation the file was always owned by root:root. This is fixed
  now - Thanks ypsa for solving this issue
---------------------------------------------------------------------------
Version 1.19.1 (mmeckelein), 2007-08-22
- a bug that caused a high load when a TCP/UDP connection was closed is 
  fixed now - Thanks mildew for solving this issue
- fixed a bug which caused a segfault on reinit - Thx varmojfekoj for the
  patch
- changed the hardcoded module path "/lib/rsyslog" to $(pkglibdir) in order
  to avoid trouble e.g. on 64 bit platforms (/lib64) - many thanks Peter
  Vrabec and darix, both provided a patch for solving this issue
- enhanced the unloading of modules - thanks again varmojfekoj
- applied a patch from varmojfekoj which fixes various little things in
  MySQL output module
---------------------------------------------------------------------------
Version 1.19.0 (varmojfekoj/rgerhards), 2007-08-16
- integrated patch from varmojfekoj to make the mysql module a loadable one
  many thanks for the patch, MUCH appreciated
---------------------------------------------------------------------------
Version 1.18.2 (rgerhards), 2007-08-13
- fixed a bug in outchannel code that caused templates to be incorrectly
  parsed
- fixed a bug in ommysql that caused a wrong ";template" missing message
- added some code for unloading modules; not yet fully complete (and we do
  not yet have loadable modules, so this is no problem)
- removed debian subdirectory by request of a debian packager (this is a special
  subdir for debian and there is also no point in maintaining it when there
  is a debian package available - so I gladly did this) in some cases
- improved overall doc quality (some pages were quite old) and linked to
  more of the online resources.
- improved /contrib/delete_mysql script by adding a host option and some
  other minor modifications
---------------------------------------------------------------------------
Version 1.18.1 (rgerhards), 2007-08-08
- applied a patch from varmojfekoj which solved a potential segfault
  of rsyslogd on HUP
- applied patch from Michel Samia to fix compilation when the pthreads
  feature is disabled
- some code cleanup (moved action object to its own file set)
- add config directive $MainMsgQueueSize, which now allows to configure the
  queue size dynamically
- all compile-time settings are now shown in rsyslogd -v, not just the
  active ones
- enhanced performance a little bit more
- added config file directive $ActionResumeInterval
- fixed a bug that prevented compilation under debian sid
- added a contrib directory for user-contributed useful things
---------------------------------------------------------------------------
Version 1.18.0 (rgerhards), 2007-08-03
- rsyslog now supports fallback actions when an action did not work. This
  is a great feature e.g. for backup database servers or backup syslog
  servers
- modified rklogd to only change the console log level if -c is specified
- added feature to use multiple actions inside a single selector
- implemented $ActionExecOnlyWhenPreviousIsSuspended config directive
- error messages during startup are now spit out to the configured log
  destinations
---------------------------------------------------------------------------
Version 1.17.6 (rgerhards), 2007-08-01
- continued to work on output module modularization - basic stage of
  this work is now FINISHED
- fixed bug in OMSRcreate() - always returned SR_RET_OK
- fixed a bug that caused ommysql to always complain about missing
  templates
- fixed a mem leak in OMSRdestruct - freeing the object itself was
  forgotten - thanks to varmojfekoj for the patch
- fixed a memory leak in syslogd/init() that happend when the config
  file could not be read - thanks to varmojfekoj for the patch
- fixed insufficient memory allocation in addAction() and its helpers.
  The initial fix and idea was developed by mildew, I fine-tuned
  it a bit. Thanks a lot for the fix, I'd probably had pulled out my
  hair to find the bug...
- added output of config file line number when a parsing error occured
- fixed bug in objomsr.c that caused program to abort in debug mode with
  an invalid assertion (in some cases)
- fixed a typo that caused the default template for MySQL to be wrong.
  thanks to mildew for catching this.
- added configuration file command $DebugPrintModuleList and
  $DebugPrintCfSysLineHandlerList
- fixed an invalid value for the MARK timer - unfortunately, there was
  a testing aid left in place. This resulted in quite frequent MARK messages
- added $IncludeConfig config directive
- applied a patch from mildew to prevent rsyslogd from freezing under heavy
  load. This could happen when the queue was full. Now, we drop messages
  but rsyslogd remains active.
---------------------------------------------------------------------------
Version 1.17.5 (rgerhards), 2007-07-30
- continued to work on output module modularization
- fixed a missing file bug - thanks to Andrea Montanari for reporting
  this problem
- fixed a problem with shutting down the worker thread and freeing the
  selector_t list - this caused messages to be lost, because the
  message queue was not properly drained before the selectors got
  destroyed.
---------------------------------------------------------------------------
Version 1.17.4 (rgerhards), 2007-07-27
- continued to work on output module modularization
- fixed a situation where rsyslogd could create zombie processes
  thanks to mildew for the patch
- applied patch from Michel Samia to fix compilation when NOT
  compiled for pthreads
---------------------------------------------------------------------------
Version 1.17.3 (rgerhards), 2007-07-25
- continued working on output module modularization
- fixed a bug that caused rsyslogd to segfault on exit (and
  probably also on HUP), when there was an unsent message in a selector
  that required forwarding and the dns lookup failed for that selector
  (yes, it was pretty unlikely to happen;))
  thanks to varmojfekoj <varmojfekoj@gmail.com> for the patch
- fixed a memory leak in config file parsing and die()
  thanks to varmojfekoj <varmojfekoj@gmail.com> for the patch
- rsyslogd now checks on startup if it is capable to performa any work
  at all. If it cant, it complains and terminates
  thanks to Michel Samia for providing the patch!
- fixed a small memory leak when HUPing syslogd. The allowed sender
  list now gets freed. thanks to mildew for the patch.
- changed the way error messages in early startup are logged. They
  now do no longer use the syslogd code directly but are rather
  send to stderr.
---------------------------------------------------------------------------
Version 1.17.2 (rgerhards), 2007-07-23
- made the port part of the -r option optional. Needed for backward
  compatibility with sysklogd
- replaced system() calls with something more reasonable. Please note that
  this might break compatibility with some existing configuration files.
  We accept this in favour of the gained security.
- removed a memory leak that could occur if timegenerated was used in
  RFC 3164 format in templates
- did some preparation in msg.c for advanced multithreading - placed the
  hooks, but not yet any active code
- worked further on modularization
- added $ModLoad MySQL (dummy) config directive
- added DropTrailingLFOnReception config directive
---------------------------------------------------------------------------
Version 1.17.1 (rgerhards), 2007-07-20
- fixed a bug that caused make install to install rsyslogd and rklogd under
  the wrong names
- fixed bug that caused $AllowedSenders to handle IPv6 scopes incorrectly;
  also fixed but that could grabble $AllowedSender wildcards. Thanks to
  mildew@gmail.com for the patch
- minor code cleanup - thanks to Peter Vrabec for the patch
- fixed minimal memory leak on HUP (caused by templates)
  thanks to varmojfekoj <varmojfekoj@gmail.com> for the patch
- fixed another memory leak on HUPing and on exiting rsyslogd
  again thanks to varmojfekoj <varmojfekoj@gmail.com> for the patch
- code cleanup (removed compiler warnings)
- fixed portability bug in configure.ac - thanks to Bartosz Kuźma for patch
- moved msg object into its own file set
- added the capability to continue trying to write log files when the
  file system is full. Functionality based on patch by Martin Schulze
  to sysklogd package.
---------------------------------------------------------------------------
Version 1.17.0 (RGer), 2007-07-17
- added $RepeatedLineReduction config parameter
- added $EscapeControlCharactersOnReceive config parameter
- added $ControlCharacterEscapePrefix config parameter
- added $DirCreateMode config parameter
- added $CreateDirs config parameter
- added $DebugPrintTemplateList config parameter
- added $ResetConfigVariables config parameter
- added $FileOwner config parameter
- added $FileGroup config parameter
- added $DirOwner config parameter
- added $DirGroup config parameter
- added $FailOnChownFailure config parameter
- added regular expression support to the filter engine
  thanks to Michel Samia for providing the patch!
- enhanced $AllowedSender functionality. Credits to mildew@gmail.com for
  the patch doing that
  - added IPv6 support
  - allowed DNS hostnames
  - allowed DNS wildcard names
- added new option $DropMsgsWithMaliciousDnsPTRRecords
- added autoconf so that rfc3195d, rsyslogd and klogd are stored to /sbin
- added capability to auto-create directories with dynaFiles
---------------------------------------------------------------------------
Version 1.16.0 (RGer/Peter Vrabec), 2007-07-13 - The Friday, 13th Release ;)
- build system switched to autotools
- removed SYSV preprocessor macro use, replaced with autotools equivalents
- fixed a bug that caused rsyslogd to segfault when TCP listening was
  disabled and it terminated
- added new properties "syslogfacility-text" and "syslogseverity-text"
  thanks to varmojfekoj <varmojfekoj@gmail.com> for the patch
- added the -x option to disable hostname dns reslution
  thanks to varmojfekoj <varmojfekoj@gmail.com> for the patch
- begun to better modularize syslogd.c - this is an ongoing project; moved
  type definitions to a separate file
- removed some now-unused fields from struct filed
- move file size limit fields in struct field to the "right spot" (the file
  writing part of the union - f_un.f_file)
- subdirectories linux and solaris are no longer part of the distribution
  package. This is not because we cease support for them, but there are no
  longer any files in them after the move to autotools
---------------------------------------------------------------------------
Version 1.15.1 (RGer), 2007-07-10
- fixed a bug that caused a dynaFile selector to stall when there was
  an open error with one file 
- improved template processing for dynaFiles; templates are now only
  looked up during initialization - speeds up processing
- optimized memory layout in struct filed when compiled with MySQL
  support
- fixed a bug that caused compilation without SYSLOG_INET to fail
- re-enabled the "last message repeated n times" feature. This
  feature was not taken care of while rsyslogd evolved from sysklogd
  and it was more or less defunct. Now it is fully functional again.
- added system properties: $NOW, $YEAR, $MONTH, $DAY, $HOUR, $MINUTE
- fixed a bug in iovAsString() that caused a memory leak under stress
  conditions (most probably memory shortage). This was unlikely to
  ever happen, but it doesn't hurt doing it right
- cosmetic: defined type "uchar", change all unsigned chars to uchar
---------------------------------------------------------------------------
Version 1.15.0 (RGer), 2007-07-05
- added ability to dynamically generate file names based on templates
  and thus properties. This was a much-requested feature. It makes
  life easy when it e.g. comes to splitting files based on the sender
  address.
- added $umask and $FileCreateMode config file directives
- applied a patch from Bartosz Kuzma to compile cleanly under NetBSD
- checks for extra (unexpected) characters in system config file lines
  have been added
- added IPv6 documentation - was accidently missing from CVS
- begun to change char to unsigned char
---------------------------------------------------------------------------
Version 1.14.2 (RGer), 2007-07-03
** this release fixes all known nits with IPv6 **
- restored capability to do /etc/service lookup for "syslog"
  service when -r 0 was given
- documented IPv6 handling of syslog messages
- integrate patch from Bartosz Kuźma to make rsyslog compile under
  Solaris again (the patch replaced a strndup() call, which is not
  available under Solaris
- improved debug logging when waiting on select
- updated rsyslogd man page with new options (-46A)
---------------------------------------------------------------------------
Version 1.14.1 (RGer/Peter Vrabec), 2007-06-29
- added Peter Vrabec's patch for IPv6 TCP
- prefixed all messages send to stderr in rsyslogd with "rsyslogd: "
---------------------------------------------------------------------------
Version 1.14.0 (RGer/Peter Vrabec), 2007-06-28
- Peter Vrabec provided IPv6 for rsyslog, so we are now IPv6 enabled
  IPv6 Support is currently for UDP only, TCP is to come soon.
  AllowedSender configuration does not yet work for IPv6.
- fixed code in iovCreate() that broke C's strict aliasing rules 
- fixed some char/unsigned char differences that forced the compiler
  to spit out warning messages
- updated the Red Hat init script to fix a known issue (thanks to
  Peter Vrabec)
---------------------------------------------------------------------------
Version 1.13.5 (RGer), 2007-06-22
- made the TCP session limit configurable via command line switch
  now -t <port>,<max sessions>
- added man page for rklogd(8) (basically a copy from klogd, but now
  there is one...)
- fixed a bug that caused internal messages (e.g. rsyslogd startup) to
  appear without a tag.
- removed a minor memory leak that occurred when TAG processing requalified
  a HOSTNAME to be a TAG (and a TAG already was set).
- removed potential small memory leaks in MsgSet***() functions. There
  would be a leak if a property was re-set, something that happened
  extremely seldom.
---------------------------------------------------------------------------
Version 1.13.4 (RGer), 2007-06-18
- added a new property "PRI-text", which holds the PRI field in
  textual form (e.g. "syslog.info")
- added alias "syslogseverity" for "syslogpriority", which is a
  misleading property name that needs to stay for historical
  reasons (and backward-compatility)
- added doc on how to record PRI value in log file
- enhanced signal handling in klogd, including removal of an unsafe
  call to the logging system during signal handling
---------------------------------------------------------------------------
Version 1.13.3 (RGer), 2007-06-15
- create a version of syslog.c from scratch. This is now
  - highly optimized for rsyslog
  - removes an incompatible license problem as the original
    version had a BSD license with advertising clause
  - fixed in the regard that rklogd will continue to work when
    rsysogd has been restarted (the original version, as well
    as sysklogd, will remain silent then)
  - solved an issue with an extra NUL char at message end that the
    original version had
- applied some changes to klogd to care for the new interface
- fixed a bug in syslogd.c which prevented compiling under debian
---------------------------------------------------------------------------
Version 1.13.2 (RGer), 2007-06-13
- lib order in makefile patched to facilitate static linking - thanks
  to Bennett Todd for providing the patch
- Integrated a patch from Peter Vrabec (pvrabec@redheat.com):
  - added klogd under the name of rklogd (remove dependency on
    original sysklogd package
  - createDB.sql now in UTF
  - added additional config files for use on Red Hat
---------------------------------------------------------------------------
Version 1.13.1 (RGer), 2007-02-05
- changed the listen backlog limit to a more reasonable value based on
  the maximum number of TCP connections configurd (10% + 5) - thanks to Guy
  Standen for the hint (actually, the limit was 5 and that was a 
  left-over from early testing).
- fixed a bug in makefile which caused DB-support to be disabled when
  NETZIP support was enabled
- added the -e option to allow transmission of every message to remote
  hosts (effectively turns off duplicate message suppression)
- (somewhat) improved memory consumption when compiled with MySQL support
- looks like we fixed an incompatibility with MySQL 5.x and above software
  At least in one case, the remote server name was destroyed, leading to 
  a connection failure. The new, improved code does not have this issue and
  so we see this as solved (the new code is generally somewhat better, so
  there is a good chance we fixed this incompatibility).
---------------------------------------------------------------------------
Version 1.13.0 (RGer), 2006-12-19
- added '$' as ToPos proptery replacer specifier - means "up to the
  end of the string"
- property replacer option "escape-cc", "drop-cc" and "space-cc"  added
- changed the handling of \0 characters inside syslog messages. We now
  consistently escape them to "#000". This is somewhat recommended in
  the draft-ietf-syslog-protocol-19 draft. While the real recomendation
  is to not escape any characters at all, we can not do this without
  considerable modification of the code. So we escape it to "#000", which
  is consistent with a sample found in the Internet-draft.
- removed message glue logic (see printchopped() comment for details)
  Also caused removal of parts table and thus some improvements in
  memory usage.
- changed the default MAXLINE to 2048 to take care of recent syslog
  standardization efforts (can easily be changed in syslogd.c)
- added support for byte-counted TCP syslog messages (much like
  syslog-transport-tls-05 Internet Draft). This was necessary to
  support compression over TCP.
- added support for receiving compressed syslog messages
- added support for sending compressed syslog messages
- fixed a bug where the last message in a syslog/tcp stream was
  lost if it was not properly terminated by a LF character
---------------------------------------------------------------------------
Version 1.12.3 (RGer), 2006-10-04
- implemented some changes to support Solaris (but support is not
  yet complete)
- commented out (via #if 0) some methods that are currently not being use
  but should be kept for further us
- added (interim) -u 1 option to turn off hostname and tag parsing
- done some modifications to better support Fedora
- made the field delimiter inside property replace configurable via
  template
- fixed a bug in property replacer: if fields were used, the delimitor
  became part of the field. Up until now, this was barely noticable as 
  the delimiter as TAB only and thus invisible to a human. With other
  delimiters available now, it quickly showed up. This bug fix might cause
  some grief to existing installations if they used the extra TAB for
  whatever reasons - sorry folks... Anyhow, a solution is easy: just add
  a TAB character contstant into your template. Thus, there has no attempt
  been made to do this in a backwards-compatible way.
---------------------------------------------------------------------------
Version 1.12.2 (RGer), 2006-02-15
- fixed a bug in the RFC 3339 date formatter. An extra space was added
  after the actual timestamp
- added support for providing high-precision RFC3339 timestamps for
  (rsyslogd-)internally-generated messages
- very (!) experimental support for syslog-protocol internet draft
  added (the draft is experimental, the code is solid ;))
- added support for field-extracting in the property replacer
- enhanced the legacy-syslog parser so that it can interpret messages
  that do not contain a TIMESTAMP
- fixed a bug that caused the default socket (usually /dev/log) to be
  opened even when -o command line option was given
- fixed a bug in the Debian sample startup script - it caused rsyslogd
  to listen to remote requests, which it shouldn't by default
---------------------------------------------------------------------------
Version 1.12.1 (RGer), 2005-11-23
- made multithreading work with BSD. Some signal-handling needed to be
  restructured. Also, there might be a slight delay of up to 10 seconds
  when huping and terminating rsyslogd under BSD
- fixed a bug where a NULL-pointer was passed to printf() in logmsg().
- fixed a bug during "make install" where rc3195d was not installed
  Thanks to Bennett Todd for spotting this.
- fixed a bug where rsyslogd dumped core when no TAG was found in the
  received message
- enhanced message parser so that it can deal with missing hostnames
  in many cases (may not be totally fail-safe)
- fixed a bug where internally-generated messages did not have the correct
  TAG
---------------------------------------------------------------------------
Version 1.12.0 (RGer), 2005-10-26
- moved to a multi-threaded design. single-threading is still optionally
  available. Multi-threading is experimental!
- fixed a potential race condition. In the original code, marking was done
  by an alarm handler, which could lead to all sorts of bad things. This
  has been changed now. See comments in syslogd.c/domark() for details.
- improved debug output for property-based filters
- not a code change, but: I have checked all exit()s to make sure that
  none occurs once rsyslogd has started up. Even in unusual conditions
  (like low-memory conditions) rsyslogd somehow remains active. Of course,
  it might loose a message or two, but at least it does not abort and it
  can also recover when the condition no longer persists.
- fixed a bug that could cause loss of the last message received
  immediately before rsyslogd was terminated.
- added comments on thread-safety of global variables in syslogd.c
- fixed a small bug: spurios printf() when TCP syslog was used
- fixed a bug that causes rsyslogd to dump core on termination when one
  of the selector lines did not receive a message during the run (very
  unlikely)
- fixed an one-too-low memory allocation in the TCP sender. Could result
  in rsyslogd dumping core.
- fixed a bug with regular expression support (thanks to Andres Riancho)
- a little bit of code restructuring (especially main(), which was
  horribly large)
---------------------------------------------------------------------------
Version 1.11.1 (RGer), 2005-10-19
- support for BSD-style program name and host blocks
- added a new property "programname" that can be used in templates
- added ability to specify listen port for rfc3195d
- fixed a bug that rendered the "startswith" comparison operation
  unusable.
- changed more functions to "static" storage class to help compiler
  optimize (should have been static in the first place...)
- fixed a potential memory leak in the string buffer class destructor.
  As the destructur was previously never called, the leak did not actually
  appear.
- some internal restructuring in anticipation/preparation of minimal
  multi-threading support
- rsyslogd still shares some code with the sysklogd project. Some patches
  for this shared code have been brought over from the sysklogd CVS.
---------------------------------------------------------------------------
Version 1.11.0 (RGer), 2005-10-12
- support for receiving messages via RFC 3195; added rfc3195d for that
  purpose
- added an additional guard to prevent rsyslogd from aborting when the
  2gb file size limit is hit. While a user can configure rsyslogd to
  handle such situations, it would abort if that was not done AND large
  file support was not enabled (ok, this is hopefully an unlikely scenario)
- fixed a bug that caused additional Unix domain sockets to be incorrectly
  processed - could lead to message loss in extreme cases
---------------------------------------------------------------------------
Version 1.10.2 (RGer), 2005-09-27
- added comparison operations in property-based filters:
  * isequal
  * startswith
- added ability to negate all property-based filter comparison operations
  by adding a !-sign right in front of the operation name
- added the ability to specify remote senders for UDP and TCP
  received messages. Allows to block all but well-known hosts
- changed the $-config line directives to be case-INsensitive
- new command line option -w added: "do not display warnings if messages
  from disallowed senders are received"
- fixed a bug that caused rsyslogd to dump core when the compare value
  was not quoted in property-based filters
- fixed a bug in the new CStr compare function which lead to invalid
  results (fortunately, this function was not yet used widely)
- added better support for "debugging" rsyslog.conf property filters
  (only if -d switch is given)
- changed some function definitions to static, which eventually enables
  some compiler optimizations
- fixed a bug in MySQL code; when a SQL error occured, rsyslogd could
  run in a tight loop. This was due to invalid sequence of error reporting
  and is now fixed.
---------------------------------------------------------------------------
Version 1.10.1 (RGer), 2005-09-23
- added the ability to execute a shell script as an action.
  Thanks to Bjoern Kalkbrenner for providing the code!
- fixed a bug in the MySQL code; due to the bug the automatic one-time
  retry after an error did not happen - this lead to error message in
  cases where none should be seen (e.g. after a MySQL restart)
- fixed a security issue with SQL-escaping in conjunction with
  non-(SQL-)standard MySQL features.
---------------------------------------------------------------------------
Version 1.10.0 (RGer), 2005-09-20
  REMINDER: 1.10 is the first unstable version if the 1.x series!
- added the capability to filter on any property in selector lines
  (not just facility and priority)
- changed stringbuf into a new counted string class
- added support for a "discard" action. If a selector line with
  discard (~ character) is found, no selector lines *after* that
  line will be processed.
- thanks to Andres Riancho, regular expression support has been
  added to the template engine
- added the FROMHOST property in the template processor, which could
  previously not be obtained. Thanks to Cristian Testa for pointing
  this out and even providing a fix.
- added display of compile-time options to -v output
- performance improvement for production build - made some checks
  to happen only during debug mode
- fixed a problem with compiling on SUSE and - while doing so - removed
  the socket call to set SO_BSDCOMPAT in cases where it is obsolete.
---------------------------------------------------------------------------
Version 1.0.4 (RGer), 2006-02-01
- a small but important fix: the tcp receiver had two forgotten printf's
  in it that caused a lot of unnecessary output to stdout. This was
  important enough to justify a new release
---------------------------------------------------------------------------
Version 1.0.3 (RGer), 2005-11-14
- added an additional guard to prevent rsyslogd from aborting when the
  2gb file size limit is hit. While a user can configure rsyslogd to
  handle such situations, it would abort if that was not done AND large
  file support was not enabled (ok, this is hopefully an unlikely scenario)
- fixed a bug that caused additional Unix domain sockets to be incorrectly
  processed - could lead to message loss in extreme cases
- applied some patches available from the sysklogd project to code
  shared from there
- fixed a bug that causes rsyslogd to dump core on termination when one
  of the selector lines did not receive a message during the run (very
  unlikely)
- fixed an one-too-low memory allocation in the TCP sender. Could result
  in rsyslogd dumping core.
- fixed a bug in the TCP sender that caused the retry logic to fail
  after an error or receiver overrun
- fixed a bug in init() that could lead to dumping core
- fixed a bug that could lead to dumping core when no HOSTNAME or no TAG
  was present in the syslog message
---------------------------------------------------------------------------
Version 1.0.2 (RGer), 2005-10-05
- fixed an issue with MySQL error reporting. When an error occured,
  the MySQL driver went into an endless loop (at least in most cases).
---------------------------------------------------------------------------
Version 1.0.1 (RGer), 2005-09-23
- fixed a security issue with SQL-escaping in conjunction with
  non-(SQL-)standard MySQL features.
---------------------------------------------------------------------------
Version 1.0.0 (RGer), 2005-09-12
- changed install doc to cover daily cron scripts - a trouble source
- added rc script for slackware (provided by Chris Elvidge - thanks!) 
- fixed a really minor bug in usage() - the -r option was still
  reported as without the port parameter
---------------------------------------------------------------------------
Version 0.9.8 (RGer), 2005-09-05
- made startup and shutdown message more consistent and included the
  pid, so that they can be easier correlated. Used syslog-protocol
  structured data format for this purpose.
- improved config info in startup message, now tells not only
  if it is listening remote on udp, but also for tcp. Also includes
  the port numbers. The previous startup message was misleading, because
  it did not say "remote reception" if rsyslogd was only listening via
  tcp (but not via udp).
- added a "how can you help" document to the doc set
---------------------------------------------------------------------------
Version 0.9.7 (RGer), 2005-08-15
- some of the previous doc files (like INSTALL) did not properly
  reflect the changes to the build process and the new doc. Fixed
  that.
- changed syslogd.c so that when compiled without database support,
  an error message is displayed when a database action is detected
  in the config file (previously this was used as an user rule ;))
- fixed a bug in the os-specific Makefiles which caused MySQL
  support to not be compiled, even if selected
---------------------------------------------------------------------------
Version 0.9.6 (RGer), 2005-08-09
- greatly enhanced documentation. Now available in html format in
  the "doc" folder and FreeBSD. Finally includes an install howto.
- improved MySQL error messages a little - they now show up as log
  messages, too (formerly only in debug mode)
- added the ability to specify the listen port for udp syslog.
  WARNING: This introduces an incompatibility. Formerly, udp
  syslog was enabled by the -r command line option. Now, it is
  "-r [port]", which is consistent with the tcp listener. However,
  just -r will now return an error message.
- added sample startup scripts for Debian and FreeBSD
- added support for easy feature selection in the makefile. Un-
  fortunately, this also means I needed to spilt the make file
  for different OS and distros. There are some really bad syntax
  differences between FreeBSD and Linux make.
---------------------------------------------------------------------------
Version 0.9.5 (RGer), 2005-08-01
- the "semicolon bug" was actually not (fully) solved in 0.9.4. One
  part of the bug was solved, but another still existed. This one
  is fixed now, too.
- the "semicolon bug" actually turned out to be a more generic bug.
  It appeared whenever an invalid template name was given. With some
  selector actions, rsyslogd dumped core, with other it "just" had
  a small ressource leak with others all worked well. These anomalies
  are now fixed. Note that they only appeared during system initaliziation
  once the system was running, nothing bad happened.
- improved error reporting for template errors on startup. They are now
  shown on the console and the start-up tty. Formerly, they were only
  visible in debug mode.
- support for multiple instances of rsyslogd on a single machine added
- added new option "-o" --> omit local unix domain socket. This option
  enables rsyslogd NOT to listen to the local socket. This is most
  helpful when multiple instances of rsyslogd (or rsyslogd and another
  syslogd) shall run on a single system.
- added new option "-i <pidfile>" which allows to specify the pidfile.
  This is needed when multiple instances of rsyslogd are to be run.
- the new project home page is now online at www.rsyslog.com
---------------------------------------------------------------------------
Version 0.9.4 (RGer), 2005-07-25
- finally added the TCP sender. It now supports non-blocking mode, no
  longer disabling message reception during connect. As it is now, it
  is usable in production. The code could be more sophisticated, but
  I've kept it short in anticipation of the move to liblogging, which
  will lead to the removal of the code just written ;)
- the "exiting on signal..." message still had the "syslogd" name in 
  it. Changed this to "rsyslogd", as we do not have a large user base
  yet, this should pose no problem.
- fixed "the semiconlon" bug. rsyslogd dumped core if a write-db action
  was specified but no semicolon was given after the password (an empty
  template was ok, but the semicolon needed to be present).
- changed a default for traditional output format. During testing, it
  was seen that the timestamp written to file in default format was
  the time of message reception, not the time specified in the TIMESTAMP
  field of the message itself. Traditionally, the message TIMESTAMP is
  used and this has been changed now.
---------------------------------------------------------------------------
Version 0.9.3 (RGer), 2005-07-19
- fixed a bug in the message parser. In June, the RFC 3164 timestamp
  was not correctly parsed (yes, only in June and some other months,
  see the code comment to learn why...)
- added the ability to specify the destination port when forwarding
  syslog messages (both for TCP and UDP)
- added an very experimental TCP sender (activated by
  @@machine:port in config). This is not yet for production use. If
  the receiver is not alive, rsyslogd will wait quite some time until
  the connection request times out, which most probably leads to
  loss of incoming messages.

---------------------------------------------------------------------------
Version 0.9.2 (RGer), around 2005-07-06
- I intended to change the maxsupported message size to 32k to
  support IHE - but given the memory inefficiency in the usual use
  cases, I have not done this. I have, however, included very
  specific instructions on how to do this in the source code. I have
  also done some testing with 32k messages, so you can change the
  max size without taking too much risk.
- added a syslog/tcp receiver; we now can receive messages via
  plain tcp, but we can still send only via UDP. The syslog/tcp
  receiver is the primary enhancement of this release.
- slightly changed some error messages that contained a spurios \n at
  the end of the line (which gives empty lines in your log...)

---------------------------------------------------------------------------
Version 0.9.1 (RGer)
- fixed code so that it compiles without errors under FreeBSD
- removed now unused function "allocate_log()" from syslogd.c
- changed the make file so that it contains more defines for
  different environments (in the long term, we need a better
  system for disabling/enabling features...)
- changed some printf's printing off_t types to %lld and
  explicit (long long) casts. I tried to figure out the exact type,
  but did not succeed in this. In the worst case, ultra-large peta-
  byte files will now display funny informational messages on rollover,
  something I think we can live with for the neersion 3.11.2 (rgerhards), 2008-02-??
---------------------------------------------------------------------------
Version 3.11.1 (rgerhards), 2008-02-12
- SNMP trap sender added thanks to Andre Lorbach (omsnmp)
- added input-plugin interface specification in form of a (copy) template
  input module
- applied documentation fix by Michael Biebl -- many thanks!
- bugfix: immark did not have MARK flags set...
- added x-info field to rsyslogd startup/shutdown message. Hopefully
  points users to right location for further info (many don't even know
  they run rsyslog ;))
- bugfix: trailing ":" of tag was lost while parsing legacy syslog messages
  without timestamp - thanks to Anders Blomdell for providing a patch!
- fixed a bug in stringbuf.c related to STRINGBUF_TRIM_ALLOCSIZE, which
  wasn't supposed to be used with rsyslog. Put a warning message up that
  tells this feature is not tested and probably not worth the effort.
  Thanks to Anders Blomdell fro bringing this to our attention
- somewhat improved performance of string buffers
- fixed bug that caused invalid treatment of tabs (HT) in rsyslog.conf
- bugfix: setting for $EscapeCopntrolCharactersOnReceive was not 
  properly initialized
- clarified usage of space-cc property replacer option
- improved abort diagnostic handler
- some initial effort for malloc/free runtime debugging support
- bugfix: using dynafile actions caused rsyslogd abort
- fixed minor man errors thanks to Michael Biebl
---------------------------------------------------------------------------
Version 3.11.0 (rgerhards), 2008-01-31
- implemented queued actions
- implemented simple rate limiting for actions
- implemented deliberate discarding of lower priority messages over higher
  priority ones when a queue runs out of space
- implemented disk quotas for disk queues
- implemented the $ActionResumeRetryCount config directive
- added $ActionQueueFilename config directive
- added $ActionQueueSize config directive
- added $ActionQueueHighWaterMark config directive
- added $ActionQueueLowWaterMark config directive
- added $ActionQueueDiscardMark config directive
- added $ActionQueueDiscardSeverity config directive
- added $ActionQueueCheckpointInterval config directive
- added $ActionQueueType config directive
- added $ActionQueueWorkerThreads config directive
- added $ActionQueueTimeoutshutdown config directive
- added $ActionQueueTimeoutActionCompletion config directive
- added $ActionQueueTimeoutenQueue config directive
- added $ActionQueueTimeoutworkerThreadShutdown config directive
- added $ActionQueueWorkerThreadMinimumMessages config directive
- added $ActionQueueMaxFileSize config directive
- added $ActionQueueSaveonShutdown config directive
- addded $ActionQueueDequeueSlowdown config directive
- addded $MainMsgQueueDequeueSlowdown config directive
- bugfix: added forgotten docs to package
- improved debugging support
- fixed a bug that caused $MainMsgQueueCheckpointInterval to work incorrectly
- when a long-running action needs to be cancelled on shutdown, the message
  that was processed by it is now preserved. This finishes support for
  guaranteed delivery of messages (if the output supports it, of course)
- fixed bug in output module interface, see
  http://sourceforge.net/tracker/index.php?func=detail&aid=1881008&group_id=123448&atid=696552
- changed the ommysql output plugin so that the (lengthy) connection
  initialization now takes place in message processing. This works much
  better with the new queued action mode (fast startup)
- fixed a bug that caused a potential hang in file and fwd output module
  varmojfekoj provided the patch - many thanks!
- bugfixed stream class offset handling on 32bit platforms
---------------------------------------------------------------------------
Version 3.10.3 (rgerhards), 2008-01-28
- fixed a bug with standard template definitions (not a big deal) - thanks
  to varmojfekoj for spotting it
- run-time instrumentation added
- implemented disk-assisted queue mode, which enables on-demand disk
  spooling if the queue's in-memory queue is exhausted
- implemented a dynamic worker thread pool for processing incoming
  messages; workers are started and shut down as need arises
- implemented a run-time instrumentation debug package
- implemented the $MainMsgQueueSaveOnShutdown config directive
- implemented the $MainMsgQueueWorkerThreadMinimumMessages config directive
- implemented the $MainMsgQueueTimeoutWorkerThreadShutdown config directive
---------------------------------------------------------------------------
Version 3.10.2 (rgerhards), 2008-01-14
- added the ability to keep stop rsyslogd without the need to drain
  the main message queue. In disk queue mode, rsyslog continues to
  run from the point where it stopped. In case of a system failure, it
  continues to process messages from the last checkpoint.
- fixed a bug that caused a segfault on startup when no $WorkDir directive
  was specified in rsyslog.conf
- provided more fine-grain control over shutdown timeouts and added a
  way to specify the enqueue timeout when the main message queue is full
- implemented $MainMsgQueueCheckpointInterval config directive
- implemented $MainMsgQueueTimeoutActionCompletion config directive
- implemented $MainMsgQueueTimeoutEnqueue config directive
- implemented $MainMsgQueueTimeoutShutdown config directive
---------------------------------------------------------------------------
Version 3.10.1 (rgerhards), 2008-01-10
- implemented the "disk" queue mode. However, it currently is of very
  limited use, because it does not support persistence over rsyslogd
  runs. So when rsyslogd is stopped, the queue is drained just as with
  the in-memory queue modes. Persistent queues will be a feature of
  the next release.
- performance-optimized string class, should bring an overall improvement
- fixed a memory leak in imudp -- thanks to varmojfekoj for the patch
- fixed a race condition that could lead to a rsyslogd hang when during
  HUP or termination
- done some doc updates
- added $WorkDirectory config directive
- added $MainMsgQueueFileName config directive
- added $MainMsgQueueMaxFileSize config directive
---------------------------------------------------------------------------
Version 3.10.0 (rgerhards), 2008-01-07
- implemented input module interface and initial input modules
- enhanced threading for input modules (each on its own thread now)
- ability to bind UDP listeners to specific local interfaces/ports and
  ability to run multiple of them concurrently
- added ability to specify listen IP address for UDP syslog server
- license changed to GPLv3
- mark messages are now provided by loadble module immark
- rklogd is no longer provided. Its functionality has now been taken over
  by imklog, a loadable input module. This offers a much better integration
  into rsyslogd and makes sure that the kernel logger process is brought
  up and down at the appropriate times
- enhanced $IncludeConfig directive to support wildcard characters
  (thanks to Michael Biebl)
- all inputs are now implemented as loadable plugins
- enhanced threading model: each input module now runs on its own thread
- enhanced message queue which now supports different queueing methods
  (among others, this can be used for performance fine-tuning)
- added a large number of new configuration directives for the new
  input modules
- enhanced multi-threading utilizing a worker thread pool for the
  main message queue
- compilation without pthreads is no longer supported
- much cleaner code due to new objects and removal of single-threading
  mode
---------------------------------------------------------------------------
Version 2.0.1 STABLE (rgerhards), 2008-01-24
- fixed a bug in integer conversion - but this function was never called,
  so it is not really a useful bug fix ;)
- fixed a bug with standard template definitions (not a big deal) - thanks
  to varmojfekoj for spotting it
- fixed a bug that caused a potential hang in file and fwd output module
  varmojfekoj provided the patch - many thanks!
---------------------------------------------------------------------------
Version 2.0.0 STABLE (rgerhards), 2008-01-02
- re-release of 1.21.2 as STABLE with no modifications except some
  doc updates
---------------------------------------------------------------------------
Version 1.21.2 (rgerhards), 2007-12-28
- created a gss-api output module. This keeps GSS-API code and
  TCP/UDP code separated. It is also important for forward-
  compatibility with v3. Please note that this change breaks compatibility
  with config files created for 1.21.0 and 1.21.1 - this was considered
  acceptable.
- fixed an error in forwarding retry code (could lead to message corruption
  but surfaced very seldom)
- increased portability for older platforms (AI_NUMERICSERV moved)
- removed socket leak in omfwd.c
- cross-platform patch for GSS-API compile problem on some platforms
  thanks to darix for the patch!
---------------------------------------------------------------------------
Version 1.21.1 (rgerhards), 2007-12-23
- small doc fix for $IncludeConfig
- fixed a bug in llDestroy()
- bugfix: fixing memory leak when message queue is full and during
  parsing. Thanks to varmojfekoj for the patch.
- bugfix: when compiled without network support, unix sockets were
  not properply closed
- bugfix: memory leak in cfsysline.c/doGetWord() fixed
---------------------------------------------------------------------------
Version 1.21.0 (rgerhards), 2007-12-19
- GSS-API support for syslog/TCP connections was added. Thanks to
  varmojfekoj for providing the patch with this functionality
- code cleanup
- enhanced $IncludeConfig directive to support wildcard filenames
- changed some multithreading synchronization
---------------------------------------------------------------------------
Version 1.20.1 (rgerhards), 2007-12-12
- corrected a debug setting that survived release. Caused TCP connections
  to be retried unnecessarily often.
- When a hostname ACL was provided and DNS resolution for that name failed,
  ACL processing was stopped at that point. Thanks to mildew for the patch.
  Fedora Bugzilla: http://bugzilla.redhat.com/show_bug.cgi?id=395911
- fixed a potential race condition, see link for details:
  http://rgerhards.blogspot.com/2007/12/rsyslog-race-condition.html
  Note that the probability of problems from this bug was very remote
- fixed a memory leak that happend when PostgreSQL date formats were
  used
---------------------------------------------------------------------------
Version 1.20.0 (rgerhards), 2007-12-07
- an output module for postgres databases has been added. Thanks to
  sur5r for contributing this code
- unloading dynamic modules has been cleaned up, we now have a
  real implementation and not just a dummy "good enough for the time
  being".
- enhanced platform independence - thanks to Bartosz Kuzma and Michael
  Biebl for their very useful contributions
- some general code cleanup (including warnings on 64 platforms, only)
---------------------------------------------------------------------------
Version 1.19.12 (rgerhards), 2007-12-03
- cleaned up the build system (thanks to Michael Biebl for the patch)
- fixed a bug where ommysql was still not compiled with -pthread option
---------------------------------------------------------------------------
Version 1.19.11 (rgerhards), 2007-11-29
- applied -pthread option to build when building for multi-threading mode
  hopefully solves an issue with segfaulting
---------------------------------------------------------------------------
Version 1.19.10 (rgerhards), 2007-10-19
- introdcued the new ":modulename:" syntax for calling module actions
  in selector lines; modified ommysql to support it. This is primarily
  an aid for further modules and a prequisite to actually allow third
  party modules to be created.
- minor fix in slackware startup script, "-r 0" is now "-r0"
- updated rsyslogd doc set man page; now in html format
- undid creation of a separate thread for the main loop -- this did not
  turn out to be needed or useful, so reduce complexity once again.
- added doc fixes provided by Michael Biebl - thanks
---------------------------------------------------------------------------
Version 1.19.9 (rgerhards), 2007-10-12
- now packaging system which again contains all components in a single
  tarball
- modularized main() a bit more, resulting in less complex code
- experimentally added an additional thread - will see if that affects
  the segfault bug we experience on some platforms. Note that this change
  is scheduled to be removed again later.
---------------------------------------------------------------------------
Version 1.19.8 (rgerhards), 2007-09-27
- improved repeated message processing
- applied patch provided by varmojfekoj to support building ommysql
  in its own way (now also resides in a plugin subdirectory);
  ommysql is now a separate package
- fixed a bug in cvthname() that lead to message loss if part
  of the source hostname would have been dropped
- created some support for distributing ommysql together with the
  main rsyslog package. I need to re-think it in the future, but
  for the time being the current mode is best. I now simply include
  one additional tarball for ommysql inside the main distribution.
  I look forward to user feedback on how this should be done best. In the
  long term, a separate project should be spawend for ommysql, but I'd
  like to do that only after the plugin interface is fully stable (what
  it is not yet).
---------------------------------------------------------------------------
Version 1.19.7 (rgerhards), 2007-09-25
- added code to handle situations where senders send us messages ending with
  a NUL character. It is now simply removed. This also caused trailing LF
  reduction to fail, when it was followed by such a NUL. This is now also
  handled.
- replaced some non-thread-safe function calls by their thread-safe
  counterparts
- fixed a minor memory leak that occured when the %APPNAME% property was
  used (I think nobody used that in practice)
- fixed a bug that caused signal handlers in cvthname() not to be restored when
  a malicious pointer record was detected and processing of the message been
  stopped for that reason (this should be really rare and can not be related
  to the segfault bug we are hunting).
- fixed a bug in cvthname that lead to passing a wrong parameter - in
  practice, this had no impact.
- general code cleanup (e.g. compiler warnings, comments)
---------------------------------------------------------------------------
Version 1.19.6 (rgerhards), 2007-09-11
- applied patch by varmojfekoj to change signal handling to the new
  sigaction API set (replacing the depreciated signal() calls and its
  friends.
- fixed a bug that in --enable-debug mode caused an assertion when the
  discard action was used
- cleaned up compiler warnings
- applied patch by varmojfekoj to FIX a bug that could cause 
  segfaults if empty properties were processed using modifying
  options (e.g. space-cc, drop-cc)
- fixed man bug: rsyslogd supports -l option
---------------------------------------------------------------------------
Version 1.19.5 (rgerhards), 2007-09-07
- changed part of the CStr interface so that better error tracking
  is provided and the calling sequence is more intuitive (there were
  invalid calls based on a too-weired interface)
- (hopefully) fixed some remaining bugs rooted in wrong use of 
  the CStr class. These could lead to program abort.
- applied patch by varmojfekoj two fix two potential segfault situations
- added $ModDir config directive
- modified $ModLoad so that an absolute path may be specified as
  module name (e.g. /rsyslog/ommysql.so)
---------------------------------------------------------------------------
Version 1.19.4 (rgerhards/varmojfekoj), 2007-09-04
- fixed a number of small memory leaks - thanks varmojfekoj for patching
- fixed an issue with CString class that could lead to rsyslog abort
  in tplToString() - thanks varmojfekoj for patching
- added a man-version of the config file documenation - thanks to Michel
  Samia for providing the man file
- fixed bug: a template like this causes an infinite loop:
  $template opts,"%programname:::a,b%"
  thanks varmojfekoj for the patch
- fixed bug: case changing options crash freeing the string pointer
  because they modify it: $template opts2,"%programname::1:lowercase%"
  thanks varmojfekoj for the patch
---------------------------------------------------------------------------
Version 1.19.3 (mmeckelein/varmojfekoj), 2007-08-31
- small mem leak fixed (after calling parseSelectorAct) - Thx varmojkekoj
- documentation section "Regular File" und "Blocks" updated
- solved an issue with dynamic file generation - Once again many thanks
  to varmojfekoj
- the negative selector for program name filter (Blocks) does not work as
  expected - Thanks varmojfekoj for patching
- added forwarding information to sysklogd (requires special template)
  to config doc
---------------------------------------------------------------------------
Version 1.19.2 (mmeckelein/varmojfekoj), 2007-08-28
- a specifically formed message caused a segfault - Many thanks varmojfekoj
  for providing a patch
- a typo and a weird condition are fixed in msg.c - Thanks again
  varmojfekoj 
- on file creation the file was always owned by root:root. This is fixed
  now - Thanks ypsa for solving this issue
---------------------------------------------------------------------------
Version 1.19.1 (mmeckelein), 2007-08-22
- a bug that caused a high load when a TCP/UDP connection was closed is 
  fixed now - Thanks mildew for solving this issue
- fixed a bug which caused a segfault on reinit - Thx varmojfekoj for the
  patch
- changed the hardcoded module path "/lib/rsyslog" to $(pkglibdir) in order
  to avoid trouble e.g. on 64 bit platforms (/lib64) - many thanks Peter
  Vrabec and darix, both provided a patch for solving this issue
- enhanced the unloading of modules - thanks again varmojfekoj
- applied a patch from varmojfekoj which fixes various little things in
  MySQL output module
---------------------------------------------------------------------------
Version 1.19.0 (varmojfekoj/rgerhards), 2007-08-16
- integrated patch from varmojfekoj to make the mysql module a loadable one
  many thanks for the patch, MUCH appreciated
---------------------------------------------------------------------------
Version 1.18.2 (rgerhards), 2007-08-13
- fixed a bug in outchannel code that caused templates to be incorrectly
  parsed
- fixed a bug in ommysql that caused a wrong ";template" missing message
- added some code for unloading modules; not yet fully complete (and we do
  not yet have loadable modules, so this is no problem)
- removed debian subdirectory by request of a debian packager (this is a special
  subdir for debian and there is also no point in maintaining it when there
  is a debian package available - so I gladly did this) in some cases
- improved overall doc quality (some pages were quite old) and linked to
  more of the online resources.
- improved /contrib/delete_mysql script by adding a host option and some
  other minor modifications
---------------------------------------------------------------------------
Version 1.18.1 (rgerhards), 2007-08-08
- applied a patch from varmojfekoj which solved a potential segfault
  of rsyslogd on HUP
- applied patch from Michel Samia to fix compilation when the pthreads
  feature is disabled
- some code cleanup (moved action object to its own file set)
- add config directive $MainMsgQueueSize, which now allows to configure the
  queue size dynamically
- all compile-time settings are now shown in rsyslogd -v, not just the
  active ones
- enhanced performance a little bit more
- added config file directive $ActionResumeInterval
- fixed a bug that prevented compilation under debian sid
- added a contrib directory for user-contributed useful things
---------------------------------------------------------------------------
Version 1.18.0 (rgerhards), 2007-08-03
- rsyslog now supports fallback actions when an action did not work. This
  is a great feature e.g. for backup database servers or backup syslog
  servers
- modified rklogd to only change the console log level if -c is specified
- added feature to use multiple actions inside a single selector
- implemented $ActionExecOnlyWhenPreviousIsSuspended config directive
- error messages during startup are now spit out to the configured log
  destinations
---------------------------------------------------------------------------
Version 1.17.6 (rgerhards), 2007-08-01
- continued to work on output module modularization - basic stage of
  this work is now FINISHED
- fixed bug in OMSRcreate() - always returned SR_RET_OK
- fixed a bug that caused ommysql to always complain about missing
  templates
- fixed a mem leak in OMSRdestruct - freeing the object itself was
  forgotten - thanks to varmojfekoj for the patch
- fixed a memory leak in syslogd/init() that happend when the config
  file could not be read - thanks to varmojfekoj for the patch
- fixed insufficient memory allocation in addAction() and its helpers.
  The initial fix and idea was developed by mildew, I fine-tuned
  it a bit. Thanks a lot for the fix, I'd probably had pulled out my
  hair to find the bug...
- added output of config file line number when a parsing error occured
- fixed bug in objomsr.c that caused program to abort in debug mode with
  an invalid assertion (in some cases)
- fixed a typo that caused the default template for MySQL to be wrong.
  thanks to mildew for catching this.
- added configuration file command $DebugPrintModuleList and
  $DebugPrintCfSysLineHandlerList
- fixed an invalid value for the MARK timer - unfortunately, there was
  a testing aid left in place. This resulted in quite frequent MARK messages
- added $IncludeConfig config directive
- applied a patch from mildew to prevent rsyslogd from freezing under heavy
  load. This could happen when the queue was full. Now, we drop messages
  but rsyslogd remains active.
---------------------------------------------------------------------------
Version 1.17.5 (rgerhards), 2007-07-30
- continued to work on output module modularization
- fixed a missing file bug - thanks to Andrea Montanari for reporting
  this problem
- fixed a problem with shutting down the worker thread and freeing the
  selector_t list - this caused messages to be lost, because the
  message queue was not properly drained before the selectors got
  destroyed.
---------------------------------------------------------------------------
Version 1.17.4 (rgerhards), 2007-07-27
- continued to work on output module modularization
- fixed a situation where rsyslogd could create zombie processes
  thanks to mildew for the patch
- applied patch from Michel Samia to fix compilation when NOT
  compiled for pthreads
---------------------------------------------------------------------------
Version 1.17.3 (rgerhards), 2007-07-25
- continued working on output module modularization
- fixed a bug that caused rsyslogd to segfault on exit (and
  probably also on HUP), when there was an unsent message in a selector
  that required forwarding and the dns lookup failed for that selector
  (yes, it was pretty unlikely to happen;))
  thanks to varmojfekoj <varmojfekoj@gmail.com> for the patch
- fixed a memory leak in config file parsing and die()
  thanks to varmojfekoj <varmojfekoj@gmail.com> for the patch
- rsyslogd now checks on startup if it is capable to performa any work
  at all. If it cant, it complains and terminates
  thanks to Michel Samia for providing the patch!
- fixed a small memory leak when HUPing syslogd. The allowed sender
  list now gets freed. thanks to mildew for the patch.
- changed the way error messages in early startup are logged. They
  now do no longer use the syslogd code directly but are rather
  send to stderr.
---------------------------------------------------------------------------
Version 1.17.2 (rgerhards), 2007-07-23
- made the port part of the -r option optional. Needed for backward
  compatibility with sysklogd
- replaced system() calls with something more reasonable. Please note that
  this might break compatibility with some existing configuration files.
  We accept this in favour of the gained security.
- removed a memory leak that could occur if timegenerated was used in
  RFC 3164 format in templates
- did some preparation in msg.c for advanced multithreading - placed the
  hooks, but not yet any active code
- worked further on modularization
- added $ModLoad MySQL (dummy) config directive
- added DropTrailingLFOnReception config directive
---------------------------------------------------------------------------
Version 1.17.1 (rgerhards), 2007-07-20
- fixed a bug that caused make install to install rsyslogd and rklogd under
  the wrong names
- fixed bug that caused $AllowedSenders to handle IPv6 scopes incorrectly;
  also fixed but that could grabble $AllowedSender wildcards. Thanks to
  mildew@gmail.com for the patch
- minor code cleanup - thanks to Peter Vrabec for the patch
- fixed minimal memory leak on HUP (caused by templates)
  thanks to varmojfekoj <varmojfekoj@gmail.com> for the patch
- fixed another memory leak on HUPing and on exiting rsyslogd
  again thanks to varmojfekoj <varmojfekoj@gmail.com> for the patch
- code cleanup (removed compiler warnings)
- fixed portability bug in configure.ac - thanks to Bartosz Kuźma for patch
- moved msg object into its own file set
- added the capability to continue trying to write log files when the
  file system is full. Functionality based on patch by Martin Schulze
  to sysklogd package.
---------------------------------------------------------------------------
Version 1.17.0 (RGer), 2007-07-17
- added $RepeatedLineReduction config parameter
- added $EscapeControlCharactersOnReceive config parameter
- added $ControlCharacterEscapePrefix config parameter
- added $DirCreateMode config parameter
- added $CreateDirs config parameter
- added $DebugPrintTemplateList config parameter
- added $ResetConfigVariables config parameter
- added $FileOwner config parameter
- added $FileGroup config parameter
- added $DirOwner config parameter
- added $DirGroup config parameter
- added $FailOnChownFailure config parameter
- added regular expression support to the filter engine
  thanks to Michel Samia for providing the patch!
- enhanced $AllowedSender functionality. Credits to mildew@gmail.com for
  the patch doing that
  - added IPv6 support
  - allowed DNS hostnames
  - allowed DNS wildcard names
- added new option $DropMsgsWithMaliciousDnsPTRRecords
- added autoconf so that rfc3195d, rsyslogd and klogd are stored to /sbin
- added capability to auto-create directories with dynaFiles
---------------------------------------------------------------------------
Version 1.16.0 (RGer/Peter Vrabec), 2007-07-13 - The Friday, 13th Release ;)
- build system switched to autotools
- removed SYSV preprocessor macro use, replaced with autotools equivalents
- fixed a bug that caused rsyslogd to segfault when TCP listening was
  disabled and it terminated
- added new properties "syslogfacility-text" and "syslogseverity-text"
  thanks to varmojfekoj <varmojfekoj@gmail.com> for the patch
- added the -x option to disable hostname dns reslution
  thanks to varmojfekoj <varmojfekoj@gmail.com> for the patch
- begun to better modularize syslogd.c - this is an ongoing project; moved
  type definitions to a separate file
- removed some now-unused fields from struct filed
- move file size limit fields in struct field to the "right spot" (the file
  writing part of the union - f_un.f_file)
- subdirectories linux and solaris are no longer part of the distribution
  package. This is not because we cease support for them, but there are no
  longer any files in them after the move to autotools
---------------------------------------------------------------------------
Version 1.15.1 (RGer), 2007-07-10
- fixed a bug that caused a dynaFile selector to stall when there was
  an open error with one file 
- improved template processing for dynaFiles; templates are now only
  looked up during initialization - speeds up processing
- optimized memory layout in struct filed when compiled with MySQL
  support
- fixed a bug that caused compilation without SYSLOG_INET to fail
- re-enabled the "last message repeated n times" feature. This
  feature was not taken care of while rsyslogd evolved from sysklogd
  and it was more or less defunct. Now it is fully functional again.
- added system properties: $NOW, $YEAR, $MONTH, $DAY, $HOUR, $MINUTE
- fixed a bug in iovAsString() that caused a memory leak under stress
  conditions (most probably memory shortage). This was unlikely to
  ever happen, but it doesn't hurt doing it right
- cosmetic: defined type "uchar", change all unsigned chars to uchar
---------------------------------------------------------------------------
Version 1.15.0 (RGer), 2007-07-05
- added ability to dynamically generate file names based on templates
  and thus properties. This was a much-requested feature. It makes
  life easy when it e.g. comes to splitting files based on the sender
  address.
- added $umask and $FileCreateMode config file directives
- applied a patch from Bartosz Kuzma to compile cleanly under NetBSD
- checks for extra (unexpected) characters in system config file lines
  have been added
- added IPv6 documentation - was accidently missing from CVS
- begun to change char to unsigned char
---------------------------------------------------------------------------
Version 1.14.2 (RGer), 2007-07-03
** this release fixes all known nits with IPv6 **
- restored capability to do /etc/service lookup for "syslog"
  service when -r 0 was given
- documented IPv6 handling of syslog messages
- integrate patch from Bartosz Kuźma to make rsyslog compile under
  Solaris again (the patch replaced a strndup() call, which is not
  available under Solaris
- improved debug logging when waiting on select
- updated rsyslogd man page with new options (-46A)
---------------------------------------------------------------------------
Version 1.14.1 (RGer/Peter Vrabec), 2007-06-29
- added Peter Vrabec's patch for IPv6 TCP
- prefixed all messages send to stderr in rsyslogd with "rsyslogd: "
---------------------------------------------------------------------------
Version 1.14.0 (RGer/Peter Vrabec), 2007-06-28
- Peter Vrabec provided IPv6 for rsyslog, so we are now IPv6 enabled
  IPv6 Support is currently for UDP only, TCP is to come soon.
  AllowedSender configuration does not yet work for IPv6.
- fixed code in iovCreate() that broke C's strict aliasing rules 
- fixed some char/unsigned char differences that forced the compiler
  to spit out warning messages
- updated the Red Hat init script to fix a known issue (thanks to
  Peter Vrabec)
---------------------------------------------------------------------------
Version 1.13.5 (RGer), 2007-06-22
- made the TCP session limit configurable via command line switch
  now -t <port>,<max sessions>
- added man page for rklogd(8) (basically a copy from klogd, but now
  there is one...)
- fixed a bug that caused internal messages (e.g. rsyslogd startup) to
  appear without a tag.
- removed a minor memory leak that occurred when TAG processing requalified
  a HOSTNAME to be a TAG (and a TAG already was set).
- removed potential small memory leaks in MsgSet***() functions. There
  would be a leak if a property was re-set, something that happened
  extremely seldom.
---------------------------------------------------------------------------
Version 1.13.4 (RGer), 2007-06-18
- added a new property "PRI-text", which holds the PRI field in
  textual form (e.g. "syslog.info")
- added alias "syslogseverity" for "syslogpriority", which is a
  misleading property name that needs to stay for historical
  reasons (and backward-compatility)
- added doc on how to record PRI value in log file
- enhanced signal handling in klogd, including removal of an unsafe
  call to the logging system during signal handling
---------------------------------------------------------------------------
Version 1.13.3 (RGer), 2007-06-15
- create a version of syslog.c from scratch. This is now
  - highly optimized for rsyslog
  - removes an incompatible license problem as the original
    version had a BSD license with advertising clause
  - fixed in the regard that rklogd will continue to work when
    rsysogd has been restarted (the original version, as well
    as sysklogd, will remain silent then)
  - solved an issue with an extra NUL char at message end that the
    original version had
- applied some changes to klogd to care for the new interface
- fixed a bug in syslogd.c which prevented compiling under debian
---------------------------------------------------------------------------
Version 1.13.2 (RGer), 2007-06-13
- lib order in makefile patched to facilitate static linking - thanks
  to Bennett Todd for providing the patch
- Integrated a patch from Peter Vrabec (pvrabec@redheat.com):
  - added klogd under the name of rklogd (remove dependency on
    original sysklogd package
  - createDB.sql now in UTF
  - added additional config files for use on Red Hat
---------------------------------------------------------------------------
Version 1.13.1 (RGer), 2007-02-05
- changed the listen backlog limit to a more reasonable value based on
  the maximum number of TCP connections configurd (10% + 5) - thanks to Guy
  Standen for the hint (actually, the limit was 5 and that was a 
  left-over from early testing).
- fixed a bug in makefile which caused DB-support to be disabled when
  NETZIP support was enabled
- added the -e option to allow transmission of every message to remote
  hosts (effectively turns off duplicate message suppression)
- (somewhat) improved memory consumption when compiled with MySQL support
- looks like we fixed an incompatibility with MySQL 5.x and above software
  At least in one case, the remote server name was destroyed, leading to 
  a connection failure. The new, improved code does not have this issue and
  so we see this as solved (the new code is generally somewhat better, so
  there is a good chance we fixed this incompatibility).
---------------------------------------------------------------------------
Version 1.13.0 (RGer), 2006-12-19
- added '$' as ToPos proptery replacer specifier - means "up to the
  end of the string"
- property replacer option "escape-cc", "drop-cc" and "space-cc"  added
- changed the handling of \0 characters inside syslog messages. We now
  consistently escape them to "#000". This is somewhat recommended in
  the draft-ietf-syslog-protocol-19 draft. While the real recomendation
  is to not escape any characters at all, we can not do this without
  considerable modification of the code. So we escape it to "#000", which
  is consistent with a sample found in the Internet-draft.
- removed message glue logic (see printchopped() comment for details)
  Also caused removal of parts table and thus some improvements in
  memory usage.
- changed the default MAXLINE to 2048 to take care of recent syslog
  standardization efforts (can easily be changed in syslogd.c)
- added support for byte-counted TCP syslog messages (much like
  syslog-transport-tls-05 Internet Draft). This was necessary to
  support compression over TCP.
- added support for receiving compressed syslog messages
- added support for sending compressed syslog messages
- fixed a bug where the last message in a syslog/tcp stream was
  lost if it was not properly terminated by a LF character
---------------------------------------------------------------------------
Version 1.12.3 (RGer), 2006-10-04
- implemented some changes to support Solaris (but support is not
  yet complete)
- commented out (via #if 0) some methods that are currently not being use
  but should be kept for further us
- added (interim) -u 1 option to turn off hostname and tag parsing
- done some modifications to better support Fedora
- made the field delimiter inside property replace configurable via
  template
- fixed a bug in property replacer: if fields were used, the delimitor
  became part of the field. Up until now, this was barely noticable as 
  the delimiter as TAB only and thus invisible to a human. With other
  delimiters available now, it quickly showed up. This bug fix might cause
  some grief to existing installations if they used the extra TAB for
  whatever reasons - sorry folks... Anyhow, a solution is easy: just add
  a TAB character contstant into your template. Thus, there has no attempt
  been made to do this in a backwards-compatible way.
---------------------------------------------------------------------------
Version 1.12.2 (RGer), 2006-02-15
- fixed a bug in the RFC 3339 date formatter. An extra space was added
  after the actual timestamp
- added support for providing high-precision RFC3339 timestamps for
  (rsyslogd-)internally-generated messages
- very (!) experimental support for syslog-protocol internet draft
  added (the draft is experimental, the code is solid ;))
- added support for field-extracting in the property replacer
- enhanced the legacy-syslog parser so that it can interpret messages
  that do not contain a TIMESTAMP
- fixed a bug that caused the default socket (usually /dev/log) to be
  opened even when -o command line option was given
- fixed a bug in the Debian sample startup script - it caused rsyslogd
  to listen to remote requests, which it shouldn't by default
---------------------------------------------------------------------------
Version 1.12.1 (RGer), 2005-11-23
- made multithreading work with BSD. Some signal-handling needed to be
  restructured. Also, there might be a slight delay of up to 10 seconds
  when huping and terminating rsyslogd under BSD
- fixed a bug where a NULL-pointer was passed to printf() in logmsg().
- fixed a bug during "make install" where rc3195d was not installed
  Thanks to Bennett Todd for spotting this.
- fixed a bug where rsyslogd dumped core when no TAG was found in the
  received message
- enhanced message parser so that it can deal with missing hostnames
  in many cases (may not be totally fail-safe)
- fixed a bug where internally-generated messages did not have the correct
  TAG
---------------------------------------------------------------------------
Version 1.12.0 (RGer), 2005-10-26
- moved to a multi-threaded design. single-threading is still optionally
  available. Multi-threading is experimental!
- fixed a potential race condition. In the original code, marking was done
  by an alarm handler, which could lead to all sorts of bad things. This
  has been changed now. See comments in syslogd.c/domark() for details.
- improved debug output for property-based filters
- not a code change, but: I have checked all exit()s to make sure that
  none occurs once rsyslogd has started up. Even in unusual conditions
  (like low-memory conditions) rsyslogd somehow remains active. Of course,
  it might loose a message or two, but at least it does not abort and it
  can also recover when the condition no longer persists.
- fixed a bug that could cause loss of the last message received
  immediately before rsyslogd was terminated.
- added comments on thread-safety of global variables in syslogd.c
- fixed a small bug: spurios printf() when TCP syslog was used
- fixed a bug that causes rsyslogd to dump core on termination when one
  of the selector lines did not receive a message during the run (very
  unlikely)
- fixed an one-too-low memory allocation in the TCP sender. Could result
  in rsyslogd dumping core.
- fixed a bug with regular expression support (thanks to Andres Riancho)
- a little bit of code restructuring (especially main(), which was
  horribly large)
---------------------------------------------------------------------------
Version 1.11.1 (RGer), 2005-10-19
- support for BSD-style program name and host blocks
- added a new property "programname" that can be used in templates
- added ability to specify listen port for rfc3195d
- fixed a bug that rendered the "startswith" comparison operation
  unusable.
- changed more functions to "static" storage class to help compiler
  optimize (should have been static in the first place...)
- fixed a potential memory leak in the string buffer class destructor.
  As the destructur was previously never called, the leak did not actually
  appear.
- some internal restructuring in anticipation/preparation of minimal
  multi-threading support
- rsyslogd still shares some code with the sysklogd project. Some patches
  for this shared code have been brought over from the sysklogd CVS.
---------------------------------------------------------------------------
Version 1.11.0 (RGer), 2005-10-12
- support for receiving messages via RFC 3195; added rfc3195d for that
  purpose
- added an additional guard to prevent rsyslogd from aborting when the
  2gb file size limit is hit. While a user can configure rsyslogd to
  handle such situations, it would abort if that was not done AND large
  file support was not enabled (ok, this is hopefully an unlikely scenario)
- fixed a bug that caused additional Unix domain sockets to be incorrectly
  processed - could lead to message loss in extreme cases
---------------------------------------------------------------------------
Version 1.10.2 (RGer), 2005-09-27
- added comparison operations in property-based filters:
  * isequal
  * startswith
- added ability to negate all property-based filter comparison operations
  by adding a !-sign right in front of the operation name
- added the ability to specify remote senders for UDP and TCP
  received messages. Allows to block all but well-known hosts
- changed the $-config line directives to be case-INsensitive
- new command line option -w added: "do not display warnings if messages
  from disallowed senders are received"
- fixed a bug that caused rsyslogd to dump core when the compare value
  was not quoted in property-based filters
- fixed a bug in the new CStr compare function which lead to invalid
  results (fortunately, this function was not yet used widely)
- added better support for "debugging" rsyslog.conf property filters
  (only if -d switch is given)
- changed some function definitions to static, which eventually enables
  some compiler optimizations
- fixed a bug in MySQL code; when a SQL error occured, rsyslogd could
  run in a tight loop. This was due to invalid sequence of error reporting
  and is now fixed.
---------------------------------------------------------------------------
Version 1.10.1 (RGer), 2005-09-23
- added the ability to execute a shell script as an action.
  Thanks to Bjoern Kalkbrenner for providing the code!
- fixed a bug in the MySQL code; due to the bug the automatic one-time
  retry after an error did not happen - this lead to error message in
  cases where none should be seen (e.g. after a MySQL restart)
- fixed a security issue with SQL-escaping in conjunction with
  non-(SQL-)standard MySQL features.
---------------------------------------------------------------------------
Version 1.10.0 (RGer), 2005-09-20
  REMINDER: 1.10 is the first unstable version if the 1.x series!
- added the capability to filter on any property in selector lines
  (not just facility and priority)
- changed stringbuf into a new counted string class
- added support for a "discard" action. If a selector line with
  discard (~ character) is found, no selector lines *after* that
  line will be processed.
- thanks to Andres Riancho, regular expression support has been
  added to the template engine
- added the FROMHOST property in the template processor, which could
  previously not be obtained. Thanks to Cristian Testa for pointing
  this out and even providing a fix.
- added display of compile-time options to -v output
- performance improvement for production build - made some checks
  to happen only during debug mode
- fixed a problem with compiling on SUSE and - while doing so - removed
  the socket call to set SO_BSDCOMPAT in cases where it is obsolete.
---------------------------------------------------------------------------
Version 1.0.4 (RGer), 2006-02-01
- a small but important fix: the tcp receiver had two forgotten printf's
  in it that caused a lot of unnecessary output to stdout. This was
  important enough to justify a new release
---------------------------------------------------------------------------
Version 1.0.3 (RGer), 2005-11-14
- added an additional guard to prevent rsyslogd from aborting when the
  2gb file size limit is hit. While a user can configure rsyslogd to
  handle such situations, it would abort if that was not done AND large
  file support was not enabled (ok, this is hopefully an unlikely scenario)
- fixed a bug that caused additional Unix domain sockets to be incorrectly
  processed - could lead to message loss in extreme cases
- applied some patches available from the sysklogd project to code
  shared from there
- fixed a bug that causes rsyslogd to dump core on termination when one
  of the selector lines did not receive a message during the run (very
  unlikely)
- fixed an one-too-low memory allocation in the TCP sender. Could result
  in rsyslogd dumping core.
- fixed a bug in the TCP sender that caused the retry logic to fail
  after an error or receiver overrun
- fixed a bug in init() that could lead to dumping core
- fixed a bug that could lead to dumping core when no HOSTNAME or no TAG
  was present in the syslog message
---------------------------------------------------------------------------
Version 1.0.2 (RGer), 2005-10-05
- fixed an issue with MySQL error reporting. When an error occured,
  the MySQL driver went into an endless loop (at least in most cases).
---------------------------------------------------------------------------
Version 1.0.1 (RGer), 2005-09-23
- fixed a security issue with SQL-escaping in conjunction with
  non-(SQL-)standard MySQL features.
---------------------------------------------------------------------------
Version 1.0.0 (RGer), 2005-09-12
- changed install doc to cover daily cron scripts - a trouble source
- added rc script for slackware (provided by Chris Elvidge - thanks!) 
- fixed a really minor bug in usage() - the -r option was still
  reported as without the port parameter
---------------------------------------------------------------------------
Version 0.9.8 (RGer), 2005-09-05
- made startup and shutdown message more consistent and included the
  pid, so that they can be easier correlated. Used syslog-protocol
  structured data format for this purpose.
- improved config info in startup message, now tells not only
  if it is listening remote on udp, but also for tcp. Also includes
  the port numbers. The previous startup message was misleading, because
  it did not say "remote reception" if rsyslogd was only listening via
  tcp (but not via udp).
- added a "how can you help" document to the doc set
---------------------------------------------------------------------------
Version 0.9.7 (RGer), 2005-08-15
- some of the previous doc files (like INSTALL) did not properly
  reflect the changes to the build process and the new doc. Fixed
  that.
- changed syslogd.c so that when compiled without database support,
  an error message is displayed when a database action is detected
  in the config file (previously this was used as an user rule ;))
- fixed a bug in the os-specific Makefiles which caused MySQL
  support to not be compiled, even if selected
---------------------------------------------------------------------------
Version 0.9.6 (RGer), 2005-08-09
- greatly enhanced documentation. Now available in html format in
  the "doc" folder and FreeBSD. Finally includes an install howto.
- improved MySQL error messages a little - they now show up as log
  messages, too (formerly only in debug mode)
- added the ability to specify the listen port for udp syslog.
  WARNING: This introduces an incompatibility. Formerly, udp
  syslog was enabled by the -r command line option. Now, it is
  "-r [port]", which is consistent with the tcp listener. However,
  just -r will now return an error message.
- added sample startup scripts for Debian and FreeBSD
- added support for easy feature selection in the makefile. Un-
  fortunately, this also means I needed to spilt the make file
  for different OS and distros. There are some really bad syntax
  differences between FreeBSD and Linux make.
---------------------------------------------------------------------------
Version 0.9.5 (RGer), 2005-08-01
- the "semicolon bug" was actually not (fully) solved in 0.9.4. One
  part of the bug was solved, but another still existed. This one
  is fixed now, too.
- the "semicolon bug" actually turned out to be a more generic bug.
  It appeared whenever an invalid template name was given. With some
  selector actions, rsyslogd dumped core, with other it "just" had
  a small ressource leak with others all worked well. These anomalies
  are now fixed. Note that they only appeared during system initaliziation
  once the system was running, nothing bad happened.
- improved error reporting for template errors on startup. They are now
  shown on the console and the start-up tty. Formerly, they were only
  visible in debug mode.
- support for multiple instances of rsyslogd on a single machine added
- added new option "-o" --> omit local unix domain socket. This option
  enables rsyslogd NOT to listen to the local socket. This is most
  helpful when multiple instances of rsyslogd (or rsyslogd and another
  syslogd) shall run on a single system.
- added new option "-i <pidfile>" which allows to specify the pidfile.
  This is needed when multiple instances of rsyslogd are to be run.
- the new project home page is now online at www.rsyslog.com
---------------------------------------------------------------------------
Version 0.9.4 (RGer), 2005-07-25
- finally added the TCP sender. It now supports non-blocking mode, no
  longer disabling message reception during connect. As it is now, it
  is usable in production. The code could be more sophisticated, but
  I've kept it short in anticipation of the move to liblogging, which
  will lead to the removal of the code just written ;)
- the "exiting on signal..." message still had the "syslogd" name in 
  it. Changed this to "rsyslogd", as we do not have a large user base
  yet, this should pose no problem.
- fixed "the semiconlon" bug. rsyslogd dumped core if a write-db action
  was specified but no semicolon was given after the password (an empty
  template was ok, but the semicolon needed to be present).
- changed a default for traditional output format. During testing, it
  was seen that the timestamp written to file in default format was
  the time of message reception, not the time specified in the TIMESTAMP
  field of the message itself. Traditionally, the message TIMESTAMP is
  used and this has been changed now.
---------------------------------------------------------------------------
Version 0.9.3 (RGer), 2005-07-19
- fixed a bug in the message parser. In June, the RFC 3164 timestamp
  was not correctly parsed (yes, only in June and some other months,
  see the code comment to learn why...)
- added the ability to specify the destination port when forwarding
  syslog messages (both for TCP and UDP)
- added an very experimental TCP sender (activated by
  @@machine:port in config). This is not yet for production use. If
  the receiver is not alive, rsyslogd will wait quite some time until
  the connection request times out, which most probably leads to
  loss of incoming messages.

---------------------------------------------------------------------------
Version 0.9.2 (RGer), around 2005-07-06
- I intended to change the maxsupported message size to 32k to
  support IHE - but given the memory inefficiency in the usual use
  cases, I have not done this. I have, however, included very
  specific instructions on how to do this in the source code. I have
  also done some testing with 32k messages, so you can change the
  max size without taking too much risk.
- added a syslog/tcp receiver; we now can receive messages via
  plain tcp, but we can still send only via UDP. The syslog/tcp
  receiver is the primary enhancement of this release.
- slightly changed some error messages that contained a spurios \n at
  the end of the line (which gives empty lines in your log...)

---------------------------------------------------------------------------
Version 0.9.1 (RGer)
- fixed code so that it compiles without errors under FreeBSD
- removed now unused function "allocate_log()" from syslogd.c
- changed the make file so that it contains more defines for
  different environments (in the long term, we need a better
  system for disabling/enabling features...)
- changed some printf's printing off_t types to %lld and
  explicit (long long) casts. I tried to figure out the exact type,
  but did not succeed in this. In the worst case, ultra-large peta-
  byte files will now display funny informational messages on rollover,
  something I think we can live with for the next 10 years or so...

---------------------------------------------------------------------------
Version 0.9.0 (RGer)
- changed the filed structure to be a linked list. Previously, it
  was a table - well, for non-SYSV it was defined as linked list,
  but from what I see that code did no longer work after my
  modifications. I am now using a linked list in general because
  that is needed for other upcoming modifications.
- fixed a bug that caused rsyslogd not to listen to anything if
  the configuration file could not be read
- pervious versions disabled network logging (send/receive) if
  syslog/udp port was not in /etc/services. Now defaulting to
  port 514 in this case.
- internal error messages are now supported up to 256 bytes
- error message seen during config file read are now also displayed
  to the attached tty and not only the console
- changed some error messages during init to be sent to the console
  and/or emergency log. Previously, they were only seen if the
  -d (debug) option was present on the command line.
- fixed the "2gb file issue on 32bit systems". If a file grew to
  more than 2gb, the syslogd was aborted with "file size exceeded". 
  Now, defines have been added according to
  http://www.daimi.au.dk/~kasperd/comp.os.linux.development.faq.html#LARGEFILE
  Testing revealed that they work ;)
  HOWEVER, if your file system, glibc, kernel, whatever does not
  support files larger 2gb, you need to set a file size limit with
  the new output channel mechanism.
- updated man pages to reflect the changes

---------------------------------------------------------------------------
Version 0.8.4

- improved -d debug output (removed developer-only content)
- now compiles under FreeBSD and NetBSD (only quick testing done on NetBSD)
---------------------------------------------------------------------------
Version 0.8.3

- security model in "make install" changed
- minor doc updates
---------------------------------------------------------------------------
Version 0.8.2

- added man page for rsyslog.conf and rsyslogd
- gave up on the concept of rsyslog being a "drop in" replacement
  for syslogd. Now, the user installs rsyslogd and also needs to
  adjust his system settings to this specifically. This also lead
  to these changes:
  * changed Makefile so that install now installs rsyslogd instead
    of dealing with syslogd
  * changed the default config file name to rsyslog.conf
---------------------------------------------------------------------------
Version 0.8.1

- fixed a nasty memory leak (probably not the last one with this release)
- some enhancements to Makefile as suggested by Bennett Todd
- syslogd-internal messages (like restart) were missing the hostname
  this has been corrected
---------------------------------------------------------------------------
Version 0.8.0

Initial testing release. Based on the sysklogd package. Thanks to the
sysklogd maintainers for all their good work!
---------------------------------------------------------------------------

----------------------------------------------------------------------
The following comments are from the stock syslogd.c source. They provide
some insight into what happened to the source before we forked
rsyslogd. However, much of the code already has been replaced and more
is to be replaced. So over time, these comments become less valuable.
I have moved them out of the syslogd.c file to shrink it, especially
as a lot of them do no longer apply. For historical reasons and
understanding of how the daemon evolved, they are probably still
helpful.
 * Author: Eric Allman
 * extensive changes by Ralph Campbell
 * more extensive changes by Eric Allman (again)
 *
 * Steve Lord:	Fix UNIX domain socket code, added linux kernel logging
 *		change defines to
 *		SYSLOG_INET	- listen on a UDP socket
 *		SYSLOG_UNIXAF	- listen on unix domain socket
 *		SYSLOG_KERNEL	- listen to linux kernel
 *
 * Mon Feb 22 09:55:42 CST 1993:  Dr. Wettstein
 * 	Additional modifications to the source.  Changed priority scheme
 *	to increase the level of configurability.  In its stock configuration
 *	syslogd no longer logs all messages of a certain priority and above
 *	to a log file.  The * wildcard is supported to specify all priorities.
 *	Note that this is a departure from the BSD standard.
 *
 *	Syslogd will now listen to both the inetd and the unixd socket.  The
 *	strategy is to allow all local programs to direct their output to
 *	syslogd through the unixd socket while the program listens to the
 *	inetd socket to get messages forwarded from other hosts.
 *
 * Fri Mar 12 16:55:33 CST 1993:  Dr. Wettstein
 *	Thanks to Stephen Tweedie (dcs.ed.ac.uk!sct) for helpful bug-fixes
 *	and an enlightened commentary on the prioritization problem.
 *
 *	Changed the priority scheme so that the default behavior mimics the
 *	standard BSD.  In this scenario all messages of a specified priority
 *	and above are logged.
 *
 *	Add the ability to specify a wildcard (=) as the first character
 *	of the priority name.  Doing this specifies that ONLY messages with
 *	this level of priority are to be logged.  For example:
 *
 *		*.=debug			/usr/adm/debug
 *
 *	Would log only messages with a priority of debug to the /usr/adm/debug
 *	file.
 *
 *	Providing an * as the priority specifies that all messages are to be
 *	logged.  Note that this case is degenerate with specifying a priority
 *	level of debug.  The wildcard * was retained because I believe that
 *	this is more intuitive.
 *
 * Thu Jun 24 11:34:13 CDT 1993:  Dr. Wettstein
 *	Modified sources to incorporate changes in libc4.4.  Messages from
 *	syslog are now null-terminated, syslogd code now parses messages
 *	based on this termination scheme.  Linux as of libc4.4 supports the
 *	fsync system call.  Modified code to fsync after all writes to
 *	log files.
 *
 * Sat Dec 11 11:59:43 CST 1993:  Dr. Wettstein
 *	Extensive changes to the source code to allow compilation with no
 *	complaints with -Wall.
 *
 *	Reorganized the facility and priority name arrays so that they
 *	compatible with the syslog.h source found in /usr/include/syslog.h.
 *	NOTE that this should really be changed.  The reason I do not
 *	allow the use of the values defined in syslog.h is on account of
 *	the extensions made to allow the wildcard character in the
 *	priority field.  To fix this properly one should malloc an array,
 *	copy the contents of the array defined by syslog.h and then
 *	make whatever modifications that are desired.  Next round.
 *
 * Thu Jan  6 12:07:36 CST 1994:  Dr. Wettstein
 *	Added support for proper decomposition and re-assembly of
 *	fragment messages on UNIX domain sockets.  Lack of this capability
 *	was causing 'partial' messages to be output.  Since facility and
 *	priority information is encoded as a leader on the messages this
 *	was causing lines to be placed in erroneous files.
 *
 *	Also added a patch from Shane Alderton (shane@ion.apana.org.au) to
 *	correct a problem with syslogd dumping core when an attempt was made
 *	to write log messages to a logged-on user.  Thank you.
 *
 *	Many thanks to Juha Virtanen (jiivee@hut.fi) for a series of
 *	interchanges which lead to the fixing of problems with messages set
 *	to priorities of none and emerg.  Also thanks to Juha for a patch
 *	to exclude users with a class of LOGIN from receiving messages.
 *
 *	Shane Alderton provided an additional patch to fix zombies which
 *	were conceived when messages were written to multiple users.
 *
 * Mon Feb  6 09:57:10 CST 1995:  Dr. Wettstein
 *	Patch to properly reset the single priority message flag.  Thanks
 *	to Christopher Gori for spotting this bug and forwarding a patch.
 *
 * Wed Feb 22 15:38:31 CST 1995:  Dr. Wettstein
 *	Added version information to startup messages.
 *
 *	Added defines so that paths to important files are taken from
 *	the definitions in paths.h.  Hopefully this will insure that
 *	everything follows the FSSTND standards.  Thanks to Chris Metcalf
 *	for a set of patches to provide this functionality.  Also thanks
 *	Elias Levy for prompting me to get these into the sources.
 *
 * Wed Jul 26 18:57:23 MET DST 1995:  Martin Schulze
 *	Linux' gethostname only returns the hostname and not the fqdn as
 *	expected in the code. But if you call hostname with an fqdn then
 *	gethostname will return an fqdn, so we have to mention that. This
 *	has been changed.
 *
 *	The 'LocalDomain' and the hostname of a remote machine is
 *	converted to lower case, because the original caused some
 *	inconsistency, because the (at least my) nameserver did respond an
 *	fqdn containing of upper- _and_ lowercase letters while
 *	'LocalDomain' consisted only of lowercase letters and that didn't
 *	match.
 *
 * Sat Aug  5 18:59:15 MET DST 1995:  Martin Schulze
 *	Now no messages that were received from any remote host are sent
 *	out to another. At my domain this missing feature caused ugly
 *	syslog-loops, sometimes.
 *
 *	Remember that no message is sent out. I can't figure out any
 *	scenario where it might be useful to change this behavior and to
 *	send out messages to other hosts than the one from which we
 *	received the message, but I might be shortsighted. :-/
 *
 * Thu Aug 10 19:01:08 MET DST 1995:  Martin Schulze
 *	Added my pidfile.[ch] to it to perform a better handling with
 *	pidfiles. Now both, syslogd and klogd, can only be started
 *	once. They check the pidfile.
 *
 * Sun Aug 13 19:01:41 MET DST 1995:  Martin Schulze
 *	Add an addition to syslog.conf's interpretation. If a priority
 *	begins with an exclamation mark ('!') the normal interpretation
 *	of the priority is inverted: ".!*" is the same as ".none", ".!=info"
 *	don't logs the info priority, ".!crit" won't log any message with
 *	the priority crit or higher. For example:
 *
 *		mail.*;mail.!=info		/usr/adm/mail
 *
 *	Would log all messages of the facility mail except those with
 *	the priority info to /usr/adm/mail. This makes the syslogd
 *	much more flexible.
 *
 *	Defined TABLE_ALLPRI=255 and changed some occurrences.
 *
 * Sat Aug 19 21:40:13 MET DST 1995:  Martin Schulze
 *	Making the table of facilities and priorities while in debug
 *	mode more readable.
 *
 *	If debugging is turned on, printing the whole table of
 *	facilities and priorities every hexadecimal or 'X' entry is
 *	now 2 characters wide.
 *
 *	The number of the entry is prepended to each line of
 *	facilities and priorities, and F_UNUSED lines are not shown
 *	anymore.
 *
 *	Corrected some #ifdef SYSV's.
 *
 * Mon Aug 21 22:10:35 MET DST 1995:  Martin Schulze
 *	Corrected a strange behavior during parsing of configuration
 *	file. The original BSD syslogd doesn't understand spaces as
 *	separators between specifier and action. This syslogd now
 *	understands them. The old behavior caused some confusion over
 *	the Linux community.
 *
 * Thu Oct 19 00:02:07 MET 1995:  Martin Schulze
 *	The default behavior has changed for security reasons. The
 *	syslogd will not receive any remote message unless you turn
 *	reception on with the "-r" option.
 *
 *	Not defining SYSLOG_INET will result in not doing any network
 *	activity, i.e. not sending or receiving messages.  I changed
 *	this because the old idea is implemented with the "-r" option
 *	and the old thing didn't work anyway.
 *
 * Thu Oct 26 13:14:06 MET 1995:  Martin Schulze
 *	Added another logfile type F_FORW_UNKN.  The problem I ran into
 *	was a name server that runs on my machine and a forwarder of
 *	kern.crit to another host.  The hosts address can only be
 *	fetched using the nameserver.  But named is started after
 *	syslogd, so syslogd complained.
 *
 *	This logfile type will retry to get the address of the
 *	hostname ten times and then complain.  This should be enough to
 *	get the named up and running during boot sequence.
 *
 * Fri Oct 27 14:08:15 1995:  Dr. Wettstein
 *	Changed static array of logfiles to a dynamic array. This
 *	can grow during process.
 *
 * Fri Nov 10 23:08:18 1995:  Martin Schulze
 *	Inserted a new tabular sys_h_errlist that contains plain text
 *	for error codes that are returned from the net subsystem and
 *	stored in h_errno. I have also changed some wrong lookups to
 *	sys_errlist.
 *
 * Wed Nov 22 22:32:55 1995:  Martin Schulze
 *	Added the fabulous strip-domain feature that allows us to
 *	strip off (several) domain names from the fqdn and only log
 *	the simple hostname. This is useful if you're in a LAN that
 *	has a central log server and also different domains.
 *
 *	I have also also added the -l switch do define hosts as
 *	local. These will get logged with their simple hostname, too.
 *
 * Thu Nov 23 19:02:56 MET DST 1995:  Martin Schulze
 *	Added the possibility to omit fsyncing of logfiles after every
 *	write. This will give some performance back if you have
 *	programs that log in a very verbose manner (like innd or
 *	smartlist). Thanks to Stephen R. van den Berg <srb@cuci.nl>
 *	for the idea.
 *
 * Thu Jan 18 11:14:36 CST 1996:  Dr. Wettstein
 *	Added patche from beta-testers to stop compile error.  Also
 *	added removal of pid file as part of termination cleanup.
 *
 * Wed Feb 14 12:42:09 CST 1996:  Dr. Wettstein
 *	Allowed forwarding of messages received from remote hosts to
 *	be controlled by a command-line switch.  Specifying -h allows
 *	forwarding.  The default behavior is to disable forwarding of
 *	messages which were received from a remote host.
 *
 *	Parent process of syslogd does not exit until child process has
 *	finished initialization process.  This allows rc.* startup to
 *	pause until syslogd facility is up and operating.
 *
 *	Re-arranged the select code to move UNIX domain socket accepts
 *	to be processed later.  This was a contributed change which
 *	has been proposed to correct the delays sometimes encountered
 *	when syslogd starts up.
 *
 *	Minor code cleanups.
 *
 * Thu May  2 15:15:33 CDT 1996:  Dr. Wettstein
 *	Fixed bug in init function which resulted in file descripters
 *	being orphaned when syslogd process was re-initialized with SIGHUP
 *	signal.  Thanks to Edvard Tuinder
 *	(Edvard.Tuinder@praseodymium.cistron.nl) for putting me on the
 *	trail of this bug.  I am amazed that we didn't catch this one
 *	before now.
 *
 * Tue May 14 00:03:35 MET DST 1996:  Martin Schulze
 *	Corrected a mistake that causes the syslogd to stop logging at
 *	some virtual consoles under Linux. This was caused by checking
 *	the wrong error code. Thanks to Michael Nonweiler
 *	<mrn20@hermes.cam.ac.uk> for sending me a patch.
 *
 * Mon May 20 13:29:32 MET DST 1996:  Miquel van Smoorenburg <miquels@cistron.nl>
 *	Added continuation line supported and fixed a bug in
 *	the init() code.
 *
 * Tue May 28 00:58:45 MET DST 1996:  Martin Schulze
 *	Corrected behaviour of blocking pipes - i.e. the whole system
 *	hung.  Michael Nonweiler <mrn20@hermes.cam.ac.uk> has sent us
 *	a patch to correct this.  A new logfile type F_PIPE has been
 *	introduced.
 *
 * Mon Feb 3 10:12:15 MET DST 1997:  Martin Schulze
 *	Corrected behaviour of logfiles if the file can't be opened.
 *	There was a bug that causes syslogd to try to log into non
 *	existing files which ate cpu power.
 *
 * Sun Feb 9 03:22:12 MET DST 1997:  Martin Schulze
 *	Modified syslogd.c to not kill itself which confuses bash 2.0.
 *
 * Mon Feb 10 00:09:11 MET DST 1997:  Martin Schulze
 *	Improved debug code to decode the numeric facility/priority
 *	pair into textual information.
 *
 * Tue Jun 10 12:35:10 MET DST 1997:  Martin Schulze
 *	Corrected freeing of logfiles.  Thanks to Jos Vos <jos@xos.nl>
 *	for reporting the bug and sending an idea to fix the problem.
 *
 * Tue Jun 10 12:51:41 MET DST 1997:  Martin Schulze
 *	Removed sleep(10) from parent process.  This has caused a slow
 *	startup in former times - and I don't see any reason for this.
 *
 * Sun Jun 15 16:23:29 MET DST 1997: Michael Alan Dorman
 *	Some more glibc patches made by <mdorman@debian.org>.
 *
 * Thu Jan  1 16:04:52 CET 1998: Martin Schulze <joey@infodrom.north.de
 *	Applied patch from Herbert Thielen <Herbert.Thielen@lpr.e-technik.tu-muenchen.de>.
 *	This included some balance parentheses for emacs and a bug in
 *	the exclamation mark handling.
 *
 *	Fixed small bug which caused syslogd to write messages to the
 *	wrong logfile under some very rare conditions.  Thanks to
 *	Herbert Xu <herbert@gondor.apana.org.au> for fiddling this out.
 *
 * Thu Jan  8 22:46:35 CET 1998: Martin Schulze <joey@infodrom.north.de>
 *	Reworked one line of the above patch as it prevented syslogd
 *	from binding the socket with the result that no messages were
 *	forwarded to other hosts.
 *
 * Sat Jan 10 01:33:06 CET 1998: Martin Schulze <joey@infodrom.north.de>
 *	Fixed small bugs in F_FORW_UNKN meachanism.  Thanks to Torsten
 *	Neumann <torsten@londo.rhein-main.de> for pointing me to it.
 *
 * Mon Jan 12 19:50:58 CET 1998: Martin Schulze <joey@infodrom.north.de>
 *	Modified debug output concerning remote receiption.
 *
 * Mon Feb 23 23:32:35 CET 1998: Topi Miettinen <Topi.Miettinen@ml.tele.fi>
 *	Re-worked handling of Unix and UDP sockets to support closing /
 *	opening of them in order to have it open only if it is needed
 *	either for forwarding to a remote host or by receiption from
 *	the network.
 *
 * Wed Feb 25 10:54:09 CET 1998: Martin Schulze <joey@infodrom.north.de>
 *	Fixed little comparison mistake that prevented the MARK
 *	feature to work properly.
 *
 * Wed Feb 25 13:21:44 CET 1998: Martin Schulze <joey@infodrom.north.de>
 *	Corrected Topi's patch as it prevented forwarding during
 *	startup due to an unknown LogPort.
 *
 * Sat Oct 10 20:01:48 CEST 1998: Martin Schulze <joey@infodrom.north.de>
 *	Added support for TESTING define which will turn syslogd into
 *	stdio-mode used for debugging.
 *
 * Sun Oct 11 20:16:59 CEST 1998: Martin Schulze <joey@infodrom.north.de>
 *	Reworked the initialization/fork code.  Now the parent
 *	process activates a signal handler which the daughter process
 *	will raise if it is initialized.  Only after that one the
 *	parent process may exit.  Otherwise klogd might try to flush
 *	its log cache while syslogd can't receive the messages yet.
 *
 * Mon Oct 12 13:30:35 CEST 1998: Martin Schulze <joey@infodrom.north.de>
 *	Redirected some error output with regard to argument parsing to
 *	stderr.
 *
 * Mon Oct 12 14:02:51 CEST 1998: Martin Schulze <joey@infodrom.north.de>
 *	Applied patch provided vom Topi Miettinen with regard to the
 *	people from OpenBSD.  This provides the additional '-a'
 *	argument used for specifying additional UNIX domain sockets to
 *	listen to.  This is been used with chroot()'ed named's for
 *	example.  See for http://www.psionic.com/papers/dns.html
 *
 * Mon Oct 12 18:29:44 CEST 1998: Martin Schulze <joey@infodrom.north.de>
 *	Added `ftp' facility which was introduced in glibc version 2.
 *	It's #ifdef'ed so won't harm with older libraries.
 *
 * Mon Oct 12 19:59:21 MET DST 1998: Martin Schulze <joey@infodrom.north.de>
 *	Code cleanups with regard to bsd -> posix transition and
 *	stronger security (buffer length checking).  Thanks to Topi
 *	Miettinen <tom@medialab.sonera.net>
 *	. index() --> strchr()
 *	. sprintf() --> snprintf()
 *	. bcopy() --> memcpy()
 *	. bzero() --> memset()
 *	. UNAMESZ --> UT_NAMESIZE
 *	. sys_errlist --> strerror()
 *
 * Mon Oct 12 20:22:59 CEST 1998: Martin Schulze <joey@infodrom.north.de>
 *	Added support for setutent()/getutent()/endutend() instead of
 *	binary reading the UTMP file.  This is the the most portable
 *	way.  This allows /var/run/utmp format to change, even to a
 *	real database or utmp daemon. Also if utmp file locking is
 *	implemented in libc, syslog will use it immediately.  Thanks
 *	to Topi Miettinen <tom@medialab.sonera.net>.
 *
 * Mon Oct 12 20:49:18 MET DST 1998: Martin Schulze <joey@infodrom.north.de>
 *	Avoid logging of SIGCHLD when syslogd is in the process of
 *	exiting and closing its files.  Again thanks to Topi.
 *
 * Mon Oct 12 22:18:34 CEST 1998: Martin Schulze <joey@infodrom.north.de>
 *	Modified printline() to support 8bit characters - such as
 *	russion letters.  Thanks to Vladas Lapinskas <lapinskas@mail.iae.lt>.
 *
 * Sat Nov 14 02:29:37 CET 1998: Martin Schulze <joey@infodrom.north.de>
 *	``-m 0'' now turns of MARK logging entirely.
 *
 * Tue Jan 19 01:04:18 MET 1999: Martin Schulze <joey@infodrom.north.de>
 *	Finally fixed an error with `-a' processing, thanks to Topi
 *	Miettinen <tom@medialab.sonera.net>.
 *
 * Sun May 23 10:08:53 CEST 1999: Martin Schulze <joey@infodrom.north.de>
 *	Removed superflous call to utmpname().  The path to the utmp
 *	file is defined in the used libc and should not be hardcoded
 *	into the syslogd binary referring the system it was compiled on.
 *
 * Sun Sep 17 20:45:33 CEST 2000: Martin Schulze <joey@infodrom.ffis.de>
 *	Fixed some bugs in printline() code that did not escape
 *	control characters '\177' through '\237' and contained a
 *	single-byte buffer overflow.  Thanks to Solar Designer
 *	<solar@false.com>.
 *
 * Sun Sep 17 21:26:16 CEST 2000: Martin Schulze <joey@infodrom.ffis.de>
 *	Don't close open sockets upon reload.  Thanks to Bill
 *	Nottingham.
 *
 * Mon Sep 18 09:10:47 CEST 2000: Martin Schulze <joey@infodrom.ffis.de>
 *	Fixed bug in printchopped() that caused syslogd to emit
 *	kern.emerg messages when splitting long lines.  Thanks to
 *	Daniel Jacobowitz <dan@debian.org> for the fix.
 *
 * Mon Sep 18 15:33:26 CEST 2000: Martin Schulze <joey@infodrom.ffis.de>
 *	Removed unixm/unix domain sockets and switch to Datagram Unix
 *	Sockets.  This should remove one possibility to play DoS with
 *	syslogd.  Thanks to Olaf Kirch <okir@caldera.de> for the patch.
 *
 * Sun Mar 11 20:23:44 CET 2001: Martin Schulze <joey@infodrom.ffis.de>
 *	Don't return a closed fd if `-a' is called with a wrong path.
 *	Thanks to Bill Nottingham <notting@redhat.com> for providing
 *	a patch.<|MERGE_RESOLUTION|>--- conflicted
+++ resolved
@@ -1,5 +1,4 @@
 ---------------------------------------------------------------------------
-<<<<<<< HEAD
 Version 5.5.3  [DEVEL] (rgerhards), 2010-02-??
 - added new property replacer option "date-rfc3164-buggyday" primarily
   to ease migration from syslog-ng. See property replacer doc for
@@ -31,8 +30,6 @@
   solution was available). Thanks to Kenneth Marshall for some advice.
 - extended testbench
 ---------------------------------------------------------------------------
-Version 5.3.8  [BETA] (rgerhards), 2010-02-??
-=======
 Version 5.4.1  [v5-stable] (rgerhards), 2010-03-??
 - added new property replacer option "date-rfc3164-buggyday" primarily
   to ease migration from syslog-ng. See property replacer doc for
@@ -45,7 +42,6 @@
 * Note that the 5.2.x series was quite buggy and as such all users are    *
 * strongly advised to upgrade to 5.4.0.                                   *
 ***************************************************************************
->>>>>>> de7726cb
 - bugfix: omruleset failed to work in many cases
   bug tracker: http://bugzilla.adiscon.com/show_bug.cgi?id=179
   Thanks to Ryan B. Lynch for reporting this issue.
@@ -426,16 +422,12 @@
   Thanks for varmojfekoj for pointing me at this bug.
 - imported changes from 4.5.6 and below
 ---------------------------------------------------------------------------
-<<<<<<< HEAD
-Version 4.6.1  [v4-stable] (rgerhards), 2010-02-??
-=======
 Version 4.6.2  [v4-stable] (rgerhards), 2010-03-??
 - added new property replacer option "date-rfc3164-buggyday" primarily
   to ease migration from syslog-ng. See property replacer doc for
   details. [backport from 5.5.3 because urgently needed by some]
 ---------------------------------------------------------------------------
 Version 4.6.1  [v4-stable] (rgerhards), 2010-03-04
->>>>>>> de7726cb
 - re-enabled old pipe output (using new module ompipe, built-in) after
   some problems with pipes (and especially in regard to xconsole) were
   discovered. Thanks to Michael Biebl for reporting the issues.
