- bugfix: the default for $DirCreateMode was 0644, and as such wrong.
  It has now been changed to 0700. For some background, please see
  http://lists.adiscon.net/pipermail/rsyslog/2009-April/001986.html
- fixed a potential segfault condition with $AllowedSender directive
  On HUP, the root pointers were not properly cleaned up. Thanks to
  Michael Biebel, olgoat, and Juha Koho for reporting and analyzing
  the bug.
- some legacy options were not correctly processed.
  Thanks to varmojfekoj for the patch.
- doc bugfix: some spelling errors in man pages corrected. Thanks to
  Geoff Simmons for the patch.
---------------------------------------------------------------------------
Version 3.18.6 (rgerhards), 2008-12-08
- security bugfix: $AllowedSender was not honored, all senders were
  permitted instead (see http://www.rsyslog.com/Article322.phtml)
  (backport from v3-stable, v3.20.9)
- minor bugfix: dual close() call on tcp session closure
---------------------------------------------------------------------------
Version 3.18.5 (rgerhards), 2008-10-09
- bugfix: imudp input module could cause segfault on HUP
  It did not properly de-init a variable acting as a linked list head.
  That resulted in trying to access freed memory blocks after the HUP.
- bugfix:  rsyslogd could hang on HUP
  because getnameinfo() is not cancel-safe, but was not guarded against
  being cancelled. pthread_cancel() is routinely being called during
  HUP processing.
- bugfix[minor]: if queue size reached light_delay mark, enqueuing
  could potentially be blocked for a longer period of time, which
  was not the behaviour desired.
- doc bugfix: $ActionExecOnlyWhenPreviousIsSuspended was still misspelled
  as $...OnlyIfPrev... in some parts of the documentation. Thanks to 
  Lorenzo M. Catucci for reporting this bug.
- added doc on malformed messages, cause and how to work-around, to the
  doc set
- added doc on how to build from source repository
---------------------------------------------------------------------------
Version 3.18.4 (rgerhards), 2008-09-18
- bugfix: order-of magnitude issue with base-10 size definitions
  in config file parser. Could lead to invalid sizes, constraints
  etc for e.g. queue files and any other object whose size was specified
  in base-10 entities. Did not apply to binary entities. Thanks to
  RB for finding this bug and providing a patch.
- bugfix: action was not called when system time was set backwards
  (until the previous time was reached again). There are still some
  side-effects when time is rolled back (A time rollback is really a bad
  thing to do, ideally the OS should issue pseudo time (like NetWare did)
  when the user tries to roll back time). Thanks to varmojfekoj for this
  patch.
- doc bugfix: rsyslog.conf man page improved and minor nit fixed
  thanks to Lukas Kuklinek for the patch.
- bugfix: error code -2025 was used for two different errors. queue full
  is now -2074 and -2025 is unique again. (did cause no real problem
  except for troubleshooting)
- bugfix: default discard severity was incorrectly set to 4, which lead
  to discard-on-queue-full to be enabled by default. That could cause
  message loss where non was expected.  The default has now been changed
  to the correct value of 8, which disables the functionality. This
  problem applied both to the main message queue and the action queues.
  Thanks to Raoul Bhatia for pointing out this problem.
- bugfix: option value for legacy -a option could not be specified,
  resulting in strange operations. Thanks to Marius Tomaschewski
  for the patch.
- bugfix: colon after date should be ignored, but was not. This has
  now been corrected. Required change to the internal ParseTIMESTAMP3164()
  interface.
---------------------------------------------------------------------------
Version 3.18.3 (rgerhards), 2008-08-18
- bugfix: imfile could cause a segfault upon rsyslogd HUP and termination
  Thanks to lperr for an excellent bug report that helped detect this
  problem.
- enhanced ommysql to support custom port to connect to server
  Port can be set via new $ActionOmmysqlServerPort config directive
  Note: this was a very minor change and thus deemed appropriate to be
  done in the stable release.
- bugfix: misspelled config directive, previously was
  $MainMsgQueueWorkeTimeoutrThreadShutdown, is now
  $MainMsgQueueWorkerTimeoutThreadShutdown. Note that the misspelled
  directive is not preserved - if the misspelled directive was used
  (which I consider highly unlikely), the config file must be changed.
  Thanks to lperr for reporting the bug.
- disabled flow control for imuxsock, as it could cause system hangs
  under some circumstances. The devel (3.21.3 and above) will
  re-enable it and provide enhanced configurability to overcome the
  problems if they occur.
---------------------------------------------------------------------------
Version 3.18.2 (rgerhards), 2008-08-08
- merged in IPv6 forwarding address bugfix from v2-stable
---------------------------------------------------------------------------
Version 3.18.1 (rgerhards), 2008-07-21
- bugfix: potential segfault in creating message mutex in non-direct queue
  mode. rsyslogd segfaults on freeeBSD 7.0 (an potentially other platforms)
  if an action queue is running in any other mode than non-direct. The
  same problem can potentially be triggered by some main message queue
  settings. In any case, it will manifest during rsylog's startup. It is
  unlikely to happen after a successful startup (the only window of
  exposure may be a relatively seldom executed action running in queued
  mode). This has been corrected. Thank to HKS for point out the problem.
- bugfix: priority was incorrectly calculated on FreeBSD 7,
  because the LOG_MAKEPRI() C macro has a different meaning there (it
  is just a simple addition of faciltity and severity). I have changed
  this to use own, consistent, code for PRI calculation. [Backport from
  3.19.10]
- bugfix: remove PRI part from kernel message if it is present
  Thanks to Michael Biebl for reporting this bug
- bugfix: mark messages were not correctly written to text log files
  the markmessageinterval was not correctly propagated to all places
  where it was needed. This resulted in rsyslog using the default
  (20 minutes) in some code pathes, what looked to the user like mark
  messages were never written.
- added a new property replacer option "sp-if-no-1st-sp" to cover
  a problem with RFC 3164 based interpreation of tag separation. While
  it is a generic approach, it fixes a format problem introduced in
  3.18.0, where kernel messages no longer had a space after the tag.
  This is done by a modifcation of the default templates.
  Please note that this may affect some messages where there intentionally
  is no space between the tag and the first character of the message
  content. If so, this needs to be worked around via a specific
  template. However, we consider this scenario to be quite remote and,
  even if it exists, it is not expected that it will actually cause
  problems with log parsers (instead, we assume the new default template
  behaviour may fix previous problems with log parsers due to the 
  missing space).
- bugfix: imklog module was not correctly compiled for GNU/kFreeBSD.
  Thanks to Petr Salinger for the patch
- doc bugfix: property replacer options secpath-replace and
  secpath-drop were not documented
- doc bugfix: fixed some typos in rsyslog.conf man page
- fixed typo in source comment  - thanks to Rio Fujita
- some general cleanup (thanks to Michael Biebl)
---------------------------------------------------------------------------
Version 3.18.0 (rgerhards), 2008-07-11
- begun a new v3-stable based on former 3.17.4 beta plus patches to
  previous v3-stable
- bugfix in RainerScript: syntax error was not always detected
---------------------------------------------------------------------------
Version 3.17.5 (rgerhards), 2008-06-27
- added doc: howto set up a reliable connection to remote server via
  queued mode (and plain tcp protocol)
- bugfix: comments after actions were not properly treated. For some
  actions (e.g. forwarding), this could also lead to invalid configuration
---------------------------------------------------------------------------
Version 3.17.4 (rgerhards), 2008-06-16
- changed default for $KlogSymbolLookup to "off". The directive is
  also scheduled for removal in a later version. This was necessary
  because on kernels >= 2.6, the kernel does the symbol lookup itself. The
  imklog lookup logic then breaks the log message and makes it unusable.
---------------------------------------------------------------------------
Version 3.17.3 (rgerhards), 2008-05-28
- bugfix: imklog went into an endless loop if a PRI value was inside
  a kernel log message (unusual case under Linux, frequent under BSD)
---------------------------------------------------------------------------
Version 3.17.2 (rgerhards), 2008-05-04
- this version is the new beta, based on 3.17.1 devel feature set
- merged in imklog bug fix from v3-stable (3.16.1)
---------------------------------------------------------------------------
Version 3.17.1 (rgerhards), 2008-04-15
- removed dependency on MAXHOSTNAMELEN as much as it made sense.
  GNU/Hurd does not define it (because it has no limit), and we have taken
  care for cases where it is undefined now. However, some very few places
  remain where IMHO it currently is not worth fixing the code. If it is
  not defined, we have used a generous value of 1K, which is above IETF
  RFC's on hostname length at all. The memory consumption is no issue, as
  there are only a handful of this buffers allocated *per run* -- that's
  also the main reason why we consider it not worth to be fixed any further.
- enhanced legacy syslog parser to handle slightly malformed messages
  (with a space in front of the timestamp) - at least HP procurve is
  known to do that and I won't outrule that others also do it. The 
  change looks quite unintrusive and so we added it to the parser.
- implemented klogd functionality for BSD
- implemented high precision timestamps for the kernel log. Thanks to
  Michael Biebl for pointing out that the kernel log did not have them.
- provided ability to discard non-kernel messages if they are present
  in the kernel log (seems to happen on BSD)
- implemented $KLogInternalMsgFacility config directive
- implemented $KLogPermitNonKernelFacility config directive
Plus a number of bugfixes that were applied to v3-stable and beta
branches (not mentioned here in detail).
---------------------------------------------------------------------------
Version 3.17.0 (rgerhards), 2008-04-08
- added native ability to send mail messages
- removed no longer needed file relptuil.c/.h
- added $ActionExecOnlyOnceEveryInterval config directive
- bugfix: memory leaks in script engine
- bugfix: zero-length strings were not supported in object
  deserializer
- properties are now case-insensitive everywhere (script, filters,
  templates)
- added the capability to specify a processing (actually dequeue)
  timeframe with queues - so things can be configured to be done
  at off-peak hours
- We have removed the 32 character size limit (from RFC3164) on the
  tag. This had bad effects on existing envrionments, as sysklogd didn't
  obey it either (probably another bug in RFC3164...). We now receive
  the full size, but will modify the outputs so that only 32 characters
  max are used by default. If you need large tags in the output, you need
  to provide custom templates.
- changed command line processing. -v, -M, -c options are now parsed
  and processed before all other options. Inter-option dependencies
  have been relieved. Among others, permits to specify intial module
  load path via -M only (not the environment) which makes it much
  easier to work with non-standard module library locations. Thanks
  to varmojfekoj for suggesting this change. Matches bugzilla bug 55.
- bugfix: some messages were emited without hostname
Plus a number of bugfixes that were applied to v3-stable and beta
branches (not mentioned here in detail).
---------------------------------------------------------------------------
Version 3.16.3 (rgerhards), 2008-07-11
- updated information on rsyslog packages
- bugfix: memory leak in disk-based queue modes
---------------------------------------------------------------------------
Version 3.16.2 (rgerhards), 2008-06-25
- fixed potential segfault due to invalid call to cfsysline
  thanks to varmojfekoj for the patch
- bugfix: some whitespaces where incorrectly not ignored when parsing
  the config file. This is now corrected. Thanks to Michael Biebl for
  pointing out the problem.
---------------------------------------------------------------------------
Version 3.16.1 (rgerhards), 2008-05-02
- fixed a bug in imklog which lead to startup problems (including
  segfault) on some platforms under some circumsances. Thanks to
  Vieri for reporting this bug and helping to troubleshoot it.
---------------------------------------------------------------------------
Version 3.16.0 (rgerhards), 2008-04-24
- new v3-stable (3.16.x) based on beta 3.15.x (RELP support)
- bugfix: omsnmp had a too-small sized buffer for hostname+port. This
  could not lead to a segfault, as snprintf() was used, but could cause
  some trouble with extensively long hostnames.
- applied patch from Tiziano Müller to remove some compiler warnings
- added gssapi overview/howto thanks to Peter Vrabec
- changed some files to grant LGPLv3 extended persmissions on top of GPLv3
  this also is the first sign of something that will evolve into a
  well-defined "rsyslog runtime library"
---------------------------------------------------------------------------
Version 3.15.1 (rgerhards), 2008-04-11
- bugfix: some messages were emited without hostname
- disabled atomic operations for the time being because they introduce some
  cross-platform trouble - need to see how to fix this in the best 
  possible way
- bugfix: zero-length strings were not supported in object
  deserializer
- added librelp check via PKG_CHECK thanks to Michael Biebl's patch
- file relputil.c deleted, is not actually needed
- added more meaningful error messages to rsyslogd (when some errors
  happens during startup)
- bugfix: memory leaks in script engine
- bugfix: $hostname and $fromhost in RainerScript did not work
This release also includes all changes applied to the stable versions
up to today.
---------------------------------------------------------------------------
Version 3.15.0 (rgerhards), 2008-04-01
- major new feature: imrelp/omrelp support reliable delivery of syslog
  messages via the RELP protocol and librelp (http://www.librelp.com).
  Plain tcp syslog, so far the best reliability solution, can lose
  messages when something goes wrong or a peer goes down. With RELP,
  this can no longer happen. See imrelp.html for more details.
- bugfix: rsyslogd was no longer build by default; man pages are 
  only installed if corresponding option is selected. Thanks to
  Michael Biebl for pointing these problems out.
---------------------------------------------------------------------------
Version 3.14.2 (rgerhards), 2008-04-09
- bugfix: segfault with expression-based filters
- bugfix: omsnmp did not deref errmsg object on exit (no bad effects caused)
- some cleanup
- bugfix: imklog did not work well with kernel 2.6+. Thanks to Peter
  Vrabec for patching it based on the development in sysklogd - and thanks
  to the sysklogd project for upgrading klogd to support the new
  functionality
- some cleanup in imklog
- bugfix: potential segfault in imklog when kernel is compiled without
  /proc/kallsyms and the file System.map is missing. Thanks to
  Andrea Morandi for pointing it out and suggesting a fix.
- bugfixes, credits to varmojfekoj:
  * reset errno before printing a warning message
  * misspelled directive name in code processing legacy options
- bugfix: some legacy options not correctly interpreted - thanks to
  varmojfekoj for the patch
- improved detection of modules being loaded more than once
  thanks to varmojfekoj for the patch
---------------------------------------------------------------------------
Version 3.14.1 (rgerhards), 2008-04-04
- bugfix: some messages were emited without hostname
- bugfix: rsyslogd was no longer build by default; man pages are 
  only installed if corresponding option is selected. Thanks to
  Michael Biebl for pointing these problems out.
- bugfix: zero-length strings were not supported in object
  deserializer
- disabled atomic operations for this stable build as it caused
  platform problems
- bugfix: memory leaks in script engine
- bugfix: $hostname and $fromhost in RainerScript did not work
- bugfix: some memory leak when queue is runing in disk mode
- man pages improved thanks to varmofekoj and Peter Vrabec
- We have removed the 32 character size limit (from RFC3164) on the
  tag. This had bad effects on existing envrionments, as sysklogd didn't
  obey it either (probably another bug in RFC3164...). We now receive
  the full size, but will modify the outputs so that only 32 characters
  max are used by default. If you need large tags in the output, you need
  to provide custom templates.
- bugfix: some memory leak when queue is runing in disk mode
---------------------------------------------------------------------------
Version 3.14.0 (rgerhards), 2008-04-02
An interim version was accidently released to the web. It was named 3.14.0.
To avoid confusion, we have not assigned this version number to any
official release. If you happen to use 3.14.0, please update to 3.14.1.
---------------------------------------------------------------------------
Version 3.13.0-dev0 (rgerhards), 2008-03-31
- bugfix: accidently set debug option in 3.12.5 reset to production
  This option prevented dlclose() to be called. It had no real bad effects,
  as the modules were otherwise correctly deinitialized and dlopen()
  supports multiple opens of the same module without any memory footprint.
- removed --enable-mudflap, added --enable-valgrind ./configure setting
- bugfix: tcp receiver could segfault due to uninitialized variable
- docfix: queue doc had a wrong directive name that prevented max worker
  threads to be correctly set
- worked a bit on atomic memory operations to support problem-free
  threading (only at non-intrusive places)
- added a --enable/disable-rsyslogd configure option so that
  source-based packaging systems can build plugins without the need
  to compile rsyslogd
- some cleanup
- test of potential new version number scheme
---------------------------------------------------------------------------
Version 3.12.5 (rgerhards), 2008-03-28
- changed default for "last message repeated n times", which is now
  off by default
- implemented backward compatibility commandline option parsing
- automatically generated compatibility config lines are now also
  logged so that a user can diagnose problems with them
- added compatibility mode for -a, -o and -p options
- compatibility mode processing finished
- changed default file output format to include high-precision timestamps
- added a buid-in template for previous syslogd file format
- added new $ActionFileDefaultTemplate directive
- added support for high-precision timestamps when receiving legacy
  syslog messages
- added new $ActionForwardDefaultTemplate directive
- added new $ActionGSSForwardDefaultTemplate directive
- added build-in templates for easier configuration
- bugfix: fixed small memory leak in tcpclt.c
- bugfix: fixed small memory leak in template regular expressions
- bugfix: regular expressions inside property replacer did not work
  properly
- bugfix: QHOUR and HHOUR properties were wrongly calculated
- bugfix: fixed memory leaks in stream class and imfile
- bugfix: $ModDir did invalid bounds checking, potential overlow in
  dbgprintf() - thanks to varmojfekoj for the patch
- bugfix: -t and -g legacy options max number of sessions had a wrong
  and much too high value
---------------------------------------------------------------------------
Version 3.12.4 (rgerhards), 2008-03-25
- Greatly enhanced rsyslogd's file write performance by disabling
  file syncing capability of output modules by default. This
  feature is usually not required, not useful and an extreme performance
  hit (both to rsyslogd as well as the system at large). Unfortunately,
  most users enable it by default, because it was most intuitive to enable
  it in plain old sysklogd syslog.conf format. There is now the
  $ActionFileEnableSync config setting which must be enabled in order to
  support syncing. By default it is off. So even if the old-format config
  lines request syncing, it is not done unless explicitely enabled. I am
  sure this is a very useful change and not a risk at all. I need to think
  if I undo it under compatibility mode, but currently this does not
  happen (I fear a lot of lazy users will run rsyslogd in compatibility
  mode, again bringing up this performance problem...).
- added flow control options to other input sources
- added $HHOUR and $QHOUR system properties - can be used for half- and
  quarter-hour logfile rotation
- changed queue's discard severities default value to 8 (do not discard)
  to prevent unintentional message loss
- removed a no-longer needed callback from the output module 
  interface. Results in reduced code complexity.
- bugfix/doc: removed no longer supported -h option from man page
- bugfix: imklog leaked several hundered KB on each HUP. Thanks to
  varmojfekoj for the patch
- bugfix: potential segfault on module unload. Thanks to varmojfekoj for
  the patch
- bugfix: fixed some minor memory leaks
- bugfix: fixed some slightly invalid memory accesses
- bugfix: internally generated messages had "FROMHOST" property not set
---------------------------------------------------------------------------
Version 3.12.3 (rgerhards), 2008-03-18
- added advanced flow control for congestion cases (mode depending on message
  source and its capablity to be delayed without bad side effects)
- bugfix: $ModDir should not be reset on $ResetConfig - this can cause a lot
  of confusion and there is no real good reason to do so. Also conflicts with
  the new -M option and environment setting.
- bugfix: TCP and GSSAPI framing mode variable was uninitialized, leading to
  wrong framing (caused, among others, interop problems)
- bugfix: TCP (and GSSAPI) octet-counted frame did not work correctly in all
  situations. If the header was split across two packet reads, it was invalidly
  processed, causing loss or modification of messages.
- bugfix: memory leak in imfile
- bugfix: duplicate public symbol in omfwd and omgssapi could lead to
  segfault. thanks to varmojfekoj for the patch.
- bugfix: rsyslogd aborted on sigup - thanks to varmojfekoj for the patch
- some more internal cleanup ;)
- begun relp modules, but these are not functional yet
- Greatly enhanced rsyslogd's file write performance by disabling
  file syncing capability of output modules by default. This
  feature is usually not required, not useful and an extreme performance
  hit (both to rsyslogd as well as the system at large). Unfortunately,
  most users enable it by default, because it was most intuitive to enable
  it in plain old sysklogd syslog.conf format. There is now a new config
  setting which must be enabled in order to support syncing. By default it
  is off. So even if the old-format config lines request syncing, it is
  not done unless explicitely enabled. I am sure this is a very useful
  change and not a risk at all. I need to think if I undo it under
  compatibility mode, but currently this does not happen (I fear a lot of
  lazy users will run rsyslogd in compatibility mode, again bringing up
  this performance problem...).
---------------------------------------------------------------------------
Version 3.12.2 (rgerhards), 2008-03-13
- added RSYSLOGD_MODDIR environment variable
- added -M rsyslogd option (allows to specify module directory location)
- converted net.c into a loadable library plugin
- bugfix: debug module now survives unload of loadable module when
  printing out function call data
- bugfix: not properly initialized data could cause several segfaults if
  there were errors in the config file - thanks to varmojfekoj for the patch
- bugfix: rsyslogd segfaulted when imfile read an empty line - thanks
  to Johnny Tan for an excellent bug report
- implemented dynamic module unload capability (not visible to end user)
- some more internal cleanup
- bugfix: imgssapi segfaulted under some conditions; this fix is actually
  not just a fix but a change in the object model. Thanks to varmojfekoj
  for providing the bug report, an initial fix and lots of good discussion
  that lead to where we finally ended up.
- improved session recovery when outbound tcp connection breaks, reduces
  probability of message loss at the price of a highly unlikely potential
  (single) message duplication
---------------------------------------------------------------------------
Version 3.12.1 (rgerhards), 2008-03-06
- added library plugins, which can be automatically loaded
- bugfix: actions were not correctly retried; caused message loss
- changed module loader to automatically add ".so" suffix if not
  specified (over time, this shall also ease portability of config
  files)
- improved debugging support; debug runtime options can now be set via
  an environment variable
- bugfix: removed debugging code that I forgot to remove before releasing
  3.12.0 (does not cause harm and happened only during startup)
- added support for the MonitorWare syslog MIB to omsnmp
- internal code improvements (more code converted into classes)
- internal code reworking of the imtcp/imgssapi module
- added capability to ignore client-provided timestamp on unix sockets and
  made this mode the default; this was needed, as some programs (e.g. sshd)
  log with inconsistent timezone information, what messes up the local
  logs (which by default don't even contain time zone information). This
  seems to be consistent with what sysklogd did for the past four years.
  Alternate behaviour may be desirable if gateway-like processes send
  messages via the local log slot - in this case, it can be enabled
  via the $InputUnixListenSocketIgnoreMsgTimestamp and
  $SystemLogSocketIgnoreMsgTimestamp config directives
- added ability to compile on HP UX; verified that imudp worked on HP UX;
  however, we are still in need of people trying out rsyslogd on HP UX,
  so it can not yet be assumed it runs there
- improved session recovery when outbound tcp connection breaks, reduces
  probability of message loss at the price of a highly unlikely potential
  (single) message duplication
---------------------------------------------------------------------------
Version 3.12.0 (rgerhards), 2008-02-28
- added full expression support for filters; filters can now contain
  arbitrary complex boolean, string and arithmetic expressions
---------------------------------------------------------------------------
Version 3.11.6 (rgerhards), 2008-02-27
- bugfix: gssapi libraries were still linked to rsyslog core, what should
  no longer be necessary. Applied fix by Michael Biebl to solve this.
- enabled imgssapi to be loaded side-by-side with imtcp
- added InputGSSServerPermitPlainTCP config directive
- split imgssapi source code somewhat from imtcp
- bugfix: queue cancel cleanup handler could be called with
  invalid pointer if dequeue failed
- bugfix: rsyslogd segfaulted on second SIGHUP
  tracker: http://bugzilla.adiscon.com/show_bug.cgi?id=38
- improved stability of queue engine
- bugfix: queue disk file were not properly persisted when 
  immediately after closing an output file rsyslog was stopped
  or huped (the new output file open must NOT have happend at
  that point) - this lead to a sparse and invalid queue file
  which could cause several problems to the engine (unpredictable
  results). This situation should have happened only in very
  rare cases. tracker: http://bugzilla.adiscon.com/show_bug.cgi?id=40
- bugfix: during queue shutdown, an assert invalidly triggered when
  the primary queue's DA worker was terminated while the DA queue's
  regular worker was still executing. This could result in a segfault
  during shutdown.
  tracker: http://bugzilla.adiscon.com/show_bug.cgi?id=41
- bugfix: queue properties sizeOnDisk, bytesRead were persisted to 
  disk with wrong data type (long instead of int64) - could cause
  problems on 32 bit machines
- bugfix: queue aborted when it was shut down, DA-enabled, DA mode
  was just initiated but not fully initialized (a race condition)
- bugfix: imfile could abort under extreme stress conditions
  (when it was terminated before it could open all of its
  to be monitored files)
- applied patch from varmojfekoj to fix an issue with compatibility 
  mode and default module directories (many thanks!):
  I've also noticed a bug in the compatibility code; the problem is that 
  options are parsed before configuration file so options which need a 
  module to be loaded will currently ignore any $moddir directive. This 
  can be fixed by moving legacyOptsHook() after config file parsing. 
  (see the attached patch) This goes against the logical order of 
  processing, but the legacy options are only few and it doesn't seem to 
  be a problem.
- bugfix: object property deserializer did not handle negative numbers
---------------------------------------------------------------------------
Version 3.11.5 (rgerhards), 2008-02-25
- new imgssapi module, changed imtcp module - this enables to load/package
  GSSAPI support separately - thanks to varmojfekoj for the patch
- compatibility mode (the -c option series) is now at least partly
  completed - thanks to varmojfekoj for the patch
- documentation for imgssapi and imtcp added
- duplicate $ModLoad's for the same module are now detected and
  rejected -- thanks to varmojfekoj for the patch
---------------------------------------------------------------------------
Version 3.11.4 (rgerhards), 2008-02-21
- bugfix: debug.html was missing from release tarball - thanks to Michael
  Biebl for bringing this to my attention
- some internal cleanup on the stringbuf object calling interface
- general code cleanup and further modularization
- $MainMessageQueueDiscardSeverity can now also handle textual severities
  (previously only integers)
- bugfix: message object was not properly synchronized when the 
  main queue had a single thread and non-direct action queues were used
- some documentation improvements
---------------------------------------------------------------------------
Version 3.11.3 (rgerhards), 2008-02-18
- fixed a bug in imklog which lead to duplicate message content in
  kernel logs
- added support for better plugin handling in libdbi (we contributed
  a patch to do that, we just now need to wait for the next libdbi
  version)
- bugfix: fixed abort when invalid template was provided to an action
  bug http://bugzilla.adiscon.com/show_bug.cgi?id=4
- re-instantiated SIGUSR1 function; added SIGUSR2 to generate debug
  status output
- added some documentation on runtime-debug settings
- slightly improved man pages for novice users
---------------------------------------------------------------------------
Version 3.11.2 (rgerhards), 2008-02-15
- added the capability to monitor text files and process their content
  as syslog messages (including forwarding)
- added support for libdbi, a database abstraction layer. rsyslog now
  also supports the following databases via dbi drivers:
  * Firebird/Interbase
  * FreeTDS (access to MS SQL Server and Sybase)
  * SQLite/SQLite3
  * Ingres (experimental)
  * mSQL (experimental)
  * Oracle (experimental)
  Additional drivers may be provided by the libdbi-drivers project, which
  can be used by rsyslog as soon as they become available.
- removed some left-over unnecessary dbgprintf's (cluttered screen,
  cosmetic)
- doc bugfix: html documentation for omsnmp was missing
---------------------------------------------------------------------------
Version 3.11.1 (rgerhards), 2008-02-12
- SNMP trap sender added thanks to Andre Lorbach (omsnmp)
- added input-plugin interface specification in form of a (copy) template
  input module
- applied documentation fix by Michael Biebl -- many thanks!
- bugfix: immark did not have MARK flags set...
- added x-info field to rsyslogd startup/shutdown message. Hopefully
  points users to right location for further info (many don't even know
  they run rsyslog ;))
- bugfix: trailing ":" of tag was lost while parsing legacy syslog messages
  without timestamp - thanks to Anders Blomdell for providing a patch!
- fixed a bug in stringbuf.c related to STRINGBUF_TRIM_ALLOCSIZE, which
  wasn't supposed to be used with rsyslog. Put a warning message up that
  tells this feature is not tested and probably not worth the effort.
  Thanks to Anders Blomdell fro bringing this to our attention
- somewhat improved performance of string buffers
- fixed bug that caused invalid treatment of tabs (HT) in rsyslog.conf
- bugfix: setting for $EscapeCopntrolCharactersOnReceive was not 
  properly initialized
- clarified usage of space-cc property replacer option
- improved abort diagnostic handler
- some initial effort for malloc/free runtime debugging support
- bugfix: using dynafile actions caused rsyslogd abort
- fixed minor man errors thanks to Michael Biebl
---------------------------------------------------------------------------
Version 3.11.0 (rgerhards), 2008-01-31
- implemented queued actions
- implemented simple rate limiting for actions
- implemented deliberate discarding of lower priority messages over higher
  priority ones when a queue runs out of space
- implemented disk quotas for disk queues
- implemented the $ActionResumeRetryCount config directive
- added $ActionQueueFilename config directive
- added $ActionQueueSize config directive
- added $ActionQueueHighWaterMark config directive
- added $ActionQueueLowWaterMark config directive
- added $ActionQueueDiscardMark config directive
- added $ActionQueueDiscardSeverity config directive
- added $ActionQueueCheckpointInterval config directive
- added $ActionQueueType config directive
- added $ActionQueueWorkerThreads config directive
- added $ActionQueueTimeoutshutdown config directive
- added $ActionQueueTimeoutActionCompletion config directive
- added $ActionQueueTimeoutenQueue config directive
- added $ActionQueueTimeoutworkerThreadShutdown config directive
- added $ActionQueueWorkerThreadMinimumMessages config directive
- added $ActionQueueMaxFileSize config directive
- added $ActionQueueSaveonShutdown config directive
- addded $ActionQueueDequeueSlowdown config directive
- addded $MainMsgQueueDequeueSlowdown config directive
- bugfix: added forgotten docs to package
- improved debugging support
- fixed a bug that caused $MainMsgQueueCheckpointInterval to work incorrectly
- when a long-running action needs to be cancelled on shutdown, the message
  that was processed by it is now preserved. This finishes support for
  guaranteed delivery of messages (if the output supports it, of course)
- fixed bug in output module interface, see
  http://sourceforge.net/tracker/index.php?func=detail&aid=1881008&group_id=123448&atid=696552
- changed the ommysql output plugin so that the (lengthy) connection
  initialization now takes place in message processing. This works much
  better with the new queued action mode (fast startup)
- fixed a bug that caused a potential hang in file and fwd output module
  varmojfekoj provided the patch - many thanks!
- bugfixed stream class offset handling on 32bit platforms
---------------------------------------------------------------------------
<<<<<<< HEAD
Version 3.20.6 [v3-stable] (rgerhards), 2009-04-??
- bugfix: $InputTCPMaxSessions config directive was accepted, but not
  honored. This resulted in a fixed upper limit of 200 connections.
---------------------------------------------------------------------------
Version 3.20.5 [v3-stable] (rgerhards), 2009-04-02
- bugfix: potential abort with DA queue after high watermark is reached
  There exists a race condition that can lead to a segfault. Thanks
  go to vbernetr, who performed the analysis and provided patch, which
  I only tweaked a very little bit.
- fixed bugs in RainerScript:
  o when converting a number and a string to a common type, both were 
    actually converted to the other variable's type.
  o the value of rsCStrConvertToNumber() was miscalculated.
  Thanks to varmojfekoj for the patch
- fixed a bug in configure.ac which resulted in problems with
  environment detection - thanks to Michael Biebl for the patch
- fixed a potential segfault problem in gssapi code
  thanks to varmojfekoj for the patch
- doc enhance: provide standard template for MySQL module and instructions
  on how to modify schema
---------------------------------------------------------------------------
Version 3.20.4 [v3-stable] (rgerhards), 2009-02-09
- bugfix: inconsistent use of mutex/atomic operations could cause segfault
  details are too many, for full analysis see blog post at:
  http://blog.gerhards.net/2009/01/rsyslog-data-race-analysis.html
- bugfix: invalid ./configure settings for RFC3195
  thanks to Michael Biebl for the patch
- bugfix: invalid mutex access in msg.c
- doc bugfix: dist tarball missed 2 files, had one extra file that no
  longer belongs into it. Thanks to Michael Biebl for pointing this out.
---------------------------------------------------------------------------
Version 3.20.3 [v3-stable] (rgerhards), 2009-01-19
- doc bugfix: v3-compatiblity document had typo in config directive
  thanks to Andrej for reporting this
- fixed a potential segfault condition with $AllowedSender directive
  On HUP, the root pointers were not properly cleaned up. Thanks to
  Michael Biebel, olgoat, and Juha Koho for reporting and analyzing
  the bug.
---------------------------------------------------------------------------
Version 3.20.2 [v3-stable] (rgerhards), 2008-12-04
- re-release of 3.20.1 with an additional fix, that could also lead
  to DoS; 3.20.1 has been removed from the official download archives
- security fix: imudp emitted a message when a non-permitted sender
  tried to send a message to it. This behaviour is operator-configurable.
  If enabled, a message was emitted each time. That way an attacker could
  effectively fill the disk via this facility. The message is now
  emitted only once in a minute (this currently is a hard-coded limit,
  if someone comes up with a good reason to make it configurable, we
  will probably do that).
---------------------------------------------------------------------------
Version 3.20.1 [v3-stable] (rgerhards), 2008-12-04
- security bugfix: $AllowedSender was not honored, all senders were
  permitted instead
- enhance: regex nomatch option "ZERO" has been added
  This allows to return the string 0 if a regular expression is
  not found. This is probably useful for storing numerical values into
  database columns.
- bugfix: memory leak in gtls netstream driver fixed
  memory was lost each time a TLS session was torn down. This could 
  result in a considerable memory leak if it happened quite frequently
  (potential system crash condition)
- doc update: documented how to specify multiple property replacer
  options + link to new online regex generator tool added
- minor bufgfix: very small memory leak in gtls netstream driver
  around a handful of bytes (< 20) for each HUP
- improved debug output for regular expressions inside property replacer
  RE's seem to be a big trouble spot and I would like to have more
  information inside the debug log. So I decided to add some additional
  debug strings permanently.
---------------------------------------------------------------------------
Version 3.20.0 [v3-stable] (rgerhards), 2008-11-05
- this is the inital release of the 3.19.x branch as a stable release
- bugfix: double-free in pctp netstream driver. Thank to varmojfeko
  for the patch
---------------------------------------------------------------------------
Version 3.19.12 [BETA] (rgerhards), 2008-10-16
- bugfix: subseconds where not correctly extracted from a timestamp
  if that timestamp did not contain any subsecond information (the
  resulting string was garbagge but should have been "0", what it
  now is).
- increased maximum size of a configuration statement to 4K (was 1K)
- imported all fixes from the stable branch (quite a lot)
- bugfix: (potentially big) memory leak on HUP if queues could not be
  drained before timeout - thanks to David Lang for pointing this out
---------------------------------------------------------------------------
Version 3.19.11 [BETA] (rgerhards), 2008-08-25
This is a refresh of the beta. No beta-specific fixes have been added.
- included fixes from v3-stable (most importantly 3.18.3)
---------------------------------------------------------------------------
Version 3.19.10 [BETA] (rgerhards), 2008-07-15
- start of a new beta branch based on former 3.19 devel branch
- bugfix: bad memory leak in disk-based queue modes
- bugfix: UDP syslog forwarding did not work on all platforms
  the ai_socktype was incorrectly set to 1. On some platforms, this
  lead to failing name resolution (e.g. FreeBSD 7). Thanks to HKS for
  reporting the bug.
- bugfix: priority was incorrectly calculated on FreeBSD 7,
  because the LOG_MAKEPRI() C macro has a different meaning there (it
  is just a simple addition of faciltity and severity). I have changed
  this to use own, consistent, code for PRI calculation. Thank to HKS
  for reporting this bug.
- bugfix (cosmetical): authorization was not checked when gtls handshake
  completed immediately. While this sounds scary, the situation can not
  happen in practice. We use non-blocking IO only for server-based gtls
  session setup. As TLS requires the exchange of multiple frames before
  the handshake completes, it simply is impossible to do this in one
  step. However, it is useful to have the code path correct even for 
  this case - otherwise, we may run into problems if the code is changed
  some time later (e.g. to use blocking sockets). Thanks to varmojfekoj
  for providing the patch.
- important queue bugfix from 3.18.1 imported (see below)
- cleanup of some debug messages
---------------------------------------------------------------------------
Version 3.19.9 (rgerhards), 2008-07-07
- added tutorial for creating a TLS-secured syslog infrastructure
- rewritten omusrmsg to no longer fork() a new process for sending messages
  this caused some problems with the threading model, e.g. zombies. Also,
  it was far less optimal than it is now.
- bugfix: machine certificate was required for client even in TLS anon mode
  Reference: http://bugzilla.adiscon.com/show_bug.cgi?id=85
  The fix also slightly improves performance by not storing certificates in
  client sessions when there is no need to do so.
- bugfix: RainerScript syntax error was not always detected
---------------------------------------------------------------------------
Version 3.19.8 (rgerhards), 2008-07-01
- bugfix: gtls module did not correctly handle EGAIN (and similar) recv()
  states. This has been fixed by introducing a new abstraction layer inside
  gtls.
- added (internal) error codes to error messages; added redirector to
  web description of error codes
  closes bug http://bugzilla.adiscon.com/show_bug.cgi?id=20
- disabled compile warnings caused by third-party libraries
- reduced number of compile warnings in gcc's -pedantic mode
- some minor documentation improvements
- included all fixes from beta 3.17.5
---------------------------------------------------------------------------
Version 3.19.7 (rgerhards), 2008-06-11
- added new property replacer option "date-subseconds" that enables
  to query just the subsecond part of a high-precision timestamp
- somewhat improved plain tcp syslog reliability by doing a connection
  check before sending. Credits to Martin Schuette for providing the
  idea. Details are available at
  http://blog.gerhards.net/2008/06/reliable-plain-tcp-syslog-once-again.html
- made rsyslog tickless in the (usual and default) case that repeated
  message reduction is turned off. More info:
  http://blog.gerhards.net/2008/06/coding-to-save-environment.html
- some build system cleanup, thanks to Michael Biebl
- bugfix: compile under (Free)BSD failed due to some invalid library
  definitions - this is fixed now. Thanks to Michael Biebl for the patch.
---------------------------------------------------------------------------
Version 3.19.6 (rgerhards), 2008-06-06
- enhanced property replacer to support multiple regex matches
- bugfix: part of permittedPeer structure was not correctly initialized
  thanks to varmojfekoj for spotting this
- bugfix: off-by-one bug during certificate check
- bugfix: removed some memory leaks in TLS code
---------------------------------------------------------------------------
Version 3.19.5 (rgerhards), 2008-05-30
- enabled Posix ERE expressions inside the property replacer
  (previously BRE was permitted only)
- provided ability to specify that a regular expression submatch shall
  be used inside the property replacer
- implemented in property replacer: if a regular expression does not match,
  it can now either return "**NO MATCH** (default, as before), a blank
  property or the full original property text
- enhanced property replacer to support multiple regex matches
---------------------------------------------------------------------------
Version 3.19.4 (rgerhards), 2008-05-27
- implemented x509/certvalid gtls auth mode
- implemented x509/name gtls auth mode (including wildcards)
- changed fingerprint gtls auth mode to new format fingerprint
- protected gtls error string function by a mutex. Without it, we
  could have a race condition in extreme cases. This was very remote,
  but now can no longer happen.
- changed config directive name to reflect different use
  $ActionSendStreamDriverCertFingerprint is now
  $ActionSendStreamDriverPermittedPeer and can be used both for
  fingerprint and name authentication (similar to the input side)
- bugfix: sender information (fromhost et al) was missing in imudp
  thanks to sandiso for reporting this bug
- this release fully inplements IETF's syslog-transport-tls-12 plus
  the latest text changes Joe Salowey provided via email. Not included
  is ipAddress subjectAltName authentication, which I think will be
  dropped from the draft. I don't think there is any real need for it.
This release also includes all bug fix up to today from the beta
and stable branches. Most importantly, this means the bugfix for
100% CPU utilization by imklog.
---------------------------------------------------------------------------
Version 3.19.3 (rgerhards), 2008-05-21
- added ability to authenticate the server against its certificate
  fingerprint
- added ability for client to provide its fingerprint
- added ability for server to obtain client cert's fingerprint
- bugfix: small mem leak in omfwd on exit (strmdriver name was not freed)
- bugfix: $ActionSendStreamDriver had no effect
- bugfix: default syslog port was no longer used if none was
  configured. Thanks to varmojfekoj for the patch
- bugfix: missing linker options caused build to fail on some
  systems. Thanks to Tiziano Mueller for the patch.
---------------------------------------------------------------------------
Version 3.19.2 (rgerhards), 2008-05-16
- bugfix: TCP input modules did incorrectly set fromhost property
  (always blank)
- bugfix: imklog did not set fromhost property
- added "fromhost-ip" property
  Note that adding this property changes the on-disk format for messages.
  However, that should not have any bad effect on existing spool files.
  But you will run into trouble if you create a spool file with this
  version and then try to process it with an older one (after a downgrade).
  Don't do that ;)
- added "RSYSLOG_DebugFormat" canned template
- bugfix: hostname and fromhost were swapped when a persisted message
  (in queued mode) was read in
- bugfix: lmtcpclt, lmtcpsrv and lmgssutil did all link to the static
  runtime library, resulting in a large size increase (and potential
  "interesting" effects). Thanks to Michael Biebel for reporting the size
  issue.
- bugfix: TLS server went into an endless loop in some situations.
  Thanks to Michael Biebl for reporting the problem.
- fixed potential segfault due to invalid call to cfsysline
  thanks to varmojfekoj for the patch
---------------------------------------------------------------------------
Version 3.19.1 (rgerhards), 2008-05-07
- configure help for --enable-gnutls wrong - said default is "yes" but
  default actually is "no" - thanks to darix for pointing this out
- file dirty.h was missing - thanks to darix for pointing this out
- bugfix: man files were not properly distributed - thanks to
  darix for reporting and to Michael Biebl for help with the fix
- some minor cleanup
---------------------------------------------------------------------------
Version 3.19.0 (rgerhards), 2008-05-06
- begins new devel branch version
- implemented TLS for plain tcp syslog (this is also the world's first
  implementation of IETF's upcoming syslog-transport-tls draft)
- partly rewritten and improved omfwd among others, now loads TCP
  code only if this is actually necessary
- split of a "runtime library" for rsyslog - this is not yet a clean
  model, because some modularization is still outstanding. In theory,
  this shall enable other utilities but rsyslogd to use the same
  runtime
- implemented im3195, the RFC3195 input as a plugin
- changed directory structure, files are now better organized
- a lot of cleanup in regard to modularization
- -c option no longer must be the first option - thanks to varmjofekoj
  for the patch
---------------------------------------------------------------------------
Version 3.18.7 (rgerhards), 2008-12-??
=======
- fixed a potential segfault condition with $AllowedSender directive
  On HUP, the root pointers were not properly cleaned up. Thanks to
  Michael Biebel, olgoat, and Juha Koho for reporting and analyzing
  the bug.
- some legacy options were not correctly processed.
  Thanks to varmojfekoj for the patch.
- doc bugfix: some spelling errors in man pages corrected. Thanks to
  Geoff Simmons for the patch.
---------------------------------------------------------------------------
Version 3.18.6 (rgerhards), 2008-12-08
- security bugfix: $AllowedSender was not honored, all senders were
  permitted instead (see http://www.rsyslog.com/Article322.phtml)
  (backport from v3-stable, v3.20.9)
- minor bugfix: dual close() call on tcp session closure
---------------------------------------------------------------------------
Version 3.18.5 (rgerhards), 2008-10-09
- bugfix: imudp input module could cause segfault on HUP
  It did not properly de-init a variable acting as a linked list head.
  That resulted in trying to access freed memory blocks after the HUP.
- bugfix:  rsyslogd could hang on HUP
  because getnameinfo() is not cancel-safe, but was not guarded against
  being cancelled. pthread_cancel() is routinely being called during
  HUP processing.
- bugfix[minor]: if queue size reached light_delay mark, enqueuing
  could potentially be blocked for a longer period of time, which
  was not the behaviour desired.
- doc bugfix: $ActionExecOnlyWhenPreviousIsSuspended was still misspelled
  as $...OnlyIfPrev... in some parts of the documentation. Thanks to 
  Lorenzo M. Catucci for reporting this bug.
- added doc on malformed messages, cause and how to work-around, to the
  doc set
- added doc on how to build from source repository
---------------------------------------------------------------------------
Version 3.18.4 (rgerhards), 2008-09-18
- bugfix: order-of magnitude issue with base-10 size definitions
  in config file parser. Could lead to invalid sizes, constraints
  etc for e.g. queue files and any other object whose size was specified
  in base-10 entities. Did not apply to binary entities. Thanks to
  RB for finding this bug and providing a patch.
- bugfix: action was not called when system time was set backwards
  (until the previous time was reached again). There are still some
  side-effects when time is rolled back (A time rollback is really a bad
  thing to do, ideally the OS should issue pseudo time (like NetWare did)
  when the user tries to roll back time). Thanks to varmojfekoj for this
  patch.
- doc bugfix: rsyslog.conf man page improved and minor nit fixed
  thanks to Lukas Kuklinek for the patch.
- bugfix: error code -2025 was used for two different errors. queue full
  is now -2074 and -2025 is unique again. (did cause no real problem
  except for troubleshooting)
- bugfix: default discard severity was incorrectly set to 4, which lead
  to discard-on-queue-full to be enabled by default. That could cause
  message loss where non was expected.  The default has now been changed
  to the correct value of 8, which disables the functionality. This
  problem applied both to the main message queue and the action queues.
  Thanks to Raoul Bhatia for pointing out this problem.
- bugfix: option value for legacy -a option could not be specified,
  resulting in strange operations. Thanks to Marius Tomaschewski
  for the patch.
- bugfix: colon after date should be ignored, but was not. This has
  now been corrected. Required change to the internal ParseTIMESTAMP3164()
  interface.
---------------------------------------------------------------------------
Version 3.18.3 (rgerhards), 2008-08-18
- bugfix: imfile could cause a segfault upon rsyslogd HUP and termination
  Thanks to lperr for an excellent bug report that helped detect this
  problem.
- enhanced ommysql to support custom port to connect to server
  Port can be set via new $ActionOmmysqlServerPort config directive
  Note: this was a very minor change and thus deemed appropriate to be
  done in the stable release.
- bugfix: misspelled config directive, previously was
  $MainMsgQueueWorkeTimeoutrThreadShutdown, is now
  $MainMsgQueueWorkerTimeoutThreadShutdown. Note that the misspelled
  directive is not preserved - if the misspelled directive was used
  (which I consider highly unlikely), the config file must be changed.
  Thanks to lperr for reporting the bug.
- disabled flow control for imuxsock, as it could cause system hangs
  under some circumstances. The devel (3.21.3 and above) will
  re-enable it and provide enhanced configurability to overcome the
  problems if they occur.
---------------------------------------------------------------------------
Version 3.18.2 (rgerhards), 2008-08-08
- merged in IPv6 forwarding address bugfix from v2-stable
---------------------------------------------------------------------------
Version 3.18.1 (rgerhards), 2008-07-21
- bugfix: potential segfault in creating message mutex in non-direct queue
  mode. rsyslogd segfaults on freeeBSD 7.0 (an potentially other platforms)
  if an action queue is running in any other mode than non-direct. The
  same problem can potentially be triggered by some main message queue
  settings. In any case, it will manifest during rsylog's startup. It is
  unlikely to happen after a successful startup (the only window of
  exposure may be a relatively seldom executed action running in queued
  mode). This has been corrected. Thank to HKS for point out the problem.
- bugfix: priority was incorrectly calculated on FreeBSD 7,
  because the LOG_MAKEPRI() C macro has a different meaning there (it
  is just a simple addition of faciltity and severity). I have changed
  this to use own, consistent, code for PRI calculation. [Backport from
  3.19.10]
- bugfix: remove PRI part from kernel message if it is present
  Thanks to Michael Biebl for reporting this bug
- bugfix: mark messages were not correctly written to text log files
  the markmessageinterval was not correctly propagated to all places
  where it was needed. This resulted in rsyslog using the default
  (20 minutes) in some code pathes, what looked to the user like mark
  messages were never written.
- added a new property replacer option "sp-if-no-1st-sp" to cover
  a problem with RFC 3164 based interpreation of tag separation. While
  it is a generic approach, it fixes a format problem introduced in
  3.18.0, where kernel messages no longer had a space after the tag.
  This is done by a modifcation of the default templates.
  Please note that this may affect some messages where there intentionally
  is no space between the tag and the first character of the message
  content. If so, this needs to be worked around via a specific
  template. However, we consider this scenario to be quite remote and,
  even if it exists, it is not expected that it will actually cause
  problems with log parsers (instead, we assume the new default template
  behaviour may fix previous problems with log parsers due to the 
  missing space).
- bugfix: imklog module was not correctly compiled for GNU/kFreeBSD.
  Thanks to Petr Salinger for the patch
- doc bugfix: property replacer options secpath-replace and
  secpath-drop were not documented
- doc bugfix: fixed some typos in rsyslog.conf man page
- fixed typo in source comment  - thanks to Rio Fujita
- some general cleanup (thanks to Michael Biebl)
---------------------------------------------------------------------------
Version 3.18.0 (rgerhards), 2008-07-11
- begun a new v3-stable based on former 3.17.4 beta plus patches to
  previous v3-stable
- bugfix in RainerScript: syntax error was not always detected
---------------------------------------------------------------------------
Version 3.17.5 (rgerhards), 2008-06-27
- added doc: howto set up a reliable connection to remote server via
  queued mode (and plain tcp protocol)
- bugfix: comments after actions were not properly treated. For some
  actions (e.g. forwarding), this could also lead to invalid configuration
---------------------------------------------------------------------------
Version 3.17.4 (rgerhards), 2008-06-16
- changed default for $KlogSymbolLookup to "off". The directive is
  also scheduled for removal in a later version. This was necessary
  because on kernels >= 2.6, the kernel does the symbol lookup itself. The
  imklog lookup logic then breaks the log message and makes it unusable.
---------------------------------------------------------------------------
Version 3.17.3 (rgerhards), 2008-05-28
- bugfix: imklog went into an endless loop if a PRI value was inside
  a kernel log message (unusual case under Linux, frequent under BSD)
---------------------------------------------------------------------------
Version 3.17.2 (rgerhards), 2008-05-04
- this version is the new beta, based on 3.17.1 devel feature set
- merged in imklog bug fix from v3-stable (3.16.1)
---------------------------------------------------------------------------
Version 3.17.1 (rgerhards), 2008-04-15
- removed dependency on MAXHOSTNAMELEN as much as it made sense.
  GNU/Hurd does not define it (because it has no limit), and we have taken
  care for cases where it is undefined now. However, some very few places
  remain where IMHO it currently is not worth fixing the code. If it is
  not defined, we have used a generous value of 1K, which is above IETF
  RFC's on hostname length at all. The memory consumption is no issue, as
  there are only a handful of this buffers allocated *per run* -- that's
  also the main reason why we consider it not worth to be fixed any further.
- enhanced legacy syslog parser to handle slightly malformed messages
  (with a space in front of the timestamp) - at least HP procurve is
  known to do that and I won't outrule that others also do it. The 
  change looks quite unintrusive and so we added it to the parser.
- implemented klogd functionality for BSD
- implemented high precision timestamps for the kernel log. Thanks to
  Michael Biebl for pointing out that the kernel log did not have them.
- provided ability to discard non-kernel messages if they are present
  in the kernel log (seems to happen on BSD)
- implemented $KLogInternalMsgFacility config directive
- implemented $KLogPermitNonKernelFacility config directive
Plus a number of bugfixes that were applied to v3-stable and beta
branches (not mentioned here in detail).
---------------------------------------------------------------------------
Version 3.17.0 (rgerhards), 2008-04-08
- added native ability to send mail messages
- removed no longer needed file relptuil.c/.h
- added $ActionExecOnlyOnceEveryInterval config directive
- bugfix: memory leaks in script engine
- bugfix: zero-length strings were not supported in object
  deserializer
- properties are now case-insensitive everywhere (script, filters,
  templates)
- added the capability to specify a processing (actually dequeue)
  timeframe with queues - so things can be configured to be done
  at off-peak hours
- We have removed the 32 character size limit (from RFC3164) on the
  tag. This had bad effects on existing envrionments, as sysklogd didn't
  obey it either (probably another bug in RFC3164...). We now receive
  the full size, but will modify the outputs so that only 32 characters
  max are used by default. If you need large tags in the output, you need
  to provide custom templates.
- changed command line processing. -v, -M, -c options are now parsed
  and processed before all other options. Inter-option dependencies
  have been relieved. Among others, permits to specify intial module
  load path via -M only (not the environment) which makes it much
  easier to work with non-standard module library locations. Thanks
  to varmojfekoj for suggesting this change. Matches bugzilla bug 55.
- bugfix: some messages were emited without hostname
Plus a number of bugfixes that were applied to v3-stable and beta
branches (not mentioned here in detail).
---------------------------------------------------------------------------
Version 3.16.3 (rgerhards), 2008-07-11
- updated information on rsyslog packages
- bugfix: memory leak in disk-based queue modes
---------------------------------------------------------------------------
Version 3.16.2 (rgerhards), 2008-06-25
- fixed potential segfault due to invalid call to cfsysline
  thanks to varmojfekoj for the patch
- bugfix: some whitespaces where incorrectly not ignored when parsing
  the config file. This is now corrected. Thanks to Michael Biebl for
  pointing out the problem.
---------------------------------------------------------------------------
Version 3.16.1 (rgerhards), 2008-05-02
- fixed a bug in imklog which lead to startup problems (including
  segfault) on some platforms under some circumsances. Thanks to
  Vieri for reporting this bug and helping to troubleshoot it.
---------------------------------------------------------------------------
Version 3.16.0 (rgerhards), 2008-04-24
- new v3-stable (3.16.x) based on beta 3.15.x (RELP support)
- bugfix: omsnmp had a too-small sized buffer for hostname+port. This
  could not lead to a segfault, as snprintf() was used, but could cause
  some trouble with extensively long hostnames.
- applied patch from Tiziano Müller to remove some compiler warnings
- added gssapi overview/howto thanks to Peter Vrabec
- changed some files to grant LGPLv3 extended persmissions on top of GPLv3
  this also is the first sign of something that will evolve into a
  well-defined "rsyslog runtime library"
---------------------------------------------------------------------------
Version 3.15.1 (rgerhards), 2008-04-11
- bugfix: some messages were emited without hostname
- disabled atomic operations for the time being because they introduce some
  cross-platform trouble - need to see how to fix this in the best 
  possible way
- bugfix: zero-length strings were not supported in object
  deserializer
- added librelp check via PKG_CHECK thanks to Michael Biebl's patch
- file relputil.c deleted, is not actually needed
- added more meaningful error messages to rsyslogd (when some errors
  happens during startup)
- bugfix: memory leaks in script engine
- bugfix: $hostname and $fromhost in RainerScript did not work
This release also includes all changes applied to the stable versions
up to today.
---------------------------------------------------------------------------
Version 3.15.0 (rgerhards), 2008-04-01
- major new feature: imrelp/omrelp support reliable delivery of syslog
  messages via the RELP protocol and librelp (http://www.librelp.com).
  Plain tcp syslog, so far the best reliability solution, can lose
  messages when something goes wrong or a peer goes down. With RELP,
  this can no longer happen. See imrelp.html for more details.
- bugfix: rsyslogd was no longer build by default; man pages are 
  only installed if corresponding option is selected. Thanks to
  Michael Biebl for pointing these problems out.
---------------------------------------------------------------------------
Version 3.14.2 (rgerhards), 2008-04-09
- bugfix: segfault with expression-based filters
- bugfix: omsnmp did not deref errmsg object on exit (no bad effects caused)
- some cleanup
- bugfix: imklog did not work well with kernel 2.6+. Thanks to Peter
  Vrabec for patching it based on the development in sysklogd - and thanks
  to the sysklogd project for upgrading klogd to support the new
  functionality
- some cleanup in imklog
- bugfix: potential segfault in imklog when kernel is compiled without
  /proc/kallsyms and the file System.map is missing. Thanks to
  Andrea Morandi for pointing it out and suggesting a fix.
- bugfixes, credits to varmojfekoj:
  * reset errno before printing a warning message
  * misspelled directive name in code processing legacy options
- bugfix: some legacy options not correctly interpreted - thanks to
  varmojfekoj for the patch
- improved detection of modules being loaded more than once
  thanks to varmojfekoj for the patch
---------------------------------------------------------------------------
Version 3.14.1 (rgerhards), 2008-04-04
- bugfix: some messages were emited without hostname
- bugfix: rsyslogd was no longer build by default; man pages are 
  only installed if corresponding option is selected. Thanks to
  Michael Biebl for pointing these problems out.
- bugfix: zero-length strings were not supported in object
  deserializer
- disabled atomic operations for this stable build as it caused
  platform problems
- bugfix: memory leaks in script engine
- bugfix: $hostname and $fromhost in RainerScript did not work
- bugfix: some memory leak when queue is runing in disk mode
- man pages improved thanks to varmofekoj and Peter Vrabec
- We have removed the 32 character size limit (from RFC3164) on the
  tag. This had bad effects on existing envrionments, as sysklogd didn't
  obey it either (probably another bug in RFC3164...). We now receive
  the full size, but will modify the outputs so that only 32 characters
  max are used by default. If you need large tags in the output, you need
  to provide custom templates.
- bugfix: some memory leak when queue is runing in disk mode
---------------------------------------------------------------------------
Version 3.14.0 (rgerhards), 2008-04-02
An interim version was accidently released to the web. It was named 3.14.0.
To avoid confusion, we have not assigned this version number to any
official release. If you happen to use 3.14.0, please update to 3.14.1.
---------------------------------------------------------------------------
Version 3.13.0-dev0 (rgerhards), 2008-03-31
- bugfix: accidently set debug option in 3.12.5 reset to production
  This option prevented dlclose() to be called. It had no real bad effects,
  as the modules were otherwise correctly deinitialized and dlopen()
  supports multiple opens of the same module without any memory footprint.
- removed --enable-mudflap, added --enable-valgrind ./configure setting
- bugfix: tcp receiver could segfault due to uninitialized variable
- docfix: queue doc had a wrong directive name that prevented max worker
  threads to be correctly set
- worked a bit on atomic memory operations to support problem-free
  threading (only at non-intrusive places)
- added a --enable/disable-rsyslogd configure option so that
  source-based packaging systems can build plugins without the need
  to compile rsyslogd
- some cleanup
- test of potential new version number scheme
---------------------------------------------------------------------------
Version 3.12.5 (rgerhards), 2008-03-28
- changed default for "last message repeated n times", which is now
  off by default
- implemented backward compatibility commandline option parsing
- automatically generated compatibility config lines are now also
  logged so that a user can diagnose problems with them
- added compatibility mode for -a, -o and -p options
- compatibility mode processing finished
- changed default file output format to include high-precision timestamps
- added a buid-in template for previous syslogd file format
- added new $ActionFileDefaultTemplate directive
- added support for high-precision timestamps when receiving legacy
  syslog messages
- added new $ActionForwardDefaultTemplate directive
- added new $ActionGSSForwardDefaultTemplate directive
- added build-in templates for easier configuration
- bugfix: fixed small memory leak in tcpclt.c
- bugfix: fixed small memory leak in template regular expressions
- bugfix: regular expressions inside property replacer did not work
  properly
- bugfix: QHOUR and HHOUR properties were wrongly calculated
- bugfix: fixed memory leaks in stream class and imfile
- bugfix: $ModDir did invalid bounds checking, potential overlow in
  dbgprintf() - thanks to varmojfekoj for the patch
- bugfix: -t and -g legacy options max number of sessions had a wrong
  and much too high value
---------------------------------------------------------------------------
Version 3.12.4 (rgerhards), 2008-03-25
- Greatly enhanced rsyslogd's file write performance by disabling
  file syncing capability of output modules by default. This
  feature is usually not required, not useful and an extreme performance
  hit (both to rsyslogd as well as the system at large). Unfortunately,
  most users enable it by default, because it was most intuitive to enable
  it in plain old sysklogd syslog.conf format. There is now the
  $ActionFileEnableSync config setting which must be enabled in order to
  support syncing. By default it is off. So even if the old-format config
  lines request syncing, it is not done unless explicitely enabled. I am
  sure this is a very useful change and not a risk at all. I need to think
  if I undo it under compatibility mode, but currently this does not
  happen (I fear a lot of lazy users will run rsyslogd in compatibility
  mode, again bringing up this performance problem...).
- added flow control options to other input sources
- added $HHOUR and $QHOUR system properties - can be used for half- and
  quarter-hour logfile rotation
- changed queue's discard severities default value to 8 (do not discard)
  to prevent unintentional message loss
- removed a no-longer needed callback from the output module 
  interface. Results in reduced code complexity.
- bugfix/doc: removed no longer supported -h option from man page
- bugfix: imklog leaked several hundered KB on each HUP. Thanks to
  varmojfekoj for the patch
- bugfix: potential segfault on module unload. Thanks to varmojfekoj for
  the patch
- bugfix: fixed some minor memory leaks
- bugfix: fixed some slightly invalid memory accesses
- bugfix: internally generated messages had "FROMHOST" property not set
---------------------------------------------------------------------------
Version 3.12.3 (rgerhards), 2008-03-18
- added advanced flow control for congestion cases (mode depending on message
  source and its capablity to be delayed without bad side effects)
- bugfix: $ModDir should not be reset on $ResetConfig - this can cause a lot
  of confusion and there is no real good reason to do so. Also conflicts with
  the new -M option and environment setting.
- bugfix: TCP and GSSAPI framing mode variable was uninitialized, leading to
  wrong framing (caused, among others, interop problems)
- bugfix: TCP (and GSSAPI) octet-counted frame did not work correctly in all
  situations. If the header was split across two packet reads, it was invalidly
  processed, causing loss or modification of messages.
- bugfix: memory leak in imfile
- bugfix: duplicate public symbol in omfwd and omgssapi could lead to
  segfault. thanks to varmojfekoj for the patch.
- bugfix: rsyslogd aborted on sigup - thanks to varmojfekoj for the patch
- some more internal cleanup ;)
- begun relp modules, but these are not functional yet
- Greatly enhanced rsyslogd's file write performance by disabling
  file syncing capability of output modules by default. This
  feature is usually not required, not useful and an extreme performance
  hit (both to rsyslogd as well as the system at large). Unfortunately,
  most users enable it by default, because it was most intuitive to enable
  it in plain old sysklogd syslog.conf format. There is now a new config
  setting which must be enabled in order to support syncing. By default it
  is off. So even if the old-format config lines request syncing, it is
  not done unless explicitely enabled. I am sure this is a very useful
  change and not a risk at all. I need to think if I undo it under
  compatibility mode, but currently this does not happen (I fear a lot of
  lazy users will run rsyslogd in compatibility mode, again bringing up
  this performance problem...).
---------------------------------------------------------------------------
Version 3.12.2 (rgerhards), 2008-03-13
- added RSYSLOGD_MODDIR environment variable
- added -M rsyslogd option (allows to specify module directory location)
- converted net.c into a loadable library plugin
- bugfix: debug module now survives unload of loadable module when
  printing out function call data
- bugfix: not properly initialized data could cause several segfaults if
  there were errors in the config file - thanks to varmojfekoj for the patch
- bugfix: rsyslogd segfaulted when imfile read an empty line - thanks
  to Johnny Tan for an excellent bug report
- implemented dynamic module unload capability (not visible to end user)
- some more internal cleanup
- bugfix: imgssapi segfaulted under some conditions; this fix is actually
  not just a fix but a change in the object model. Thanks to varmojfekoj
  for providing the bug report, an initial fix and lots of good discussion
  that lead to where we finally ended up.
- improved session recovery when outbound tcp connection breaks, reduces
  probability of message loss at the price of a highly unlikely potential
  (single) message duplication
---------------------------------------------------------------------------
Version 3.12.1 (rgerhards), 2008-03-06
- added library plugins, which can be automatically loaded
- bugfix: actions were not correctly retried; caused message loss
- changed module loader to automatically add ".so" suffix if not
  specified (over time, this shall also ease portability of config
  files)
- improved debugging support; debug runtime options can now be set via
  an environment variable
- bugfix: removed debugging code that I forgot to remove before releasing
  3.12.0 (does not cause harm and happened only during startup)
- added support for the MonitorWare syslog MIB to omsnmp
- internal code improvements (more code converted into classes)
- internal code reworking of the imtcp/imgssapi module
- added capability to ignore client-provided timestamp on unix sockets and
  made this mode the default; this was needed, as some programs (e.g. sshd)
  log with inconsistent timezone information, what messes up the local
  logs (which by default don't even contain time zone information). This
  seems to be consistent with what sysklogd did for the past four years.
  Alternate behaviour may be desirable if gateway-like processes send
  messages via the local log slot - in this case, it can be enabled
  via the $InputUnixListenSocketIgnoreMsgTimestamp and
  $SystemLogSocketIgnoreMsgTimestamp config directives
- added ability to compile on HP UX; verified that imudp worked on HP UX;
  however, we are still in need of people trying out rsyslogd on HP UX,
  so it can not yet be assumed it runs there
- improved session recovery when outbound tcp connection breaks, reduces
  probability of message loss at the price of a highly unlikely potential
  (single) message duplication
---------------------------------------------------------------------------
Version 3.12.0 (rgerhards), 2008-02-28
- added full expression support for filters; filters can now contain
  arbitrary complex boolean, string and arithmetic expressions
---------------------------------------------------------------------------
Version 3.11.6 (rgerhards), 2008-02-27
- bugfix: gssapi libraries were still linked to rsyslog core, what should
  no longer be necessary. Applied fix by Michael Biebl to solve this.
- enabled imgssapi to be loaded side-by-side with imtcp
- added InputGSSServerPermitPlainTCP config directive
- split imgssapi source code somewhat from imtcp
- bugfix: queue cancel cleanup handler could be called with
  invalid pointer if dequeue failed
- bugfix: rsyslogd segfaulted on second SIGHUP
  tracker: http://bugzilla.adiscon.com/show_bug.cgi?id=38
- improved stability of queue engine
- bugfix: queue disk file were not properly persisted when 
  immediately after closing an output file rsyslog was stopped
  or huped (the new output file open must NOT have happend at
  that point) - this lead to a sparse and invalid queue file
  which could cause several problems to the engine (unpredictable
  results). This situation should have happened only in very
  rare cases. tracker: http://bugzilla.adiscon.com/show_bug.cgi?id=40
- bugfix: during queue shutdown, an assert invalidly triggered when
  the primary queue's DA worker was terminated while the DA queue's
  regular worker was still executing. This could result in a segfault
  during shutdown.
  tracker: http://bugzilla.adiscon.com/show_bug.cgi?id=41
- bugfix: queue properties sizeOnDisk, bytesRead were persisted to 
  disk with wrong data type (long instead of int64) - could cause
  problems on 32 bit machines
- bugfix: queue aborted when it was shut down, DA-enabled, DA mode
  was just initiated but not fully initialized (a race condition)
- bugfix: imfile could abort under extreme stress conditions
  (when it was terminated before it could open all of its
  to be monitored files)
- applied patch from varmojfekoj to fix an issue with compatibility 
  mode and default module directories (many thanks!):
  I've also noticed a bug in the compatibility code; the problem is that 
  options are parsed before configuration file so options which need a 
  module to be loaded will currently ignore any $moddir directive. This 
  can be fixed by moving legacyOptsHook() after config file parsing. 
  (see the attached patch) This goes against the logical order of 
  processing, but the legacy options are only few and it doesn't seem to 
  be a problem.
- bugfix: object property deserializer did not handle negative numbers
---------------------------------------------------------------------------
Version 3.11.5 (rgerhards), 2008-02-25
- new imgssapi module, changed imtcp module - this enables to load/package
  GSSAPI support separately - thanks to varmojfekoj for the patch
- compatibility mode (the -c option series) is now at least partly
  completed - thanks to varmojfekoj for the patch
- documentation for imgssapi and imtcp added
- duplicate $ModLoad's for the same module are now detected and
  rejected -- thanks to varmojfekoj for the patch
---------------------------------------------------------------------------
Version 3.11.4 (rgerhards), 2008-02-21
- bugfix: debug.html was missing from release tarball - thanks to Michael
  Biebl for bringing this to my attention
- some internal cleanup on the stringbuf object calling interface
- general code cleanup and further modularization
- $MainMessageQueueDiscardSeverity can now also handle textual severities
  (previously only integers)
- bugfix: message object was not properly synchronized when the 
  main queue had a single thread and non-direct action queues were used
- some documentation improvements
---------------------------------------------------------------------------
Version 3.11.3 (rgerhards), 2008-02-18
- fixed a bug in imklog which lead to duplicate message content in
  kernel logs
- added support for better plugin handling in libdbi (we contributed
  a patch to do that, we just now need to wait for the next libdbi
  version)
- bugfix: fixed abort when invalid template was provided to an action
  bug http://bugzilla.adiscon.com/show_bug.cgi?id=4
- re-instantiated SIGUSR1 function; added SIGUSR2 to generate debug
  status output
- added some documentation on runtime-debug settings
- slightly improved man pages for novice users
---------------------------------------------------------------------------
Version 3.11.2 (rgerhards), 2008-02-15
- added the capability to monitor text files and process their content
  as syslog messages (including forwarding)
- added support for libdbi, a database abstraction layer. rsyslog now
  also supports the following databases via dbi drivers:
  * Firebird/Interbase
  * FreeTDS (access to MS SQL Server and Sybase)
  * SQLite/SQLite3
  * Ingres (experimental)
  * mSQL (experimental)
  * Oracle (experimental)
  Additional drivers may be provided by the libdbi-drivers project, which
  can be used by rsyslog as soon as they become available.
- removed some left-over unnecessary dbgprintf's (cluttered screen,
  cosmetic)
- doc bugfix: html documentation for omsnmp was missing
---------------------------------------------------------------------------
Version 3.11.1 (rgerhards), 2008-02-12
- SNMP trap sender added thanks to Andre Lorbach (omsnmp)
- added input-plugin interface specification in form of a (copy) template
  input module
- applied documentation fix by Michael Biebl -- many thanks!
- bugfix: immark did not have MARK flags set...
- added x-info field to rsyslogd startup/shutdown message. Hopefully
  points users to right location for further info (many don't even know
  they run rsyslog ;))
- bugfix: trailing ":" of tag was lost while parsing legacy syslog messages
  without timestamp - thanks to Anders Blomdell for providing a patch!
- fixed a bug in stringbuf.c related to STRINGBUF_TRIM_ALLOCSIZE, which
  wasn't supposed to be used with rsyslog. Put a warning message up that
  tells this feature is not tested and probably not worth the effort.
  Thanks to Anders Blomdell fro bringing this to our attention
- somewhat improved performance of string buffers
- fixed bug that caused invalid treatment of tabs (HT) in rsyslog.conf
- bugfix: setting for $EscapeCopntrolCharactersOnReceive was not 
  properly initialized
- clarified usage of space-cc property replacer option
- improved abort diagnostic handler
- some initial effort for malloc/free runtime debugging support
- bugfix: using dynafile actions caused rsyslogd abort
- fixed minor man errors thanks to Michael Biebl
---------------------------------------------------------------------------
Version 3.11.0 (rgerhards), 2008-01-31
- implemented queued actions
- implemented simple rate limiting for actions
- implemented deliberate discarding of lower priority messages over higher
  priority ones when a queue runs out of space
- implemented disk quotas for disk queues
- implemented the $ActionResumeRetryCount config directive
- added $ActionQueueFilename config directive
- added $ActionQueueSize config directive
- added $ActionQueueHighWaterMark config directive
- added $ActionQueueLowWaterMark config directive
- added $ActionQueueDiscardMark config directive
- added $ActionQueueDiscardSeverity config directive
- added $ActionQueueCheckpointInterval config directive
- added $ActionQueueType config directive
- added $ActionQueueWorkerThreads config directive
- added $ActionQueueTimeoutshutdown config directive
- added $ActionQueueTimeoutActionCompletion config directive
- added $ActionQueueTimeoutenQueue config directive
- added $ActionQueueTimeoutworkerThreadShutdown config directive
- added $ActionQueueWorkerThreadMinimumMessages config directive
- added $ActionQueueMaxFileSize config directive
- added $ActionQueueSaveonShutdown config directive
- addded $ActionQueueDequeueSlowdown config directive
- addded $MainMsgQueueDequeueSlowdown config directive
- bugfix: added forgotten docs to package
- improved debugging support
- fixed a bug that caused $MainMsgQueueCheckpointInterval to work incorrectly
- when a long-running action needs to be cancelled on shutdown, the message
  that was processed by it is now preserved. This finishes support for
  guaranteed delivery of messages (if the output supports it, of course)
- fixed bug in output module interface, see
  http://sourceforge.net/tracker/index.php?func=detail&aid=1881008&group_id=123448&atid=696552
- changed the ommysql output plugin so that the (lengthy) connection
  initialization now takes place in message processing. This works much
  better with the new queued action mode (fast startup)
- fixed a bug that caused a potential hang in file and fwd output module
  varmojfekoj provided the patch - many thanks!
- bugfixed stream class offset handling on 32bit platforms
---------------------------------------------------------------------------
=======
>>>>>>> 140d5cf0
Version 3.10.3 (rgerhards), 2008-01-28
- fixed a bug with standard template definitions (not a big deal) - thanks
  to varmojfekoj for spotting it
- run-time instrumentation added
- implemented disk-assisted queue mode, which enables on-demand disk
  spooling if the queue's in-memory queue is exhausted
- implemented a dynamic worker thread pool for processing incoming
  messages; workers are started and shut down as need arises
- implemented a run-time instrumentation debug package
- implemented the $MainMsgQueueSaveOnShutdown config directive
- implemented the $MainMsgQueueWorkerThreadMinimumMessages config directive
- implemented the $MainMsgQueueTimeoutWorkerThreadShutdown config directive
---------------------------------------------------------------------------
Version 3.10.2 (rgerhards), 2008-01-14
- added the ability to keep stop rsyslogd without the need to drain
  the main message queue. In disk queue mode, rsyslog continues to
  run from the point where it stopped. In case of a system failure, it
  continues to process messages from the last checkpoint.
- fixed a bug that caused a segfault on startup when no $WorkDir directive
  was specified in rsyslog.conf
- provided more fine-grain control over shutdown timeouts and added a
  way to specify the enqueue timeout when the main message queue is full
- implemented $MainMsgQueueCheckpointInterval config directive
- implemented $MainMsgQueueTimeoutActionCompletion config directive
- implemented $MainMsgQueueTimeoutEnqueue config directive
- implemented $MainMsgQueueTimeoutShutdown config directive
---------------------------------------------------------------------------
Version 3.10.1 (rgerhards), 2008-01-10
- implemented the "disk" queue mode. However, it currently is of very
  limited use, because it does not support persistence over rsyslogd
  runs. So when rsyslogd is stopped, the queue is drained just as with
  the in-memory queue modes. Persistent queues will be a feature of
  the next release.
- performance-optimized string class, should bring an overall improvement
- fixed a memory leak in imudp -- thanks to varmojfekoj for the patch
- fixed a race condition that could lead to a rsyslogd hang when during
  HUP or termination
- done some doc updates
- added $WorkDirectory config directive
- added $MainMsgQueueFileName config directive
- added $MainMsgQueueMaxFileSize config directive
---------------------------------------------------------------------------
Version 3.10.0 (rgerhards), 2008-01-07
- implemented input module interface and initial input modules
- enhanced threading for input modules (each on its own thread now)
- ability to bind UDP listeners to specific local interfaces/ports and
  ability to run multiple of them concurrently
- added ability to specify listen IP address for UDP syslog server
- license changed to GPLv3
- mark messages are now provided by loadble module immark
- rklogd is no longer provided. Its functionality has now been taken over
  by imklog, a loadable input module. This offers a much better integration
  into rsyslogd and makes sure that the kernel logger process is brought
  up and down at the appropriate times
- enhanced $IncludeConfig directive to support wildcard characters
  (thanks to Michael Biebl)
- all inputs are now implemented as loadable plugins
- enhanced threading model: each input module now runs on its own thread
- enhanced message queue which now supports different queueing methods
  (among others, this can be used for performance fine-tuning)
- added a large number of new configuration directives for the new
  input modules
- enhanced multi-threading utilizing a worker thread pool for the
  main message queue
- compilation without pthreads is no longer supported
- much cleaner code due to new objects and removal of single-threading
  mode
---------------------------------------------------------------------------
<<<<<<< HEAD
Version 2.0.7 V2-STABLE (rgerhards), 2008-??-??
=======
Version 2.0.7 V2-STABLE (rgerhards), 2008-04-14
- bugfix: the default for $DirCreateMode was 0644, and as such wrong.
  It has now been changed to 0700. For some background, please see
  http://lists.adiscon.net/pipermail/rsyslog/2009-April/001986.html
>>>>>>> 140d5cf0
- bugfix: "$CreateDirs off" also disabled file creation
  Thanks to William Tisater for analyzing this bug and providing a patch.
  The actual code change is heavily based on William's patch.
- bugfix: memory leak in ompgsql
  Thanks to Ken for providing the patch
- bugfix: potential memory leak in msg.c
  This one did not surface yet and the issue was actually found due to
  a problem in v4 - but better fix it here, too
---------------------------------------------------------------------------
Version 2.0.6 V2-STABLE (rgerhards), 2008-08-07
- bugfix: memory leaks in rsyslogd, primarily in singlethread mode
  Thanks to Frederico Nunez for providing the fix
- bugfix: copy&paste error lead to dangling if - this caused a very minor
  issue with re-formatting a RFC3164 date when the message was invalidly
  formatted and had a colon immediately after the date. This was in the
  code for some years (even v1 had it) and I think it never had any
  effect at all in practice. Though, it should be fixed - but definitely
  nothing to worry about.
---------------------------------------------------------------------------
Version 2.0.6 V2-STABLE (rgerhards), 2008-08-07
- bugfix: IPv6 addresses could not be specified in forwarding actions
  New syntax @[addr]:port introduced to enable that. Root problem was IPv6
  addresses contain colons. (backport from 3.21.3)
---------------------------------------------------------------------------
Version 2.0.5 STABLE (rgerhards), 2008-05-15
- bugfix: regular expressions inside property replacer did not work
  properly
- adapted to liblogging 0.7.1+
---------------------------------------------------------------------------
Version 2.0.4 STABLE (rgerhards), 2008-03-27
- bugfix: internally generated messages had "FROMHOST" property not set
- bugfix: continue parsing if tag is oversize (discard oversize part) - thanks
  to mclaughlin77@gmail.com for the patch
- added $HHOUR and $QHOUR system properties - can be used for half- and
  quarter-hour logfile rotation
---------------------------------------------------------------------------
Version 2.0.3 STABLE (rgerhards), 2008-03-12
- bugfix: setting for $EscapeCopntrolCharactersOnReceive was not 
  properly initialized
- bugfix: resolved potential segfault condition on HUP (extremely
  unlikely to happen in practice), for details see tracker:
  http://bugzilla.adiscon.com/show_bug.cgi?id=38
- improved the man pages a bit - thanks to Michael Biebl for the patch
- bugfix: not properly initialized data could cause several segfaults if
  there were errors in the config file - thanks to varmojfekoj for the patch
---------------------------------------------------------------------------
Version 2.0.2 STABLE (rgerhards), 2008-02-12
- fixed a bug that could cause invalid string handling via strerror_r
  varmojfekoj provided the patch - many thanks!
- added x-info field to rsyslogd startup/shutdown message. Hopefully
  points users to right location for further info (many don't even know
  they run rsyslog ;))
- bugfix: suspended actions were not always properly resumed
  varmojfekoj provided the patch - many thanks!
- bugfix: errno could be changed during mark processing, leading to
  invalid error messages when processing inputs. Thank to varmojfekoj for
  pointing out this problem.
- bugfix: trailing ":" of tag was lost while parsing legacy syslog messages
  without timestamp - thanks to Anders Blomdell for providing a patch!
- bugfix (doc): misspelled config directive, invalid signal info
- applied some doc fixes from Michel Biebl and cleaned up some no longer
  needed files suggested by him
- cleaned up stringbuf.c to fix an annoyance reported by Anders Blomdell
- fixed bug that caused invalid treatment of tabs (HT) in rsyslog.conf
---------------------------------------------------------------------------
Version 2.0.1 STABLE (rgerhards), 2008-01-24
- fixed a bug in integer conversion - but this function was never called,
  so it is not really a useful bug fix ;)
- fixed a bug with standard template definitions (not a big deal) - thanks
  to varmojfekoj for spotting it
- fixed a bug that caused a potential hang in file and fwd output module
  varmojfekoj provided the patch - many thanks!
---------------------------------------------------------------------------
Version 2.0.0 STABLE (rgerhards), 2008-01-02
- re-release of 1.21.2 as STABLE with no modifications except some
  doc updates
---------------------------------------------------------------------------
Version 1.21.2 (rgerhards), 2007-12-28
- created a gss-api output module. This keeps GSS-API code and
  TCP/UDP code separated. It is also important for forward-
  compatibility with v3. Please note that this change breaks compatibility
  with config files created for 1.21.0 and 1.21.1 - this was considered
  acceptable.
- fixed an error in forwarding retry code (could lead to message corruption
  but surfaced very seldom)
- increased portability for older platforms (AI_NUMERICSERV moved)
- removed socket leak in omfwd.c
- cross-platform patch for GSS-API compile problem on some platforms
  thanks to darix for the patch!
---------------------------------------------------------------------------
Version 1.21.1 (rgerhards), 2007-12-23
- small doc fix for $IncludeConfig
- fixed a bug in llDestroy()
- bugfix: fixing memory leak when message queue is full and during
  parsing. Thanks to varmojfekoj for the patch.
- bugfix: when compiled without network support, unix sockets were
  not properply closed
- bugfix: memory leak in cfsysline.c/doGetWord() fixed
---------------------------------------------------------------------------
Version 1.21.0 (rgerhards), 2007-12-19
- GSS-API support for syslog/TCP connections was added. Thanks to
  varmojfekoj for providing the patch with this functionality
- code cleanup
- enhanced $IncludeConfig directive to support wildcard filenames
- changed some multithreading synchronization
---------------------------------------------------------------------------
Version 1.20.1 (rgerhards), 2007-12-12
- corrected a debug setting that survived release. Caused TCP connections
  to be retried unnecessarily often.
- When a hostname ACL was provided and DNS resolution for that name failed,
  ACL processing was stopped at that point. Thanks to mildew for the patch.
  Fedora Bugzilla: http://bugzilla.redhat.com/show_bug.cgi?id=395911
- fixed a potential race condition, see link for details:
  http://rgerhards.blogspot.com/2007/12/rsyslog-race-condition.html
  Note that the probability of problems from this bug was very remote
- fixed a memory leak that happend when PostgreSQL date formats were
  used
---------------------------------------------------------------------------
Version 1.20.0 (rgerhards), 2007-12-07
- an output module for postgres databases has been added. Thanks to
  sur5r for contributing this code
- unloading dynamic modules has been cleaned up, we now have a
  real implementation and not just a dummy "good enough for the time
  being".
- enhanced platform independence - thanks to Bartosz Kuzma and Michael
  Biebl for their very useful contributions
- some general code cleanup (including warnings on 64 platforms, only)
---------------------------------------------------------------------------
Version 1.19.12 (rgerhards), 2007-12-03
- cleaned up the build system (thanks to Michael Biebl for the patch)
- fixed a bug where ommysql was still not compiled with -pthread option
---------------------------------------------------------------------------
Version 1.19.11 (rgerhards), 2007-11-29
- applied -pthread option to build when building for multi-threading mode
  hopefully solves an issue with segfaulting
---------------------------------------------------------------------------
Version 1.19.10 (rgerhards), 2007-10-19
- introdcued the new ":modulename:" syntax for calling module actions
  in selector lines; modified ommysql to support it. This is primarily
  an aid for further modules and a prequisite to actually allow third
  party modules to be created.
- minor fix in slackware startup script, "-r 0" is now "-r0"
- updated rsyslogd doc set man page; now in html format
- undid creation of a separate thread for the main loop -- this did not
  turn out to be needed or useful, so reduce complexity once again.
- added doc fixes provided by Michael Biebl - thanks
---------------------------------------------------------------------------
Version 1.19.9 (rgerhards), 2007-10-12
- now packaging system which again contains all components in a single
  tarball
- modularized main() a bit more, resulting in less complex code
- experimentally added an additional thread - will see if that affects
  the segfault bug we experience on some platforms. Note that this change
  is scheduled to be removed again later.
---------------------------------------------------------------------------
Version 1.19.8 (rgerhards), 2007-09-27
- improved repeated message processing
- applied patch provided by varmojfekoj to support building ommysql
  in its own way (now also resides in a plugin subdirectory);
  ommysql is now a separate package
- fixed a bug in cvthname() that lead to message loss if part
  of the source hostname would have been dropped
- created some support for distributing ommysql together with the
  main rsyslog package. I need to re-think it in the future, but
  for the time being the current mode is best. I now simply include
  one additional tarball for ommysql inside the main distribution.
  I look forward to user feedback on how this should be done best. In the
  long term, a separate project should be spawend for ommysql, but I'd
  like to do that only after the plugin interface is fully stable (what
  it is not yet).
---------------------------------------------------------------------------
Version 1.19.7 (rgerhards), 2007-09-25
- added code to handle situations where senders send us messages ending with
  a NUL character. It is now simply removed. This also caused trailing LF
  reduction to fail, when it was followed by such a NUL. This is now also
  handled.
- replaced some non-thread-safe function calls by their thread-safe
  counterparts
- fixed a minor memory leak that occured when the %APPNAME% property was
  used (I think nobody used that in practice)
- fixed a bug that caused signal handlers in cvthname() not to be restored when
  a malicious pointer record was detected and processing of the message been
  stopped for that reason (this should be really rare and can not be related
  to the segfault bug we are hunting).
- fixed a bug in cvthname that lead to passing a wrong parameter - in
  practice, this had no impact.
- general code cleanup (e.g. compiler warnings, comments)
---------------------------------------------------------------------------
Version 1.19.6 (rgerhards), 2007-09-11
- applied patch by varmojfekoj to change signal handling to the new
  sigaction API set (replacing the depreciated signal() calls and its
  friends.
- fixed a bug that in --enable-debug mode caused an assertion when the
  discard action was used
- cleaned up compiler warnings
- applied patch by varmojfekoj to FIX a bug that could cause 
  segfaults if empty properties were processed using modifying
  options (e.g. space-cc, drop-cc)
- fixed man bug: rsyslogd supports -l option
---------------------------------------------------------------------------
Version 1.19.5 (rgerhards), 2007-09-07
- changed part of the CStr interface so that better error tracking
  is provided and the calling sequence is more intuitive (there were
  invalid calls based on a too-weired interface)
- (hopefully) fixed some remaining bugs rooted in wrong use of 
  the CStr class. These could lead to program abort.
- applied patch by varmojfekoj two fix two potential segfault situations
- added $ModDir config directive
- modified $ModLoad so that an absolute path may be specified as
  module name (e.g. /rsyslog/ommysql.so)
---------------------------------------------------------------------------
Version 1.19.4 (rgerhards/varmojfekoj), 2007-09-04
- fixed a number of small memory leaks - thanks varmojfekoj for patching
- fixed an issue with CString class that could lead to rsyslog abort
  in tplToString() - thanks varmojfekoj for patching
- added a man-version of the config file documenation - thanks to Michel
  Samia for providing the man file
- fixed bug: a template like this causes an infinite loop:
  $template opts,"%programname:::a,b%"
  thanks varmojfekoj for the patch
- fixed bug: case changing options crash freeing the string pointer
  because they modify it: $template opts2,"%programname::1:lowercase%"
  thanks varmojfekoj for the patch
---------------------------------------------------------------------------
Version 1.19.3 (mmeckelein/varmojfekoj), 2007-08-31
- small mem leak fixed (after calling parseSelectorAct) - Thx varmojkekoj
- documentation section "Regular File" und "Blocks" updated
- solved an issue with dynamic file generation - Once again many thanks
  to varmojfekoj
- the negative selector for program name filter (Blocks) does not work as
  expected - Thanks varmojfekoj for patching
- added forwarding information to sysklogd (requires special template)
  to config doc
---------------------------------------------------------------------------
Version 1.19.2 (mmeckelein/varmojfekoj), 2007-08-28
- a specifically formed message caused a segfault - Many thanks varmojfekoj
  for providing a patch
- a typo and a weird condition are fixed in msg.c - Thanks again
  varmojfekoj 
- on file creation the file was always owned by root:root. This is fixed
  now - Thanks ypsa for solving this issue
---------------------------------------------------------------------------
Version 1.19.1 (mmeckelein), 2007-08-22
- a bug that caused a high load when a TCP/UDP connection was closed is 
  fixed now - Thanks mildew for solving this issue
- fixed a bug which caused a segfault on reinit - Thx varmojfekoj for the
  patch
- changed the hardcoded module path "/lib/rsyslog" to $(pkglibdir) in order
  to avoid trouble e.g. on 64 bit platforms (/lib64) - many thanks Peter
  Vrabec and darix, both provided a patch for solving this issue
- enhanced the unloading of modules - thanks again varmojfekoj
- applied a patch from varmojfekoj which fixes various little things in
  MySQL output module
---------------------------------------------------------------------------
Version 1.19.0 (varmojfekoj/rgerhards), 2007-08-16
- integrated patch from varmojfekoj to make the mysql module a loadable one
  many thanks for the patch, MUCH appreciated
---------------------------------------------------------------------------
Version 1.18.2 (rgerhards), 2007-08-13
- fixed a bug in outchannel code that caused templates to be incorrectly
  parsed
- fixed a bug in ommysql that caused a wrong ";template" missing message
- added some code for unloading modules; not yet fully complete (and we do
  not yet have loadable modules, so this is no problem)
- removed debian subdirectory by request of a debian packager (this is a special
  subdir for debian and there is also no point in maintaining it when there
  is a debian package available - so I gladly did this) in some cases
- improved overall doc quality (some pages were quite old) and linked to
  more of the online resources.
- improved /contrib/delete_mysql script by adding a host option and some
  other minor modifications
---------------------------------------------------------------------------
Version 1.18.1 (rgerhards), 2007-08-08
- applied a patch from varmojfekoj which solved a potential segfault
  of rsyslogd on HUP
- applied patch from Michel Samia to fix compilation when the pthreads
  feature is disabled
- some code cleanup (moved action object to its own file set)
- add config directive $MainMsgQueueSize, which now allows to configure the
  queue size dynamically
- all compile-time settings are now shown in rsyslogd -v, not just the
  active ones
- enhanced performance a little bit more
- added config file directive $ActionResumeInterval
- fixed a bug that prevented compilation under debian sid
- added a contrib directory for user-contributed useful things
---------------------------------------------------------------------------
Version 1.18.0 (rgerhards), 2007-08-03
- rsyslog now supports fallback actions when an action did not work. This
  is a great feature e.g. for backup database servers or backup syslog
  servers
- modified rklogd to only change the console log level if -c is specified
- added feature to use multiple actions inside a single selector
- implemented $ActionExecOnlyWhenPreviousIsSuspended config directive
- error messages during startup are now spit out to the configured log
  destinations
---------------------------------------------------------------------------
Version 1.17.6 (rgerhards), 2007-08-01
- continued to work on output module modularization - basic stage of
  this work is now FINISHED
- fixed bug in OMSRcreate() - always returned SR_RET_OK
- fixed a bug that caused ommysql to always complain about missing
  templates
- fixed a mem leak in OMSRdestruct - freeing the object itself was
  forgotten - thanks to varmojfekoj for the patch
- fixed a memory leak in syslogd/init() that happend when the config
  file could not be read - thanks to varmojfekoj for the patch
- fixed insufficient memory allocation in addAction() and its helpers.
  The initial fix and idea was developed by mildew, I fine-tuned
  it a bit. Thanks a lot for the fix, I'd probably had pulled out my
  hair to find the bug...
- added output of config file line number when a parsing error occured
- fixed bug in objomsr.c that caused program to abort in debug mode with
  an invalid assertion (in some cases)
- fixed a typo that caused the default template for MySQL to be wrong.
  thanks to mildew for catching this.
- added configuration file command $DebugPrintModuleList and
  $DebugPrintCfSysLineHandlerList
- fixed an invalid value for the MARK timer - unfortunately, there was
  a testing aid left in place. This resulted in quite frequent MARK messages
- added $IncludeConfig config directive
- applied a patch from mildew to prevent rsyslogd from freezing under heavy
  load. This could happen when the queue was full. Now, we drop messages
  but rsyslogd remains active.
---------------------------------------------------------------------------
Version 1.17.5 (rgerhards), 2007-07-30
- continued to work on output module modularization
- fixed a missing file bug - thanks to Andrea Montanari for reporting
  this problem
- fixed a problem with shutting down the worker thread and freeing the
  selector_t list - this caused messages to be lost, because the
  message queue was not properly drained before the selectors got
  destroyed.
---------------------------------------------------------------------------
Version 1.17.4 (rgerhards), 2007-07-27
- continued to work on output module modularization
- fixed a situation where rsyslogd could create zombie processes
  thanks to mildew for the patch
- applied patch from Michel Samia to fix compilation when NOT
  compiled for pthreads
---------------------------------------------------------------------------
Version 1.17.3 (rgerhards), 2007-07-25
- continued working on output module modularization
- fixed a bug that caused rsyslogd to segfault on exit (and
  probably also on HUP), when there was an unsent message in a selector
  that required forwarding and the dns lookup failed for that selector
  (yes, it was pretty unlikely to happen;))
  thanks to varmojfekoj <varmojfekoj@gmail.com> for the patch
- fixed a memory leak in config file parsing and die()
  thanks to varmojfekoj <varmojfekoj@gmail.com> for the patch
- rsyslogd now checks on startup if it is capable to performa any work
  at all. If it cant, it complains and terminates
  thanks to Michel Samia for providing the patch!
- fixed a small memory leak when HUPing syslogd. The allowed sender
  list now gets freed. thanks to mildew for the patch.
- changed the way error messages in early startup are logged. They
  now do no longer use the syslogd code directly but are rather
  send to stderr.
---------------------------------------------------------------------------
Version 1.17.2 (rgerhards), 2007-07-23
- made the port part of the -r option optional. Needed for backward
  compatibility with sysklogd
- replaced system() calls with something more reasonable. Please note that
  this might break compatibility with some existing configuration files.
  We accept this in favour of the gained security.
- removed a memory leak that could occur if timegenerated was used in
  RFC 3164 format in templates
- did some preparation in msg.c for advanced multithreading - placed the
  hooks, but not yet any active code
- worked further on modularization
- added $ModLoad MySQL (dummy) config directive
- added DropTrailingLFOnReception config directive
---------------------------------------------------------------------------
Version 1.17.1 (rgerhards), 2007-07-20
- fixed a bug that caused make install to install rsyslogd and rklogd under
  the wrong names
- fixed bug that caused $AllowedSenders to handle IPv6 scopes incorrectly;
  also fixed but that could grabble $AllowedSender wildcards. Thanks to
  mildew@gmail.com for the patch
- minor code cleanup - thanks to Peter Vrabec for the patch
- fixed minimal memory leak on HUP (caused by templates)
  thanks to varmojfekoj <varmojfekoj@gmail.com> for the patch
- fixed another memory leak on HUPing and on exiting rsyslogd
  again thanks to varmojfekoj <varmojfekoj@gmail.com> for the patch
- code cleanup (removed compiler warnings)
- fixed portability bug in configure.ac - thanks to Bartosz Kuźma for patch
- moved msg object into its own file set
- added the capability to continue trying to write log files when the
  file system is full. Functionality based on patch by Martin Schulze
  to sysklogd package.
---------------------------------------------------------------------------
Version 1.17.0 (RGer), 2007-07-17
- added $RepeatedLineReduction config parameter
- added $EscapeControlCharactersOnReceive config parameter
- added $ControlCharacterEscapePrefix config parameter
- added $DirCreateMode config parameter
- added $CreateDirs config parameter
- added $DebugPrintTemplateList config parameter
- added $ResetConfigVariables config parameter
- added $FileOwner config parameter
- added $FileGroup config parameter
- added $DirOwner config parameter
- added $DirGroup config parameter
- added $FailOnChownFailure config parameter
- added regular expression support to the filter engine
  thanks to Michel Samia for providing the patch!
- enhanced $AllowedSender functionality. Credits to mildew@gmail.com for
  the patch doing that
  - added IPv6 support
  - allowed DNS hostnames
  - allowed DNS wildcard names
- added new option $DropMsgsWithMaliciousDnsPTRRecords
- added autoconf so that rfc3195d, rsyslogd and klogd are stored to /sbin
- added capability to auto-create directories with dynaFiles
---------------------------------------------------------------------------
Version 1.16.0 (RGer/Peter Vrabec), 2007-07-13 - The Friday, 13th Release ;)
- build system switched to autotools
- removed SYSV preprocessor macro use, replaced with autotools equivalents
- fixed a bug that caused rsyslogd to segfault when TCP listening was
  disabled and it terminated
- added new properties "syslogfacility-text" and "syslogseverity-text"
  thanks to varmojfekoj <varmojfekoj@gmail.com> for the patch
- added the -x option to disable hostname dns reslution
  thanks to varmojfekoj <varmojfekoj@gmail.com> for the patch
- begun to better modularize syslogd.c - this is an ongoing project; moved
  type definitions to a separate file
- removed some now-unused fields from struct filed
- move file size limit fields in struct field to the "right spot" (the file
  writing part of the union - f_un.f_file)
- subdirectories linux and solaris are no longer part of the distribution
  package. This is not because we cease support for them, but there are no
  longer any files in them after the move to autotools
---------------------------------------------------------------------------
Version 1.15.1 (RGer), 2007-07-10
- fixed a bug that caused a dynaFile selector to stall when there was
  an open error with one file 
- improved template processing for dynaFiles; templates are now only
  looked up during initialization - speeds up processing
- optimized memory layout in struct filed when compiled with MySQL
  support
- fixed a bug that caused compilation without SYSLOG_INET to fail
- re-enabled the "last message repeated n times" feature. This
  feature was not taken care of while rsyslogd evolved from sysklogd
  and it was more or less defunct. Now it is fully functional again.
- added system properties: $NOW, $YEAR, $MONTH, $DAY, $HOUR, $MINUTE
- fixed a bug in iovAsString() that caused a memory leak under stress
  conditions (most probably memory shortage). This was unlikely to
  ever happen, but it doesn't hurt doing it right
- cosmetic: defined type "uchar", change all unsigned chars to uchar
---------------------------------------------------------------------------
Version 1.15.0 (RGer), 2007-07-05
- added ability to dynamically generate file names based on templates
  and thus properties. This was a much-requested feature. It makes
  life easy when it e.g. comes to splitting files based on the sender
  address.
- added $umask and $FileCreateMode config file directives
- applied a patch from Bartosz Kuzma to compile cleanly under NetBSD
- checks for extra (unexpected) characters in system config file lines
  have been added
- added IPv6 documentation - was accidently missing from CVS
- begun to change char to unsigned char
---------------------------------------------------------------------------
Version 1.14.2 (RGer), 2007-07-03
** this release fixes all known nits with IPv6 **
- restored capability to do /etc/service lookup for "syslog"
  service when -r 0 was given
- documented IPv6 handling of syslog messages
- integrate patch from Bartosz Kuźma to make rsyslog compile under
  Solaris again (the patch replaced a strndup() call, which is not
  available under Solaris
- improved debug logging when waiting on select
- updated rsyslogd man page with new options (-46A)
---------------------------------------------------------------------------
Version 1.14.1 (RGer/Peter Vrabec), 2007-06-29
- added Peter Vrabec's patch for IPv6 TCP
- prefixed all messages send to stderr in rsyslogd with "rsyslogd: "
---------------------------------------------------------------------------
Version 1.14.0 (RGer/Peter Vrabec), 2007-06-28
- Peter Vrabec provided IPv6 for rsyslog, so we are now IPv6 enabled
  IPv6 Support is currently for UDP only, TCP is to come soon.
  AllowedSender configuration does not yet work for IPv6.
- fixed code in iovCreate() that broke C's strict aliasing rules 
- fixed some char/unsigned char differences that forced the compiler
  to spit out warning messages
- updated the Red Hat init script to fix a known issue (thanks to
  Peter Vrabec)
---------------------------------------------------------------------------
Version 1.13.5 (RGer), 2007-06-22
- made the TCP session limit configurable via command line switch
  now -t <port>,<max sessions>
- added man page for rklogd(8) (basically a copy from klogd, but now
  there is one...)
- fixed a bug that caused internal messages (e.g. rsyslogd startup) to
  appear without a tag.
- removed a minor memory leak that occurred when TAG processing requalified
  a HOSTNAME to be a TAG (and a TAG already was set).
- removed potential small memory leaks in MsgSet***() functions. There
  would be a leak if a property was re-set, something that happened
  extremely seldom.
---------------------------------------------------------------------------
Version 1.13.4 (RGer), 2007-06-18
- added a new property "PRI-text", which holds the PRI field in
  textual form (e.g. "syslog.info")
- added alias "syslogseverity" for "syslogpriority", which is a
  misleading property name that needs to stay for historical
  reasons (and backward-compatility)
- added doc on how to record PRI value in log file
- enhanced signal handling in klogd, including removal of an unsafe
  call to the logging system during signal handling
---------------------------------------------------------------------------
Version 1.13.3 (RGer), 2007-06-15
- create a version of syslog.c from scratch. This is now
  - highly optimized for rsyslog
  - removes an incompatible license problem as the original
    version had a BSD license with advertising clause
  - fixed in the regard that rklogd will continue to work when
    rsysogd has been restarted (the original version, as well
    as sysklogd, will remain silent then)
  - solved an issue with an extra NUL char at message end that the
    original version had
- applied some changes to klogd to care for the new interface
- fixed a bug in syslogd.c which prevented compiling under debian
---------------------------------------------------------------------------
Version 1.13.2 (RGer), 2007-06-13
- lib order in makefile patched to facilitate static linking - thanks
  to Bennett Todd for providing the patch
- Integrated a patch from Peter Vrabec (pvrabec@redheat.com):
  - added klogd under the name of rklogd (remove dependency on
    original sysklogd package
  - createDB.sql now in UTF
  - added additional config files for use on Red Hat
---------------------------------------------------------------------------
Version 1.13.1 (RGer), 2007-02-05
- changed the listen backlog limit to a more reasonable value based on
  the maximum number of TCP connections configurd (10% + 5) - thanks to Guy
  Standen for the hint (actually, the limit was 5 and that was a 
  left-over from early testing).
- fixed a bug in makefile which caused DB-support to be disabled when
  NETZIP support was enabled
- added the -e option to allow transmission of every message to remote
  hosts (effectively turns off duplicate message suppression)
- (somewhat) improved memory consumption when compiled with MySQL support
- looks like we fixed an incompatibility with MySQL 5.x and above software
  At least in one case, the remote server name was destroyed, leading to 
  a connection failure. The new, improved code does not have this issue and
  so we see this as solved (the new code is generally somewhat better, so
  there is a good chance we fixed this incompatibility).
---------------------------------------------------------------------------
Version 1.13.0 (RGer), 2006-12-19
- added '$' as ToPos proptery replacer specifier - means "up to the
  end of the string"
- property replacer option "escape-cc", "drop-cc" and "space-cc"  added
- changed the handling of \0 characters inside syslog messages. We now
  consistently escape them to "#000". This is somewhat recommended in
  the draft-ietf-syslog-protocol-19 draft. While the real recomendation
  is to not escape any characters at all, we can not do this without
  considerable modification of the code. So we escape it to "#000", which
  is consistent with a sample found in the Internet-draft.
- removed message glue logic (see printchopped() comment for details)
  Also caused removal of parts table and thus some improvements in
  memory usage.
- changed the default MAXLINE to 2048 to take care of recent syslog
  standardization efforts (can easily be changed in syslogd.c)
- added support for byte-counted TCP syslog messages (much like
  syslog-transport-tls-05 Internet Draft). This was necessary to
  support compression over TCP.
- added support for receiving compressed syslog messages
- added support for sending compressed syslog messages
- fixed a bug where the last message in a syslog/tcp stream was
  lost if it was not properly terminated by a LF character
---------------------------------------------------------------------------
Version 1.12.3 (RGer), 2006-10-04
- implemented some changes to support Solaris (but support is not
  yet complete)
- commented out (via #if 0) some methods that are currently not being use
  but should be kept for further us
- added (interim) -u 1 option to turn off hostname and tag parsing
- done some modifications to better support Fedora
- made the field delimiter inside property replace configurable via
  template
- fixed a bug in property replacer: if fields were used, the delimitor
  became part of the field. Up until now, this was barely noticable as 
  the delimiter as TAB only and thus invisible to a human. With other
  delimiters available now, it quickly showed up. This bug fix might cause
  some grief to existing installations if they used the extra TAB for
  whatever reasons - sorry folks... Anyhow, a solution is easy: just add
  a TAB character contstant into your template. Thus, there has no attempt
  been made to do this in a backwards-compatible way.
---------------------------------------------------------------------------
Version 1.12.2 (RGer), 2006-02-15
- fixed a bug in the RFC 3339 date formatter. An extra space was added
  after the actual timestamp
- added support for providing high-precision RFC3339 timestamps for
  (rsyslogd-)internally-generated messages
- very (!) experimental support for syslog-protocol internet draft
  added (the draft is experimental, the code is solid ;))
- added support for field-extracting in the property replacer
- enhanced the legacy-syslog parser so that it can interpret messages
  that do not contain a TIMESTAMP
- fixed a bug that caused the default socket (usually /dev/log) to be
  opened even when -o command line option was given
- fixed a bug in the Debian sample startup script - it caused rsyslogd
  to listen to remote requests, which it shouldn't by default
---------------------------------------------------------------------------
Version 1.12.1 (RGer), 2005-11-23
- made multithreading work with BSD. Some signal-handling needed to be
  restructured. Also, there might be a slight delay of up to 10 seconds
  when huping and terminating rsyslogd under BSD
- fixed a bug where a NULL-pointer was passed to printf() in logmsg().
- fixed a bug during "make install" where rc3195d was not installed
  Thanks to Bennett Todd for spotting this.
- fixed a bug where rsyslogd dumped core when no TAG was found in the
  received message
- enhanced message parser so that it can deal with missing hostnames
  in many cases (may not be totally fail-safe)
- fixed a bug where internally-generated messages did not have the correct
  TAG
---------------------------------------------------------------------------
Version 1.12.0 (RGer), 2005-10-26
- moved to a multi-threaded design. single-threading is still optionally
  available. Multi-threading is experimental!
- fixed a potential race condition. In the original code, marking was done
  by an alarm handler, which could lead to all sorts of bad things. This
  has been changed now. See comments in syslogd.c/domark() for details.
- improved debug output for property-based filters
- not a code change, but: I have checked all exit()s to make sure that
  none occurs once rsyslogd has started up. Even in unusual conditions
  (like low-memory conditions) rsyslogd somehow remains active. Of course,
  it might loose a message or two, but at least it does not abort and it
  can also recover when the condition no longer persists.
- fixed a bug that could cause loss of the last message received
  immediately before rsyslogd was terminated.
- added comments on thread-safety of global variables in syslogd.c
- fixed a small bug: spurios printf() when TCP syslog was used
- fixed a bug that causes rsyslogd to dump core on termination when one
  of the selector lines did not receive a message during the run (very
  unlikely)
- fixed an one-too-low memory allocation in the TCP sender. Could result
  in rsyslogd dumping core.
- fixed a bug with regular expression support (thanks to Andres Riancho)
- a little bit of code restructuring (especially main(), which was
  horribly large)
---------------------------------------------------------------------------
Version 1.11.1 (RGer), 2005-10-19
- support for BSD-style program name and host blocks
- added a new property "programname" that can be used in templates
- added ability to specify listen port for rfc3195d
- fixed a bug that rendered the "startswith" comparison operation
  unusable.
- changed more functions to "static" storage class to help compiler
  optimize (should have been static in the first place...)
- fixed a potential memory leak in the string buffer class destructor.
  As the destructur was previously never called, the leak did not actually
  appear.
- some internal restructuring in anticipation/preparation of minimal
  multi-threading support
- rsyslogd still shares some code with the sysklogd project. Some patches
  for this shared code have been brought over from the sysklogd CVS.
---------------------------------------------------------------------------
Version 1.11.0 (RGer), 2005-10-12
- support for receiving messages via RFC 3195; added rfc3195d for that
  purpose
- added an additional guard to prevent rsyslogd from aborting when the
  2gb file size limit is hit. While a user can configure rsyslogd to
  handle such situations, it would abort if that was not done AND large
  file support was not enabled (ok, this is hopefully an unlikely scenario)
- fixed a bug that caused additional Unix domain sockets to be incorrectly
  processed - could lead to message loss in extreme cases
---------------------------------------------------------------------------
Version 1.10.2 (RGer), 2005-09-27
- added comparison operations in property-based filters:
  * isequal
  * startswith
- added ability to negate all property-based filter comparison operations
  by adding a !-sign right in front of the operation name
- added the ability to specify remote senders for UDP and TCP
  received messages. Allows to block all but well-known hosts
- changed the $-config line directives to be case-INsensitive
- new command line option -w added: "do not display warnings if messages
  from disallowed senders are received"
- fixed a bug that caused rsyslogd to dump core when the compare value
  was not quoted in property-based filters
- fixed a bug in the new CStr compare function which lead to invalid
  results (fortunately, this function was not yet used widely)
- added better support for "debugging" rsyslog.conf property filters
  (only if -d switch is given)
- changed some function definitions to static, which eventually enables
  some compiler optimizations
- fixed a bug in MySQL code; when a SQL error occured, rsyslogd could
  run in a tight loop. This was due to invalid sequence of error reporting
  and is now fixed.
---------------------------------------------------------------------------
Version 1.10.1 (RGer), 2005-09-23
- added the ability to execute a shell script as an action.
  Thanks to Bjoern Kalkbrenner for providing the code!
- fixed a bug in the MySQL code; due to the bug the automatic one-time
  retry after an error did not happen - this lead to error message in
  cases where none should be seen (e.g. after a MySQL restart)
- fixed a security issue with SQL-escaping in conjunction with
  non-(SQL-)standard MySQL features.
---------------------------------------------------------------------------
Version 1.10.0 (RGer), 2005-09-20
  REMINDER: 1.10 is the first unstable version if the 1.x series!
- added the capability to filter on any property in selector lines
  (not just facility and priority)
- changed stringbuf into a new counted string class
- added support for a "discard" action. If a selector line with
  discard (~ character) is found, no selector lines *after* that
  line will be processed.
- thanks to Andres Riancho, regular expression support has been
  added to the template engine
- added the FROMHOST property in the template processor, which could
  previously not be obtained. Thanks to Cristian Testa for pointing
  this out and even providing a fix.
- added display of compile-time options to -v output
- performance improvement for production build - made some checks
  to happen only during debug mode
- fixed a problem with compiling on SUSE and - while doing so - removed
  the socket call to set SO_BSDCOMPAT in cases where it is obsolete.
---------------------------------------------------------------------------
Version 1.0.4 (RGer), 2006-02-01
- a small but important fix: the tcp receiver had two forgotten printf's
  in it that caused a lot of unnecessary output to stdout. This was
  important enough to justify a new release
---------------------------------------------------------------------------
Version 1.0.3 (RGer), 2005-11-14
- added an additional guard to prevent rsyslogd from aborting when the
  2gb file size limit is hit. While a user can configure rsyslogd to
  handle such situations, it would abort if that was not done AND large
  file support was not enabled (ok, this is hopefully an unlikely scenario)
- fixed a bug that caused additional Unix domain sockets to be incorrectly
  processed - could lead to message loss in extreme cases
- applied some patches available from the sysklogd project to code
  shared from there
- fixed a bug that causes rsyslogd to dump core on termination when one
  of the selector lines did not receive a message during the run (very
  unlikely)
- fixed an one-too-low memory allocation in the TCP sender. Could result
  in rsyslogd dumping core.
- fixed a bug in the TCP sender that caused the retry logic to fail
  after an error or receiver overrun
- fixed a bug in init() that could lead to dumping core
- fixed a bug that could lead to dumping core when no HOSTNAME or no TAG
  was present in the syslog message
---------------------------------------------------------------------------
Version 1.0.2 (RGer), 2005-10-05
- fixed an issue with MySQL error reporting. When an error occured,
  the MySQL driver went into an endless loop (at least in most cases).
---------------------------------------------------------------------------
Version 1.0.1 (RGer), 2005-09-23
- fixed a security issue with SQL-escaping in conjunction with
  non-(SQL-)standard MySQL features.
---------------------------------------------------------------------------
Version 1.0.0 (RGer), 2005-09-12
- changed install doc to cover daily cron scripts - a trouble source
- added rc script for slackware (provided by Chris Elvidge - thanks!) 
- fixed a really minor bug in usage() - the -r option was still
  reported as without the port parameter
---------------------------------------------------------------------------
Version 0.9.8 (RGer), 2005-09-05
- made startup and shutdown message more consistent and included the
  pid, so that they can be easier correlated. Used syslog-protocol
  structured data format for this purpose.
- improved config info in startup message, now tells not only
  if it is listening remote on udp, but also for tcp. Also includes
  the port numbers. The previous startup message was misleading, because
  it did not say "remote reception" if rsyslogd was only listening via
  tcp (but not via udp).
- added a "how can you help" document to the doc set
---------------------------------------------------------------------------
Version 0.9.7 (RGer), 2005-08-15
- some of the previous doc files (like INSTALL) did not properly
  reflect the changes to the build process and the new doc. Fixed
  that.
- changed syslogd.c so that when compiled without database support,
  an error message is displayed when a database action is detected
  in the config file (previously this was used as an user rule ;))
- fixed a bug in the os-specific Makefiles which caused MySQL
  support to not be compiled, even if selected
---------------------------------------------------------------------------
Version 0.9.6 (RGer), 2005-08-09
- greatly enhanced documentation. Now available in html format in
  the "doc" folder and FreeBSD. Finally includes an install howto.
- improved MySQL error messages a little - they now show up as log
  messages, too (formerly only in debug mode)
- added the ability to specify the listen port for udp syslog.
  WARNING: This introduces an incompatibility. Formerly, udp
  syslog was enabled by the -r command line option. Now, it is
  "-r [port]", which is consistent with the tcp listener. However,
  just -r will now return an error message.
- added sample startup scripts for Debian and FreeBSD
- added support for easy feature selection in the makefile. Un-
  fortunately, this also means I needed to spilt the make file
  for different OS and distros. There are some really bad syntax
  differences between FreeBSD and Linux make.
---------------------------------------------------------------------------
Version 0.9.5 (RGer), 2005-08-01
- the "semicolon bug" was actually not (fully) solved in 0.9.4. One
  part of the bug was solved, but another still existed. This one
  is fixed now, too.
- the "semicolon bug" actually turned out to be a more generic bug.
  It appeared whenever an invalid template name was given. With some
  selector actions, rsyslogd dumped core, with other it "just" had
  a small ressource leak with others all worked well. These anomalies
  are now fixed. Note that they only appeared during system initaliziation
  once the system was running, nothing bad happened.
- improved error reporting for template errors on startup. They are now
  shown on the console and the start-up tty. Formerly, they were only
  visible in debug mode.
- support for multiple instances of rsyslogd on a single machine added
- added new option "-o" --> omit local unix domain socket. This option
  enables rsyslogd NOT to listen to the local socket. This is most
  helpful when multiple instances of rsyslogd (or rsyslogd and another
  syslogd) shall run on a single system.
- added new option "-i <pidfile>" which allows to specify the pidfile.
  This is needed when multiple instances of rsyslogd are to be run.
- the new project home page is now online at www.rsyslog.com
---------------------------------------------------------------------------
Version 0.9.4 (RGer), 2005-07-25
- finally added the TCP sender. It now supports non-blocking mode, no
  longer disabling message reception during connect. As it is now, it
  is usable in production. The code could be more sophisticated, but
  I've kept it short in anticipation of the move to liblogging, which
  will lead to the removal of the code just written ;)
- the "exiting on signal..." message still had the "syslogd" name in 
  it. Changed this to "rsyslogd", as we do not have a large user base
  yet, this should pose no problem.
- fixed "the semiconlon" bug. rsyslogd dumped core if a write-db action
  was specified but no semicolon was given after the password (an empty
  template was ok, but the semicolon needed to be present).
- changed a default for traditional output format. During testing, it
  was seen that the timestamp written to file in default format was
  the time of message reception, not the time specified in the TIMESTAMP
  field of the message itself. Traditionally, the message TIMESTAMP is
  used and this has been changed now.
---------------------------------------------------------------------------
Version 0.9.3 (RGer), 2005-07-19
- fixed a bug in the message parser. In June, the RFC 3164 timestamp
  was not correctly parsed (yes, only in June and some other months,
  see the code comment to learn why...)
- added the ability to specify the destination port when forwarding
  syslog messages (both for TCP and UDP)
- added an very experimental TCP sender (activated by
  @@machine:port in config). This is not yet for production use. If
  the receiver is not alive, rsyslogd will wait quite some time until
  the connection request times out, which most probably leads to
  loss of incoming messages.

---------------------------------------------------------------------------
Version 0.9.2 (RGer), around 2005-07-06
- I intended to change the maxsupported message size to 32k to
  support IHE - but given the memory inefficiency in the usual use
  cases, I have not done this. I have, however, included very
  specific instructions on how to do this in the source code. I have
  also done some testing with 32k messages, so you can change the
  max size without taking too much risk.
- added a syslog/tcp receiver; we now can receive messages via
  plain tcp, but we can still send only via UDP. The syslog/tcp
  receiver is the primary enhancement of this release.
- slightly changed some error messages that contained a spurios \n at
  the end of the line (which gives empty lines in your log...)

---------------------------------------------------------------------------
Version 0.9.1 (RGer)
- fixed code so that it compiles without errors under FreeBSD
- removed now unused function "allocate_log()" from syslogd.c
- changed the make file so that it contains more defines for
  different environments (in the long term, we need a better
  system for disabling/enabling features...)
- changed some printf's printing off_t types to %lld and
  explicit (long long) casts. I tried to figure out the exact type,
  but did not succeed in this. In the worst case, ultra-large peta-
  byte files will now display funny informational messages on rollover,
  something I think we can live with for the neersion 3.11.2 (rgerhards), 2008-02-??
---------------------------------------------------------------------------
Version 3.11.1 (rgerhards), 2008-02-12
- SNMP trap sender added thanks to Andre Lorbach (omsnmp)
- added input-plugin interface specification in form of a (copy) template
  input module
- applied documentation fix by Michael Biebl -- many thanks!
- bugfix: immark did not have MARK flags set...
- added x-info field to rsyslogd startup/shutdown message. Hopefully
  points users to right location for further info (many don't even know
  they run rsyslog ;))
- bugfix: trailing ":" of tag was lost while parsing legacy syslog messages
  without timestamp - thanks to Anders Blomdell for providing a patch!
- fixed a bug in stringbuf.c related to STRINGBUF_TRIM_ALLOCSIZE, which
  wasn't supposed to be used with rsyslog. Put a warning message up that
  tells this feature is not tested and probably not worth the effort.
  Thanks to Anders Blomdell fro bringing this to our attention
- somewhat improved performance of string buffers
- fixed bug that caused invalid treatment of tabs (HT) in rsyslog.conf
- bugfix: setting for $EscapeCopntrolCharactersOnReceive was not 
  properly initialized
- clarified usage of space-cc property replacer option
- improved abort diagnostic handler
- some initial effort for malloc/free runtime debugging support
- bugfix: using dynafile actions caused rsyslogd abort
- fixed minor man errors thanks to Michael Biebl
---------------------------------------------------------------------------
Version 3.11.0 (rgerhards), 2008-01-31
- implemented queued actions
- implemented simple rate limiting for actions
- implemented deliberate discarding of lower priority messages over higher
  priority ones when a queue runs out of space
- implemented disk quotas for disk queues
- implemented the $ActionResumeRetryCount config directive
- added $ActionQueueFilename config directive
- added $ActionQueueSize config directive
- added $ActionQueueHighWaterMark config directive
- added $ActionQueueLowWaterMark config directive
- added $ActionQueueDiscardMark config directive
- added $ActionQueueDiscardSeverity config directive
- added $ActionQueueCheckpointInterval config directive
- added $ActionQueueType config directive
- added $ActionQueueWorkerThreads config directive
- added $ActionQueueTimeoutshutdown config directive
- added $ActionQueueTimeoutActionCompletion config directive
- added $ActionQueueTimeoutenQueue config directive
- added $ActionQueueTimeoutworkerThreadShutdown config directive
- added $ActionQueueWorkerThreadMinimumMessages config directive
- added $ActionQueueMaxFileSize config directive
- added $ActionQueueSaveonShutdown config directive
- addded $ActionQueueDequeueSlowdown config directive
- addded $MainMsgQueueDequeueSlowdown config directive
- bugfix: added forgotten docs to package
- improved debugging support
- fixed a bug that caused $MainMsgQueueCheckpointInterval to work incorrectly
- when a long-running action needs to be cancelled on shutdown, the message
  that was processed by it is now preserved. This finishes support for
  guaranteed delivery of messages (if the output supports it, of course)
- fixed bug in output module interface, see
  http://sourceforge.net/tracker/index.php?func=detail&aid=1881008&group_id=123448&atid=696552
- changed the ommysql output plugin so that the (lengthy) connection
  initialization now takes place in message processing. This works much
  better with the new queued action mode (fast startup)
- fixed a bug that caused a potential hang in file and fwd output module
  varmojfekoj provided the patch - many thanks!
- bugfixed stream class offset handling on 32bit platforms
---------------------------------------------------------------------------
Version 3.10.3 (rgerhards), 2008-01-28
- fixed a bug with standard template definitions (not a big deal) - thanks
  to varmojfekoj for spotting it
- run-time instrumentation added
- implemented disk-assisted queue mode, which enables on-demand disk
  spooling if the queue's in-memory queue is exhausted
- implemented a dynamic worker thread pool for processing incoming
  messages; workers are started and shut down as need arises
- implemented a run-time instrumentation debug package
- implemented the $MainMsgQueueSaveOnShutdown config directive
- implemented the $MainMsgQueueWorkerThreadMinimumMessages config directive
- implemented the $MainMsgQueueTimeoutWorkerThreadShutdown config directive
---------------------------------------------------------------------------
Version 3.10.2 (rgerhards), 2008-01-14
- added the ability to keep stop rsyslogd without the need to drain
  the main message queue. In disk queue mode, rsyslog continues to
  run from the point where it stopped. In case of a system failure, it
  continues to process messages from the last checkpoint.
- fixed a bug that caused a segfault on startup when no $WorkDir directive
  was specified in rsyslog.conf
- provided more fine-grain control over shutdown timeouts and added a
  way to specify the enqueue timeout when the main message queue is full
- implemented $MainMsgQueueCheckpointInterval config directive
- implemented $MainMsgQueueTimeoutActionCompletion config directive
- implemented $MainMsgQueueTimeoutEnqueue config directive
- implemented $MainMsgQueueTimeoutShutdown config directive
---------------------------------------------------------------------------
Version 3.10.1 (rgerhards), 2008-01-10
- implemented the "disk" queue mode. However, it currently is of very
  limited use, because it does not support persistence over rsyslogd
  runs. So when rsyslogd is stopped, the queue is drained just as with
  the in-memory queue modes. Persistent queues will be a feature of
  the next release.
- performance-optimized string class, should bring an overall improvement
- fixed a memory leak in imudp -- thanks to varmojfekoj for the patch
- fixed a race condition that could lead to a rsyslogd hang when during
  HUP or termination
- done some doc updates
- added $WorkDirectory config directive
- added $MainMsgQueueFileName config directive
- added $MainMsgQueueMaxFileSize config directive
---------------------------------------------------------------------------
Version 3.10.0 (rgerhards), 2008-01-07
- implemented input module interface and initial input modules
- enhanced threading for input modules (each on its own thread now)
- ability to bind UDP listeners to specific local interfaces/ports and
  ability to run multiple of them concurrently
- added ability to specify listen IP address for UDP syslog server
- license changed to GPLv3
- mark messages are now provided by loadble module immark
- rklogd is no longer provided. Its functionality has now been taken over
  by imklog, a loadable input module. This offers a much better integration
  into rsyslogd and makes sure that the kernel logger process is brought
  up and down at the appropriate times
- enhanced $IncludeConfig directive to support wildcard characters
  (thanks to Michael Biebl)
- all inputs are now implemented as loadable plugins
- enhanced threading model: each input module now runs on its own thread
- enhanced message queue which now supports different queueing methods
  (among others, this can be used for performance fine-tuning)
- added a large number of new configuration directives for the new
  input modules
- enhanced multi-threading utilizing a worker thread pool for the
  main message queue
- compilation without pthreads is no longer supported
- much cleaner code due to new objects and removal of single-threading
  mode
---------------------------------------------------------------------------
Version 2.0.1 STABLE (rgerhards), 2008-01-24
- fixed a bug in integer conversion - but this function was never called,
  so it is not really a useful bug fix ;)
- fixed a bug with standard template definitions (not a big deal) - thanks
  to varmojfekoj for spotting it
- fixed a bug that caused a potential hang in file and fwd output module
  varmojfekoj provided the patch - many thanks!
---------------------------------------------------------------------------
Version 2.0.0 STABLE (rgerhards), 2008-01-02
- re-release of 1.21.2 as STABLE with no modifications except some
  doc updates
---------------------------------------------------------------------------
Version 1.21.2 (rgerhards), 2007-12-28
- created a gss-api output module. This keeps GSS-API code and
  TCP/UDP code separated. It is also important for forward-
  compatibility with v3. Please note that this change breaks compatibility
  with config files created for 1.21.0 and 1.21.1 - this was considered
  acceptable.
- fixed an error in forwarding retry code (could lead to message corruption
  but surfaced very seldom)
- increased portability for older platforms (AI_NUMERICSERV moved)
- removed socket leak in omfwd.c
- cross-platform patch for GSS-API compile problem on some platforms
  thanks to darix for the patch!
---------------------------------------------------------------------------
Version 1.21.1 (rgerhards), 2007-12-23
- small doc fix for $IncludeConfig
- fixed a bug in llDestroy()
- bugfix: fixing memory leak when message queue is full and during
  parsing. Thanks to varmojfekoj for the patch.
- bugfix: when compiled without network support, unix sockets were
  not properply closed
- bugfix: memory leak in cfsysline.c/doGetWord() fixed
---------------------------------------------------------------------------
Version 1.21.0 (rgerhards), 2007-12-19
- GSS-API support for syslog/TCP connections was added. Thanks to
  varmojfekoj for providing the patch with this functionality
- code cleanup
- enhanced $IncludeConfig directive to support wildcard filenames
- changed some multithreading synchronization
---------------------------------------------------------------------------
Version 1.20.1 (rgerhards), 2007-12-12
- corrected a debug setting that survived release. Caused TCP connections
  to be retried unnecessarily often.
- When a hostname ACL was provided and DNS resolution for that name failed,
  ACL processing was stopped at that point. Thanks to mildew for the patch.
  Fedora Bugzilla: http://bugzilla.redhat.com/show_bug.cgi?id=395911
- fixed a potential race condition, see link for details:
  http://rgerhards.blogspot.com/2007/12/rsyslog-race-condition.html
  Note that the probability of problems from this bug was very remote
- fixed a memory leak that happend when PostgreSQL date formats were
  used
---------------------------------------------------------------------------
Version 1.20.0 (rgerhards), 2007-12-07
- an output module for postgres databases has been added. Thanks to
  sur5r for contributing this code
- unloading dynamic modules has been cleaned up, we now have a
  real implementation and not just a dummy "good enough for the time
  being".
- enhanced platform independence - thanks to Bartosz Kuzma and Michael
  Biebl for their very useful contributions
- some general code cleanup (including warnings on 64 platforms, only)
---------------------------------------------------------------------------
Version 1.19.12 (rgerhards), 2007-12-03
- cleaned up the build system (thanks to Michael Biebl for the patch)
- fixed a bug where ommysql was still not compiled with -pthread option
---------------------------------------------------------------------------
Version 1.19.11 (rgerhards), 2007-11-29
- applied -pthread option to build when building for multi-threading mode
  hopefully solves an issue with segfaulting
---------------------------------------------------------------------------
Version 1.19.10 (rgerhards), 2007-10-19
- introdcued the new ":modulename:" syntax for calling module actions
  in selector lines; modified ommysql to support it. This is primarily
  an aid for further modules and a prequisite to actually allow third
  party modules to be created.
- minor fix in slackware startup script, "-r 0" is now "-r0"
- updated rsyslogd doc set man page; now in html format
- undid creation of a separate thread for the main loop -- this did not
  turn out to be needed or useful, so reduce complexity once again.
- added doc fixes provided by Michael Biebl - thanks
---------------------------------------------------------------------------
Version 1.19.9 (rgerhards), 2007-10-12
- now packaging system which again contains all components in a single
  tarball
- modularized main() a bit more, resulting in less complex code
- experimentally added an additional thread - will see if that affects
  the segfault bug we experience on some platforms. Note that this change
  is scheduled to be removed again later.
---------------------------------------------------------------------------
Version 1.19.8 (rgerhards), 2007-09-27
- improved repeated message processing
- applied patch provided by varmojfekoj to support building ommysql
  in its own way (now also resides in a plugin subdirectory);
  ommysql is now a separate package
- fixed a bug in cvthname() that lead to message loss if part
  of the source hostname would have been dropped
- created some support for distributing ommysql together with the
  main rsyslog package. I need to re-think it in the future, but
  for the time being the current mode is best. I now simply include
  one additional tarball for ommysql inside the main distribution.
  I look forward to user feedback on how this should be done best. In the
  long term, a separate project should be spawend for ommysql, but I'd
  like to do that only after the plugin interface is fully stable (what
  it is not yet).
---------------------------------------------------------------------------
Version 1.19.7 (rgerhards), 2007-09-25
- added code to handle situations where senders send us messages ending with
  a NUL character. It is now simply removed. This also caused trailing LF
  reduction to fail, when it was followed by such a NUL. This is now also
  handled.
- replaced some non-thread-safe function calls by their thread-safe
  counterparts
- fixed a minor memory leak that occured when the %APPNAME% property was
  used (I think nobody used that in practice)
- fixed a bug that caused signal handlers in cvthname() not to be restored when
  a malicious pointer record was detected and processing of the message been
  stopped for that reason (this should be really rare and can not be related
  to the segfault bug we are hunting).
- fixed a bug in cvthname that lead to passing a wrong parameter - in
  practice, this had no impact.
- general code cleanup (e.g. compiler warnings, comments)
---------------------------------------------------------------------------
Version 1.19.6 (rgerhards), 2007-09-11
- applied patch by varmojfekoj to change signal handling to the new
  sigaction API set (replacing the depreciated signal() calls and its
  friends.
- fixed a bug that in --enable-debug mode caused an assertion when the
  discard action was used
- cleaned up compiler warnings
- applied patch by varmojfekoj to FIX a bug that could cause 
  segfaults if empty properties were processed using modifying
  options (e.g. space-cc, drop-cc)
- fixed man bug: rsyslogd supports -l option
---------------------------------------------------------------------------
Version 1.19.5 (rgerhards), 2007-09-07
- changed part of the CStr interface so that better error tracking
  is provided and the calling sequence is more intuitive (there were
  invalid calls based on a too-weired interface)
- (hopefully) fixed some remaining bugs rooted in wrong use of 
  the CStr class. These could lead to program abort.
- applied patch by varmojfekoj two fix two potential segfault situations
- added $ModDir config directive
- modified $ModLoad so that an absolute path may be specified as
  module name (e.g. /rsyslog/ommysql.so)
---------------------------------------------------------------------------
Version 1.19.4 (rgerhards/varmojfekoj), 2007-09-04
- fixed a number of small memory leaks - thanks varmojfekoj for patching
- fixed an issue with CString class that could lead to rsyslog abort
  in tplToString() - thanks varmojfekoj for patching
- added a man-version of the config file documenation - thanks to Michel
  Samia for providing the man file
- fixed bug: a template like this causes an infinite loop:
  $template opts,"%programname:::a,b%"
  thanks varmojfekoj for the patch
- fixed bug: case changing options crash freeing the string pointer
  because they modify it: $template opts2,"%programname::1:lowercase%"
  thanks varmojfekoj for the patch
---------------------------------------------------------------------------
Version 1.19.3 (mmeckelein/varmojfekoj), 2007-08-31
- small mem leak fixed (after calling parseSelectorAct) - Thx varmojkekoj
- documentation section "Regular File" und "Blocks" updated
- solved an issue with dynamic file generation - Once again many thanks
  to varmojfekoj
- the negative selector for program name filter (Blocks) does not work as
  expected - Thanks varmojfekoj for patching
- added forwarding information to sysklogd (requires special template)
  to config doc
---------------------------------------------------------------------------
Version 1.19.2 (mmeckelein/varmojfekoj), 2007-08-28
- a specifically formed message caused a segfault - Many thanks varmojfekoj
  for providing a patch
- a typo and a weird condition are fixed in msg.c - Thanks again
  varmojfekoj 
- on file creation the file was always owned by root:root. This is fixed
  now - Thanks ypsa for solving this issue
---------------------------------------------------------------------------
Version 1.19.1 (mmeckelein), 2007-08-22
- a bug that caused a high load when a TCP/UDP connection was closed is 
  fixed now - Thanks mildew for solving this issue
- fixed a bug which caused a segfault on reinit - Thx varmojfekoj for the
  patch
- changed the hardcoded module path "/lib/rsyslog" to $(pkglibdir) in order
  to avoid trouble e.g. on 64 bit platforms (/lib64) - many thanks Peter
  Vrabec and darix, both provided a patch for solving this issue
- enhanced the unloading of modules - thanks again varmojfekoj
- applied a patch from varmojfekoj which fixes various little things in
  MySQL output module
---------------------------------------------------------------------------
Version 1.19.0 (varmojfekoj/rgerhards), 2007-08-16
- integrated patch from varmojfekoj to make the mysql module a loadable one
  many thanks for the patch, MUCH appreciated
---------------------------------------------------------------------------
Version 1.18.2 (rgerhards), 2007-08-13
- fixed a bug in outchannel code that caused templates to be incorrectly
  parsed
- fixed a bug in ommysql that caused a wrong ";template" missing message
- added some code for unloading modules; not yet fully complete (and we do
  not yet have loadable modules, so this is no problem)
- removed debian subdirectory by request of a debian packager (this is a special
  subdir for debian and there is also no point in maintaining it when there
  is a debian package available - so I gladly did this) in some cases
- improved overall doc quality (some pages were quite old) and linked to
  more of the online resources.
- improved /contrib/delete_mysql script by adding a host option and some
  other minor modifications
---------------------------------------------------------------------------
Version 1.18.1 (rgerhards), 2007-08-08
- applied a patch from varmojfekoj which solved a potential segfault
  of rsyslogd on HUP
- applied patch from Michel Samia to fix compilation when the pthreads
  feature is disabled
- some code cleanup (moved action object to its own file set)
- add config directive $MainMsgQueueSize, which now allows to configure the
  queue size dynamically
- all compile-time settings are now shown in rsyslogd -v, not just the
  active ones
- enhanced performance a little bit more
- added config file directive $ActionResumeInterval
- fixed a bug that prevented compilation under debian sid
- added a contrib directory for user-contributed useful things
---------------------------------------------------------------------------
Version 1.18.0 (rgerhards), 2007-08-03
- rsyslog now supports fallback actions when an action did not work. This
  is a great feature e.g. for backup database servers or backup syslog
  servers
- modified rklogd to only change the console log level if -c is specified
- added feature to use multiple actions inside a single selector
- implemented $ActionExecOnlyWhenPreviousIsSuspended config directive
- error messages during startup are now spit out to the configured log
  destinations
---------------------------------------------------------------------------
Version 1.17.6 (rgerhards), 2007-08-01
- continued to work on output module modularization - basic stage of
  this work is now FINISHED
- fixed bug in OMSRcreate() - always returned SR_RET_OK
- fixed a bug that caused ommysql to always complain about missing
  templates
- fixed a mem leak in OMSRdestruct - freeing the object itself was
  forgotten - thanks to varmojfekoj for the patch
- fixed a memory leak in syslogd/init() that happend when the config
  file could not be read - thanks to varmojfekoj for the patch
- fixed insufficient memory allocation in addAction() and its helpers.
  The initial fix and idea was developed by mildew, I fine-tuned
  it a bit. Thanks a lot for the fix, I'd probably had pulled out my
  hair to find the bug...
- added output of config file line number when a parsing error occured
- fixed bug in objomsr.c that caused program to abort in debug mode with
  an invalid assertion (in some cases)
- fixed a typo that caused the default template for MySQL to be wrong.
  thanks to mildew for catching this.
- added configuration file command $DebugPrintModuleList and
  $DebugPrintCfSysLineHandlerList
- fixed an invalid value for the MARK timer - unfortunately, there was
  a testing aid left in place. This resulted in quite frequent MARK messages
- added $IncludeConfig config directive
- applied a patch from mildew to prevent rsyslogd from freezing under heavy
  load. This could happen when the queue was full. Now, we drop messages
  but rsyslogd remains active.
---------------------------------------------------------------------------
Version 1.17.5 (rgerhards), 2007-07-30
- continued to work on output module modularization
- fixed a missing file bug - thanks to Andrea Montanari for reporting
  this problem
- fixed a problem with shutting down the worker thread and freeing the
  selector_t list - this caused messages to be lost, because the
  message queue was not properly drained before the selectors got
  destroyed.
---------------------------------------------------------------------------
Version 1.17.4 (rgerhards), 2007-07-27
- continued to work on output module modularization
- fixed a situation where rsyslogd could create zombie processes
  thanks to mildew for the patch
- applied patch from Michel Samia to fix compilation when NOT
  compiled for pthreads
---------------------------------------------------------------------------
Version 1.17.3 (rgerhards), 2007-07-25
- continued working on output module modularization
- fixed a bug that caused rsyslogd to segfault on exit (and
  probably also on HUP), when there was an unsent message in a selector
  that required forwarding and the dns lookup failed for that selector
  (yes, it was pretty unlikely to happen;))
  thanks to varmojfekoj <varmojfekoj@gmail.com> for the patch
- fixed a memory leak in config file parsing and die()
  thanks to varmojfekoj <varmojfekoj@gmail.com> for the patch
- rsyslogd now checks on startup if it is capable to performa any work
  at all. If it cant, it complains and terminates
  thanks to Michel Samia for providing the patch!
- fixed a small memory leak when HUPing syslogd. The allowed sender
  list now gets freed. thanks to mildew for the patch.
- changed the way error messages in early startup are logged. They
  now do no longer use the syslogd code directly but are rather
  send to stderr.
---------------------------------------------------------------------------
Version 1.17.2 (rgerhards), 2007-07-23
- made the port part of the -r option optional. Needed for backward
  compatibility with sysklogd
- replaced system() calls with something more reasonable. Please note that
  this might break compatibility with some existing configuration files.
  We accept this in favour of the gained security.
- removed a memory leak that could occur if timegenerated was used in
  RFC 3164 format in templates
- did some preparation in msg.c for advanced multithreading - placed the
  hooks, but not yet any active code
- worked further on modularization
- added $ModLoad MySQL (dummy) config directive
- added DropTrailingLFOnReception config directive
---------------------------------------------------------------------------
Version 1.17.1 (rgerhards), 2007-07-20
- fixed a bug that caused make install to install rsyslogd and rklogd under
  the wrong names
- fixed bug that caused $AllowedSenders to handle IPv6 scopes incorrectly;
  also fixed but that could grabble $AllowedSender wildcards. Thanks to
  mildew@gmail.com for the patch
- minor code cleanup - thanks to Peter Vrabec for the patch
- fixed minimal memory leak on HUP (caused by templates)
  thanks to varmojfekoj <varmojfekoj@gmail.com> for the patch
- fixed another memory leak on HUPing and on exiting rsyslogd
  again thanks to varmojfekoj <varmojfekoj@gmail.com> for the patch
- code cleanup (removed compiler warnings)
- fixed portability bug in configure.ac - thanks to Bartosz Kuźma for patch
- moved msg object into its own file set
- added the capability to continue trying to write log files when the
  file system is full. Functionality based on patch by Martin Schulze
  to sysklogd package.
---------------------------------------------------------------------------
Version 1.17.0 (RGer), 2007-07-17
- added $RepeatedLineReduction config parameter
- added $EscapeControlCharactersOnReceive config parameter
- added $ControlCharacterEscapePrefix config parameter
- added $DirCreateMode config parameter
- added $CreateDirs config parameter
- added $DebugPrintTemplateList config parameter
- added $ResetConfigVariables config parameter
- added $FileOwner config parameter
- added $FileGroup config parameter
- added $DirOwner config parameter
- added $DirGroup config parameter
- added $FailOnChownFailure config parameter
- added regular expression support to the filter engine
  thanks to Michel Samia for providing the patch!
- enhanced $AllowedSender functionality. Credits to mildew@gmail.com for
  the patch doing that
  - added IPv6 support
  - allowed DNS hostnames
  - allowed DNS wildcard names
- added new option $DropMsgsWithMaliciousDnsPTRRecords
- added autoconf so that rfc3195d, rsyslogd and klogd are stored to /sbin
- added capability to auto-create directories with dynaFiles
---------------------------------------------------------------------------
Version 1.16.0 (RGer/Peter Vrabec), 2007-07-13 - The Friday, 13th Release ;)
- build system switched to autotools
- removed SYSV preprocessor macro use, replaced with autotools equivalents
- fixed a bug that caused rsyslogd to segfault when TCP listening was
  disabled and it terminated
- added new properties "syslogfacility-text" and "syslogseverity-text"
  thanks to varmojfekoj <varmojfekoj@gmail.com> for the patch
- added the -x option to disable hostname dns reslution
  thanks to varmojfekoj <varmojfekoj@gmail.com> for the patch
- begun to better modularize syslogd.c - this is an ongoing project; moved
  type definitions to a separate file
- removed some now-unused fields from struct filed
- move file size limit fields in struct field to the "right spot" (the file
  writing part of the union - f_un.f_file)
- subdirectories linux and solaris are no longer part of the distribution
  package. This is not because we cease support for them, but there are no
  longer any files in them after the move to autotools
---------------------------------------------------------------------------
Version 1.15.1 (RGer), 2007-07-10
- fixed a bug that caused a dynaFile selector to stall when there was
  an open error with one file 
- improved template processing for dynaFiles; templates are now only
  looked up during initialization - speeds up processing
- optimized memory layout in struct filed when compiled with MySQL
  support
- fixed a bug that caused compilation without SYSLOG_INET to fail
- re-enabled the "last message repeated n times" feature. This
  feature was not taken care of while rsyslogd evolved from sysklogd
  and it was more or less defunct. Now it is fully functional again.
- added system properties: $NOW, $YEAR, $MONTH, $DAY, $HOUR, $MINUTE
- fixed a bug in iovAsString() that caused a memory leak under stress
  conditions (most probably memory shortage). This was unlikely to
  ever happen, but it doesn't hurt doing it right
- cosmetic: defined type "uchar", change all unsigned chars to uchar
---------------------------------------------------------------------------
Version 1.15.0 (RGer), 2007-07-05
- added ability to dynamically generate file names based on templates
  and thus properties. This was a much-requested feature. It makes
  life easy when it e.g. comes to splitting files based on the sender
  address.
- added $umask and $FileCreateMode config file directives
- applied a patch from Bartosz Kuzma to compile cleanly under NetBSD
- checks for extra (unexpected) characters in system config file lines
  have been added
- added IPv6 documentation - was accidently missing from CVS
- begun to change char to unsigned char
---------------------------------------------------------------------------
Version 1.14.2 (RGer), 2007-07-03
** this release fixes all known nits with IPv6 **
- restored capability to do /etc/service lookup for "syslog"
  service when -r 0 was given
- documented IPv6 handling of syslog messages
- integrate patch from Bartosz Kuźma to make rsyslog compile under
  Solaris again (the patch replaced a strndup() call, which is not
  available under Solaris
- improved debug logging when waiting on select
- updated rsyslogd man page with new options (-46A)
---------------------------------------------------------------------------
Version 1.14.1 (RGer/Peter Vrabec), 2007-06-29
- added Peter Vrabec's patch for IPv6 TCP
- prefixed all messages send to stderr in rsyslogd with "rsyslogd: "
---------------------------------------------------------------------------
Version 1.14.0 (RGer/Peter Vrabec), 2007-06-28
- Peter Vrabec provided IPv6 for rsyslog, so we are now IPv6 enabled
  IPv6 Support is currently for UDP only, TCP is to come soon.
  AllowedSender configuration does not yet work for IPv6.
- fixed code in iovCreate() that broke C's strict aliasing rules 
- fixed some char/unsigned char differences that forced the compiler
  to spit out warning messages
- updated the Red Hat init script to fix a known issue (thanks to
  Peter Vrabec)
---------------------------------------------------------------------------
Version 1.13.5 (RGer), 2007-06-22
- made the TCP session limit configurable via command line switch
  now -t <port>,<max sessions>
- added man page for rklogd(8) (basically a copy from klogd, but now
  there is one...)
- fixed a bug that caused internal messages (e.g. rsyslogd startup) to
  appear without a tag.
- removed a minor memory leak that occurred when TAG processing requalified
  a HOSTNAME to be a TAG (and a TAG already was set).
- removed potential small memory leaks in MsgSet***() functions. There
  would be a leak if a property was re-set, something that happened
  extremely seldom.
---------------------------------------------------------------------------
Version 1.13.4 (RGer), 2007-06-18
- added a new property "PRI-text", which holds the PRI field in
  textual form (e.g. "syslog.info")
- added alias "syslogseverity" for "syslogpriority", which is a
  misleading property name that needs to stay for historical
  reasons (and backward-compatility)
- added doc on how to record PRI value in log file
- enhanced signal handling in klogd, including removal of an unsafe
  call to the logging system during signal handling
---------------------------------------------------------------------------
Version 1.13.3 (RGer), 2007-06-15
- create a version of syslog.c from scratch. This is now
  - highly optimized for rsyslog
  - removes an incompatible license problem as the original
    version had a BSD license with advertising clause
  - fixed in the regard that rklogd will continue to work when
    rsysogd has been restarted (the original version, as well
    as sysklogd, will remain silent then)
  - solved an issue with an extra NUL char at message end that the
    original version had
- applied some changes to klogd to care for the new interface
- fixed a bug in syslogd.c which prevented compiling under debian
---------------------------------------------------------------------------
Version 1.13.2 (RGer), 2007-06-13
- lib order in makefile patched to facilitate static linking - thanks
  to Bennett Todd for providing the patch
- Integrated a patch from Peter Vrabec (pvrabec@redheat.com):
  - added klogd under the name of rklogd (remove dependency on
    original sysklogd package
  - createDB.sql now in UTF
  - added additional config files for use on Red Hat
---------------------------------------------------------------------------
Version 1.13.1 (RGer), 2007-02-05
- changed the listen backlog limit to a more reasonable value based on
  the maximum number of TCP connections configurd (10% + 5) - thanks to Guy
  Standen for the hint (actually, the limit was 5 and that was a 
  left-over from early testing).
- fixed a bug in makefile which caused DB-support to be disabled when
  NETZIP support was enabled
- added the -e option to allow transmission of every message to remote
  hosts (effectively turns off duplicate message suppression)
- (somewhat) improved memory consumption when compiled with MySQL support
- looks like we fixed an incompatibility with MySQL 5.x and above software
  At least in one case, the remote server name was destroyed, leading to 
  a connection failure. The new, improved code does not have this issue and
  so we see this as solved (the new code is generally somewhat better, so
  there is a good chance we fixed this incompatibility).
---------------------------------------------------------------------------
Version 1.13.0 (RGer), 2006-12-19
- added '$' as ToPos proptery replacer specifier - means "up to the
  end of the string"
- property replacer option "escape-cc", "drop-cc" and "space-cc"  added
- changed the handling of \0 characters inside syslog messages. We now
  consistently escape them to "#000". This is somewhat recommended in
  the draft-ietf-syslog-protocol-19 draft. While the real recomendation
  is to not escape any characters at all, we can not do this without
  considerable modification of the code. So we escape it to "#000", which
  is consistent with a sample found in the Internet-draft.
- removed message glue logic (see printchopped() comment for details)
  Also caused removal of parts table and thus some improvements in
  memory usage.
- changed the default MAXLINE to 2048 to take care of recent syslog
  standardization efforts (can easily be changed in syslogd.c)
- added support for byte-counted TCP syslog messages (much like
  syslog-transport-tls-05 Internet Draft). This was necessary to
  support compression over TCP.
- added support for receiving compressed syslog messages
- added support for sending compressed syslog messages
- fixed a bug where the last message in a syslog/tcp stream was
  lost if it was not properly terminated by a LF character
---------------------------------------------------------------------------
Version 1.12.3 (RGer), 2006-10-04
- implemented some changes to support Solaris (but support is not
  yet complete)
- commented out (via #if 0) some methods that are currently not being use
  but should be kept for further us
- added (interim) -u 1 option to turn off hostname and tag parsing
- done some modifications to better support Fedora
- made the field delimiter inside property replace configurable via
  template
- fixed a bug in property replacer: if fields were used, the delimitor
  became part of the field. Up until now, this was barely noticable as 
  the delimiter as TAB only and thus invisible to a human. With other
  delimiters available now, it quickly showed up. This bug fix might cause
  some grief to existing installations if they used the extra TAB for
  whatever reasons - sorry folks... Anyhow, a solution is easy: just add
  a TAB character contstant into your template. Thus, there has no attempt
  been made to do this in a backwards-compatible way.
---------------------------------------------------------------------------
Version 1.12.2 (RGer), 2006-02-15
- fixed a bug in the RFC 3339 date formatter. An extra space was added
  after the actual timestamp
- added support for providing high-precision RFC3339 timestamps for
  (rsyslogd-)internally-generated messages
- very (!) experimental support for syslog-protocol internet draft
  added (the draft is experimental, the code is solid ;))
- added support for field-extracting in the property replacer
- enhanced the legacy-syslog parser so that it can interpret messages
  that do not contain a TIMESTAMP
- fixed a bug that caused the default socket (usually /dev/log) to be
  opened even when -o command line option was given
- fixed a bug in the Debian sample startup script - it caused rsyslogd
  to listen to remote requests, which it shouldn't by default
---------------------------------------------------------------------------
Version 1.12.1 (RGer), 2005-11-23
- made multithreading work with BSD. Some signal-handling needed to be
  restructured. Also, there might be a slight delay of up to 10 seconds
  when huping and terminating rsyslogd under BSD
- fixed a bug where a NULL-pointer was passed to printf() in logmsg().
- fixed a bug during "make install" where rc3195d was not installed
  Thanks to Bennett Todd for spotting this.
- fixed a bug where rsyslogd dumped core when no TAG was found in the
  received message
- enhanced message parser so that it can deal with missing hostnames
  in many cases (may not be totally fail-safe)
- fixed a bug where internally-generated messages did not have the correct
  TAG
---------------------------------------------------------------------------
Version 1.12.0 (RGer), 2005-10-26
- moved to a multi-threaded design. single-threading is still optionally
  available. Multi-threading is experimental!
- fixed a potential race condition. In the original code, marking was done
  by an alarm handler, which could lead to all sorts of bad things. This
  has been changed now. See comments in syslogd.c/domark() for details.
- improved debug output for property-based filters
- not a code change, but: I have checked all exit()s to make sure that
  none occurs once rsyslogd has started up. Even in unusual conditions
  (like low-memory conditions) rsyslogd somehow remains active. Of course,
  it might loose a message or two, but at least it does not abort and it
  can also recover when the condition no longer persists.
- fixed a bug that could cause loss of the last message received
  immediately before rsyslogd was terminated.
- added comments on thread-safety of global variables in syslogd.c
- fixed a small bug: spurios printf() when TCP syslog was used
- fixed a bug that causes rsyslogd to dump core on termination when one
  of the selector lines did not receive a message during the run (very
  unlikely)
- fixed an one-too-low memory allocation in the TCP sender. Could result
  in rsyslogd dumping core.
- fixed a bug with regular expression support (thanks to Andres Riancho)
- a little bit of code restructuring (especially main(), which was
  horribly large)
---------------------------------------------------------------------------
Version 1.11.1 (RGer), 2005-10-19
- support for BSD-style program name and host blocks
- added a new property "programname" that can be used in templates
- added ability to specify listen port for rfc3195d
- fixed a bug that rendered the "startswith" comparison operation
  unusable.
- changed more functions to "static" storage class to help compiler
  optimize (should have been static in the first place...)
- fixed a potential memory leak in the string buffer class destructor.
  As the destructur was previously never called, the leak did not actually
  appear.
- some internal restructuring in anticipation/preparation of minimal
  multi-threading support
- rsyslogd still shares some code with the sysklogd project. Some patches
  for this shared code have been brought over from the sysklogd CVS.
---------------------------------------------------------------------------
Version 1.11.0 (RGer), 2005-10-12
- support for receiving messages via RFC 3195; added rfc3195d for that
  purpose
- added an additional guard to prevent rsyslogd from aborting when the
  2gb file size limit is hit. While a user can configure rsyslogd to
  handle such situations, it would abort if that was not done AND large
  file support was not enabled (ok, this is hopefully an unlikely scenario)
- fixed a bug that caused additional Unix domain sockets to be incorrectly
  processed - could lead to message loss in extreme cases
---------------------------------------------------------------------------
Version 1.10.2 (RGer), 2005-09-27
- added comparison operations in property-based filters:
  * isequal
  * startswith
- added ability to negate all property-based filter comparison operations
  by adding a !-sign right in front of the operation name
- added the ability to specify remote senders for UDP and TCP
  received messages. Allows to block all but well-known hosts
- changed the $-config line directives to be case-INsensitive
- new command line option -w added: "do not display warnings if messages
  from disallowed senders are received"
- fixed a bug that caused rsyslogd to dump core when the compare value
  was not quoted in property-based filters
- fixed a bug in the new CStr compare function which lead to invalid
  results (fortunately, this function was not yet used widely)
- added better support for "debugging" rsyslog.conf property filters
  (only if -d switch is given)
- changed some function definitions to static, which eventually enables
  some compiler optimizations
- fixed a bug in MySQL code; when a SQL error occured, rsyslogd could
  run in a tight loop. This was due to invalid sequence of error reporting
  and is now fixed.
---------------------------------------------------------------------------
Version 1.10.1 (RGer), 2005-09-23
- added the ability to execute a shell script as an action.
  Thanks to Bjoern Kalkbrenner for providing the code!
- fixed a bug in the MySQL code; due to the bug the automatic one-time
  retry after an error did not happen - this lead to error message in
  cases where none should be seen (e.g. after a MySQL restart)
- fixed a security issue with SQL-escaping in conjunction with
  non-(SQL-)standard MySQL features.
---------------------------------------------------------------------------
Version 1.10.0 (RGer), 2005-09-20
  REMINDER: 1.10 is the first unstable version if the 1.x series!
- added the capability to filter on any property in selector lines
  (not just facility and priority)
- changed stringbuf into a new counted string class
- added support for a "discard" action. If a selector line with
  discard (~ character) is found, no selector lines *after* that
  line will be processed.
- thanks to Andres Riancho, regular expression support has been
  added to the template engine
- added the FROMHOST property in the template processor, which could
  previously not be obtained. Thanks to Cristian Testa for pointing
  this out and even providing a fix.
- added display of compile-time options to -v output
- performance improvement for production build - made some checks
  to happen only during debug mode
- fixed a problem with compiling on SUSE and - while doing so - removed
  the socket call to set SO_BSDCOMPAT in cases where it is obsolete.
---------------------------------------------------------------------------
Version 1.0.4 (RGer), 2006-02-01
- a small but important fix: the tcp receiver had two forgotten printf's
  in it that caused a lot of unnecessary output to stdout. This was
  important enough to justify a new release
---------------------------------------------------------------------------
Version 1.0.3 (RGer), 2005-11-14
- added an additional guard to prevent rsyslogd from aborting when the
  2gb file size limit is hit. While a user can configure rsyslogd to
  handle such situations, it would abort if that was not done AND large
  file support was not enabled (ok, this is hopefully an unlikely scenario)
- fixed a bug that caused additional Unix domain sockets to be incorrectly
  processed - could lead to message loss in extreme cases
- applied some patches available from the sysklogd project to code
  shared from there
- fixed a bug that causes rsyslogd to dump core on termination when one
  of the selector lines did not receive a message during the run (very
  unlikely)
- fixed an one-too-low memory allocation in the TCP sender. Could result
  in rsyslogd dumping core.
- fixed a bug in the TCP sender that caused the retry logic to fail
  after an error or receiver overrun
- fixed a bug in init() that could lead to dumping core
- fixed a bug that could lead to dumping core when no HOSTNAME or no TAG
  was present in the syslog message
---------------------------------------------------------------------------
Version 1.0.2 (RGer), 2005-10-05
- fixed an issue with MySQL error reporting. When an error occured,
  the MySQL driver went into an endless loop (at least in most cases).
---------------------------------------------------------------------------
Version 1.0.1 (RGer), 2005-09-23
- fixed a security issue with SQL-escaping in conjunction with
  non-(SQL-)standard MySQL features.
---------------------------------------------------------------------------
Version 1.0.0 (RGer), 2005-09-12
- changed install doc to cover daily cron scripts - a trouble source
- added rc script for slackware (provided by Chris Elvidge - thanks!) 
- fixed a really minor bug in usage() - the -r option was still
  reported as without the port parameter
---------------------------------------------------------------------------
Version 0.9.8 (RGer), 2005-09-05
- made startup and shutdown message more consistent and included the
  pid, so that they can be easier correlated. Used syslog-protocol
  structured data format for this purpose.
- improved config info in startup message, now tells not only
  if it is listening remote on udp, but also for tcp. Also includes
  the port numbers. The previous startup message was misleading, because
  it did not say "remote reception" if rsyslogd was only listening via
  tcp (but not via udp).
- added a "how can you help" document to the doc set
---------------------------------------------------------------------------
Version 0.9.7 (RGer), 2005-08-15
- some of the previous doc files (like INSTALL) did not properly
  reflect the changes to the build process and the new doc. Fixed
  that.
- changed syslogd.c so that when compiled without database support,
  an error message is displayed when a database action is detected
  in the config file (previously this was used as an user rule ;))
- fixed a bug in the os-specific Makefiles which caused MySQL
  support to not be compiled, even if selected
---------------------------------------------------------------------------
Version 0.9.6 (RGer), 2005-08-09
- greatly enhanced documentation. Now available in html format in
  the "doc" folder and FreeBSD. Finally includes an install howto.
- improved MySQL error messages a little - they now show up as log
  messages, too (formerly only in debug mode)
- added the ability to specify the listen port for udp syslog.
  WARNING: This introduces an incompatibility. Formerly, udp
  syslog was enabled by the -r command line option. Now, it is
  "-r [port]", which is consistent with the tcp listener. However,
  just -r will now return an error message.
- added sample startup scripts for Debian and FreeBSD
- added support for easy feature selection in the makefile. Un-
  fortunately, this also means I needed to spilt the make file
  for different OS and distros. There are some really bad syntax
  differences between FreeBSD and Linux make.
---------------------------------------------------------------------------
Version 0.9.5 (RGer), 2005-08-01
- the "semicolon bug" was actually not (fully) solved in 0.9.4. One
  part of the bug was solved, but another still existed. This one
  is fixed now, too.
- the "semicolon bug" actually turned out to be a more generic bug.
  It appeared whenever an invalid template name was given. With some
  selector actions, rsyslogd dumped core, with other it "just" had
  a small ressource leak with others all worked well. These anomalies
  are now fixed. Note that they only appeared during system initaliziation
  once the system was running, nothing bad happened.
- improved error reporting for template errors on startup. They are now
  shown on the console and the start-up tty. Formerly, they were only
  visible in debug mode.
- support for multiple instances of rsyslogd on a single machine added
- added new option "-o" --> omit local unix domain socket. This option
  enables rsyslogd NOT to listen to the local socket. This is most
  helpful when multiple instances of rsyslogd (or rsyslogd and another
  syslogd) shall run on a single system.
- added new option "-i <pidfile>" which allows to specify the pidfile.
  This is needed when multiple instances of rsyslogd are to be run.
- the new project home page is now online at www.rsyslog.com
---------------------------------------------------------------------------
Version 0.9.4 (RGer), 2005-07-25
- finally added the TCP sender. It now supports non-blocking mode, no
  longer disabling message reception during connect. As it is now, it
  is usable in production. The code could be more sophisticated, but
  I've kept it short in anticipation of the move to liblogging, which
  will lead to the removal of the code just written ;)
- the "exiting on signal..." message still had the "syslogd" name in 
  it. Changed this to "rsyslogd", as we do not have a large user base
  yet, this should pose no problem.
- fixed "the semiconlon" bug. rsyslogd dumped core if a write-db action
  was specified but no semicolon was given after the password (an empty
  template was ok, but the semicolon needed to be present).
- changed a default for traditional output format. During testing, it
  was seen that the timestamp written to file in default format was
  the time of message reception, not the time specified in the TIMESTAMP
  field of the message itself. Traditionally, the message TIMESTAMP is
  used and this has been changed now.
---------------------------------------------------------------------------
Version 0.9.3 (RGer), 2005-07-19
- fixed a bug in the message parser. In June, the RFC 3164 timestamp
  was not correctly parsed (yes, only in June and some other months,
  see the code comment to learn why...)
- added the ability to specify the destination port when forwarding
  syslog messages (both for TCP and UDP)
- added an very experimental TCP sender (activated by
  @@machine:port in config). This is not yet for production use. If
  the receiver is not alive, rsyslogd will wait quite some time until
  the connection request times out, which most probably leads to
  loss of incoming messages.

---------------------------------------------------------------------------
Version 0.9.2 (RGer), around 2005-07-06
- I intended to change the maxsupported message size to 32k to
  support IHE - but given the memory inefficiency in the usual use
  cases, I have not done this. I have, however, included very
  specific instructions on how to do this in the source code. I have
  also done some testing with 32k messages, so you can change the
  max size without taking too much risk.
- added a syslog/tcp receiver; we now can receive messages via
  plain tcp, but we can still send only via UDP. The syslog/tcp
  receiver is the primary enhancement of this release.
- slightly changed some error messages that contained a spurios \n at
  the end of the line (which gives empty lines in your log...)

---------------------------------------------------------------------------
Version 0.9.1 (RGer)
- fixed code so that it compiles without errors under FreeBSD
- removed now unused function "allocate_log()" from syslogd.c
- changed the make file so that it contains more defines for
  different environments (in the long term, we need a better
  system for disabling/enabling features...)
- changed some printf's printing off_t types to %lld and
  explicit (long long) casts. I tried to figure out the exact type,
  but did not succeed in this. In the worst case, ultra-large peta-
  byte files will now display funny informational messages on rollover,
  something I think we can live with for the neersion 3.11.2 (rgerhards), 2008-02-??
---------------------------------------------------------------------------
Version 3.11.1 (rgerhards), 2008-02-12
- SNMP trap sender added thanks to Andre Lorbach (omsnmp)
- added input-plugin interface specification in form of a (copy) template
  input module
- applied documentation fix by Michael Biebl -- many thanks!
- bugfix: immark did not have MARK flags set...
- added x-info field to rsyslogd startup/shutdown message. Hopefully
  points users to right location for further info (many don't even know
  they run rsyslog ;))
- bugfix: trailing ":" of tag was lost while parsing legacy syslog messages
  without timestamp - thanks to Anders Blomdell for providing a patch!
- fixed a bug in stringbuf.c related to STRINGBUF_TRIM_ALLOCSIZE, which
  wasn't supposed to be used with rsyslog. Put a warning message up that
  tells this feature is not tested and probably not worth the effort.
  Thanks to Anders Blomdell fro bringing this to our attention
- somewhat improved performance of string buffers
- fixed bug that caused invalid treatment of tabs (HT) in rsyslog.conf
- bugfix: setting for $EscapeCopntrolCharactersOnReceive was not 
  properly initialized
- clarified usage of space-cc property replacer option
- improved abort diagnostic handler
- some initial effort for malloc/free runtime debugging support
- bugfix: using dynafile actions caused rsyslogd abort
- fixed minor man errors thanks to Michael Biebl
---------------------------------------------------------------------------
Version 3.11.0 (rgerhards), 2008-01-31
- implemented queued actions
- implemented simple rate limiting for actions
- implemented deliberate discarding of lower priority messages over higher
  priority ones when a queue runs out of space
- implemented disk quotas for disk queues
- implemented the $ActionResumeRetryCount config directive
- added $ActionQueueFilename config directive
- added $ActionQueueSize config directive
- added $ActionQueueHighWaterMark config directive
- added $ActionQueueLowWaterMark config directive
- added $ActionQueueDiscardMark config directive
- added $ActionQueueDiscardSeverity config directive
- added $ActionQueueCheckpointInterval config directive
- added $ActionQueueType config directive
- added $ActionQueueWorkerThreads config directive
- added $ActionQueueTimeoutshutdown config directive
- added $ActionQueueTimeoutActionCompletion config directive
- added $ActionQueueTimeoutenQueue config directive
- added $ActionQueueTimeoutworkerThreadShutdown config directive
- added $ActionQueueWorkerThreadMinimumMessages config directive
- added $ActionQueueMaxFileSize config directive
- added $ActionQueueSaveonShutdown config directive
- addded $ActionQueueDequeueSlowdown config directive
- addded $MainMsgQueueDequeueSlowdown config directive
- bugfix: added forgotten docs to package
- improved debugging support
- fixed a bug that caused $MainMsgQueueCheckpointInterval to work incorrectly
- when a long-running action needs to be cancelled on shutdown, the message
  that was processed by it is now preserved. This finishes support for
  guaranteed delivery of messages (if the output supports it, of course)
- fixed bug in output module interface, see
  http://sourceforge.net/tracker/index.php?func=detail&aid=1881008&group_id=123448&atid=696552
- changed the ommysql output plugin so that the (lengthy) connection
  initialization now takes place in message processing. This works much
  better with the new queued action mode (fast startup)
- fixed a bug that caused a potential hang in file and fwd output module
  varmojfekoj provided the patch - many thanks!
- bugfixed stream class offset handling on 32bit platforms
---------------------------------------------------------------------------
Version 3.10.3 (rgerhards), 2008-01-28
- fixed a bug with standard template definitions (not a big deal) - thanks
  to varmojfekoj for spotting it
- run-time instrumentation added
- implemented disk-assisted queue mode, which enables on-demand disk
  spooling if the queue's in-memory queue is exhausted
- implemented a dynamic worker thread pool for processing incoming
  messages; workers are started and shut down as need arises
- implemented a run-time instrumentation debug package
- implemented the $MainMsgQueueSaveOnShutdown config directive
- implemented the $MainMsgQueueWorkerThreadMinimumMessages config directive
- implemented the $MainMsgQueueTimeoutWorkerThreadShutdown config directive
---------------------------------------------------------------------------
Version 3.10.2 (rgerhards), 2008-01-14
- added the ability to keep stop rsyslogd without the need to drain
  the main message queue. In disk queue mode, rsyslog continues to
  run from the point where it stopped. In case of a system failure, it
  continues to process messages from the last checkpoint.
- fixed a bug that caused a segfault on startup when no $WorkDir directive
  was specified in rsyslog.conf
- provided more fine-grain control over shutdown timeouts and added a
  way to specify the enqueue timeout when the main message queue is full
- implemented $MainMsgQueueCheckpointInterval config directive
- implemented $MainMsgQueueTimeoutActionCompletion config directive
- implemented $MainMsgQueueTimeoutEnqueue config directive
- implemented $MainMsgQueueTimeoutShutdown config directive
---------------------------------------------------------------------------
Version 3.10.1 (rgerhards), 2008-01-10
- implemented the "disk" queue mode. However, it currently is of very
  limited use, because it does not support persistence over rsyslogd
  runs. So when rsyslogd is stopped, the queue is drained just as with
  the in-memory queue modes. Persistent queues will be a feature of
  the next release.
- performance-optimized string class, should bring an overall improvement
- fixed a memory leak in imudp -- thanks to varmojfekoj for the patch
- fixed a race condition that could lead to a rsyslogd hang when during
  HUP or termination
- done some doc updates
- added $WorkDirectory config directive
- added $MainMsgQueueFileName config directive
- added $MainMsgQueueMaxFileSize config directive
---------------------------------------------------------------------------
Version 3.10.0 (rgerhards), 2008-01-07
- implemented input module interface and initial input modules
- enhanced threading for input modules (each on its own thread now)
- ability to bind UDP listeners to specific local interfaces/ports and
  ability to run multiple of them concurrently
- added ability to specify listen IP address for UDP syslog server
- license changed to GPLv3
- mark messages are now provided by loadble module immark
- rklogd is no longer provided. Its functionality has now been taken over
  by imklog, a loadable input module. This offers a much better integration
  into rsyslogd and makes sure that the kernel logger process is brought
  up and down at the appropriate times
- enhanced $IncludeConfig directive to support wildcard characters
  (thanks to Michael Biebl)
- all inputs are now implemented as loadable plugins
- enhanced threading model: each input module now runs on its own thread
- enhanced message queue which now supports different queueing methods
  (among others, this can be used for performance fine-tuning)
- added a large number of new configuration directives for the new
  input modules
- enhanced multi-threading utilizing a worker thread pool for the
  main message queue
- compilation without pthreads is no longer supported
- much cleaner code due to new objects and removal of single-threading
  mode
---------------------------------------------------------------------------
Version 2.0.1 STABLE (rgerhards), 2008-01-24
- fixed a bug in integer conversion - but this function was never called,
  so it is not really a useful bug fix ;)
- fixed a bug with standard template definitions (not a big deal) - thanks
  to varmojfekoj for spotting it
- fixed a bug that caused a potential hang in file and fwd output module
  varmojfekoj provided the patch - many thanks!
---------------------------------------------------------------------------
Version 2.0.0 STABLE (rgerhards), 2008-01-02
- re-release of 1.21.2 as STABLE with no modifications except some
  doc updates
---------------------------------------------------------------------------
Version 1.21.2 (rgerhards), 2007-12-28
- created a gss-api output module. This keeps GSS-API code and
  TCP/UDP code separated. It is also important for forward-
  compatibility with v3. Please note that this change breaks compatibility
  with config files created for 1.21.0 and 1.21.1 - this was considered
  acceptable.
- fixed an error in forwarding retry code (could lead to message corruption
  but surfaced very seldom)
- increased portability for older platforms (AI_NUMERICSERV moved)
- removed socket leak in omfwd.c
- cross-platform patch for GSS-API compile problem on some platforms
  thanks to darix for the patch!
---------------------------------------------------------------------------
Version 1.21.1 (rgerhards), 2007-12-23
- small doc fix for $IncludeConfig
- fixed a bug in llDestroy()
- bugfix: fixing memory leak when message queue is full and during
  parsing. Thanks to varmojfekoj for the patch.
- bugfix: when compiled without network support, unix sockets were
  not properply closed
- bugfix: memory leak in cfsysline.c/doGetWord() fixed
---------------------------------------------------------------------------
Version 1.21.0 (rgerhards), 2007-12-19
- GSS-API support for syslog/TCP connections was added. Thanks to
  varmojfekoj for providing the patch with this functionality
- code cleanup
- enhanced $IncludeConfig directive to support wildcard filenames
- changed some multithreading synchronization
---------------------------------------------------------------------------
Version 1.20.1 (rgerhards), 2007-12-12
- corrected a debug setting that survived release. Caused TCP connections
  to be retried unnecessarily often.
- When a hostname ACL was provided and DNS resolution for that name failed,
  ACL processing was stopped at that point. Thanks to mildew for the patch.
  Fedora Bugzilla: http://bugzilla.redhat.com/show_bug.cgi?id=395911
- fixed a potential race condition, see link for details:
  http://rgerhards.blogspot.com/2007/12/rsyslog-race-condition.html
  Note that the probability of problems from this bug was very remote
- fixed a memory leak that happend when PostgreSQL date formats were
  used
---------------------------------------------------------------------------
Version 1.20.0 (rgerhards), 2007-12-07
- an output module for postgres databases has been added. Thanks to
  sur5r for contributing this code
- unloading dynamic modules has been cleaned up, we now have a
  real implementation and not just a dummy "good enough for the time
  being".
- enhanced platform independence - thanks to Bartosz Kuzma and Michael
  Biebl for their very useful contributions
- some general code cleanup (including warnings on 64 platforms, only)
---------------------------------------------------------------------------
Version 1.19.12 (rgerhards), 2007-12-03
- cleaned up the build system (thanks to Michael Biebl for the patch)
- fixed a bug where ommysql was still not compiled with -pthread option
---------------------------------------------------------------------------
Version 1.19.11 (rgerhards), 2007-11-29
- applied -pthread option to build when building for multi-threading mode
  hopefully solves an issue with segfaulting
---------------------------------------------------------------------------
Version 1.19.10 (rgerhards), 2007-10-19
- introdcued the new ":modulename:" syntax for calling module actions
  in selector lines; modified ommysql to support it. This is primarily
  an aid for further modules and a prequisite to actually allow third
  party modules to be created.
- minor fix in slackware startup script, "-r 0" is now "-r0"
- updated rsyslogd doc set man page; now in html format
- undid creation of a separate thread for the main loop -- this did not
  turn out to be needed or useful, so reduce complexity once again.
- added doc fixes provided by Michael Biebl - thanks
---------------------------------------------------------------------------
Version 1.19.9 (rgerhards), 2007-10-12
- now packaging system which again contains all components in a single
  tarball
- modularized main() a bit more, resulting in less complex code
- experimentally added an additional thread - will see if that affects
  the segfault bug we experience on some platforms. Note that this change
  is scheduled to be removed again later.
---------------------------------------------------------------------------
Version 1.19.8 (rgerhards), 2007-09-27
- improved repeated message processing
- applied patch provided by varmojfekoj to support building ommysql
  in its own way (now also resides in a plugin subdirectory);
  ommysql is now a separate package
- fixed a bug in cvthname() that lead to message loss if part
  of the source hostname would have been dropped
- created some support for distributing ommysql together with the
  main rsyslog package. I need to re-think it in the future, but
  for the time being the current mode is best. I now simply include
  one additional tarball for ommysql inside the main distribution.
  I look forward to user feedback on how this should be done best. In the
  long term, a separate project should be spawend for ommysql, but I'd
  like to do that only after the plugin interface is fully stable (what
  it is not yet).
---------------------------------------------------------------------------
Version 1.19.7 (rgerhards), 2007-09-25
- added code to handle situations where senders send us messages ending with
  a NUL character. It is now simply removed. This also caused trailing LF
  reduction to fail, when it was followed by such a NUL. This is now also
  handled.
- replaced some non-thread-safe function calls by their thread-safe
  counterparts
- fixed a minor memory leak that occured when the %APPNAME% property was
  used (I think nobody used that in practice)
- fixed a bug that caused signal handlers in cvthname() not to be restored when
  a malicious pointer record was detected and processing of the message been
  stopped for that reason (this should be really rare and can not be related
  to the segfault bug we are hunting).
- fixed a bug in cvthname that lead to passing a wrong parameter - in
  practice, this had no impact.
- general code cleanup (e.g. compiler warnings, comments)
---------------------------------------------------------------------------
Version 1.19.6 (rgerhards), 2007-09-11
- applied patch by varmojfekoj to change signal handling to the new
  sigaction API set (replacing the depreciated signal() calls and its
  friends.
- fixed a bug that in --enable-debug mode caused an assertion when the
  discard action was used
- cleaned up compiler warnings
- applied patch by varmojfekoj to FIX a bug that could cause 
  segfaults if empty properties were processed using modifying
  options (e.g. space-cc, drop-cc)
- fixed man bug: rsyslogd supports -l option
---------------------------------------------------------------------------
Version 1.19.5 (rgerhards), 2007-09-07
- changed part of the CStr interface so that better error tracking
  is provided and the calling sequence is more intuitive (there were
  invalid calls based on a too-weired interface)
- (hopefully) fixed some remaining bugs rooted in wrong use of 
  the CStr class. These could lead to program abort.
- applied patch by varmojfekoj two fix two potential segfault situations
- added $ModDir config directive
- modified $ModLoad so that an absolute path may be specified as
  module name (e.g. /rsyslog/ommysql.so)
---------------------------------------------------------------------------
Version 1.19.4 (rgerhards/varmojfekoj), 2007-09-04
- fixed a number of small memory leaks - thanks varmojfekoj for patching
- fixed an issue with CString class that could lead to rsyslog abort
  in tplToString() - thanks varmojfekoj for patching
- added a man-version of the config file documenation - thanks to Michel
  Samia for providing the man file
- fixed bug: a template like this causes an infinite loop:
  $template opts,"%programname:::a,b%"
  thanks varmojfekoj for the patch
- fixed bug: case changing options crash freeing the string pointer
  because they modify it: $template opts2,"%programname::1:lowercase%"
  thanks varmojfekoj for the patch
---------------------------------------------------------------------------
Version 1.19.3 (mmeckelein/varmojfekoj), 2007-08-31
- small mem leak fixed (after calling parseSelectorAct) - Thx varmojkekoj
- documentation section "Regular File" und "Blocks" updated
- solved an issue with dynamic file generation - Once again many thanks
  to varmojfekoj
- the negative selector for program name filter (Blocks) does not work as
  expected - Thanks varmojfekoj for patching
- added forwarding information to sysklogd (requires special template)
  to config doc
---------------------------------------------------------------------------
Version 1.19.2 (mmeckelein/varmojfekoj), 2007-08-28
- a specifically formed message caused a segfault - Many thanks varmojfekoj
  for providing a patch
- a typo and a weird condition are fixed in msg.c - Thanks again
  varmojfekoj 
- on file creation the file was always owned by root:root. This is fixed
  now - Thanks ypsa for solving this issue
---------------------------------------------------------------------------
Version 1.19.1 (mmeckelein), 2007-08-22
- a bug that caused a high load when a TCP/UDP connection was closed is 
  fixed now - Thanks mildew for solving this issue
- fixed a bug which caused a segfault on reinit - Thx varmojfekoj for the
  patch
- changed the hardcoded module path "/lib/rsyslog" to $(pkglibdir) in order
  to avoid trouble e.g. on 64 bit platforms (/lib64) - many thanks Peter
  Vrabec and darix, both provided a patch for solving this issue
- enhanced the unloading of modules - thanks again varmojfekoj
- applied a patch from varmojfekoj which fixes various little things in
  MySQL output module
---------------------------------------------------------------------------
Version 1.19.0 (varmojfekoj/rgerhards), 2007-08-16
- integrated patch from varmojfekoj to make the mysql module a loadable one
  many thanks for the patch, MUCH appreciated
---------------------------------------------------------------------------
Version 1.18.2 (rgerhards), 2007-08-13
- fixed a bug in outchannel code that caused templates to be incorrectly
  parsed
- fixed a bug in ommysql that caused a wrong ";template" missing message
- added some code for unloading modules; not yet fully complete (and we do
  not yet have loadable modules, so this is no problem)
- removed debian subdirectory by request of a debian packager (this is a special
  subdir for debian and there is also no point in maintaining it when there
  is a debian package available - so I gladly did this) in some cases
- improved overall doc quality (some pages were quite old) and linked to
  more of the online resources.
- improved /contrib/delete_mysql script by adding a host option and some
  other minor modifications
---------------------------------------------------------------------------
Version 1.18.1 (rgerhards), 2007-08-08
- applied a patch from varmojfekoj which solved a potential segfault
  of rsyslogd on HUP
- applied patch from Michel Samia to fix compilation when the pthreads
  feature is disabled
- some code cleanup (moved action object to its own file set)
- add config directive $MainMsgQueueSize, which now allows to configure the
  queue size dynamically
- all compile-time settings are now shown in rsyslogd -v, not just the
  active ones
- enhanced performance a little bit more
- added config file directive $ActionResumeInterval
- fixed a bug that prevented compilation under debian sid
- added a contrib directory for user-contributed useful things
---------------------------------------------------------------------------
Version 1.18.0 (rgerhards), 2007-08-03
- rsyslog now supports fallback actions when an action did not work. This
  is a great feature e.g. for backup database servers or backup syslog
  servers
- modified rklogd to only change the console log level if -c is specified
- added feature to use multiple actions inside a single selector
- implemented $ActionExecOnlyWhenPreviousIsSuspended config directive
- error messages during startup are now spit out to the configured log
  destinations
---------------------------------------------------------------------------
Version 1.17.6 (rgerhards), 2007-08-01
- continued to work on output module modularization - basic stage of
  this work is now FINISHED
- fixed bug in OMSRcreate() - always returned SR_RET_OK
- fixed a bug that caused ommysql to always complain about missing
  templates
- fixed a mem leak in OMSRdestruct - freeing the object itself was
  forgotten - thanks to varmojfekoj for the patch
- fixed a memory leak in syslogd/init() that happend when the config
  file could not be read - thanks to varmojfekoj for the patch
- fixed insufficient memory allocation in addAction() and its helpers.
  The initial fix and idea was developed by mildew, I fine-tuned
  it a bit. Thanks a lot for the fix, I'd probably had pulled out my
  hair to find the bug...
- added output of config file line number when a parsing error occured
- fixed bug in objomsr.c that caused program to abort in debug mode with
  an invalid assertion (in some cases)
- fixed a typo that caused the default template for MySQL to be wrong.
  thanks to mildew for catching this.
- added configuration file command $DebugPrintModuleList and
  $DebugPrintCfSysLineHandlerList
- fixed an invalid value for the MARK timer - unfortunately, there was
  a testing aid left in place. This resulted in quite frequent MARK messages
- added $IncludeConfig config directive
- applied a patch from mildew to prevent rsyslogd from freezing under heavy
  load. This could happen when the queue was full. Now, we drop messages
  but rsyslogd remains active.
---------------------------------------------------------------------------
Version 1.17.5 (rgerhards), 2007-07-30
- continued to work on output module modularization
- fixed a missing file bug - thanks to Andrea Montanari for reporting
  this problem
- fixed a problem with shutting down the worker thread and freeing the
  selector_t list - this caused messages to be lost, because the
  message queue was not properly drained before the selectors got
  destroyed.
---------------------------------------------------------------------------
Version 1.17.4 (rgerhards), 2007-07-27
- continued to work on output module modularization
- fixed a situation where rsyslogd could create zombie processes
  thanks to mildew for the patch
- applied patch from Michel Samia to fix compilation when NOT
  compiled for pthreads
---------------------------------------------------------------------------
Version 1.17.3 (rgerhards), 2007-07-25
- continued working on output module modularization
- fixed a bug that caused rsyslogd to segfault on exit (and
  probably also on HUP), when there was an unsent message in a selector
  that required forwarding and the dns lookup failed for that selector
  (yes, it was pretty unlikely to happen;))
  thanks to varmojfekoj <varmojfekoj@gmail.com> for the patch
- fixed a memory leak in config file parsing and die()
  thanks to varmojfekoj <varmojfekoj@gmail.com> for the patch
- rsyslogd now checks on startup if it is capable to performa any work
  at all. If it cant, it complains and terminates
  thanks to Michel Samia for providing the patch!
- fixed a small memory leak when HUPing syslogd. The allowed sender
  list now gets freed. thanks to mildew for the patch.
- changed the way error messages in early startup are logged. They
  now do no longer use the syslogd code directly but are rather
  send to stderr.
---------------------------------------------------------------------------
Version 1.17.2 (rgerhards), 2007-07-23
- made the port part of the -r option optional. Needed for backward
  compatibility with sysklogd
- replaced system() calls with something more reasonable. Please note that
  this might break compatibility with some existing configuration files.
  We accept this in favour of the gained security.
- removed a memory leak that could occur if timegenerated was used in
  RFC 3164 format in templates
- did some preparation in msg.c for advanced multithreading - placed the
  hooks, but not yet any active code
- worked further on modularization
- added $ModLoad MySQL (dummy) config directive
- added DropTrailingLFOnReception config directive
---------------------------------------------------------------------------
Version 1.17.1 (rgerhards), 2007-07-20
- fixed a bug that caused make install to install rsyslogd and rklogd under
  the wrong names
- fixed bug that caused $AllowedSenders to handle IPv6 scopes incorrectly;
  also fixed but that could grabble $AllowedSender wildcards. Thanks to
  mildew@gmail.com for the patch
- minor code cleanup - thanks to Peter Vrabec for the patch
- fixed minimal memory leak on HUP (caused by templates)
  thanks to varmojfekoj <varmojfekoj@gmail.com> for the patch
- fixed another memory leak on HUPing and on exiting rsyslogd
  again thanks to varmojfekoj <varmojfekoj@gmail.com> for the patch
- code cleanup (removed compiler warnings)
- fixed portability bug in configure.ac - thanks to Bartosz Kuźma for patch
- moved msg object into its own file set
- added the capability to continue trying to write log files when the
  file system is full. Functionality based on patch by Martin Schulze
  to sysklogd package.
---------------------------------------------------------------------------
Version 1.17.0 (RGer), 2007-07-17
- added $RepeatedLineReduction config parameter
- added $EscapeControlCharactersOnReceive config parameter
- added $ControlCharacterEscapePrefix config parameter
- added $DirCreateMode config parameter
- added $CreateDirs config parameter
- added $DebugPrintTemplateList config parameter
- added $ResetConfigVariables config parameter
- added $FileOwner config parameter
- added $FileGroup config parameter
- added $DirOwner config parameter
- added $DirGroup config parameter
- added $FailOnChownFailure config parameter
- added regular expression support to the filter engine
  thanks to Michel Samia for providing the patch!
- enhanced $AllowedSender functionality. Credits to mildew@gmail.com for
  the patch doing that
  - added IPv6 support
  - allowed DNS hostnames
  - allowed DNS wildcard names
- added new option $DropMsgsWithMaliciousDnsPTRRecords
- added autoconf so that rfc3195d, rsyslogd and klogd are stored to /sbin
- added capability to auto-create directories with dynaFiles
---------------------------------------------------------------------------
Version 1.16.0 (RGer/Peter Vrabec), 2007-07-13 - The Friday, 13th Release ;)
- build system switched to autotools
- removed SYSV preprocessor macro use, replaced with autotools equivalents
- fixed a bug that caused rsyslogd to segfault when TCP listening was
  disabled and it terminated
- added new properties "syslogfacility-text" and "syslogseverity-text"
  thanks to varmojfekoj <varmojfekoj@gmail.com> for the patch
- added the -x option to disable hostname dns reslution
  thanks to varmojfekoj <varmojfekoj@gmail.com> for the patch
- begun to better modularize syslogd.c - this is an ongoing project; moved
  type definitions to a separate file
- removed some now-unused fields from struct filed
- move file size limit fields in struct field to the "right spot" (the file
  writing part of the union - f_un.f_file)
- subdirectories linux and solaris are no longer part of the distribution
  package. This is not because we cease support for them, but there are no
  longer any files in them after the move to autotools
---------------------------------------------------------------------------
Version 1.15.1 (RGer), 2007-07-10
- fixed a bug that caused a dynaFile selector to stall when there was
  an open error with one file 
- improved template processing for dynaFiles; templates are now only
  looked up during initialization - speeds up processing
- optimized memory layout in struct filed when compiled with MySQL
  support
- fixed a bug that caused compilation without SYSLOG_INET to fail
- re-enabled the "last message repeated n times" feature. This
  feature was not taken care of while rsyslogd evolved from sysklogd
  and it was more or less defunct. Now it is fully functional again.
- added system properties: $NOW, $YEAR, $MONTH, $DAY, $HOUR, $MINUTE
- fixed a bug in iovAsString() that caused a memory leak under stress
  conditions (most probably memory shortage). This was unlikely to
  ever happen, but it doesn't hurt doing it right
- cosmetic: defined type "uchar", change all unsigned chars to uchar
---------------------------------------------------------------------------
Version 1.15.0 (RGer), 2007-07-05
- added ability to dynamically generate file names based on templates
  and thus properties. This was a much-requested feature. It makes
  life easy when it e.g. comes to splitting files based on the sender
  address.
- added $umask and $FileCreateMode config file directives
- applied a patch from Bartosz Kuzma to compile cleanly under NetBSD
- checks for extra (unexpected) characters in system config file lines
  have been added
- added IPv6 documentation - was accidently missing from CVS
- begun to change char to unsigned char
---------------------------------------------------------------------------
Version 1.14.2 (RGer), 2007-07-03
** this release fixes all known nits with IPv6 **
- restored capability to do /etc/service lookup for "syslog"
  service when -r 0 was given
- documented IPv6 handling of syslog messages
- integrate patch from Bartosz Kuźma to make rsyslog compile under
  Solaris again (the patch replaced a strndup() call, which is not
  available under Solaris
- improved debug logging when waiting on select
- updated rsyslogd man page with new options (-46A)
---------------------------------------------------------------------------
Version 1.14.1 (RGer/Peter Vrabec), 2007-06-29
- added Peter Vrabec's patch for IPv6 TCP
- prefixed all messages send to stderr in rsyslogd with "rsyslogd: "
---------------------------------------------------------------------------
Version 1.14.0 (RGer/Peter Vrabec), 2007-06-28
- Peter Vrabec provided IPv6 for rsyslog, so we are now IPv6 enabled
  IPv6 Support is currently for UDP only, TCP is to come soon.
  AllowedSender configuration does not yet work for IPv6.
- fixed code in iovCreate() that broke C's strict aliasing rules 
- fixed some char/unsigned char differences that forced the compiler
  to spit out warning messages
- updated the Red Hat init script to fix a known issue (thanks to
  Peter Vrabec)
---------------------------------------------------------------------------
Version 1.13.5 (RGer), 2007-06-22
- made the TCP session limit configurable via command line switch
  now -t <port>,<max sessions>
- added man page for rklogd(8) (basically a copy from klogd, but now
  there is one...)
- fixed a bug that caused internal messages (e.g. rsyslogd startup) to
  appear without a tag.
- removed a minor memory leak that occurred when TAG processing requalified
  a HOSTNAME to be a TAG (and a TAG already was set).
- removed potential small memory leaks in MsgSet***() functions. There
  would be a leak if a property was re-set, something that happened
  extremely seldom.
---------------------------------------------------------------------------
Version 1.13.4 (RGer), 2007-06-18
- added a new property "PRI-text", which holds the PRI field in
  textual form (e.g. "syslog.info")
- added alias "syslogseverity" for "syslogpriority", which is a
  misleading property name that needs to stay for historical
  reasons (and backward-compatility)
- added doc on how to record PRI value in log file
- enhanced signal handling in klogd, including removal of an unsafe
  call to the logging system during signal handling
---------------------------------------------------------------------------
Version 1.13.3 (RGer), 2007-06-15
- create a version of syslog.c from scratch. This is now
  - highly optimized for rsyslog
  - removes an incompatible license problem as the original
    version had a BSD license with advertising clause
  - fixed in the regard that rklogd will continue to work when
    rsysogd has been restarted (the original version, as well
    as sysklogd, will remain silent then)
  - solved an issue with an extra NUL char at message end that the
    original version had
- applied some changes to klogd to care for the new interface
- fixed a bug in syslogd.c which prevented compiling under debian
---------------------------------------------------------------------------
Version 1.13.2 (RGer), 2007-06-13
- lib order in makefile patched to facilitate static linking - thanks
  to Bennett Todd for providing the patch
- Integrated a patch from Peter Vrabec (pvrabec@redheat.com):
  - added klogd under the name of rklogd (remove dependency on
    original sysklogd package
  - createDB.sql now in UTF
  - added additional config files for use on Red Hat
---------------------------------------------------------------------------
Version 1.13.1 (RGer), 2007-02-05
- changed the listen backlog limit to a more reasonable value based on
  the maximum number of TCP connections configurd (10% + 5) - thanks to Guy
  Standen for the hint (actually, the limit was 5 and that was a 
  left-over from early testing).
- fixed a bug in makefile which caused DB-support to be disabled when
  NETZIP support was enabled
- added the -e option to allow transmission of every message to remote
  hosts (effectively turns off duplicate message suppression)
- (somewhat) improved memory consumption when compiled with MySQL support
- looks like we fixed an incompatibility with MySQL 5.x and above software
  At least in one case, the remote server name was destroyed, leading to 
  a connection failure. The new, improved code does not have this issue and
  so we see this as solved (the new code is generally somewhat better, so
  there is a good chance we fixed this incompatibility).
---------------------------------------------------------------------------
Version 1.13.0 (RGer), 2006-12-19
- added '$' as ToPos proptery replacer specifier - means "up to the
  end of the string"
- property replacer option "escape-cc", "drop-cc" and "space-cc"  added
- changed the handling of \0 characters inside syslog messages. We now
  consistently escape them to "#000". This is somewhat recommended in
  the draft-ietf-syslog-protocol-19 draft. While the real recomendation
  is to not escape any characters at all, we can not do this without
  considerable modification of the code. So we escape it to "#000", which
  is consistent with a sample found in the Internet-draft.
- removed message glue logic (see printchopped() comment for details)
  Also caused removal of parts table and thus some improvements in
  memory usage.
- changed the default MAXLINE to 2048 to take care of recent syslog
  standardization efforts (can easily be changed in syslogd.c)
- added support for byte-counted TCP syslog messages (much like
  syslog-transport-tls-05 Internet Draft). This was necessary to
  support compression over TCP.
- added support for receiving compressed syslog messages
- added support for sending compressed syslog messages
- fixed a bug where the last message in a syslog/tcp stream was
  lost if it was not properly terminated by a LF character
---------------------------------------------------------------------------
Version 1.12.3 (RGer), 2006-10-04
- implemented some changes to support Solaris (but support is not
  yet complete)
- commented out (via #if 0) some methods that are currently not being use
  but should be kept for further us
- added (interim) -u 1 option to turn off hostname and tag parsing
- done some modifications to better support Fedora
- made the field delimiter inside property replace configurable via
  template
- fixed a bug in property replacer: if fields were used, the delimitor
  became part of the field. Up until now, this was barely noticable as 
  the delimiter as TAB only and thus invisible to a human. With other
  delimiters available now, it quickly showed up. This bug fix might cause
  some grief to existing installations if they used the extra TAB for
  whatever reasons - sorry folks... Anyhow, a solution is easy: just add
  a TAB character contstant into your template. Thus, there has no attempt
  been made to do this in a backwards-compatible way.
---------------------------------------------------------------------------
Version 1.12.2 (RGer), 2006-02-15
- fixed a bug in the RFC 3339 date formatter. An extra space was added
  after the actual timestamp
- added support for providing high-precision RFC3339 timestamps for
  (rsyslogd-)internally-generated messages
- very (!) experimental support for syslog-protocol internet draft
  added (the draft is experimental, the code is solid ;))
- added support for field-extracting in the property replacer
- enhanced the legacy-syslog parser so that it can interpret messages
  that do not contain a TIMESTAMP
- fixed a bug that caused the default socket (usually /dev/log) to be
  opened even when -o command line option was given
- fixed a bug in the Debian sample startup script - it caused rsyslogd
  to listen to remote requests, which it shouldn't by default
---------------------------------------------------------------------------
Version 1.12.1 (RGer), 2005-11-23
- made multithreading work with BSD. Some signal-handling needed to be
  restructured. Also, there might be a slight delay of up to 10 seconds
  when huping and terminating rsyslogd under BSD
- fixed a bug where a NULL-pointer was passed to printf() in logmsg().
- fixed a bug during "make install" where rc3195d was not installed
  Thanks to Bennett Todd for spotting this.
- fixed a bug where rsyslogd dumped core when no TAG was found in the
  received message
- enhanced message parser so that it can deal with missing hostnames
  in many cases (may not be totally fail-safe)
- fixed a bug where internally-generated messages did not have the correct
  TAG
---------------------------------------------------------------------------
Version 1.12.0 (RGer), 2005-10-26
- moved to a multi-threaded design. single-threading is still optionally
  available. Multi-threading is experimental!
- fixed a potential race condition. In the original code, marking was done
  by an alarm handler, which could lead to all sorts of bad things. This
  has been changed now. See comments in syslogd.c/domark() for details.
- improved debug output for property-based filters
- not a code change, but: I have checked all exit()s to make sure that
  none occurs once rsyslogd has started up. Even in unusual conditions
  (like low-memory conditions) rsyslogd somehow remains active. Of course,
  it might loose a message or two, but at least it does not abort and it
  can also recover when the condition no longer persists.
- fixed a bug that could cause loss of the last message received
  immediately before rsyslogd was terminated.
- added comments on thread-safety of global variables in syslogd.c
- fixed a small bug: spurios printf() when TCP syslog was used
- fixed a bug that causes rsyslogd to dump core on termination when one
  of the selector lines did not receive a message during the run (very
  unlikely)
- fixed an one-too-low memory allocation in the TCP sender. Could result
  in rsyslogd dumping core.
- fixed a bug with regular expression support (thanks to Andres Riancho)
- a little bit of code restructuring (especially main(), which was
  horribly large)
---------------------------------------------------------------------------
Version 1.11.1 (RGer), 2005-10-19
- support for BSD-style program name and host blocks
- added a new property "programname" that can be used in templates
- added ability to specify listen port for rfc3195d
- fixed a bug that rendered the "startswith" comparison operation
  unusable.
- changed more functions to "static" storage class to help compiler
  optimize (should have been static in the first place...)
- fixed a potential memory leak in the string buffer class destructor.
  As the destructur was previously never called, the leak did not actually
  appear.
- some internal restructuring in anticipation/preparation of minimal
  multi-threading support
- rsyslogd still shares some code with the sysklogd project. Some patches
  for this shared code have been brought over from the sysklogd CVS.
---------------------------------------------------------------------------
Version 1.11.0 (RGer), 2005-10-12
- support for receiving messages via RFC 3195; added rfc3195d for that
  purpose
- added an additional guard to prevent rsyslogd from aborting when the
  2gb file size limit is hit. While a user can configure rsyslogd to
  handle such situations, it would abort if that was not done AND large
  file support was not enabled (ok, this is hopefully an unlikely scenario)
- fixed a bug that caused additional Unix domain sockets to be incorrectly
  processed - could lead to message loss in extreme cases
---------------------------------------------------------------------------
Version 1.10.2 (RGer), 2005-09-27
- added comparison operations in property-based filters:
  * isequal
  * startswith
- added ability to negate all property-based filter comparison operations
  by adding a !-sign right in front of the operation name
- added the ability to specify remote senders for UDP and TCP
  received messages. Allows to block all but well-known hosts
- changed the $-config line directives to be case-INsensitive
- new command line option -w added: "do not display warnings if messages
  from disallowed senders are received"
- fixed a bug that caused rsyslogd to dump core when the compare value
  was not quoted in property-based filters
- fixed a bug in the new CStr compare function which lead to invalid
  results (fortunately, this function was not yet used widely)
- added better support for "debugging" rsyslog.conf property filters
  (only if -d switch is given)
- changed some function definitions to static, which eventually enables
  some compiler optimizations
- fixed a bug in MySQL code; when a SQL error occured, rsyslogd could
  run in a tight loop. This was due to invalid sequence of error reporting
  and is now fixed.
---------------------------------------------------------------------------
Version 1.10.1 (RGer), 2005-09-23
- added the ability to execute a shell script as an action.
  Thanks to Bjoern Kalkbrenner for providing the code!
- fixed a bug in the MySQL code; due to the bug the automatic one-time
  retry after an error did not happen - this lead to error message in
  cases where none should be seen (e.g. after a MySQL restart)
- fixed a security issue with SQL-escaping in conjunction with
  non-(SQL-)standard MySQL features.
---------------------------------------------------------------------------
Version 1.10.0 (RGer), 2005-09-20
  REMINDER: 1.10 is the first unstable version if the 1.x series!
- added the capability to filter on any property in selector lines
  (not just facility and priority)
- changed stringbuf into a new counted string class
- added support for a "discard" action. If a selector line with
  discard (~ character) is found, no selector lines *after* that
  line will be processed.
- thanks to Andres Riancho, regular expression support has been
  added to the template engine
- added the FROMHOST property in the template processor, which could
  previously not be obtained. Thanks to Cristian Testa for pointing
  this out and even providing a fix.
- added display of compile-time options to -v output
- performance improvement for production build - made some checks
  to happen only during debug mode
- fixed a problem with compiling on SUSE and - while doing so - removed
  the socket call to set SO_BSDCOMPAT in cases where it is obsolete.
---------------------------------------------------------------------------
Version 1.0.4 (RGer), 2006-02-01
- a small but important fix: the tcp receiver had two forgotten printf's
  in it that caused a lot of unnecessary output to stdout. This was
  important enough to justify a new release
---------------------------------------------------------------------------
Version 1.0.3 (RGer), 2005-11-14
- added an additional guard to prevent rsyslogd from aborting when the
  2gb file size limit is hit. While a user can configure rsyslogd to
  handle such situations, it would abort if that was not done AND large
  file support was not enabled (ok, this is hopefully an unlikely scenario)
- fixed a bug that caused additional Unix domain sockets to be incorrectly
  processed - could lead to message loss in extreme cases
- applied some patches available from the sysklogd project to code
  shared from there
- fixed a bug that causes rsyslogd to dump core on termination when one
  of the selector lines did not receive a message during the run (very
  unlikely)
- fixed an one-too-low memory allocation in the TCP sender. Could result
  in rsyslogd dumping core.
- fixed a bug in the TCP sender that caused the retry logic to fail
  after an error or receiver overrun
- fixed a bug in init() that could lead to dumping core
- fixed a bug that could lead to dumping core when no HOSTNAME or no TAG
  was present in the syslog message
---------------------------------------------------------------------------
Version 1.0.2 (RGer), 2005-10-05
- fixed an issue with MySQL error reporting. When an error occured,
  the MySQL driver went into an endless loop (at least in most cases).
---------------------------------------------------------------------------
Version 1.0.1 (RGer), 2005-09-23
- fixed a security issue with SQL-escaping in conjunction with
  non-(SQL-)standard MySQL features.
---------------------------------------------------------------------------
Version 1.0.0 (RGer), 2005-09-12
- changed install doc to cover daily cron scripts - a trouble source
- added rc script for slackware (provided by Chris Elvidge - thanks!) 
- fixed a really minor bug in usage() - the -r option was still
  reported as without the port parameter
---------------------------------------------------------------------------
Version 0.9.8 (RGer), 2005-09-05
- made startup and shutdown message more consistent and included the
  pid, so that they can be easier correlated. Used syslog-protocol
  structured data format for this purpose.
- improved config info in startup message, now tells not only
  if it is listening remote on udp, but also for tcp. Also includes
  the port numbers. The previous startup message was misleading, because
  it did not say "remote reception" if rsyslogd was only listening via
  tcp (but not via udp).
- added a "how can you help" document to the doc set
---------------------------------------------------------------------------
Version 0.9.7 (RGer), 2005-08-15
- some of the previous doc files (like INSTALL) did not properly
  reflect the changes to the build process and the new doc. Fixed
  that.
- changed syslogd.c so that when compiled without database support,
  an error message is displayed when a database action is detected
  in the config file (previously this was used as an user rule ;))
- fixed a bug in the os-specific Makefiles which caused MySQL
  support to not be compiled, even if selected
---------------------------------------------------------------------------
Version 0.9.6 (RGer), 2005-08-09
- greatly enhanced documentation. Now available in html format in
  the "doc" folder and FreeBSD. Finally includes an install howto.
- improved MySQL error messages a little - they now show up as log
  messages, too (formerly only in debug mode)
- added the ability to specify the listen port for udp syslog.
  WARNING: This introduces an incompatibility. Formerly, udp
  syslog was enabled by the -r command line option. Now, it is
  "-r [port]", which is consistent with the tcp listener. However,
  just -r will now return an error message.
- added sample startup scripts for Debian and FreeBSD
- added support for easy feature selection in the makefile. Un-
  fortunately, this also means I needed to spilt the make file
  for different OS and distros. There are some really bad syntax
  differences between FreeBSD and Linux make.
---------------------------------------------------------------------------
Version 0.9.5 (RGer), 2005-08-01
- the "semicolon bug" was actually not (fully) solved in 0.9.4. One
  part of the bug was solved, but another still existed. This one
  is fixed now, too.
- the "semicolon bug" actually turned out to be a more generic bug.
  It appeared whenever an invalid template name was given. With some
  selector actions, rsyslogd dumped core, with other it "just" had
  a small ressource leak with others all worked well. These anomalies
  are now fixed. Note that they only appeared during system initaliziation
  once the system was running, nothing bad happened.
- improved error reporting for template errors on startup. They are now
  shown on the console and the start-up tty. Formerly, they were only
  visible in debug mode.
- support for multiple instances of rsyslogd on a single machine added
- added new option "-o" --> omit local unix domain socket. This option
  enables rsyslogd NOT to listen to the local socket. This is most
  helpful when multiple instances of rsyslogd (or rsyslogd and another
  syslogd) shall run on a single system.
- added new option "-i <pidfile>" which allows to specify the pidfile.
  This is needed when multiple instances of rsyslogd are to be run.
- the new project home page is now online at www.rsyslog.com
---------------------------------------------------------------------------
Version 0.9.4 (RGer), 2005-07-25
- finally added the TCP sender. It now supports non-blocking mode, no
  longer disabling message reception during connect. As it is now, it
  is usable in production. The code could be more sophisticated, but
  I've kept it short in anticipation of the move to liblogging, which
  will lead to the removal of the code just written ;)
- the "exiting on signal..." message still had the "syslogd" name in 
  it. Changed this to "rsyslogd", as we do not have a large user base
  yet, this should pose no problem.
- fixed "the semiconlon" bug. rsyslogd dumped core if a write-db action
  was specified but no semicolon was given after the password (an empty
  template was ok, but the semicolon needed to be present).
- changed a default for traditional output format. During testing, it
  was seen that the timestamp written to file in default format was
  the time of message reception, not the time specified in the TIMESTAMP
  field of the message itself. Traditionally, the message TIMESTAMP is
  used and this has been changed now.
---------------------------------------------------------------------------
Version 0.9.3 (RGer), 2005-07-19
- fixed a bug in the message parser. In June, the RFC 3164 timestamp
  was not correctly parsed (yes, only in June and some other months,
  see the code comment to learn why...)
- added the ability to specify the destination port when forwarding
  syslog messages (both for TCP and UDP)
- added an very experimental TCP sender (activated by
  @@machine:port in config). This is not yet for production use. If
  the receiver is not alive, rsyslogd will wait quite some time until
  the connection request times out, which most probably leads to
  loss of incoming messages.

---------------------------------------------------------------------------
Version 0.9.2 (RGer), around 2005-07-06
- I intended to change the maxsupported message size to 32k to
  support IHE - but given the memory inefficiency in the usual use
  cases, I have not done this. I have, however, included very
  specific instructions on how to do this in the source code. I have
  also done some testing with 32k messages, so you can change the
  max size without taking too much risk.
- added a syslog/tcp receiver; we now can receive messages via
  plain tcp, but we can still send only via UDP. The syslog/tcp
  receiver is the primary enhancement of this release.
- slightly changed some error messages that contained a spurios \n at
  the end of the line (which gives empty lines in your log...)

---------------------------------------------------------------------------
Version 0.9.1 (RGer)
- fixed code so that it compiles without errors under FreeBSD
- removed now unused function "allocate_log()" from syslogd.c
- changed the make file so that it contains more defines for
  different environments (in the long term, we need a better
  system for disabling/enabling features...)
- changed some printf's printing off_t types to %lld and
  explicit (long long) casts. I tried to figure out the exact type,
  but did not succeed in this. In the worst case, ultra-large peta-
  byte files will now display funny informational messages on rollover,
  something I think we can live with for the next 10 years or so...

---------------------------------------------------------------------------
Version 0.9.0 (RGer)
- changed the filed structure to be a linked list. Previously, it
  was a table - well, for non-SYSV it was defined as linked list,
  but from what I see that code did no longer work after my
  modifications. I am now using a linked list in general because
  that is needed for other upcoming modifications.
- fixed a bug that caused rsyslogd not to listen to anything if
  the configuration file could not be read
- pervious versions disabled network logging (send/receive) if
  syslog/udp port was not in /etc/services. Now defaulting to
  port 514 in this case.
- internal error messages are now supported up to 256 bytes
- error message seen during config file read are now also displayed
  to the attached tty and not only the console
- changed some error messages during init to be sent to the console
  and/or emergency log. Previously, they were only seen if the
  -d (debug) option was present on the command line.
- fixed the "2gb file issue on 32bit systems". If a file grew to
  more than 2gb, the syslogd was aborted with "file size exceeded". 
  Now, defines have been added according to
  http://www.daimi.au.dk/~kasperd/comp.os.linux.development.faq.html#LARGEFILE
  Testing revealed that they work ;)
  HOWEVER, if your file system, glibc, kernel, whatever does not
  support files larger 2gb, you need to set a file size limit with
  the new output channel mechanism.
- updated man pages to reflect the changes

---------------------------------------------------------------------------
Version 0.8.4

- improved -d debug output (removed developer-only content)
- now compiles under FreeBSD and NetBSD (only quick testing done on NetBSD)
---------------------------------------------------------------------------
Version 0.8.3

- security model in "make install" changed
- minor doc updates
---------------------------------------------------------------------------
Version 0.8.2

- added man page for rsyslog.conf and rsyslogd
- gave up on the concept of rsyslog being a "drop in" replacement
  for syslogd. Now, the user installs rsyslogd and also needs to
  adjust his system settings to this specifically. This also lead
  to these changes:
  * changed Makefile so that install now installs rsyslogd instead
    of dealing with syslogd
  * changed the default config file name to rsyslog.conf
---------------------------------------------------------------------------
Version 0.8.1

- fixed a nasty memory leak (probably not the last one with this release)
- some enhancements to Makefile as suggested by Bennett Todd
- syslogd-internal messages (like restart) were missing the hostname
  this has been corrected
---------------------------------------------------------------------------
Version 0.8.0

Initial testing release. Based on the sysklogd package. Thanks to the
sysklogd maintainers for all their good work!
---------------------------------------------------------------------------

----------------------------------------------------------------------
The following comments are from the stock syslogd.c source. They provide
some insight into what happened to the source before we forked
rsyslogd. However, much of the code already has been replaced and more
is to be replaced. So over time, these comments become less valuable.
I have moved them out of the syslogd.c file to shrink it, especially
as a lot of them do no longer apply. For historical reasons and
understanding of how the daemon evolved, they are probably still
helpful.
 * Author: Eric Allman
 * extensive changes by Ralph Campbell
 * more extensive changes by Eric Allman (again)
 *
 * Steve Lord:	Fix UNIX domain socket code, added linux kernel logging
 *		change defines to
 *		SYSLOG_INET	- listen on a UDP socket
 *		SYSLOG_UNIXAF	- listen on unix domain socket
 *		SYSLOG_KERNEL	- listen to linux kernel
 *
 * Mon Feb 22 09:55:42 CST 1993:  Dr. Wettstein
 * 	Additional modifications to the source.  Changed priority scheme
 *	to increase the level of configurability.  In its stock configuration
 *	syslogd no longer logs all messages of a certain priority and above
 *	to a log file.  The * wildcard is supported to specify all priorities.
 *	Note that this is a departure from the BSD standard.
 *
 *	Syslogd will now listen to both the inetd and the unixd socket.  The
 *	strategy is to allow all local programs to direct their output to
 *	syslogd through the unixd socket while the program listens to the
 *	inetd socket to get messages forwarded from other hosts.
 *
 * Fri Mar 12 16:55:33 CST 1993:  Dr. Wettstein
 *	Thanks to Stephen Tweedie (dcs.ed.ac.uk!sct) for helpful bug-fixes
 *	and an enlightened commentary on the prioritization problem.
 *
 *	Changed the priority scheme so that the default behavior mimics the
 *	standard BSD.  In this scenario all messages of a specified priority
 *	and above are logged.
 *
 *	Add the ability to specify a wildcard (=) as the first character
 *	of the priority name.  Doing this specifies that ONLY messages with
 *	this level of priority are to be logged.  For example:
 *
 *		*.=debug			/usr/adm/debug
 *
 *	Would log only messages with a priority of debug to the /usr/adm/debug
 *	file.
 *
 *	Providing an * as the priority specifies that all messages are to be
 *	logged.  Note that this case is degenerate with specifying a priority
 *	level of debug.  The wildcard * was retained because I believe that
 *	this is more intuitive.
 *
 * Thu Jun 24 11:34:13 CDT 1993:  Dr. Wettstein
 *	Modified sources to incorporate changes in libc4.4.  Messages from
 *	syslog are now null-terminated, syslogd code now parses messages
 *	based on this termination scheme.  Linux as of libc4.4 supports the
 *	fsync system call.  Modified code to fsync after all writes to
 *	log files.
 *
 * Sat Dec 11 11:59:43 CST 1993:  Dr. Wettstein
 *	Extensive changes to the source code to allow compilation with no
 *	complaints with -Wall.
 *
 *	Reorganized the facility and priority name arrays so that they
 *	compatible with the syslog.h source found in /usr/include/syslog.h.
 *	NOTE that this should really be changed.  The reason I do not
 *	allow the use of the values defined in syslog.h is on account of
 *	the extensions made to allow the wildcard character in the
 *	priority field.  To fix this properly one should malloc an array,
 *	copy the contents of the array defined by syslog.h and then
 *	make whatever modifications that are desired.  Next round.
 *
 * Thu Jan  6 12:07:36 CST 1994:  Dr. Wettstein
 *	Added support for proper decomposition and re-assembly of
 *	fragment messages on UNIX domain sockets.  Lack of this capability
 *	was causing 'partial' messages to be output.  Since facility and
 *	priority information is encoded as a leader on the messages this
 *	was causing lines to be placed in erroneous files.
 *
 *	Also added a patch from Shane Alderton (shane@ion.apana.org.au) to
 *	correct a problem with syslogd dumping core when an attempt was made
 *	to write log messages to a logged-on user.  Thank you.
 *
 *	Many thanks to Juha Virtanen (jiivee@hut.fi) for a series of
 *	interchanges which lead to the fixing of problems with messages set
 *	to priorities of none and emerg.  Also thanks to Juha for a patch
 *	to exclude users with a class of LOGIN from receiving messages.
 *
 *	Shane Alderton provided an additional patch to fix zombies which
 *	were conceived when messages were written to multiple users.
 *
 * Mon Feb  6 09:57:10 CST 1995:  Dr. Wettstein
 *	Patch to properly reset the single priority message flag.  Thanks
 *	to Christopher Gori for spotting this bug and forwarding a patch.
 *
 * Wed Feb 22 15:38:31 CST 1995:  Dr. Wettstein
 *	Added version information to startup messages.
 *
 *	Added defines so that paths to important files are taken from
 *	the definitions in paths.h.  Hopefully this will insure that
 *	everything follows the FSSTND standards.  Thanks to Chris Metcalf
 *	for a set of patches to provide this functionality.  Also thanks
 *	Elias Levy for prompting me to get these into the sources.
 *
 * Wed Jul 26 18:57:23 MET DST 1995:  Martin Schulze
 *	Linux' gethostname only returns the hostname and not the fqdn as
 *	expected in the code. But if you call hostname with an fqdn then
 *	gethostname will return an fqdn, so we have to mention that. This
 *	has been changed.
 *
 *	The 'LocalDomain' and the hostname of a remote machine is
 *	converted to lower case, because the original caused some
 *	inconsistency, because the (at least my) nameserver did respond an
 *	fqdn containing of upper- _and_ lowercase letters while
 *	'LocalDomain' consisted only of lowercase letters and that didn't
 *	match.
 *
 * Sat Aug  5 18:59:15 MET DST 1995:  Martin Schulze
 *	Now no messages that were received from any remote host are sent
 *	out to another. At my domain this missing feature caused ugly
 *	syslog-loops, sometimes.
 *
 *	Remember that no message is sent out. I can't figure out any
 *	scenario where it might be useful to change this behavior and to
 *	send out messages to other hosts than the one from which we
 *	received the message, but I might be shortsighted. :-/
 *
 * Thu Aug 10 19:01:08 MET DST 1995:  Martin Schulze
 *	Added my pidfile.[ch] to it to perform a better handling with
 *	pidfiles. Now both, syslogd and klogd, can only be started
 *	once. They check the pidfile.
 *
 * Sun Aug 13 19:01:41 MET DST 1995:  Martin Schulze
 *	Add an addition to syslog.conf's interpretation. If a priority
 *	begins with an exclamation mark ('!') the normal interpretation
 *	of the priority is inverted: ".!*" is the same as ".none", ".!=info"
 *	don't logs the info priority, ".!crit" won't log any message with
 *	the priority crit or higher. For example:
 *
 *		mail.*;mail.!=info		/usr/adm/mail
 *
 *	Would log all messages of the facility mail except those with
 *	the priority info to /usr/adm/mail. This makes the syslogd
 *	much more flexible.
 *
 *	Defined TABLE_ALLPRI=255 and changed some occurrences.
 *
 * Sat Aug 19 21:40:13 MET DST 1995:  Martin Schulze
 *	Making the table of facilities and priorities while in debug
 *	mode more readable.
 *
 *	If debugging is turned on, printing the whole table of
 *	facilities and priorities every hexadecimal or 'X' entry is
 *	now 2 characters wide.
 *
 *	The number of the entry is prepended to each line of
 *	facilities and priorities, and F_UNUSED lines are not shown
 *	anymore.
 *
 *	Corrected some #ifdef SYSV's.
 *
 * Mon Aug 21 22:10:35 MET DST 1995:  Martin Schulze
 *	Corrected a strange behavior during parsing of configuration
 *	file. The original BSD syslogd doesn't understand spaces as
 *	separators between specifier and action. This syslogd now
 *	understands them. The old behavior caused some confusion over
 *	the Linux community.
 *
 * Thu Oct 19 00:02:07 MET 1995:  Martin Schulze
 *	The default behavior has changed for security reasons. The
 *	syslogd will not receive any remote message unless you turn
 *	reception on with the "-r" option.
 *
 *	Not defining SYSLOG_INET will result in not doing any network
 *	activity, i.e. not sending or receiving messages.  I changed
 *	this because the old idea is implemented with the "-r" option
 *	and the old thing didn't work anyway.
 *
 * Thu Oct 26 13:14:06 MET 1995:  Martin Schulze
 *	Added another logfile type F_FORW_UNKN.  The problem I ran into
 *	was a name server that runs on my machine and a forwarder of
 *	kern.crit to another host.  The hosts address can only be
 *	fetched using the nameserver.  But named is started after
 *	syslogd, so syslogd complained.
 *
 *	This logfile type will retry to get the address of the
 *	hostname ten times and then complain.  This should be enough to
 *	get the named up and running during boot sequence.
 *
 * Fri Oct 27 14:08:15 1995:  Dr. Wettstein
 *	Changed static array of logfiles to a dynamic array. This
 *	can grow during process.
 *
 * Fri Nov 10 23:08:18 1995:  Martin Schulze
 *	Inserted a new tabular sys_h_errlist that contains plain text
 *	for error codes that are returned from the net subsystem and
 *	stored in h_errno. I have also changed some wrong lookups to
 *	sys_errlist.
 *
 * Wed Nov 22 22:32:55 1995:  Martin Schulze
 *	Added the fabulous strip-domain feature that allows us to
 *	strip off (several) domain names from the fqdn and only log
 *	the simple hostname. This is useful if you're in a LAN that
 *	has a central log server and also different domains.
 *
 *	I have also also added the -l switch do define hosts as
 *	local. These will get logged with their simple hostname, too.
 *
 * Thu Nov 23 19:02:56 MET DST 1995:  Martin Schulze
 *	Added the possibility to omit fsyncing of logfiles after every
 *	write. This will give some performance back if you have
 *	programs that log in a very verbose manner (like innd or
 *	smartlist). Thanks to Stephen R. van den Berg <srb@cuci.nl>
 *	for the idea.
 *
 * Thu Jan 18 11:14:36 CST 1996:  Dr. Wettstein
 *	Added patche from beta-testers to stop compile error.  Also
 *	added removal of pid file as part of termination cleanup.
 *
 * Wed Feb 14 12:42:09 CST 1996:  Dr. Wettstein
 *	Allowed forwarding of messages received from remote hosts to
 *	be controlled by a command-line switch.  Specifying -h allows
 *	forwarding.  The default behavior is to disable forwarding of
 *	messages which were received from a remote host.
 *
 *	Parent process of syslogd does not exit until child process has
 *	finished initialization process.  This allows rc.* startup to
 *	pause until syslogd facility is up and operating.
 *
 *	Re-arranged the select code to move UNIX domain socket accepts
 *	to be processed later.  This was a contributed change which
 *	has been proposed to correct the delays sometimes encountered
 *	when syslogd starts up.
 *
 *	Minor code cleanups.
 *
 * Thu May  2 15:15:33 CDT 1996:  Dr. Wettstein
 *	Fixed bug in init function which resulted in file descripters
 *	being orphaned when syslogd process was re-initialized with SIGHUP
 *	signal.  Thanks to Edvard Tuinder
 *	(Edvard.Tuinder@praseodymium.cistron.nl) for putting me on the
 *	trail of this bug.  I am amazed that we didn't catch this one
 *	before now.
 *
 * Tue May 14 00:03:35 MET DST 1996:  Martin Schulze
 *	Corrected a mistake that causes the syslogd to stop logging at
 *	some virtual consoles under Linux. This was caused by checking
 *	the wrong error code. Thanks to Michael Nonweiler
 *	<mrn20@hermes.cam.ac.uk> for sending me a patch.
 *
 * Mon May 20 13:29:32 MET DST 1996:  Miquel van Smoorenburg <miquels@cistron.nl>
 *	Added continuation line supported and fixed a bug in
 *	the init() code.
 *
 * Tue May 28 00:58:45 MET DST 1996:  Martin Schulze
 *	Corrected behaviour of blocking pipes - i.e. the whole system
 *	hung.  Michael Nonweiler <mrn20@hermes.cam.ac.uk> has sent us
 *	a patch to correct this.  A new logfile type F_PIPE has been
 *	introduced.
 *
 * Mon Feb 3 10:12:15 MET DST 1997:  Martin Schulze
 *	Corrected behaviour of logfiles if the file can't be opened.
 *	There was a bug that causes syslogd to try to log into non
 *	existing files which ate cpu power.
 *
 * Sun Feb 9 03:22:12 MET DST 1997:  Martin Schulze
 *	Modified syslogd.c to not kill itself which confuses bash 2.0.
 *
 * Mon Feb 10 00:09:11 MET DST 1997:  Martin Schulze
 *	Improved debug code to decode the numeric facility/priority
 *	pair into textual information.
 *
 * Tue Jun 10 12:35:10 MET DST 1997:  Martin Schulze
 *	Corrected freeing of logfiles.  Thanks to Jos Vos <jos@xos.nl>
 *	for reporting the bug and sending an idea to fix the problem.
 *
 * Tue Jun 10 12:51:41 MET DST 1997:  Martin Schulze
 *	Removed sleep(10) from parent process.  This has caused a slow
 *	startup in former times - and I don't see any reason for this.
 *
 * Sun Jun 15 16:23:29 MET DST 1997: Michael Alan Dorman
 *	Some more glibc patches made by <mdorman@debian.org>.
 *
 * Thu Jan  1 16:04:52 CET 1998: Martin Schulze <joey@infodrom.north.de
 *	Applied patch from Herbert Thielen <Herbert.Thielen@lpr.e-technik.tu-muenchen.de>.
 *	This included some balance parentheses for emacs and a bug in
 *	the exclamation mark handling.
 *
 *	Fixed small bug which caused syslogd to write messages to the
 *	wrong logfile under some very rare conditions.  Thanks to
 *	Herbert Xu <herbert@gondor.apana.org.au> for fiddling this out.
 *
 * Thu Jan  8 22:46:35 CET 1998: Martin Schulze <joey@infodrom.north.de>
 *	Reworked one line of the above patch as it prevented syslogd
 *	from binding the socket with the result that no messages were
 *	forwarded to other hosts.
 *
 * Sat Jan 10 01:33:06 CET 1998: Martin Schulze <joey@infodrom.north.de>
 *	Fixed small bugs in F_FORW_UNKN meachanism.  Thanks to Torsten
 *	Neumann <torsten@londo.rhein-main.de> for pointing me to it.
 *
 * Mon Jan 12 19:50:58 CET 1998: Martin Schulze <joey@infodrom.north.de>
 *	Modified debug output concerning remote receiption.
 *
 * Mon Feb 23 23:32:35 CET 1998: Topi Miettinen <Topi.Miettinen@ml.tele.fi>
 *	Re-worked handling of Unix and UDP sockets to support closing /
 *	opening of them in order to have it open only if it is needed
 *	either for forwarding to a remote host or by receiption from
 *	the network.
 *
 * Wed Feb 25 10:54:09 CET 1998: Martin Schulze <joey@infodrom.north.de>
 *	Fixed little comparison mistake that prevented the MARK
 *	feature to work properly.
 *
 * Wed Feb 25 13:21:44 CET 1998: Martin Schulze <joey@infodrom.north.de>
 *	Corrected Topi's patch as it prevented forwarding during
 *	startup due to an unknown LogPort.
 *
 * Sat Oct 10 20:01:48 CEST 1998: Martin Schulze <joey@infodrom.north.de>
 *	Added support for TESTING define which will turn syslogd into
 *	stdio-mode used for debugging.
 *
 * Sun Oct 11 20:16:59 CEST 1998: Martin Schulze <joey@infodrom.north.de>
 *	Reworked the initialization/fork code.  Now the parent
 *	process activates a signal handler which the daughter process
 *	will raise if it is initialized.  Only after that one the
 *	parent process may exit.  Otherwise klogd might try to flush
 *	its log cache while syslogd can't receive the messages yet.
 *
 * Mon Oct 12 13:30:35 CEST 1998: Martin Schulze <joey@infodrom.north.de>
 *	Redirected some error output with regard to argument parsing to
 *	stderr.
 *
 * Mon Oct 12 14:02:51 CEST 1998: Martin Schulze <joey@infodrom.north.de>
 *	Applied patch provided vom Topi Miettinen with regard to the
 *	people from OpenBSD.  This provides the additional '-a'
 *	argument used for specifying additional UNIX domain sockets to
 *	listen to.  This is been used with chroot()'ed named's for
 *	example.  See for http://www.psionic.com/papers/dns.html
 *
 * Mon Oct 12 18:29:44 CEST 1998: Martin Schulze <joey@infodrom.north.de>
 *	Added `ftp' facility which was introduced in glibc version 2.
 *	It's #ifdef'ed so won't harm with older libraries.
 *
 * Mon Oct 12 19:59:21 MET DST 1998: Martin Schulze <joey@infodrom.north.de>
 *	Code cleanups with regard to bsd -> posix transition and
 *	stronger security (buffer length checking).  Thanks to Topi
 *	Miettinen <tom@medialab.sonera.net>
 *	. index() --> strchr()
 *	. sprintf() --> snprintf()
 *	. bcopy() --> memcpy()
 *	. bzero() --> memset()
 *	. UNAMESZ --> UT_NAMESIZE
 *	. sys_errlist --> strerror()
 *
 * Mon Oct 12 20:22:59 CEST 1998: Martin Schulze <joey@infodrom.north.de>
 *	Added support for setutent()/getutent()/endutend() instead of
 *	binary reading the UTMP file.  This is the the most portable
 *	way.  This allows /var/run/utmp format to change, even to a
 *	real database or utmp daemon. Also if utmp file locking is
 *	implemented in libc, syslog will use it immediately.  Thanks
 *	to Topi Miettinen <tom@medialab.sonera.net>.
 *
 * Mon Oct 12 20:49:18 MET DST 1998: Martin Schulze <joey@infodrom.north.de>
 *	Avoid logging of SIGCHLD when syslogd is in the process of
 *	exiting and closing its files.  Again thanks to Topi.
 *
 * Mon Oct 12 22:18:34 CEST 1998: Martin Schulze <joey@infodrom.north.de>
 *	Modified printline() to support 8bit characters - such as
 *	russion letters.  Thanks to Vladas Lapinskas <lapinskas@mail.iae.lt>.
 *
 * Sat Nov 14 02:29:37 CET 1998: Martin Schulze <joey@infodrom.north.de>
 *	``-m 0'' now turns of MARK logging entirely.
 *
 * Tue Jan 19 01:04:18 MET 1999: Martin Schulze <joey@infodrom.north.de>
 *	Finally fixed an error with `-a' processing, thanks to Topi
 *	Miettinen <tom@medialab.sonera.net>.
 *
 * Sun May 23 10:08:53 CEST 1999: Martin Schulze <joey@infodrom.north.de>
 *	Removed superflous call to utmpname().  The path to the utmp
 *	file is defined in the used libc and should not be hardcoded
 *	into the syslogd binary referring the system it was compiled on.
 *
 * Sun Sep 17 20:45:33 CEST 2000: Martin Schulze <joey@infodrom.ffis.de>
 *	Fixed some bugs in printline() code that did not escape
 *	control characters '\177' through '\237' and contained a
 *	single-byte buffer overflow.  Thanks to Solar Designer
 *	<solar@false.com>.
 *
 * Sun Sep 17 21:26:16 CEST 2000: Martin Schulze <joey@infodrom.ffis.de>
 *	Don't close open sockets upon reload.  Thanks to Bill
 *	Nottingham.
 *
 * Mon Sep 18 09:10:47 CEST 2000: Martin Schulze <joey@infodrom.ffis.de>
 *	Fixed bug in printchopped() that caused syslogd to emit
 *	kern.emerg messages when splitting long lines.  Thanks to
 *	Daniel Jacobowitz <dan@debian.org> for the fix.
 *
 * Mon Sep 18 15:33:26 CEST 2000: Martin Schulze <joey@infodrom.ffis.de>
 *	Removed unixm/unix domain sockets and switch to Datagram Unix
 *	Sockets.  This should remove one possibility to play DoS with
 *	syslogd.  Thanks to Olaf Kirch <okir@caldera.de> for the patch.
 *
 * Sun Mar 11 20:23:44 CET 2001: Martin Schulze <joey@infodrom.ffis.de>
 *	Don't return a closed fd if `-a' is called with a wrong path.
 *	Thanks to Bill Nottingham <notting@redhat.com> for providing
 *	a patch.<|MERGE_RESOLUTION|>--- conflicted
+++ resolved
@@ -1,3 +1,254 @@
+---------------------------------------------------------------------------
+Version 3.20.6 [v3-stable] (rgerhards), 2009-04-??
+- bugfix: $InputTCPMaxSessions config directive was accepted, but not
+  honored. This resulted in a fixed upper limit of 200 connections.
+- bugfix: the default for $DirCreateMode was 0644, and as such wrong.
+  It has now been changed to 0700. For some background, please see
+  http://lists.adiscon.net/pipermail/rsyslog/2009-April/001986.html
+---------------------------------------------------------------------------
+Version 3.20.5 [v3-stable] (rgerhards), 2009-04-02
+- bugfix: potential abort with DA queue after high watermark is reached
+  There exists a race condition that can lead to a segfault. Thanks
+  go to vbernetr, who performed the analysis and provided patch, which
+  I only tweaked a very little bit.
+- fixed bugs in RainerScript:
+  o when converting a number and a string to a common type, both were 
+    actually converted to the other variable's type.
+  o the value of rsCStrConvertToNumber() was miscalculated.
+  Thanks to varmojfekoj for the patch
+- fixed a bug in configure.ac which resulted in problems with
+  environment detection - thanks to Michael Biebl for the patch
+- fixed a potential segfault problem in gssapi code
+  thanks to varmojfekoj for the patch
+- doc enhance: provide standard template for MySQL module and instructions
+  on how to modify schema
+---------------------------------------------------------------------------
+Version 3.20.4 [v3-stable] (rgerhards), 2009-02-09
+- bugfix: inconsistent use of mutex/atomic operations could cause segfault
+  details are too many, for full analysis see blog post at:
+  http://blog.gerhards.net/2009/01/rsyslog-data-race-analysis.html
+- bugfix: invalid ./configure settings for RFC3195
+  thanks to Michael Biebl for the patch
+- bugfix: invalid mutex access in msg.c
+- doc bugfix: dist tarball missed 2 files, had one extra file that no
+  longer belongs into it. Thanks to Michael Biebl for pointing this out.
+---------------------------------------------------------------------------
+Version 3.20.3 [v3-stable] (rgerhards), 2009-01-19
+- doc bugfix: v3-compatiblity document had typo in config directive
+  thanks to Andrej for reporting this
+- fixed a potential segfault condition with $AllowedSender directive
+  On HUP, the root pointers were not properly cleaned up. Thanks to
+  Michael Biebel, olgoat, and Juha Koho for reporting and analyzing
+  the bug.
+---------------------------------------------------------------------------
+Version 3.20.2 [v3-stable] (rgerhards), 2008-12-04
+- re-release of 3.20.1 with an additional fix, that could also lead
+  to DoS; 3.20.1 has been removed from the official download archives
+- security fix: imudp emitted a message when a non-permitted sender
+  tried to send a message to it. This behaviour is operator-configurable.
+  If enabled, a message was emitted each time. That way an attacker could
+  effectively fill the disk via this facility. The message is now
+  emitted only once in a minute (this currently is a hard-coded limit,
+  if someone comes up with a good reason to make it configurable, we
+  will probably do that).
+---------------------------------------------------------------------------
+Version 3.20.1 [v3-stable] (rgerhards), 2008-12-04
+- security bugfix: $AllowedSender was not honored, all senders were
+  permitted instead
+- enhance: regex nomatch option "ZERO" has been added
+  This allows to return the string 0 if a regular expression is
+  not found. This is probably useful for storing numerical values into
+  database columns.
+- bugfix: memory leak in gtls netstream driver fixed
+  memory was lost each time a TLS session was torn down. This could 
+  result in a considerable memory leak if it happened quite frequently
+  (potential system crash condition)
+- doc update: documented how to specify multiple property replacer
+  options + link to new online regex generator tool added
+- minor bufgfix: very small memory leak in gtls netstream driver
+  around a handful of bytes (< 20) for each HUP
+- improved debug output for regular expressions inside property replacer
+  RE's seem to be a big trouble spot and I would like to have more
+  information inside the debug log. So I decided to add some additional
+  debug strings permanently.
+---------------------------------------------------------------------------
+Version 3.20.0 [v3-stable] (rgerhards), 2008-11-05
+- this is the inital release of the 3.19.x branch as a stable release
+- bugfix: double-free in pctp netstream driver. Thank to varmojfeko
+  for the patch
+---------------------------------------------------------------------------
+Version 3.19.12 [BETA] (rgerhards), 2008-10-16
+- bugfix: subseconds where not correctly extracted from a timestamp
+  if that timestamp did not contain any subsecond information (the
+  resulting string was garbagge but should have been "0", what it
+  now is).
+- increased maximum size of a configuration statement to 4K (was 1K)
+- imported all fixes from the stable branch (quite a lot)
+- bugfix: (potentially big) memory leak on HUP if queues could not be
+  drained before timeout - thanks to David Lang for pointing this out
+---------------------------------------------------------------------------
+Version 3.19.11 [BETA] (rgerhards), 2008-08-25
+This is a refresh of the beta. No beta-specific fixes have been added.
+- included fixes from v3-stable (most importantly 3.18.3)
+---------------------------------------------------------------------------
+Version 3.19.10 [BETA] (rgerhards), 2008-07-15
+- start of a new beta branch based on former 3.19 devel branch
+- bugfix: bad memory leak in disk-based queue modes
+- bugfix: UDP syslog forwarding did not work on all platforms
+  the ai_socktype was incorrectly set to 1. On some platforms, this
+  lead to failing name resolution (e.g. FreeBSD 7). Thanks to HKS for
+  reporting the bug.
+- bugfix: priority was incorrectly calculated on FreeBSD 7,
+  because the LOG_MAKEPRI() C macro has a different meaning there (it
+  is just a simple addition of faciltity and severity). I have changed
+  this to use own, consistent, code for PRI calculation. Thank to HKS
+  for reporting this bug.
+- bugfix (cosmetical): authorization was not checked when gtls handshake
+  completed immediately. While this sounds scary, the situation can not
+  happen in practice. We use non-blocking IO only for server-based gtls
+  session setup. As TLS requires the exchange of multiple frames before
+  the handshake completes, it simply is impossible to do this in one
+  step. However, it is useful to have the code path correct even for 
+  this case - otherwise, we may run into problems if the code is changed
+  some time later (e.g. to use blocking sockets). Thanks to varmojfekoj
+  for providing the patch.
+- important queue bugfix from 3.18.1 imported (see below)
+- cleanup of some debug messages
+---------------------------------------------------------------------------
+Version 3.19.9 (rgerhards), 2008-07-07
+- added tutorial for creating a TLS-secured syslog infrastructure
+- rewritten omusrmsg to no longer fork() a new process for sending messages
+  this caused some problems with the threading model, e.g. zombies. Also,
+  it was far less optimal than it is now.
+- bugfix: machine certificate was required for client even in TLS anon mode
+  Reference: http://bugzilla.adiscon.com/show_bug.cgi?id=85
+  The fix also slightly improves performance by not storing certificates in
+  client sessions when there is no need to do so.
+- bugfix: RainerScript syntax error was not always detected
+---------------------------------------------------------------------------
+Version 3.19.8 (rgerhards), 2008-07-01
+- bugfix: gtls module did not correctly handle EGAIN (and similar) recv()
+  states. This has been fixed by introducing a new abstraction layer inside
+  gtls.
+- added (internal) error codes to error messages; added redirector to
+  web description of error codes
+  closes bug http://bugzilla.adiscon.com/show_bug.cgi?id=20
+- disabled compile warnings caused by third-party libraries
+- reduced number of compile warnings in gcc's -pedantic mode
+- some minor documentation improvements
+- included all fixes from beta 3.17.5
+---------------------------------------------------------------------------
+Version 3.19.7 (rgerhards), 2008-06-11
+- added new property replacer option "date-subseconds" that enables
+  to query just the subsecond part of a high-precision timestamp
+- somewhat improved plain tcp syslog reliability by doing a connection
+  check before sending. Credits to Martin Schuette for providing the
+  idea. Details are available at
+  http://blog.gerhards.net/2008/06/reliable-plain-tcp-syslog-once-again.html
+- made rsyslog tickless in the (usual and default) case that repeated
+  message reduction is turned off. More info:
+  http://blog.gerhards.net/2008/06/coding-to-save-environment.html
+- some build system cleanup, thanks to Michael Biebl
+- bugfix: compile under (Free)BSD failed due to some invalid library
+  definitions - this is fixed now. Thanks to Michael Biebl for the patch.
+---------------------------------------------------------------------------
+Version 3.19.6 (rgerhards), 2008-06-06
+- enhanced property replacer to support multiple regex matches
+- bugfix: part of permittedPeer structure was not correctly initialized
+  thanks to varmojfekoj for spotting this
+- bugfix: off-by-one bug during certificate check
+- bugfix: removed some memory leaks in TLS code
+---------------------------------------------------------------------------
+Version 3.19.5 (rgerhards), 2008-05-30
+- enabled Posix ERE expressions inside the property replacer
+  (previously BRE was permitted only)
+- provided ability to specify that a regular expression submatch shall
+  be used inside the property replacer
+- implemented in property replacer: if a regular expression does not match,
+  it can now either return "**NO MATCH** (default, as before), a blank
+  property or the full original property text
+- enhanced property replacer to support multiple regex matches
+---------------------------------------------------------------------------
+Version 3.19.4 (rgerhards), 2008-05-27
+- implemented x509/certvalid gtls auth mode
+- implemented x509/name gtls auth mode (including wildcards)
+- changed fingerprint gtls auth mode to new format fingerprint
+- protected gtls error string function by a mutex. Without it, we
+  could have a race condition in extreme cases. This was very remote,
+  but now can no longer happen.
+- changed config directive name to reflect different use
+  $ActionSendStreamDriverCertFingerprint is now
+  $ActionSendStreamDriverPermittedPeer and can be used both for
+  fingerprint and name authentication (similar to the input side)
+- bugfix: sender information (fromhost et al) was missing in imudp
+  thanks to sandiso for reporting this bug
+- this release fully inplements IETF's syslog-transport-tls-12 plus
+  the latest text changes Joe Salowey provided via email. Not included
+  is ipAddress subjectAltName authentication, which I think will be
+  dropped from the draft. I don't think there is any real need for it.
+This release also includes all bug fix up to today from the beta
+and stable branches. Most importantly, this means the bugfix for
+100% CPU utilization by imklog.
+---------------------------------------------------------------------------
+Version 3.19.3 (rgerhards), 2008-05-21
+- added ability to authenticate the server against its certificate
+  fingerprint
+- added ability for client to provide its fingerprint
+- added ability for server to obtain client cert's fingerprint
+- bugfix: small mem leak in omfwd on exit (strmdriver name was not freed)
+- bugfix: $ActionSendStreamDriver had no effect
+- bugfix: default syslog port was no longer used if none was
+  configured. Thanks to varmojfekoj for the patch
+- bugfix: missing linker options caused build to fail on some
+  systems. Thanks to Tiziano Mueller for the patch.
+---------------------------------------------------------------------------
+Version 3.19.2 (rgerhards), 2008-05-16
+- bugfix: TCP input modules did incorrectly set fromhost property
+  (always blank)
+- bugfix: imklog did not set fromhost property
+- added "fromhost-ip" property
+  Note that adding this property changes the on-disk format for messages.
+  However, that should not have any bad effect on existing spool files.
+  But you will run into trouble if you create a spool file with this
+  version and then try to process it with an older one (after a downgrade).
+  Don't do that ;)
+- added "RSYSLOG_DebugFormat" canned template
+- bugfix: hostname and fromhost were swapped when a persisted message
+  (in queued mode) was read in
+- bugfix: lmtcpclt, lmtcpsrv and lmgssutil did all link to the static
+  runtime library, resulting in a large size increase (and potential
+  "interesting" effects). Thanks to Michael Biebel for reporting the size
+  issue.
+- bugfix: TLS server went into an endless loop in some situations.
+  Thanks to Michael Biebl for reporting the problem.
+- fixed potential segfault due to invalid call to cfsysline
+  thanks to varmojfekoj for the patch
+---------------------------------------------------------------------------
+Version 3.19.1 (rgerhards), 2008-05-07
+- configure help for --enable-gnutls wrong - said default is "yes" but
+  default actually is "no" - thanks to darix for pointing this out
+- file dirty.h was missing - thanks to darix for pointing this out
+- bugfix: man files were not properly distributed - thanks to
+  darix for reporting and to Michael Biebl for help with the fix
+- some minor cleanup
+---------------------------------------------------------------------------
+Version 3.19.0 (rgerhards), 2008-05-06
+- begins new devel branch version
+- implemented TLS for plain tcp syslog (this is also the world's first
+  implementation of IETF's upcoming syslog-transport-tls draft)
+- partly rewritten and improved omfwd among others, now loads TCP
+  code only if this is actually necessary
+- split of a "runtime library" for rsyslog - this is not yet a clean
+  model, because some modularization is still outstanding. In theory,
+  this shall enable other utilities but rsyslogd to use the same
+  runtime
+- implemented im3195, the RFC3195 input as a plugin
+- changed directory structure, files are now better organized
+- a lot of cleanup in regard to modularization
+- -c option no longer must be the first option - thanks to varmjofekoj
+  for the patch
+---------------------------------------------------------------------------
+Version 3.18.7 (rgerhards), 2008-12-??
 - bugfix: the default for $DirCreateMode was 0644, and as such wrong.
   It has now been changed to 0700. For some background, please see
   http://lists.adiscon.net/pipermail/rsyslog/2009-April/001986.html
@@ -618,806 +869,952 @@
   varmojfekoj provided the patch - many thanks!
 - bugfixed stream class offset handling on 32bit platforms
 ---------------------------------------------------------------------------
-<<<<<<< HEAD
-Version 3.20.6 [v3-stable] (rgerhards), 2009-04-??
-- bugfix: $InputTCPMaxSessions config directive was accepted, but not
-  honored. This resulted in a fixed upper limit of 200 connections.
----------------------------------------------------------------------------
-Version 3.20.5 [v3-stable] (rgerhards), 2009-04-02
-- bugfix: potential abort with DA queue after high watermark is reached
-  There exists a race condition that can lead to a segfault. Thanks
-  go to vbernetr, who performed the analysis and provided patch, which
-  I only tweaked a very little bit.
-- fixed bugs in RainerScript:
-  o when converting a number and a string to a common type, both were 
-    actually converted to the other variable's type.
-  o the value of rsCStrConvertToNumber() was miscalculated.
-  Thanks to varmojfekoj for the patch
-- fixed a bug in configure.ac which resulted in problems with
-  environment detection - thanks to Michael Biebl for the patch
-- fixed a potential segfault problem in gssapi code
-  thanks to varmojfekoj for the patch
-- doc enhance: provide standard template for MySQL module and instructions
-  on how to modify schema
----------------------------------------------------------------------------
-Version 3.20.4 [v3-stable] (rgerhards), 2009-02-09
-- bugfix: inconsistent use of mutex/atomic operations could cause segfault
-  details are too many, for full analysis see blog post at:
-  http://blog.gerhards.net/2009/01/rsyslog-data-race-analysis.html
-- bugfix: invalid ./configure settings for RFC3195
-  thanks to Michael Biebl for the patch
-- bugfix: invalid mutex access in msg.c
-- doc bugfix: dist tarball missed 2 files, had one extra file that no
-  longer belongs into it. Thanks to Michael Biebl for pointing this out.
----------------------------------------------------------------------------
-Version 3.20.3 [v3-stable] (rgerhards), 2009-01-19
-- doc bugfix: v3-compatiblity document had typo in config directive
-  thanks to Andrej for reporting this
-- fixed a potential segfault condition with $AllowedSender directive
-  On HUP, the root pointers were not properly cleaned up. Thanks to
-  Michael Biebel, olgoat, and Juha Koho for reporting and analyzing
-  the bug.
----------------------------------------------------------------------------
-Version 3.20.2 [v3-stable] (rgerhards), 2008-12-04
-- re-release of 3.20.1 with an additional fix, that could also lead
-  to DoS; 3.20.1 has been removed from the official download archives
-- security fix: imudp emitted a message when a non-permitted sender
-  tried to send a message to it. This behaviour is operator-configurable.
-  If enabled, a message was emitted each time. That way an attacker could
-  effectively fill the disk via this facility. The message is now
-  emitted only once in a minute (this currently is a hard-coded limit,
-  if someone comes up with a good reason to make it configurable, we
-  will probably do that).
----------------------------------------------------------------------------
-Version 3.20.1 [v3-stable] (rgerhards), 2008-12-04
-- security bugfix: $AllowedSender was not honored, all senders were
-  permitted instead
-- enhance: regex nomatch option "ZERO" has been added
-  This allows to return the string 0 if a regular expression is
-  not found. This is probably useful for storing numerical values into
-  database columns.
-- bugfix: memory leak in gtls netstream driver fixed
-  memory was lost each time a TLS session was torn down. This could 
-  result in a considerable memory leak if it happened quite frequently
-  (potential system crash condition)
-- doc update: documented how to specify multiple property replacer
-  options + link to new online regex generator tool added
-- minor bufgfix: very small memory leak in gtls netstream driver
-  around a handful of bytes (< 20) for each HUP
-- improved debug output for regular expressions inside property replacer
-  RE's seem to be a big trouble spot and I would like to have more
-  information inside the debug log. So I decided to add some additional
-  debug strings permanently.
----------------------------------------------------------------------------
-Version 3.20.0 [v3-stable] (rgerhards), 2008-11-05
-- this is the inital release of the 3.19.x branch as a stable release
-- bugfix: double-free in pctp netstream driver. Thank to varmojfeko
-  for the patch
----------------------------------------------------------------------------
-Version 3.19.12 [BETA] (rgerhards), 2008-10-16
-- bugfix: subseconds where not correctly extracted from a timestamp
-  if that timestamp did not contain any subsecond information (the
-  resulting string was garbagge but should have been "0", what it
-  now is).
-- increased maximum size of a configuration statement to 4K (was 1K)
-- imported all fixes from the stable branch (quite a lot)
-- bugfix: (potentially big) memory leak on HUP if queues could not be
-  drained before timeout - thanks to David Lang for pointing this out
----------------------------------------------------------------------------
-Version 3.19.11 [BETA] (rgerhards), 2008-08-25
-This is a refresh of the beta. No beta-specific fixes have been added.
-- included fixes from v3-stable (most importantly 3.18.3)
----------------------------------------------------------------------------
-Version 3.19.10 [BETA] (rgerhards), 2008-07-15
-- start of a new beta branch based on former 3.19 devel branch
-- bugfix: bad memory leak in disk-based queue modes
-- bugfix: UDP syslog forwarding did not work on all platforms
-  the ai_socktype was incorrectly set to 1. On some platforms, this
-  lead to failing name resolution (e.g. FreeBSD 7). Thanks to HKS for
-  reporting the bug.
-- bugfix: priority was incorrectly calculated on FreeBSD 7,
-  because the LOG_MAKEPRI() C macro has a different meaning there (it
-  is just a simple addition of faciltity and severity). I have changed
-  this to use own, consistent, code for PRI calculation. Thank to HKS
-  for reporting this bug.
-- bugfix (cosmetical): authorization was not checked when gtls handshake
-  completed immediately. While this sounds scary, the situation can not
-  happen in practice. We use non-blocking IO only for server-based gtls
-  session setup. As TLS requires the exchange of multiple frames before
-  the handshake completes, it simply is impossible to do this in one
-  step. However, it is useful to have the code path correct even for 
-  this case - otherwise, we may run into problems if the code is changed
-  some time later (e.g. to use blocking sockets). Thanks to varmojfekoj
-  for providing the patch.
-- important queue bugfix from 3.18.1 imported (see below)
-- cleanup of some debug messages
----------------------------------------------------------------------------
-Version 3.19.9 (rgerhards), 2008-07-07
-- added tutorial for creating a TLS-secured syslog infrastructure
-- rewritten omusrmsg to no longer fork() a new process for sending messages
-  this caused some problems with the threading model, e.g. zombies. Also,
-  it was far less optimal than it is now.
-- bugfix: machine certificate was required for client even in TLS anon mode
-  Reference: http://bugzilla.adiscon.com/show_bug.cgi?id=85
-  The fix also slightly improves performance by not storing certificates in
-  client sessions when there is no need to do so.
-- bugfix: RainerScript syntax error was not always detected
----------------------------------------------------------------------------
-Version 3.19.8 (rgerhards), 2008-07-01
-- bugfix: gtls module did not correctly handle EGAIN (and similar) recv()
-  states. This has been fixed by introducing a new abstraction layer inside
-  gtls.
-- added (internal) error codes to error messages; added redirector to
-  web description of error codes
-  closes bug http://bugzilla.adiscon.com/show_bug.cgi?id=20
-- disabled compile warnings caused by third-party libraries
-- reduced number of compile warnings in gcc's -pedantic mode
-- some minor documentation improvements
-- included all fixes from beta 3.17.5
----------------------------------------------------------------------------
-Version 3.19.7 (rgerhards), 2008-06-11
-- added new property replacer option "date-subseconds" that enables
-  to query just the subsecond part of a high-precision timestamp
-- somewhat improved plain tcp syslog reliability by doing a connection
-  check before sending. Credits to Martin Schuette for providing the
-  idea. Details are available at
-  http://blog.gerhards.net/2008/06/reliable-plain-tcp-syslog-once-again.html
-- made rsyslog tickless in the (usual and default) case that repeated
-  message reduction is turned off. More info:
-  http://blog.gerhards.net/2008/06/coding-to-save-environment.html
-- some build system cleanup, thanks to Michael Biebl
-- bugfix: compile under (Free)BSD failed due to some invalid library
-  definitions - this is fixed now. Thanks to Michael Biebl for the patch.
----------------------------------------------------------------------------
-Version 3.19.6 (rgerhards), 2008-06-06
-- enhanced property replacer to support multiple regex matches
-- bugfix: part of permittedPeer structure was not correctly initialized
-  thanks to varmojfekoj for spotting this
-- bugfix: off-by-one bug during certificate check
-- bugfix: removed some memory leaks in TLS code
----------------------------------------------------------------------------
-Version 3.19.5 (rgerhards), 2008-05-30
-- enabled Posix ERE expressions inside the property replacer
-  (previously BRE was permitted only)
-- provided ability to specify that a regular expression submatch shall
-  be used inside the property replacer
-- implemented in property replacer: if a regular expression does not match,
-  it can now either return "**NO MATCH** (default, as before), a blank
-  property or the full original property text
-- enhanced property replacer to support multiple regex matches
----------------------------------------------------------------------------
-Version 3.19.4 (rgerhards), 2008-05-27
-- implemented x509/certvalid gtls auth mode
-- implemented x509/name gtls auth mode (including wildcards)
-- changed fingerprint gtls auth mode to new format fingerprint
-- protected gtls error string function by a mutex. Without it, we
-  could have a race condition in extreme cases. This was very remote,
-  but now can no longer happen.
-- changed config directive name to reflect different use
-  $ActionSendStreamDriverCertFingerprint is now
-  $ActionSendStreamDriverPermittedPeer and can be used both for
-  fingerprint and name authentication (similar to the input side)
-- bugfix: sender information (fromhost et al) was missing in imudp
-  thanks to sandiso for reporting this bug
-- this release fully inplements IETF's syslog-transport-tls-12 plus
-  the latest text changes Joe Salowey provided via email. Not included
-  is ipAddress subjectAltName authentication, which I think will be
-  dropped from the draft. I don't think there is any real need for it.
-This release also includes all bug fix up to today from the beta
-and stable branches. Most importantly, this means the bugfix for
-100% CPU utilization by imklog.
----------------------------------------------------------------------------
-Version 3.19.3 (rgerhards), 2008-05-21
-- added ability to authenticate the server against its certificate
-  fingerprint
-- added ability for client to provide its fingerprint
-- added ability for server to obtain client cert's fingerprint
-- bugfix: small mem leak in omfwd on exit (strmdriver name was not freed)
-- bugfix: $ActionSendStreamDriver had no effect
-- bugfix: default syslog port was no longer used if none was
-  configured. Thanks to varmojfekoj for the patch
-- bugfix: missing linker options caused build to fail on some
-  systems. Thanks to Tiziano Mueller for the patch.
----------------------------------------------------------------------------
-Version 3.19.2 (rgerhards), 2008-05-16
-- bugfix: TCP input modules did incorrectly set fromhost property
-  (always blank)
-- bugfix: imklog did not set fromhost property
-- added "fromhost-ip" property
-  Note that adding this property changes the on-disk format for messages.
-  However, that should not have any bad effect on existing spool files.
-  But you will run into trouble if you create a spool file with this
-  version and then try to process it with an older one (after a downgrade).
-  Don't do that ;)
-- added "RSYSLOG_DebugFormat" canned template
-- bugfix: hostname and fromhost were swapped when a persisted message
-  (in queued mode) was read in
-- bugfix: lmtcpclt, lmtcpsrv and lmgssutil did all link to the static
-  runtime library, resulting in a large size increase (and potential
-  "interesting" effects). Thanks to Michael Biebel for reporting the size
-  issue.
-- bugfix: TLS server went into an endless loop in some situations.
-  Thanks to Michael Biebl for reporting the problem.
-- fixed potential segfault due to invalid call to cfsysline
-  thanks to varmojfekoj for the patch
----------------------------------------------------------------------------
-Version 3.19.1 (rgerhards), 2008-05-07
-- configure help for --enable-gnutls wrong - said default is "yes" but
-  default actually is "no" - thanks to darix for pointing this out
-- file dirty.h was missing - thanks to darix for pointing this out
-- bugfix: man files were not properly distributed - thanks to
-  darix for reporting and to Michael Biebl for help with the fix
-- some minor cleanup
----------------------------------------------------------------------------
-Version 3.19.0 (rgerhards), 2008-05-06
-- begins new devel branch version
-- implemented TLS for plain tcp syslog (this is also the world's first
-  implementation of IETF's upcoming syslog-transport-tls draft)
-- partly rewritten and improved omfwd among others, now loads TCP
-  code only if this is actually necessary
-- split of a "runtime library" for rsyslog - this is not yet a clean
-  model, because some modularization is still outstanding. In theory,
-  this shall enable other utilities but rsyslogd to use the same
-  runtime
-- implemented im3195, the RFC3195 input as a plugin
-- changed directory structure, files are now better organized
-- a lot of cleanup in regard to modularization
-- -c option no longer must be the first option - thanks to varmjofekoj
-  for the patch
----------------------------------------------------------------------------
-Version 3.18.7 (rgerhards), 2008-12-??
-=======
-- fixed a potential segfault condition with $AllowedSender directive
-  On HUP, the root pointers were not properly cleaned up. Thanks to
-  Michael Biebel, olgoat, and Juha Koho for reporting and analyzing
-  the bug.
-- some legacy options were not correctly processed.
-  Thanks to varmojfekoj for the patch.
-- doc bugfix: some spelling errors in man pages corrected. Thanks to
-  Geoff Simmons for the patch.
----------------------------------------------------------------------------
-Version 3.18.6 (rgerhards), 2008-12-08
-- security bugfix: $AllowedSender was not honored, all senders were
-  permitted instead (see http://www.rsyslog.com/Article322.phtml)
-  (backport from v3-stable, v3.20.9)
-- minor bugfix: dual close() call on tcp session closure
----------------------------------------------------------------------------
-Version 3.18.5 (rgerhards), 2008-10-09
-- bugfix: imudp input module could cause segfault on HUP
-  It did not properly de-init a variable acting as a linked list head.
-  That resulted in trying to access freed memory blocks after the HUP.
-- bugfix:  rsyslogd could hang on HUP
-  because getnameinfo() is not cancel-safe, but was not guarded against
-  being cancelled. pthread_cancel() is routinely being called during
-  HUP processing.
-- bugfix[minor]: if queue size reached light_delay mark, enqueuing
-  could potentially be blocked for a longer period of time, which
-  was not the behaviour desired.
-- doc bugfix: $ActionExecOnlyWhenPreviousIsSuspended was still misspelled
-  as $...OnlyIfPrev... in some parts of the documentation. Thanks to 
-  Lorenzo M. Catucci for reporting this bug.
-- added doc on malformed messages, cause and how to work-around, to the
-  doc set
-- added doc on how to build from source repository
----------------------------------------------------------------------------
-Version 3.18.4 (rgerhards), 2008-09-18
-- bugfix: order-of magnitude issue with base-10 size definitions
-  in config file parser. Could lead to invalid sizes, constraints
-  etc for e.g. queue files and any other object whose size was specified
-  in base-10 entities. Did not apply to binary entities. Thanks to
-  RB for finding this bug and providing a patch.
-- bugfix: action was not called when system time was set backwards
-  (until the previous time was reached again). There are still some
-  side-effects when time is rolled back (A time rollback is really a bad
-  thing to do, ideally the OS should issue pseudo time (like NetWare did)
-  when the user tries to roll back time). Thanks to varmojfekoj for this
-  patch.
-- doc bugfix: rsyslog.conf man page improved and minor nit fixed
-  thanks to Lukas Kuklinek for the patch.
-- bugfix: error code -2025 was used for two different errors. queue full
-  is now -2074 and -2025 is unique again. (did cause no real problem
-  except for troubleshooting)
-- bugfix: default discard severity was incorrectly set to 4, which lead
-  to discard-on-queue-full to be enabled by default. That could cause
-  message loss where non was expected.  The default has now been changed
-  to the correct value of 8, which disables the functionality. This
-  problem applied both to the main message queue and the action queues.
-  Thanks to Raoul Bhatia for pointing out this problem.
-- bugfix: option value for legacy -a option could not be specified,
-  resulting in strange operations. Thanks to Marius Tomaschewski
-  for the patch.
-- bugfix: colon after date should be ignored, but was not. This has
-  now been corrected. Required change to the internal ParseTIMESTAMP3164()
-  interface.
----------------------------------------------------------------------------
-Version 3.18.3 (rgerhards), 2008-08-18
-- bugfix: imfile could cause a segfault upon rsyslogd HUP and termination
-  Thanks to lperr for an excellent bug report that helped detect this
-  problem.
-- enhanced ommysql to support custom port to connect to server
-  Port can be set via new $ActionOmmysqlServerPort config directive
-  Note: this was a very minor change and thus deemed appropriate to be
-  done in the stable release.
-- bugfix: misspelled config directive, previously was
-  $MainMsgQueueWorkeTimeoutrThreadShutdown, is now
-  $MainMsgQueueWorkerTimeoutThreadShutdown. Note that the misspelled
-  directive is not preserved - if the misspelled directive was used
-  (which I consider highly unlikely), the config file must be changed.
-  Thanks to lperr for reporting the bug.
-- disabled flow control for imuxsock, as it could cause system hangs
-  under some circumstances. The devel (3.21.3 and above) will
-  re-enable it and provide enhanced configurability to overcome the
-  problems if they occur.
----------------------------------------------------------------------------
-Version 3.18.2 (rgerhards), 2008-08-08
-- merged in IPv6 forwarding address bugfix from v2-stable
----------------------------------------------------------------------------
-Version 3.18.1 (rgerhards), 2008-07-21
-- bugfix: potential segfault in creating message mutex in non-direct queue
-  mode. rsyslogd segfaults on freeeBSD 7.0 (an potentially other platforms)
-  if an action queue is running in any other mode than non-direct. The
-  same problem can potentially be triggered by some main message queue
-  settings. In any case, it will manifest during rsylog's startup. It is
-  unlikely to happen after a successful startup (the only window of
-  exposure may be a relatively seldom executed action running in queued
-  mode). This has been corrected. Thank to HKS for point out the problem.
-- bugfix: priority was incorrectly calculated on FreeBSD 7,
-  because the LOG_MAKEPRI() C macro has a different meaning there (it
-  is just a simple addition of faciltity and severity). I have changed
-  this to use own, consistent, code for PRI calculation. [Backport from
-  3.19.10]
-- bugfix: remove PRI part from kernel message if it is present
-  Thanks to Michael Biebl for reporting this bug
-- bugfix: mark messages were not correctly written to text log files
-  the markmessageinterval was not correctly propagated to all places
-  where it was needed. This resulted in rsyslog using the default
-  (20 minutes) in some code pathes, what looked to the user like mark
-  messages were never written.
-- added a new property replacer option "sp-if-no-1st-sp" to cover
-  a problem with RFC 3164 based interpreation of tag separation. While
-  it is a generic approach, it fixes a format problem introduced in
-  3.18.0, where kernel messages no longer had a space after the tag.
-  This is done by a modifcation of the default templates.
-  Please note that this may affect some messages where there intentionally
-  is no space between the tag and the first character of the message
-  content. If so, this needs to be worked around via a specific
-  template. However, we consider this scenario to be quite remote and,
-  even if it exists, it is not expected that it will actually cause
-  problems with log parsers (instead, we assume the new default template
-  behaviour may fix previous problems with log parsers due to the 
-  missing space).
-- bugfix: imklog module was not correctly compiled for GNU/kFreeBSD.
-  Thanks to Petr Salinger for the patch
-- doc bugfix: property replacer options secpath-replace and
-  secpath-drop were not documented
-- doc bugfix: fixed some typos in rsyslog.conf man page
-- fixed typo in source comment  - thanks to Rio Fujita
-- some general cleanup (thanks to Michael Biebl)
----------------------------------------------------------------------------
-Version 3.18.0 (rgerhards), 2008-07-11
-- begun a new v3-stable based on former 3.17.4 beta plus patches to
-  previous v3-stable
-- bugfix in RainerScript: syntax error was not always detected
----------------------------------------------------------------------------
-Version 3.17.5 (rgerhards), 2008-06-27
-- added doc: howto set up a reliable connection to remote server via
-  queued mode (and plain tcp protocol)
-- bugfix: comments after actions were not properly treated. For some
-  actions (e.g. forwarding), this could also lead to invalid configuration
----------------------------------------------------------------------------
-Version 3.17.4 (rgerhards), 2008-06-16
-- changed default for $KlogSymbolLookup to "off". The directive is
-  also scheduled for removal in a later version. This was necessary
-  because on kernels >= 2.6, the kernel does the symbol lookup itself. The
-  imklog lookup logic then breaks the log message and makes it unusable.
----------------------------------------------------------------------------
-Version 3.17.3 (rgerhards), 2008-05-28
-- bugfix: imklog went into an endless loop if a PRI value was inside
-  a kernel log message (unusual case under Linux, frequent under BSD)
----------------------------------------------------------------------------
-Version 3.17.2 (rgerhards), 2008-05-04
-- this version is the new beta, based on 3.17.1 devel feature set
-- merged in imklog bug fix from v3-stable (3.16.1)
----------------------------------------------------------------------------
-Version 3.17.1 (rgerhards), 2008-04-15
-- removed dependency on MAXHOSTNAMELEN as much as it made sense.
-  GNU/Hurd does not define it (because it has no limit), and we have taken
-  care for cases where it is undefined now. However, some very few places
-  remain where IMHO it currently is not worth fixing the code. If it is
-  not defined, we have used a generous value of 1K, which is above IETF
-  RFC's on hostname length at all. The memory consumption is no issue, as
-  there are only a handful of this buffers allocated *per run* -- that's
-  also the main reason why we consider it not worth to be fixed any further.
-- enhanced legacy syslog parser to handle slightly malformed messages
-  (with a space in front of the timestamp) - at least HP procurve is
-  known to do that and I won't outrule that others also do it. The 
-  change looks quite unintrusive and so we added it to the parser.
-- implemented klogd functionality for BSD
-- implemented high precision timestamps for the kernel log. Thanks to
-  Michael Biebl for pointing out that the kernel log did not have them.
-- provided ability to discard non-kernel messages if they are present
-  in the kernel log (seems to happen on BSD)
-- implemented $KLogInternalMsgFacility config directive
-- implemented $KLogPermitNonKernelFacility config directive
-Plus a number of bugfixes that were applied to v3-stable and beta
-branches (not mentioned here in detail).
----------------------------------------------------------------------------
-Version 3.17.0 (rgerhards), 2008-04-08
-- added native ability to send mail messages
-- removed no longer needed file relptuil.c/.h
-- added $ActionExecOnlyOnceEveryInterval config directive
-- bugfix: memory leaks in script engine
-- bugfix: zero-length strings were not supported in object
-  deserializer
-- properties are now case-insensitive everywhere (script, filters,
-  templates)
-- added the capability to specify a processing (actually dequeue)
-  timeframe with queues - so things can be configured to be done
-  at off-peak hours
-- We have removed the 32 character size limit (from RFC3164) on the
-  tag. This had bad effects on existing envrionments, as sysklogd didn't
-  obey it either (probably another bug in RFC3164...). We now receive
-  the full size, but will modify the outputs so that only 32 characters
-  max are used by default. If you need large tags in the output, you need
-  to provide custom templates.
-- changed command line processing. -v, -M, -c options are now parsed
-  and processed before all other options. Inter-option dependencies
-  have been relieved. Among others, permits to specify intial module
-  load path via -M only (not the environment) which makes it much
-  easier to work with non-standard module library locations. Thanks
-  to varmojfekoj for suggesting this change. Matches bugzilla bug 55.
-- bugfix: some messages were emited without hostname
-Plus a number of bugfixes that were applied to v3-stable and beta
-branches (not mentioned here in detail).
----------------------------------------------------------------------------
-Version 3.16.3 (rgerhards), 2008-07-11
-- updated information on rsyslog packages
-- bugfix: memory leak in disk-based queue modes
----------------------------------------------------------------------------
-Version 3.16.2 (rgerhards), 2008-06-25
-- fixed potential segfault due to invalid call to cfsysline
-  thanks to varmojfekoj for the patch
-- bugfix: some whitespaces where incorrectly not ignored when parsing
-  the config file. This is now corrected. Thanks to Michael Biebl for
-  pointing out the problem.
----------------------------------------------------------------------------
-Version 3.16.1 (rgerhards), 2008-05-02
-- fixed a bug in imklog which lead to startup problems (including
-  segfault) on some platforms under some circumsances. Thanks to
-  Vieri for reporting this bug and helping to troubleshoot it.
----------------------------------------------------------------------------
-Version 3.16.0 (rgerhards), 2008-04-24
-- new v3-stable (3.16.x) based on beta 3.15.x (RELP support)
-- bugfix: omsnmp had a too-small sized buffer for hostname+port. This
-  could not lead to a segfault, as snprintf() was used, but could cause
-  some trouble with extensively long hostnames.
-- applied patch from Tiziano Müller to remove some compiler warnings
-- added gssapi overview/howto thanks to Peter Vrabec
-- changed some files to grant LGPLv3 extended persmissions on top of GPLv3
-  this also is the first sign of something that will evolve into a
-  well-defined "rsyslog runtime library"
----------------------------------------------------------------------------
-Version 3.15.1 (rgerhards), 2008-04-11
-- bugfix: some messages were emited without hostname
-- disabled atomic operations for the time being because they introduce some
-  cross-platform trouble - need to see how to fix this in the best 
-  possible way
-- bugfix: zero-length strings were not supported in object
-  deserializer
-- added librelp check via PKG_CHECK thanks to Michael Biebl's patch
-- file relputil.c deleted, is not actually needed
-- added more meaningful error messages to rsyslogd (when some errors
-  happens during startup)
-- bugfix: memory leaks in script engine
-- bugfix: $hostname and $fromhost in RainerScript did not work
-This release also includes all changes applied to the stable versions
-up to today.
----------------------------------------------------------------------------
-Version 3.15.0 (rgerhards), 2008-04-01
-- major new feature: imrelp/omrelp support reliable delivery of syslog
-  messages via the RELP protocol and librelp (http://www.librelp.com).
-  Plain tcp syslog, so far the best reliability solution, can lose
-  messages when something goes wrong or a peer goes down. With RELP,
-  this can no longer happen. See imrelp.html for more details.
-- bugfix: rsyslogd was no longer build by default; man pages are 
-  only installed if corresponding option is selected. Thanks to
-  Michael Biebl for pointing these problems out.
----------------------------------------------------------------------------
-Version 3.14.2 (rgerhards), 2008-04-09
-- bugfix: segfault with expression-based filters
-- bugfix: omsnmp did not deref errmsg object on exit (no bad effects caused)
-- some cleanup
-- bugfix: imklog did not work well with kernel 2.6+. Thanks to Peter
-  Vrabec for patching it based on the development in sysklogd - and thanks
-  to the sysklogd project for upgrading klogd to support the new
-  functionality
-- some cleanup in imklog
-- bugfix: potential segfault in imklog when kernel is compiled without
-  /proc/kallsyms and the file System.map is missing. Thanks to
-  Andrea Morandi for pointing it out and suggesting a fix.
-- bugfixes, credits to varmojfekoj:
-  * reset errno before printing a warning message
-  * misspelled directive name in code processing legacy options
-- bugfix: some legacy options not correctly interpreted - thanks to
-  varmojfekoj for the patch
-- improved detection of modules being loaded more than once
-  thanks to varmojfekoj for the patch
----------------------------------------------------------------------------
-Version 3.14.1 (rgerhards), 2008-04-04
-- bugfix: some messages were emited without hostname
-- bugfix: rsyslogd was no longer build by default; man pages are 
-  only installed if corresponding option is selected. Thanks to
-  Michael Biebl for pointing these problems out.
-- bugfix: zero-length strings were not supported in object
-  deserializer
-- disabled atomic operations for this stable build as it caused
-  platform problems
-- bugfix: memory leaks in script engine
-- bugfix: $hostname and $fromhost in RainerScript did not work
-- bugfix: some memory leak when queue is runing in disk mode
-- man pages improved thanks to varmofekoj and Peter Vrabec
-- We have removed the 32 character size limit (from RFC3164) on the
-  tag. This had bad effects on existing envrionments, as sysklogd didn't
-  obey it either (probably another bug in RFC3164...). We now receive
-  the full size, but will modify the outputs so that only 32 characters
-  max are used by default. If you need large tags in the output, you need
-  to provide custom templates.
-- bugfix: some memory leak when queue is runing in disk mode
----------------------------------------------------------------------------
-Version 3.14.0 (rgerhards), 2008-04-02
-An interim version was accidently released to the web. It was named 3.14.0.
-To avoid confusion, we have not assigned this version number to any
-official release. If you happen to use 3.14.0, please update to 3.14.1.
----------------------------------------------------------------------------
-Version 3.13.0-dev0 (rgerhards), 2008-03-31
-- bugfix: accidently set debug option in 3.12.5 reset to production
-  This option prevented dlclose() to be called. It had no real bad effects,
-  as the modules were otherwise correctly deinitialized and dlopen()
-  supports multiple opens of the same module without any memory footprint.
-- removed --enable-mudflap, added --enable-valgrind ./configure setting
-- bugfix: tcp receiver could segfault due to uninitialized variable
-- docfix: queue doc had a wrong directive name that prevented max worker
-  threads to be correctly set
-- worked a bit on atomic memory operations to support problem-free
-  threading (only at non-intrusive places)
-- added a --enable/disable-rsyslogd configure option so that
-  source-based packaging systems can build plugins without the need
-  to compile rsyslogd
-- some cleanup
-- test of potential new version number scheme
----------------------------------------------------------------------------
-Version 3.12.5 (rgerhards), 2008-03-28
-- changed default for "last message repeated n times", which is now
-  off by default
-- implemented backward compatibility commandline option parsing
-- automatically generated compatibility config lines are now also
-  logged so that a user can diagnose problems with them
-- added compatibility mode for -a, -o and -p options
-- compatibility mode processing finished
-- changed default file output format to include high-precision timestamps
-- added a buid-in template for previous syslogd file format
-- added new $ActionFileDefaultTemplate directive
-- added support for high-precision timestamps when receiving legacy
-  syslog messages
-- added new $ActionForwardDefaultTemplate directive
-- added new $ActionGSSForwardDefaultTemplate directive
-- added build-in templates for easier configuration
-- bugfix: fixed small memory leak in tcpclt.c
-- bugfix: fixed small memory leak in template regular expressions
+Version 3.10.3 (rgerhards), 2008-01-28
+- fixed a bug with standard template definitions (not a big deal) - thanks
+  to varmojfekoj for spotting it
+- run-time instrumentation added
+- implemented disk-assisted queue mode, which enables on-demand disk
+  spooling if the queue's in-memory queue is exhausted
+- implemented a dynamic worker thread pool for processing incoming
+  messages; workers are started and shut down as need arises
+- implemented a run-time instrumentation debug package
+- implemented the $MainMsgQueueSaveOnShutdown config directive
+- implemented the $MainMsgQueueWorkerThreadMinimumMessages config directive
+- implemented the $MainMsgQueueTimeoutWorkerThreadShutdown config directive
+---------------------------------------------------------------------------
+Version 3.10.2 (rgerhards), 2008-01-14
+- added the ability to keep stop rsyslogd without the need to drain
+  the main message queue. In disk queue mode, rsyslog continues to
+  run from the point where it stopped. In case of a system failure, it
+  continues to process messages from the last checkpoint.
+- fixed a bug that caused a segfault on startup when no $WorkDir directive
+  was specified in rsyslog.conf
+- provided more fine-grain control over shutdown timeouts and added a
+  way to specify the enqueue timeout when the main message queue is full
+- implemented $MainMsgQueueCheckpointInterval config directive
+- implemented $MainMsgQueueTimeoutActionCompletion config directive
+- implemented $MainMsgQueueTimeoutEnqueue config directive
+- implemented $MainMsgQueueTimeoutShutdown config directive
+---------------------------------------------------------------------------
+Version 3.10.1 (rgerhards), 2008-01-10
+- implemented the "disk" queue mode. However, it currently is of very
+  limited use, because it does not support persistence over rsyslogd
+  runs. So when rsyslogd is stopped, the queue is drained just as with
+  the in-memory queue modes. Persistent queues will be a feature of
+  the next release.
+- performance-optimized string class, should bring an overall improvement
+- fixed a memory leak in imudp -- thanks to varmojfekoj for the patch
+- fixed a race condition that could lead to a rsyslogd hang when during
+  HUP or termination
+- done some doc updates
+- added $WorkDirectory config directive
+- added $MainMsgQueueFileName config directive
+- added $MainMsgQueueMaxFileSize config directive
+---------------------------------------------------------------------------
+Version 3.10.0 (rgerhards), 2008-01-07
+- implemented input module interface and initial input modules
+- enhanced threading for input modules (each on its own thread now)
+- ability to bind UDP listeners to specific local interfaces/ports and
+  ability to run multiple of them concurrently
+- added ability to specify listen IP address for UDP syslog server
+- license changed to GPLv3
+- mark messages are now provided by loadble module immark
+- rklogd is no longer provided. Its functionality has now been taken over
+  by imklog, a loadable input module. This offers a much better integration
+  into rsyslogd and makes sure that the kernel logger process is brought
+  up and down at the appropriate times
+- enhanced $IncludeConfig directive to support wildcard characters
+  (thanks to Michael Biebl)
+- all inputs are now implemented as loadable plugins
+- enhanced threading model: each input module now runs on its own thread
+- enhanced message queue which now supports different queueing methods
+  (among others, this can be used for performance fine-tuning)
+- added a large number of new configuration directives for the new
+  input modules
+- enhanced multi-threading utilizing a worker thread pool for the
+  main message queue
+- compilation without pthreads is no longer supported
+- much cleaner code due to new objects and removal of single-threading
+  mode
+---------------------------------------------------------------------------
+Version 2.0.7 V2-STABLE (rgerhards), 2008-04-14
+- bugfix: the default for $DirCreateMode was 0644, and as such wrong.
+  It has now been changed to 0700. For some background, please see
+  http://lists.adiscon.net/pipermail/rsyslog/2009-April/001986.html
+- bugfix: "$CreateDirs off" also disabled file creation
+  Thanks to William Tisater for analyzing this bug and providing a patch.
+  The actual code change is heavily based on William's patch.
+- bugfix: memory leak in ompgsql
+  Thanks to Ken for providing the patch
+- bugfix: potential memory leak in msg.c
+  This one did not surface yet and the issue was actually found due to
+  a problem in v4 - but better fix it here, too
+---------------------------------------------------------------------------
+Version 2.0.6 V2-STABLE (rgerhards), 2008-08-07
+- bugfix: memory leaks in rsyslogd, primarily in singlethread mode
+  Thanks to Frederico Nunez for providing the fix
+- bugfix: copy&paste error lead to dangling if - this caused a very minor
+  issue with re-formatting a RFC3164 date when the message was invalidly
+  formatted and had a colon immediately after the date. This was in the
+  code for some years (even v1 had it) and I think it never had any
+  effect at all in practice. Though, it should be fixed - but definitely
+  nothing to worry about.
+---------------------------------------------------------------------------
+Version 2.0.6 V2-STABLE (rgerhards), 2008-08-07
+- bugfix: IPv6 addresses could not be specified in forwarding actions
+  New syntax @[addr]:port introduced to enable that. Root problem was IPv6
+  addresses contain colons. (backport from 3.21.3)
+---------------------------------------------------------------------------
+Version 2.0.5 STABLE (rgerhards), 2008-05-15
 - bugfix: regular expressions inside property replacer did not work
   properly
-- bugfix: QHOUR and HHOUR properties were wrongly calculated
-- bugfix: fixed memory leaks in stream class and imfile
-- bugfix: $ModDir did invalid bounds checking, potential overlow in
-  dbgprintf() - thanks to varmojfekoj for the patch
-- bugfix: -t and -g legacy options max number of sessions had a wrong
-  and much too high value
----------------------------------------------------------------------------
-Version 3.12.4 (rgerhards), 2008-03-25
-- Greatly enhanced rsyslogd's file write performance by disabling
-  file syncing capability of output modules by default. This
-  feature is usually not required, not useful and an extreme performance
-  hit (both to rsyslogd as well as the system at large). Unfortunately,
-  most users enable it by default, because it was most intuitive to enable
-  it in plain old sysklogd syslog.conf format. There is now the
-  $ActionFileEnableSync config setting which must be enabled in order to
-  support syncing. By default it is off. So even if the old-format config
-  lines request syncing, it is not done unless explicitely enabled. I am
-  sure this is a very useful change and not a risk at all. I need to think
-  if I undo it under compatibility mode, but currently this does not
-  happen (I fear a lot of lazy users will run rsyslogd in compatibility
-  mode, again bringing up this performance problem...).
-- added flow control options to other input sources
+- adapted to liblogging 0.7.1+
+---------------------------------------------------------------------------
+Version 2.0.4 STABLE (rgerhards), 2008-03-27
+- bugfix: internally generated messages had "FROMHOST" property not set
+- bugfix: continue parsing if tag is oversize (discard oversize part) - thanks
+  to mclaughlin77@gmail.com for the patch
 - added $HHOUR and $QHOUR system properties - can be used for half- and
   quarter-hour logfile rotation
-- changed queue's discard severities default value to 8 (do not discard)
-  to prevent unintentional message loss
-- removed a no-longer needed callback from the output module 
-  interface. Results in reduced code complexity.
-- bugfix/doc: removed no longer supported -h option from man page
-- bugfix: imklog leaked several hundered KB on each HUP. Thanks to
-  varmojfekoj for the patch
-- bugfix: potential segfault on module unload. Thanks to varmojfekoj for
-  the patch
-- bugfix: fixed some minor memory leaks
-- bugfix: fixed some slightly invalid memory accesses
-- bugfix: internally generated messages had "FROMHOST" property not set
----------------------------------------------------------------------------
-Version 3.12.3 (rgerhards), 2008-03-18
-- added advanced flow control for congestion cases (mode depending on message
-  source and its capablity to be delayed without bad side effects)
-- bugfix: $ModDir should not be reset on $ResetConfig - this can cause a lot
-  of confusion and there is no real good reason to do so. Also conflicts with
-  the new -M option and environment setting.
-- bugfix: TCP and GSSAPI framing mode variable was uninitialized, leading to
-  wrong framing (caused, among others, interop problems)
-- bugfix: TCP (and GSSAPI) octet-counted frame did not work correctly in all
-  situations. If the header was split across two packet reads, it was invalidly
-  processed, causing loss or modification of messages.
-- bugfix: memory leak in imfile
-- bugfix: duplicate public symbol in omfwd and omgssapi could lead to
-  segfault. thanks to varmojfekoj for the patch.
-- bugfix: rsyslogd aborted on sigup - thanks to varmojfekoj for the patch
-- some more internal cleanup ;)
-- begun relp modules, but these are not functional yet
-- Greatly enhanced rsyslogd's file write performance by disabling
-  file syncing capability of output modules by default. This
-  feature is usually not required, not useful and an extreme performance
-  hit (both to rsyslogd as well as the system at large). Unfortunately,
-  most users enable it by default, because it was most intuitive to enable
-  it in plain old sysklogd syslog.conf format. There is now a new config
-  setting which must be enabled in order to support syncing. By default it
-  is off. So even if the old-format config lines request syncing, it is
-  not done unless explicitely enabled. I am sure this is a very useful
-  change and not a risk at all. I need to think if I undo it under
-  compatibility mode, but currently this does not happen (I fear a lot of
-  lazy users will run rsyslogd in compatibility mode, again bringing up
-  this performance problem...).
----------------------------------------------------------------------------
-Version 3.12.2 (rgerhards), 2008-03-13
-- added RSYSLOGD_MODDIR environment variable
-- added -M rsyslogd option (allows to specify module directory location)
-- converted net.c into a loadable library plugin
-- bugfix: debug module now survives unload of loadable module when
-  printing out function call data
+---------------------------------------------------------------------------
+Version 2.0.3 STABLE (rgerhards), 2008-03-12
+- bugfix: setting for $EscapeCopntrolCharactersOnReceive was not 
+  properly initialized
+- bugfix: resolved potential segfault condition on HUP (extremely
+  unlikely to happen in practice), for details see tracker:
+  http://bugzilla.adiscon.com/show_bug.cgi?id=38
+- improved the man pages a bit - thanks to Michael Biebl for the patch
 - bugfix: not properly initialized data could cause several segfaults if
   there were errors in the config file - thanks to varmojfekoj for the patch
-- bugfix: rsyslogd segfaulted when imfile read an empty line - thanks
-  to Johnny Tan for an excellent bug report
-- implemented dynamic module unload capability (not visible to end user)
-- some more internal cleanup
-- bugfix: imgssapi segfaulted under some conditions; this fix is actually
-  not just a fix but a change in the object model. Thanks to varmojfekoj
-  for providing the bug report, an initial fix and lots of good discussion
-  that lead to where we finally ended up.
-- improved session recovery when outbound tcp connection breaks, reduces
-  probability of message loss at the price of a highly unlikely potential
-  (single) message duplication
----------------------------------------------------------------------------
-Version 3.12.1 (rgerhards), 2008-03-06
-- added library plugins, which can be automatically loaded
-- bugfix: actions were not correctly retried; caused message loss
-- changed module loader to automatically add ".so" suffix if not
-  specified (over time, this shall also ease portability of config
-  files)
-- improved debugging support; debug runtime options can now be set via
-  an environment variable
-- bugfix: removed debugging code that I forgot to remove before releasing
-  3.12.0 (does not cause harm and happened only during startup)
-- added support for the MonitorWare syslog MIB to omsnmp
-- internal code improvements (more code converted into classes)
-- internal code reworking of the imtcp/imgssapi module
-- added capability to ignore client-provided timestamp on unix sockets and
-  made this mode the default; this was needed, as some programs (e.g. sshd)
-  log with inconsistent timezone information, what messes up the local
-  logs (which by default don't even contain time zone information). This
-  seems to be consistent with what sysklogd did for the past four years.
-  Alternate behaviour may be desirable if gateway-like processes send
-  messages via the local log slot - in this case, it can be enabled
-  via the $InputUnixListenSocketIgnoreMsgTimestamp and
-  $SystemLogSocketIgnoreMsgTimestamp config directives
-- added ability to compile on HP UX; verified that imudp worked on HP UX;
-  however, we are still in need of people trying out rsyslogd on HP UX,
-  so it can not yet be assumed it runs there
-- improved session recovery when outbound tcp connection breaks, reduces
-  probability of message loss at the price of a highly unlikely potential
-  (single) message duplication
----------------------------------------------------------------------------
-Version 3.12.0 (rgerhards), 2008-02-28
-- added full expression support for filters; filters can now contain
-  arbitrary complex boolean, string and arithmetic expressions
----------------------------------------------------------------------------
-Version 3.11.6 (rgerhards), 2008-02-27
-- bugfix: gssapi libraries were still linked to rsyslog core, what should
-  no longer be necessary. Applied fix by Michael Biebl to solve this.
-- enabled imgssapi to be loaded side-by-side with imtcp
-- added InputGSSServerPermitPlainTCP config directive
-- split imgssapi source code somewhat from imtcp
-- bugfix: queue cancel cleanup handler could be called with
-  invalid pointer if dequeue failed
-- bugfix: rsyslogd segfaulted on second SIGHUP
-  tracker: http://bugzilla.adiscon.com/show_bug.cgi?id=38
-- improved stability of queue engine
-- bugfix: queue disk file were not properly persisted when 
-  immediately after closing an output file rsyslog was stopped
-  or huped (the new output file open must NOT have happend at
-  that point) - this lead to a sparse and invalid queue file
-  which could cause several problems to the engine (unpredictable
-  results). This situation should have happened only in very
-  rare cases. tracker: http://bugzilla.adiscon.com/show_bug.cgi?id=40
-- bugfix: during queue shutdown, an assert invalidly triggered when
-  the primary queue's DA worker was terminated while the DA queue's
-  regular worker was still executing. This could result in a segfault
-  during shutdown.
-  tracker: http://bugzilla.adiscon.com/show_bug.cgi?id=41
-- bugfix: queue properties sizeOnDisk, bytesRead were persisted to 
-  disk with wrong data type (long instead of int64) - could cause
-  problems on 32 bit machines
-- bugfix: queue aborted when it was shut down, DA-enabled, DA mode
-  was just initiated but not fully initialized (a race condition)
-- bugfix: imfile could abort under extreme stress conditions
-  (when it was terminated before it could open all of its
-  to be monitored files)
-- applied patch from varmojfekoj to fix an issue with compatibility 
-  mode and default module directories (many thanks!):
-  I've also noticed a bug in the compatibility code; the problem is that 
-  options are parsed before configuration file so options which need a 
-  module to be loaded will currently ignore any $moddir directive. This 
-  can be fixed by moving legacyOptsHook() after config file parsing. 
-  (see the attached patch) This goes against the logical order of 
-  processing, but the legacy options are only few and it doesn't seem to 
-  be a problem.
-- bugfix: object property deserializer did not handle negative numbers
----------------------------------------------------------------------------
-Version 3.11.5 (rgerhards), 2008-02-25
-- new imgssapi module, changed imtcp module - this enables to load/package
-  GSSAPI support separately - thanks to varmojfekoj for the patch
-- compatibility mode (the -c option series) is now at least partly
-  completed - thanks to varmojfekoj for the patch
-- documentation for imgssapi and imtcp added
-- duplicate $ModLoad's for the same module are now detected and
-  rejected -- thanks to varmojfekoj for the patch
----------------------------------------------------------------------------
-Version 3.11.4 (rgerhards), 2008-02-21
-- bugfix: debug.html was missing from release tarball - thanks to Michael
-  Biebl for bringing this to my attention
-- some internal cleanup on the stringbuf object calling interface
-- general code cleanup and further modularization
-- $MainMessageQueueDiscardSeverity can now also handle textual severities
-  (previously only integers)
-- bugfix: message object was not properly synchronized when the 
-  main queue had a single thread and non-direct action queues were used
-- some documentation improvements
----------------------------------------------------------------------------
-Version 3.11.3 (rgerhards), 2008-02-18
-- fixed a bug in imklog which lead to duplicate message content in
-  kernel logs
-- added support for better plugin handling in libdbi (we contributed
-  a patch to do that, we just now need to wait for the next libdbi
-  version)
-- bugfix: fixed abort when invalid template was provided to an action
-  bug http://bugzilla.adiscon.com/show_bug.cgi?id=4
-- re-instantiated SIGUSR1 function; added SIGUSR2 to generate debug
-  status output
-- added some documentation on runtime-debug settings
-- slightly improved man pages for novice users
----------------------------------------------------------------------------
-Version 3.11.2 (rgerhards), 2008-02-15
-- added the capability to monitor text files and process their content
-  as syslog messages (including forwarding)
-- added support for libdbi, a database abstraction layer. rsyslog now
-  also supports the following databases via dbi drivers:
-  * Firebird/Interbase
-  * FreeTDS (access to MS SQL Server and Sybase)
-  * SQLite/SQLite3
-  * Ingres (experimental)
-  * mSQL (experimental)
-  * Oracle (experimental)
-  Additional drivers may be provided by the libdbi-drivers project, which
-  can be used by rsyslog as soon as they become available.
-- removed some left-over unnecessary dbgprintf's (cluttered screen,
-  cosmetic)
-- doc bugfix: html documentation for omsnmp was missing
+---------------------------------------------------------------------------
+Version 2.0.2 STABLE (rgerhards), 2008-02-12
+- fixed a bug that could cause invalid string handling via strerror_r
+  varmojfekoj provided the patch - many thanks!
+- added x-info field to rsyslogd startup/shutdown message. Hopefully
+  points users to right location for further info (many don't even know
+  they run rsyslog ;))
+- bugfix: suspended actions were not always properly resumed
+  varmojfekoj provided the patch - many thanks!
+- bugfix: errno could be changed during mark processing, leading to
+  invalid error messages when processing inputs. Thank to varmojfekoj for
+  pointing out this problem.
+- bugfix: trailing ":" of tag was lost while parsing legacy syslog messages
+  without timestamp - thanks to Anders Blomdell for providing a patch!
+- bugfix (doc): misspelled config directive, invalid signal info
+- applied some doc fixes from Michel Biebl and cleaned up some no longer
+  needed files suggested by him
+- cleaned up stringbuf.c to fix an annoyance reported by Anders Blomdell
+- fixed bug that caused invalid treatment of tabs (HT) in rsyslog.conf
+---------------------------------------------------------------------------
+Version 2.0.1 STABLE (rgerhards), 2008-01-24
+- fixed a bug in integer conversion - but this function was never called,
+  so it is not really a useful bug fix ;)
+- fixed a bug with standard template definitions (not a big deal) - thanks
+  to varmojfekoj for spotting it
+- fixed a bug that caused a potential hang in file and fwd output module
+  varmojfekoj provided the patch - many thanks!
+---------------------------------------------------------------------------
+Version 2.0.0 STABLE (rgerhards), 2008-01-02
+- re-release of 1.21.2 as STABLE with no modifications except some
+  doc updates
+---------------------------------------------------------------------------
+Version 1.21.2 (rgerhards), 2007-12-28
+- created a gss-api output module. This keeps GSS-API code and
+  TCP/UDP code separated. It is also important for forward-
+  compatibility with v3. Please note that this change breaks compatibility
+  with config files created for 1.21.0 and 1.21.1 - this was considered
+  acceptable.
+- fixed an error in forwarding retry code (could lead to message corruption
+  but surfaced very seldom)
+- increased portability for older platforms (AI_NUMERICSERV moved)
+- removed socket leak in omfwd.c
+- cross-platform patch for GSS-API compile problem on some platforms
+  thanks to darix for the patch!
+---------------------------------------------------------------------------
+Version 1.21.1 (rgerhards), 2007-12-23
+- small doc fix for $IncludeConfig
+- fixed a bug in llDestroy()
+- bugfix: fixing memory leak when message queue is full and during
+  parsing. Thanks to varmojfekoj for the patch.
+- bugfix: when compiled without network support, unix sockets were
+  not properply closed
+- bugfix: memory leak in cfsysline.c/doGetWord() fixed
+---------------------------------------------------------------------------
+Version 1.21.0 (rgerhards), 2007-12-19
+- GSS-API support for syslog/TCP connections was added. Thanks to
+  varmojfekoj for providing the patch with this functionality
+- code cleanup
+- enhanced $IncludeConfig directive to support wildcard filenames
+- changed some multithreading synchronization
+---------------------------------------------------------------------------
+Version 1.20.1 (rgerhards), 2007-12-12
+- corrected a debug setting that survived release. Caused TCP connections
+  to be retried unnecessarily often.
+- When a hostname ACL was provided and DNS resolution for that name failed,
+  ACL processing was stopped at that point. Thanks to mildew for the patch.
+  Fedora Bugzilla: http://bugzilla.redhat.com/show_bug.cgi?id=395911
+- fixed a potential race condition, see link for details:
+  http://rgerhards.blogspot.com/2007/12/rsyslog-race-condition.html
+  Note that the probability of problems from this bug was very remote
+- fixed a memory leak that happend when PostgreSQL date formats were
+  used
+---------------------------------------------------------------------------
+Version 1.20.0 (rgerhards), 2007-12-07
+- an output module for postgres databases has been added. Thanks to
+  sur5r for contributing this code
+- unloading dynamic modules has been cleaned up, we now have a
+  real implementation and not just a dummy "good enough for the time
+  being".
+- enhanced platform independence - thanks to Bartosz Kuzma and Michael
+  Biebl for their very useful contributions
+- some general code cleanup (including warnings on 64 platforms, only)
+---------------------------------------------------------------------------
+Version 1.19.12 (rgerhards), 2007-12-03
+- cleaned up the build system (thanks to Michael Biebl for the patch)
+- fixed a bug where ommysql was still not compiled with -pthread option
+---------------------------------------------------------------------------
+Version 1.19.11 (rgerhards), 2007-11-29
+- applied -pthread option to build when building for multi-threading mode
+  hopefully solves an issue with segfaulting
+---------------------------------------------------------------------------
+Version 1.19.10 (rgerhards), 2007-10-19
+- introdcued the new ":modulename:" syntax for calling module actions
+  in selector lines; modified ommysql to support it. This is primarily
+  an aid for further modules and a prequisite to actually allow third
+  party modules to be created.
+- minor fix in slackware startup script, "-r 0" is now "-r0"
+- updated rsyslogd doc set man page; now in html format
+- undid creation of a separate thread for the main loop -- this did not
+  turn out to be needed or useful, so reduce complexity once again.
+- added doc fixes provided by Michael Biebl - thanks
+---------------------------------------------------------------------------
+Version 1.19.9 (rgerhards), 2007-10-12
+- now packaging system which again contains all components in a single
+  tarball
+- modularized main() a bit more, resulting in less complex code
+- experimentally added an additional thread - will see if that affects
+  the segfault bug we experience on some platforms. Note that this change
+  is scheduled to be removed again later.
+---------------------------------------------------------------------------
+Version 1.19.8 (rgerhards), 2007-09-27
+- improved repeated message processing
+- applied patch provided by varmojfekoj to support building ommysql
+  in its own way (now also resides in a plugin subdirectory);
+  ommysql is now a separate package
+- fixed a bug in cvthname() that lead to message loss if part
+  of the source hostname would have been dropped
+- created some support for distributing ommysql together with the
+  main rsyslog package. I need to re-think it in the future, but
+  for the time being the current mode is best. I now simply include
+  one additional tarball for ommysql inside the main distribution.
+  I look forward to user feedback on how this should be done best. In the
+  long term, a separate project should be spawend for ommysql, but I'd
+  like to do that only after the plugin interface is fully stable (what
+  it is not yet).
+---------------------------------------------------------------------------
+Version 1.19.7 (rgerhards), 2007-09-25
+- added code to handle situations where senders send us messages ending with
+  a NUL character. It is now simply removed. This also caused trailing LF
+  reduction to fail, when it was followed by such a NUL. This is now also
+  handled.
+- replaced some non-thread-safe function calls by their thread-safe
+  counterparts
+- fixed a minor memory leak that occured when the %APPNAME% property was
+  used (I think nobody used that in practice)
+- fixed a bug that caused signal handlers in cvthname() not to be restored when
+  a malicious pointer record was detected and processing of the message been
+  stopped for that reason (this should be really rare and can not be related
+  to the segfault bug we are hunting).
+- fixed a bug in cvthname that lead to passing a wrong parameter - in
+  practice, this had no impact.
+- general code cleanup (e.g. compiler warnings, comments)
+---------------------------------------------------------------------------
+Version 1.19.6 (rgerhards), 2007-09-11
+- applied patch by varmojfekoj to change signal handling to the new
+  sigaction API set (replacing the depreciated signal() calls and its
+  friends.
+- fixed a bug that in --enable-debug mode caused an assertion when the
+  discard action was used
+- cleaned up compiler warnings
+- applied patch by varmojfekoj to FIX a bug that could cause 
+  segfaults if empty properties were processed using modifying
+  options (e.g. space-cc, drop-cc)
+- fixed man bug: rsyslogd supports -l option
+---------------------------------------------------------------------------
+Version 1.19.5 (rgerhards), 2007-09-07
+- changed part of the CStr interface so that better error tracking
+  is provided and the calling sequence is more intuitive (there were
+  invalid calls based on a too-weired interface)
+- (hopefully) fixed some remaining bugs rooted in wrong use of 
+  the CStr class. These could lead to program abort.
+- applied patch by varmojfekoj two fix two potential segfault situations
+- added $ModDir config directive
+- modified $ModLoad so that an absolute path may be specified as
+  module name (e.g. /rsyslog/ommysql.so)
+---------------------------------------------------------------------------
+Version 1.19.4 (rgerhards/varmojfekoj), 2007-09-04
+- fixed a number of small memory leaks - thanks varmojfekoj for patching
+- fixed an issue with CString class that could lead to rsyslog abort
+  in tplToString() - thanks varmojfekoj for patching
+- added a man-version of the config file documenation - thanks to Michel
+  Samia for providing the man file
+- fixed bug: a template like this causes an infinite loop:
+  $template opts,"%programname:::a,b%"
+  thanks varmojfekoj for the patch
+- fixed bug: case changing options crash freeing the string pointer
+  because they modify it: $template opts2,"%programname::1:lowercase%"
+  thanks varmojfekoj for the patch
+---------------------------------------------------------------------------
+Version 1.19.3 (mmeckelein/varmojfekoj), 2007-08-31
+- small mem leak fixed (after calling parseSelectorAct) - Thx varmojkekoj
+- documentation section "Regular File" und "Blocks" updated
+- solved an issue with dynamic file generation - Once again many thanks
+  to varmojfekoj
+- the negative selector for program name filter (Blocks) does not work as
+  expected - Thanks varmojfekoj for patching
+- added forwarding information to sysklogd (requires special template)
+  to config doc
+---------------------------------------------------------------------------
+Version 1.19.2 (mmeckelein/varmojfekoj), 2007-08-28
+- a specifically formed message caused a segfault - Many thanks varmojfekoj
+  for providing a patch
+- a typo and a weird condition are fixed in msg.c - Thanks again
+  varmojfekoj 
+- on file creation the file was always owned by root:root. This is fixed
+  now - Thanks ypsa for solving this issue
+---------------------------------------------------------------------------
+Version 1.19.1 (mmeckelein), 2007-08-22
+- a bug that caused a high load when a TCP/UDP connection was closed is 
+  fixed now - Thanks mildew for solving this issue
+- fixed a bug which caused a segfault on reinit - Thx varmojfekoj for the
+  patch
+- changed the hardcoded module path "/lib/rsyslog" to $(pkglibdir) in order
+  to avoid trouble e.g. on 64 bit platforms (/lib64) - many thanks Peter
+  Vrabec and darix, both provided a patch for solving this issue
+- enhanced the unloading of modules - thanks again varmojfekoj
+- applied a patch from varmojfekoj which fixes various little things in
+  MySQL output module
+---------------------------------------------------------------------------
+Version 1.19.0 (varmojfekoj/rgerhards), 2007-08-16
+- integrated patch from varmojfekoj to make the mysql module a loadable one
+  many thanks for the patch, MUCH appreciated
+---------------------------------------------------------------------------
+Version 1.18.2 (rgerhards), 2007-08-13
+- fixed a bug in outchannel code that caused templates to be incorrectly
+  parsed
+- fixed a bug in ommysql that caused a wrong ";template" missing message
+- added some code for unloading modules; not yet fully complete (and we do
+  not yet have loadable modules, so this is no problem)
+- removed debian subdirectory by request of a debian packager (this is a special
+  subdir for debian and there is also no point in maintaining it when there
+  is a debian package available - so I gladly did this) in some cases
+- improved overall doc quality (some pages were quite old) and linked to
+  more of the online resources.
+- improved /contrib/delete_mysql script by adding a host option and some
+  other minor modifications
+---------------------------------------------------------------------------
+Version 1.18.1 (rgerhards), 2007-08-08
+- applied a patch from varmojfekoj which solved a potential segfault
+  of rsyslogd on HUP
+- applied patch from Michel Samia to fix compilation when the pthreads
+  feature is disabled
+- some code cleanup (moved action object to its own file set)
+- add config directive $MainMsgQueueSize, which now allows to configure the
+  queue size dynamically
+- all compile-time settings are now shown in rsyslogd -v, not just the
+  active ones
+- enhanced performance a little bit more
+- added config file directive $ActionResumeInterval
+- fixed a bug that prevented compilation under debian sid
+- added a contrib directory for user-contributed useful things
+---------------------------------------------------------------------------
+Version 1.18.0 (rgerhards), 2007-08-03
+- rsyslog now supports fallback actions when an action did not work. This
+  is a great feature e.g. for backup database servers or backup syslog
+  servers
+- modified rklogd to only change the console log level if -c is specified
+- added feature to use multiple actions inside a single selector
+- implemented $ActionExecOnlyWhenPreviousIsSuspended config directive
+- error messages during startup are now spit out to the configured log
+  destinations
+---------------------------------------------------------------------------
+Version 1.17.6 (rgerhards), 2007-08-01
+- continued to work on output module modularization - basic stage of
+  this work is now FINISHED
+- fixed bug in OMSRcreate() - always returned SR_RET_OK
+- fixed a bug that caused ommysql to always complain about missing
+  templates
+- fixed a mem leak in OMSRdestruct - freeing the object itself was
+  forgotten - thanks to varmojfekoj for the patch
+- fixed a memory leak in syslogd/init() that happend when the config
+  file could not be read - thanks to varmojfekoj for the patch
+- fixed insufficient memory allocation in addAction() and its helpers.
+  The initial fix and idea was developed by mildew, I fine-tuned
+  it a bit. Thanks a lot for the fix, I'd probably had pulled out my
+  hair to find the bug...
+- added output of config file line number when a parsing error occured
+- fixed bug in objomsr.c that caused program to abort in debug mode with
+  an invalid assertion (in some cases)
+- fixed a typo that caused the default template for MySQL to be wrong.
+  thanks to mildew for catching this.
+- added configuration file command $DebugPrintModuleList and
+  $DebugPrintCfSysLineHandlerList
+- fixed an invalid value for the MARK timer - unfortunately, there was
+  a testing aid left in place. This resulted in quite frequent MARK messages
+- added $IncludeConfig config directive
+- applied a patch from mildew to prevent rsyslogd from freezing under heavy
+  load. This could happen when the queue was full. Now, we drop messages
+  but rsyslogd remains active.
+---------------------------------------------------------------------------
+Version 1.17.5 (rgerhards), 2007-07-30
+- continued to work on output module modularization
+- fixed a missing file bug - thanks to Andrea Montanari for reporting
+  this problem
+- fixed a problem with shutting down the worker thread and freeing the
+  selector_t list - this caused messages to be lost, because the
+  message queue was not properly drained before the selectors got
+  destroyed.
+---------------------------------------------------------------------------
+Version 1.17.4 (rgerhards), 2007-07-27
+- continued to work on output module modularization
+- fixed a situation where rsyslogd could create zombie processes
+  thanks to mildew for the patch
+- applied patch from Michel Samia to fix compilation when NOT
+  compiled for pthreads
+---------------------------------------------------------------------------
+Version 1.17.3 (rgerhards), 2007-07-25
+- continued working on output module modularization
+- fixed a bug that caused rsyslogd to segfault on exit (and
+  probably also on HUP), when there was an unsent message in a selector
+  that required forwarding and the dns lookup failed for that selector
+  (yes, it was pretty unlikely to happen;))
+  thanks to varmojfekoj <varmojfekoj@gmail.com> for the patch
+- fixed a memory leak in config file parsing and die()
+  thanks to varmojfekoj <varmojfekoj@gmail.com> for the patch
+- rsyslogd now checks on startup if it is capable to performa any work
+  at all. If it cant, it complains and terminates
+  thanks to Michel Samia for providing the patch!
+- fixed a small memory leak when HUPing syslogd. The allowed sender
+  list now gets freed. thanks to mildew for the patch.
+- changed the way error messages in early startup are logged. They
+  now do no longer use the syslogd code directly but are rather
+  send to stderr.
+---------------------------------------------------------------------------
+Version 1.17.2 (rgerhards), 2007-07-23
+- made the port part of the -r option optional. Needed for backward
+  compatibility with sysklogd
+- replaced system() calls with something more reasonable. Please note that
+  this might break compatibility with some existing configuration files.
+  We accept this in favour of the gained security.
+- removed a memory leak that could occur if timegenerated was used in
+  RFC 3164 format in templates
+- did some preparation in msg.c for advanced multithreading - placed the
+  hooks, but not yet any active code
+- worked further on modularization
+- added $ModLoad MySQL (dummy) config directive
+- added DropTrailingLFOnReception config directive
+---------------------------------------------------------------------------
+Version 1.17.1 (rgerhards), 2007-07-20
+- fixed a bug that caused make install to install rsyslogd and rklogd under
+  the wrong names
+- fixed bug that caused $AllowedSenders to handle IPv6 scopes incorrectly;
+  also fixed but that could grabble $AllowedSender wildcards. Thanks to
+  mildew@gmail.com for the patch
+- minor code cleanup - thanks to Peter Vrabec for the patch
+- fixed minimal memory leak on HUP (caused by templates)
+  thanks to varmojfekoj <varmojfekoj@gmail.com> for the patch
+- fixed another memory leak on HUPing and on exiting rsyslogd
+  again thanks to varmojfekoj <varmojfekoj@gmail.com> for the patch
+- code cleanup (removed compiler warnings)
+- fixed portability bug in configure.ac - thanks to Bartosz Kuźma for patch
+- moved msg object into its own file set
+- added the capability to continue trying to write log files when the
+  file system is full. Functionality based on patch by Martin Schulze
+  to sysklogd package.
+---------------------------------------------------------------------------
+Version 1.17.0 (RGer), 2007-07-17
+- added $RepeatedLineReduction config parameter
+- added $EscapeControlCharactersOnReceive config parameter
+- added $ControlCharacterEscapePrefix config parameter
+- added $DirCreateMode config parameter
+- added $CreateDirs config parameter
+- added $DebugPrintTemplateList config parameter
+- added $ResetConfigVariables config parameter
+- added $FileOwner config parameter
+- added $FileGroup config parameter
+- added $DirOwner config parameter
+- added $DirGroup config parameter
+- added $FailOnChownFailure config parameter
+- added regular expression support to the filter engine
+  thanks to Michel Samia for providing the patch!
+- enhanced $AllowedSender functionality. Credits to mildew@gmail.com for
+  the patch doing that
+  - added IPv6 support
+  - allowed DNS hostnames
+  - allowed DNS wildcard names
+- added new option $DropMsgsWithMaliciousDnsPTRRecords
+- added autoconf so that rfc3195d, rsyslogd and klogd are stored to /sbin
+- added capability to auto-create directories with dynaFiles
+---------------------------------------------------------------------------
+Version 1.16.0 (RGer/Peter Vrabec), 2007-07-13 - The Friday, 13th Release ;)
+- build system switched to autotools
+- removed SYSV preprocessor macro use, replaced with autotools equivalents
+- fixed a bug that caused rsyslogd to segfault when TCP listening was
+  disabled and it terminated
+- added new properties "syslogfacility-text" and "syslogseverity-text"
+  thanks to varmojfekoj <varmojfekoj@gmail.com> for the patch
+- added the -x option to disable hostname dns reslution
+  thanks to varmojfekoj <varmojfekoj@gmail.com> for the patch
+- begun to better modularize syslogd.c - this is an ongoing project; moved
+  type definitions to a separate file
+- removed some now-unused fields from struct filed
+- move file size limit fields in struct field to the "right spot" (the file
+  writing part of the union - f_un.f_file)
+- subdirectories linux and solaris are no longer part of the distribution
+  package. This is not because we cease support for them, but there are no
+  longer any files in them after the move to autotools
+---------------------------------------------------------------------------
+Version 1.15.1 (RGer), 2007-07-10
+- fixed a bug that caused a dynaFile selector to stall when there was
+  an open error with one file 
+- improved template processing for dynaFiles; templates are now only
+  looked up during initialization - speeds up processing
+- optimized memory layout in struct filed when compiled with MySQL
+  support
+- fixed a bug that caused compilation without SYSLOG_INET to fail
+- re-enabled the "last message repeated n times" feature. This
+  feature was not taken care of while rsyslogd evolved from sysklogd
+  and it was more or less defunct. Now it is fully functional again.
+- added system properties: $NOW, $YEAR, $MONTH, $DAY, $HOUR, $MINUTE
+- fixed a bug in iovAsString() that caused a memory leak under stress
+  conditions (most probably memory shortage). This was unlikely to
+  ever happen, but it doesn't hurt doing it right
+- cosmetic: defined type "uchar", change all unsigned chars to uchar
+---------------------------------------------------------------------------
+Version 1.15.0 (RGer), 2007-07-05
+- added ability to dynamically generate file names based on templates
+  and thus properties. This was a much-requested feature. It makes
+  life easy when it e.g. comes to splitting files based on the sender
+  address.
+- added $umask and $FileCreateMode config file directives
+- applied a patch from Bartosz Kuzma to compile cleanly under NetBSD
+- checks for extra (unexpected) characters in system config file lines
+  have been added
+- added IPv6 documentation - was accidently missing from CVS
+- begun to change char to unsigned char
+---------------------------------------------------------------------------
+Version 1.14.2 (RGer), 2007-07-03
+** this release fixes all known nits with IPv6 **
+- restored capability to do /etc/service lookup for "syslog"
+  service when -r 0 was given
+- documented IPv6 handling of syslog messages
+- integrate patch from Bartosz Kuźma to make rsyslog compile under
+  Solaris again (the patch replaced a strndup() call, which is not
+  available under Solaris
+- improved debug logging when waiting on select
+- updated rsyslogd man page with new options (-46A)
+---------------------------------------------------------------------------
+Version 1.14.1 (RGer/Peter Vrabec), 2007-06-29
+- added Peter Vrabec's patch for IPv6 TCP
+- prefixed all messages send to stderr in rsyslogd with "rsyslogd: "
+---------------------------------------------------------------------------
+Version 1.14.0 (RGer/Peter Vrabec), 2007-06-28
+- Peter Vrabec provided IPv6 for rsyslog, so we are now IPv6 enabled
+  IPv6 Support is currently for UDP only, TCP is to come soon.
+  AllowedSender configuration does not yet work for IPv6.
+- fixed code in iovCreate() that broke C's strict aliasing rules 
+- fixed some char/unsigned char differences that forced the compiler
+  to spit out warning messages
+- updated the Red Hat init script to fix a known issue (thanks to
+  Peter Vrabec)
+---------------------------------------------------------------------------
+Version 1.13.5 (RGer), 2007-06-22
+- made the TCP session limit configurable via command line switch
+  now -t <port>,<max sessions>
+- added man page for rklogd(8) (basically a copy from klogd, but now
+  there is one...)
+- fixed a bug that caused internal messages (e.g. rsyslogd startup) to
+  appear without a tag.
+- removed a minor memory leak that occurred when TAG processing requalified
+  a HOSTNAME to be a TAG (and a TAG already was set).
+- removed potential small memory leaks in MsgSet***() functions. There
+  would be a leak if a property was re-set, something that happened
+  extremely seldom.
+---------------------------------------------------------------------------
+Version 1.13.4 (RGer), 2007-06-18
+- added a new property "PRI-text", which holds the PRI field in
+  textual form (e.g. "syslog.info")
+- added alias "syslogseverity" for "syslogpriority", which is a
+  misleading property name that needs to stay for historical
+  reasons (and backward-compatility)
+- added doc on how to record PRI value in log file
+- enhanced signal handling in klogd, including removal of an unsafe
+  call to the logging system during signal handling
+---------------------------------------------------------------------------
+Version 1.13.3 (RGer), 2007-06-15
+- create a version of syslog.c from scratch. This is now
+  - highly optimized for rsyslog
+  - removes an incompatible license problem as the original
+    version had a BSD license with advertising clause
+  - fixed in the regard that rklogd will continue to work when
+    rsysogd has been restarted (the original version, as well
+    as sysklogd, will remain silent then)
+  - solved an issue with an extra NUL char at message end that the
+    original version had
+- applied some changes to klogd to care for the new interface
+- fixed a bug in syslogd.c which prevented compiling under debian
+---------------------------------------------------------------------------
+Version 1.13.2 (RGer), 2007-06-13
+- lib order in makefile patched to facilitate static linking - thanks
+  to Bennett Todd for providing the patch
+- Integrated a patch from Peter Vrabec (pvrabec@redheat.com):
+  - added klogd under the name of rklogd (remove dependency on
+    original sysklogd package
+  - createDB.sql now in UTF
+  - added additional config files for use on Red Hat
+---------------------------------------------------------------------------
+Version 1.13.1 (RGer), 2007-02-05
+- changed the listen backlog limit to a more reasonable value based on
+  the maximum number of TCP connections configurd (10% + 5) - thanks to Guy
+  Standen for the hint (actually, the limit was 5 and that was a 
+  left-over from early testing).
+- fixed a bug in makefile which caused DB-support to be disabled when
+  NETZIP support was enabled
+- added the -e option to allow transmission of every message to remote
+  hosts (effectively turns off duplicate message suppression)
+- (somewhat) improved memory consumption when compiled with MySQL support
+- looks like we fixed an incompatibility with MySQL 5.x and above software
+  At least in one case, the remote server name was destroyed, leading to 
+  a connection failure. The new, improved code does not have this issue and
+  so we see this as solved (the new code is generally somewhat better, so
+  there is a good chance we fixed this incompatibility).
+---------------------------------------------------------------------------
+Version 1.13.0 (RGer), 2006-12-19
+- added '$' as ToPos proptery replacer specifier - means "up to the
+  end of the string"
+- property replacer option "escape-cc", "drop-cc" and "space-cc"  added
+- changed the handling of \0 characters inside syslog messages. We now
+  consistently escape them to "#000". This is somewhat recommended in
+  the draft-ietf-syslog-protocol-19 draft. While the real recomendation
+  is to not escape any characters at all, we can not do this without
+  considerable modification of the code. So we escape it to "#000", which
+  is consistent with a sample found in the Internet-draft.
+- removed message glue logic (see printchopped() comment for details)
+  Also caused removal of parts table and thus some improvements in
+  memory usage.
+- changed the default MAXLINE to 2048 to take care of recent syslog
+  standardization efforts (can easily be changed in syslogd.c)
+- added support for byte-counted TCP syslog messages (much like
+  syslog-transport-tls-05 Internet Draft). This was necessary to
+  support compression over TCP.
+- added support for receiving compressed syslog messages
+- added support for sending compressed syslog messages
+- fixed a bug where the last message in a syslog/tcp stream was
+  lost if it was not properly terminated by a LF character
+---------------------------------------------------------------------------
+Version 1.12.3 (RGer), 2006-10-04
+- implemented some changes to support Solaris (but support is not
+  yet complete)
+- commented out (via #if 0) some methods that are currently not being use
+  but should be kept for further us
+- added (interim) -u 1 option to turn off hostname and tag parsing
+- done some modifications to better support Fedora
+- made the field delimiter inside property replace configurable via
+  template
+- fixed a bug in property replacer: if fields were used, the delimitor
+  became part of the field. Up until now, this was barely noticable as 
+  the delimiter as TAB only and thus invisible to a human. With other
+  delimiters available now, it quickly showed up. This bug fix might cause
+  some grief to existing installations if they used the extra TAB for
+  whatever reasons - sorry folks... Anyhow, a solution is easy: just add
+  a TAB character contstant into your template. Thus, there has no attempt
+  been made to do this in a backwards-compatible way.
+---------------------------------------------------------------------------
+Version 1.12.2 (RGer), 2006-02-15
+- fixed a bug in the RFC 3339 date formatter. An extra space was added
+  after the actual timestamp
+- added support for providing high-precision RFC3339 timestamps for
+  (rsyslogd-)internally-generated messages
+- very (!) experimental support for syslog-protocol internet draft
+  added (the draft is experimental, the code is solid ;))
+- added support for field-extracting in the property replacer
+- enhanced the legacy-syslog parser so that it can interpret messages
+  that do not contain a TIMESTAMP
+- fixed a bug that caused the default socket (usually /dev/log) to be
+  opened even when -o command line option was given
+- fixed a bug in the Debian sample startup script - it caused rsyslogd
+  to listen to remote requests, which it shouldn't by default
+---------------------------------------------------------------------------
+Version 1.12.1 (RGer), 2005-11-23
+- made multithreading work with BSD. Some signal-handling needed to be
+  restructured. Also, there might be a slight delay of up to 10 seconds
+  when huping and terminating rsyslogd under BSD
+- fixed a bug where a NULL-pointer was passed to printf() in logmsg().
+- fixed a bug during "make install" where rc3195d was not installed
+  Thanks to Bennett Todd for spotting this.
+- fixed a bug where rsyslogd dumped core when no TAG was found in the
+  received message
+- enhanced message parser so that it can deal with missing hostnames
+  in many cases (may not be totally fail-safe)
+- fixed a bug where internally-generated messages did not have the correct
+  TAG
+---------------------------------------------------------------------------
+Version 1.12.0 (RGer), 2005-10-26
+- moved to a multi-threaded design. single-threading is still optionally
+  available. Multi-threading is experimental!
+- fixed a potential race condition. In the original code, marking was done
+  by an alarm handler, which could lead to all sorts of bad things. This
+  has been changed now. See comments in syslogd.c/domark() for details.
+- improved debug output for property-based filters
+- not a code change, but: I have checked all exit()s to make sure that
+  none occurs once rsyslogd has started up. Even in unusual conditions
+  (like low-memory conditions) rsyslogd somehow remains active. Of course,
+  it might loose a message or two, but at least it does not abort and it
+  can also recover when the condition no longer persists.
+- fixed a bug that could cause loss of the last message received
+  immediately before rsyslogd was terminated.
+- added comments on thread-safety of global variables in syslogd.c
+- fixed a small bug: spurios printf() when TCP syslog was used
+- fixed a bug that causes rsyslogd to dump core on termination when one
+  of the selector lines did not receive a message during the run (very
+  unlikely)
+- fixed an one-too-low memory allocation in the TCP sender. Could result
+  in rsyslogd dumping core.
+- fixed a bug with regular expression support (thanks to Andres Riancho)
+- a little bit of code restructuring (especially main(), which was
+  horribly large)
+---------------------------------------------------------------------------
+Version 1.11.1 (RGer), 2005-10-19
+- support for BSD-style program name and host blocks
+- added a new property "programname" that can be used in templates
+- added ability to specify listen port for rfc3195d
+- fixed a bug that rendered the "startswith" comparison operation
+  unusable.
+- changed more functions to "static" storage class to help compiler
+  optimize (should have been static in the first place...)
+- fixed a potential memory leak in the string buffer class destructor.
+  As the destructur was previously never called, the leak did not actually
+  appear.
+- some internal restructuring in anticipation/preparation of minimal
+  multi-threading support
+- rsyslogd still shares some code with the sysklogd project. Some patches
+  for this shared code have been brought over from the sysklogd CVS.
+---------------------------------------------------------------------------
+Version 1.11.0 (RGer), 2005-10-12
+- support for receiving messages via RFC 3195; added rfc3195d for that
+  purpose
+- added an additional guard to prevent rsyslogd from aborting when the
+  2gb file size limit is hit. While a user can configure rsyslogd to
+  handle such situations, it would abort if that was not done AND large
+  file support was not enabled (ok, this is hopefully an unlikely scenario)
+- fixed a bug that caused additional Unix domain sockets to be incorrectly
+  processed - could lead to message loss in extreme cases
+---------------------------------------------------------------------------
+Version 1.10.2 (RGer), 2005-09-27
+- added comparison operations in property-based filters:
+  * isequal
+  * startswith
+- added ability to negate all property-based filter comparison operations
+  by adding a !-sign right in front of the operation name
+- added the ability to specify remote senders for UDP and TCP
+  received messages. Allows to block all but well-known hosts
+- changed the $-config line directives to be case-INsensitive
+- new command line option -w added: "do not display warnings if messages
+  from disallowed senders are received"
+- fixed a bug that caused rsyslogd to dump core when the compare value
+  was not quoted in property-based filters
+- fixed a bug in the new CStr compare function which lead to invalid
+  results (fortunately, this function was not yet used widely)
+- added better support for "debugging" rsyslog.conf property filters
+  (only if -d switch is given)
+- changed some function definitions to static, which eventually enables
+  some compiler optimizations
+- fixed a bug in MySQL code; when a SQL error occured, rsyslogd could
+  run in a tight loop. This was due to invalid sequence of error reporting
+  and is now fixed.
+---------------------------------------------------------------------------
+Version 1.10.1 (RGer), 2005-09-23
+- added the ability to execute a shell script as an action.
+  Thanks to Bjoern Kalkbrenner for providing the code!
+- fixed a bug in the MySQL code; due to the bug the automatic one-time
+  retry after an error did not happen - this lead to error message in
+  cases where none should be seen (e.g. after a MySQL restart)
+- fixed a security issue with SQL-escaping in conjunction with
+  non-(SQL-)standard MySQL features.
+---------------------------------------------------------------------------
+Version 1.10.0 (RGer), 2005-09-20
+  REMINDER: 1.10 is the first unstable version if the 1.x series!
+- added the capability to filter on any property in selector lines
+  (not just facility and priority)
+- changed stringbuf into a new counted string class
+- added support for a "discard" action. If a selector line with
+  discard (~ character) is found, no selector lines *after* that
+  line will be processed.
+- thanks to Andres Riancho, regular expression support has been
+  added to the template engine
+- added the FROMHOST property in the template processor, which could
+  previously not be obtained. Thanks to Cristian Testa for pointing
+  this out and even providing a fix.
+- added display of compile-time options to -v output
+- performance improvement for production build - made some checks
+  to happen only during debug mode
+- fixed a problem with compiling on SUSE and - while doing so - removed
+  the socket call to set SO_BSDCOMPAT in cases where it is obsolete.
+---------------------------------------------------------------------------
+Version 1.0.4 (RGer), 2006-02-01
+- a small but important fix: the tcp receiver had two forgotten printf's
+  in it that caused a lot of unnecessary output to stdout. This was
+  important enough to justify a new release
+---------------------------------------------------------------------------
+Version 1.0.3 (RGer), 2005-11-14
+- added an additional guard to prevent rsyslogd from aborting when the
+  2gb file size limit is hit. While a user can configure rsyslogd to
+  handle such situations, it would abort if that was not done AND large
+  file support was not enabled (ok, this is hopefully an unlikely scenario)
+- fixed a bug that caused additional Unix domain sockets to be incorrectly
+  processed - could lead to message loss in extreme cases
+- applied some patches available from the sysklogd project to code
+  shared from there
+- fixed a bug that causes rsyslogd to dump core on termination when one
+  of the selector lines did not receive a message during the run (very
+  unlikely)
+- fixed an one-too-low memory allocation in the TCP sender. Could result
+  in rsyslogd dumping core.
+- fixed a bug in the TCP sender that caused the retry logic to fail
+  after an error or receiver overrun
+- fixed a bug in init() that could lead to dumping core
+- fixed a bug that could lead to dumping core when no HOSTNAME or no TAG
+  was present in the syslog message
+---------------------------------------------------------------------------
+Version 1.0.2 (RGer), 2005-10-05
+- fixed an issue with MySQL error reporting. When an error occured,
+  the MySQL driver went into an endless loop (at least in most cases).
+---------------------------------------------------------------------------
+Version 1.0.1 (RGer), 2005-09-23
+- fixed a security issue with SQL-escaping in conjunction with
+  non-(SQL-)standard MySQL features.
+---------------------------------------------------------------------------
+Version 1.0.0 (RGer), 2005-09-12
+- changed install doc to cover daily cron scripts - a trouble source
+- added rc script for slackware (provided by Chris Elvidge - thanks!) 
+- fixed a really minor bug in usage() - the -r option was still
+  reported as without the port parameter
+---------------------------------------------------------------------------
+Version 0.9.8 (RGer), 2005-09-05
+- made startup and shutdown message more consistent and included the
+  pid, so that they can be easier correlated. Used syslog-protocol
+  structured data format for this purpose.
+- improved config info in startup message, now tells not only
+  if it is listening remote on udp, but also for tcp. Also includes
+  the port numbers. The previous startup message was misleading, because
+  it did not say "remote reception" if rsyslogd was only listening via
+  tcp (but not via udp).
+- added a "how can you help" document to the doc set
+---------------------------------------------------------------------------
+Version 0.9.7 (RGer), 2005-08-15
+- some of the previous doc files (like INSTALL) did not properly
+  reflect the changes to the build process and the new doc. Fixed
+  that.
+- changed syslogd.c so that when compiled without database support,
+  an error message is displayed when a database action is detected
+  in the config file (previously this was used as an user rule ;))
+- fixed a bug in the os-specific Makefiles which caused MySQL
+  support to not be compiled, even if selected
+---------------------------------------------------------------------------
+Version 0.9.6 (RGer), 2005-08-09
+- greatly enhanced documentation. Now available in html format in
+  the "doc" folder and FreeBSD. Finally includes an install howto.
+- improved MySQL error messages a little - they now show up as log
+  messages, too (formerly only in debug mode)
+- added the ability to specify the listen port for udp syslog.
+  WARNING: This introduces an incompatibility. Formerly, udp
+  syslog was enabled by the -r command line option. Now, it is
+  "-r [port]", which is consistent with the tcp listener. However,
+  just -r will now return an error message.
+- added sample startup scripts for Debian and FreeBSD
+- added support for easy feature selection in the makefile. Un-
+  fortunately, this also means I needed to spilt the make file
+  for different OS and distros. There are some really bad syntax
+  differences between FreeBSD and Linux make.
+---------------------------------------------------------------------------
+Version 0.9.5 (RGer), 2005-08-01
+- the "semicolon bug" was actually not (fully) solved in 0.9.4. One
+  part of the bug was solved, but another still existed. This one
+  is fixed now, too.
+- the "semicolon bug" actually turned out to be a more generic bug.
+  It appeared whenever an invalid template name was given. With some
+  selector actions, rsyslogd dumped core, with other it "just" had
+  a small ressource leak with others all worked well. These anomalies
+  are now fixed. Note that they only appeared during system initaliziation
+  once the system was running, nothing bad happened.
+- improved error reporting for template errors on startup. They are now
+  shown on the console and the start-up tty. Formerly, they were only
+  visible in debug mode.
+- support for multiple instances of rsyslogd on a single machine added
+- added new option "-o" --> omit local unix domain socket. This option
+  enables rsyslogd NOT to listen to the local socket. This is most
+  helpful when multiple instances of rsyslogd (or rsyslogd and another
+  syslogd) shall run on a single system.
+- added new option "-i <pidfile>" which allows to specify the pidfile.
+  This is needed when multiple instances of rsyslogd are to be run.
+- the new project home page is now online at www.rsyslog.com
+---------------------------------------------------------------------------
+Version 0.9.4 (RGer), 2005-07-25
+- finally added the TCP sender. It now supports non-blocking mode, no
+  longer disabling message reception during connect. As it is now, it
+  is usable in production. The code could be more sophisticated, but
+  I've kept it short in anticipation of the move to liblogging, which
+  will lead to the removal of the code just written ;)
+- the "exiting on signal..." message still had the "syslogd" name in 
+  it. Changed this to "rsyslogd", as we do not have a large user base
+  yet, this should pose no problem.
+- fixed "the semiconlon" bug. rsyslogd dumped core if a write-db action
+  was specified but no semicolon was given after the password (an empty
+  template was ok, but the semicolon needed to be present).
+- changed a default for traditional output format. During testing, it
+  was seen that the timestamp written to file in default format was
+  the time of message reception, not the time specified in the TIMESTAMP
+  field of the message itself. Traditionally, the message TIMESTAMP is
+  used and this has been changed now.
+---------------------------------------------------------------------------
+Version 0.9.3 (RGer), 2005-07-19
+- fixed a bug in the message parser. In June, the RFC 3164 timestamp
+  was not correctly parsed (yes, only in June and some other months,
+  see the code comment to learn why...)
+- added the ability to specify the destination port when forwarding
+  syslog messages (both for TCP and UDP)
+- added an very experimental TCP sender (activated by
+  @@machine:port in config). This is not yet for production use. If
+  the receiver is not alive, rsyslogd will wait quite some time until
+  the connection request times out, which most probably leads to
+  loss of incoming messages.
+
+---------------------------------------------------------------------------
+Version 0.9.2 (RGer), around 2005-07-06
+- I intended to change the maxsupported message size to 32k to
+  support IHE - but given the memory inefficiency in the usual use
+  cases, I have not done this. I have, however, included very
+  specific instructions on how to do this in the source code. I have
+  also done some testing with 32k messages, so you can change the
+  max size without taking too much risk.
+- added a syslog/tcp receiver; we now can receive messages via
+  plain tcp, but we can still send only via UDP. The syslog/tcp
+  receiver is the primary enhancement of this release.
+- slightly changed some error messages that contained a spurios \n at
+  the end of the line (which gives empty lines in your log...)
+
+---------------------------------------------------------------------------
+Version 0.9.1 (RGer)
+- fixed code so that it compiles without errors under FreeBSD
+- removed now unused function "allocate_log()" from syslogd.c
+- changed the make file so that it contains more defines for
+  different environments (in the long term, we need a better
+  system for disabling/enabling features...)
+- changed some printf's printing off_t types to %lld and
+  explicit (long long) casts. I tried to figure out the exact type,
+  but did not succeed in this. In the worst case, ultra-large peta-
+  byte files will now display funny informational messages on rollover,
+  something I think we can live with for the neersion 3.11.2 (rgerhards), 2008-02-??
 ---------------------------------------------------------------------------
 Version 3.11.1 (rgerhards), 2008-02-12
 - SNMP trap sender added thanks to Andre Lorbach (omsnmp)
@@ -1484,8 +1881,6 @@
   varmojfekoj provided the patch - many thanks!
 - bugfixed stream class offset handling on 32bit platforms
 ---------------------------------------------------------------------------
-=======
->>>>>>> 140d5cf0
 Version 3.10.3 (rgerhards), 2008-01-28
 - fixed a bug with standard template definitions (not a big deal) - thanks
   to varmojfekoj for spotting it
@@ -1553,79 +1948,6 @@
 - compilation without pthreads is no longer supported
 - much cleaner code due to new objects and removal of single-threading
   mode
----------------------------------------------------------------------------
-<<<<<<< HEAD
-Version 2.0.7 V2-STABLE (rgerhards), 2008-??-??
-=======
-Version 2.0.7 V2-STABLE (rgerhards), 2008-04-14
-- bugfix: the default for $DirCreateMode was 0644, and as such wrong.
-  It has now been changed to 0700. For some background, please see
-  http://lists.adiscon.net/pipermail/rsyslog/2009-April/001986.html
->>>>>>> 140d5cf0
-- bugfix: "$CreateDirs off" also disabled file creation
-  Thanks to William Tisater for analyzing this bug and providing a patch.
-  The actual code change is heavily based on William's patch.
-- bugfix: memory leak in ompgsql
-  Thanks to Ken for providing the patch
-- bugfix: potential memory leak in msg.c
-  This one did not surface yet and the issue was actually found due to
-  a problem in v4 - but better fix it here, too
----------------------------------------------------------------------------
-Version 2.0.6 V2-STABLE (rgerhards), 2008-08-07
-- bugfix: memory leaks in rsyslogd, primarily in singlethread mode
-  Thanks to Frederico Nunez for providing the fix
-- bugfix: copy&paste error lead to dangling if - this caused a very minor
-  issue with re-formatting a RFC3164 date when the message was invalidly
-  formatted and had a colon immediately after the date. This was in the
-  code for some years (even v1 had it) and I think it never had any
-  effect at all in practice. Though, it should be fixed - but definitely
-  nothing to worry about.
----------------------------------------------------------------------------
-Version 2.0.6 V2-STABLE (rgerhards), 2008-08-07
-- bugfix: IPv6 addresses could not be specified in forwarding actions
-  New syntax @[addr]:port introduced to enable that. Root problem was IPv6
-  addresses contain colons. (backport from 3.21.3)
----------------------------------------------------------------------------
-Version 2.0.5 STABLE (rgerhards), 2008-05-15
-- bugfix: regular expressions inside property replacer did not work
-  properly
-- adapted to liblogging 0.7.1+
----------------------------------------------------------------------------
-Version 2.0.4 STABLE (rgerhards), 2008-03-27
-- bugfix: internally generated messages had "FROMHOST" property not set
-- bugfix: continue parsing if tag is oversize (discard oversize part) - thanks
-  to mclaughlin77@gmail.com for the patch
-- added $HHOUR and $QHOUR system properties - can be used for half- and
-  quarter-hour logfile rotation
----------------------------------------------------------------------------
-Version 2.0.3 STABLE (rgerhards), 2008-03-12
-- bugfix: setting for $EscapeCopntrolCharactersOnReceive was not 
-  properly initialized
-- bugfix: resolved potential segfault condition on HUP (extremely
-  unlikely to happen in practice), for details see tracker:
-  http://bugzilla.adiscon.com/show_bug.cgi?id=38
-- improved the man pages a bit - thanks to Michael Biebl for the patch
-- bugfix: not properly initialized data could cause several segfaults if
-  there were errors in the config file - thanks to varmojfekoj for the patch
----------------------------------------------------------------------------
-Version 2.0.2 STABLE (rgerhards), 2008-02-12
-- fixed a bug that could cause invalid string handling via strerror_r
-  varmojfekoj provided the patch - many thanks!
-- added x-info field to rsyslogd startup/shutdown message. Hopefully
-  points users to right location for further info (many don't even know
-  they run rsyslog ;))
-- bugfix: suspended actions were not always properly resumed
-  varmojfekoj provided the patch - many thanks!
-- bugfix: errno could be changed during mark processing, leading to
-  invalid error messages when processing inputs. Thank to varmojfekoj for
-  pointing out this problem.
-- bugfix: trailing ":" of tag was lost while parsing legacy syslog messages
-  without timestamp - thanks to Anders Blomdell for providing a patch!
-- bugfix (doc): misspelled config directive, invalid signal info
-- applied some doc fixes from Michel Biebl and cleaned up some no longer
-  needed files suggested by him
-- cleaned up stringbuf.c to fix an annoyance reported by Anders Blomdell
-- fixed bug that caused invalid treatment of tabs (HT) in rsyslog.conf
 ---------------------------------------------------------------------------
 Version 2.0.1 STABLE (rgerhards), 2008-01-24
 - fixed a bug in integer conversion - but this function was never called,
@@ -3378,949 +3700,6 @@
   explicit (long long) casts. I tried to figure out the exact type,
   but did not succeed in this. In the worst case, ultra-large peta-
   byte files will now display funny informational messages on rollover,
-  something I think we can live with for the neersion 3.11.2 (rgerhards), 2008-02-??
----------------------------------------------------------------------------
-Version 3.11.1 (rgerhards), 2008-02-12
-- SNMP trap sender added thanks to Andre Lorbach (omsnmp)
-- added input-plugin interface specification in form of a (copy) template
-  input module
-- applied documentation fix by Michael Biebl -- many thanks!
-- bugfix: immark did not have MARK flags set...
-- added x-info field to rsyslogd startup/shutdown message. Hopefully
-  points users to right location for further info (many don't even know
-  they run rsyslog ;))
-- bugfix: trailing ":" of tag was lost while parsing legacy syslog messages
-  without timestamp - thanks to Anders Blomdell for providing a patch!
-- fixed a bug in stringbuf.c related to STRINGBUF_TRIM_ALLOCSIZE, which
-  wasn't supposed to be used with rsyslog. Put a warning message up that
-  tells this feature is not tested and probably not worth the effort.
-  Thanks to Anders Blomdell fro bringing this to our attention
-- somewhat improved performance of string buffers
-- fixed bug that caused invalid treatment of tabs (HT) in rsyslog.conf
-- bugfix: setting for $EscapeCopntrolCharactersOnReceive was not 
-  properly initialized
-- clarified usage of space-cc property replacer option
-- improved abort diagnostic handler
-- some initial effort for malloc/free runtime debugging support
-- bugfix: using dynafile actions caused rsyslogd abort
-- fixed minor man errors thanks to Michael Biebl
----------------------------------------------------------------------------
-Version 3.11.0 (rgerhards), 2008-01-31
-- implemented queued actions
-- implemented simple rate limiting for actions
-- implemented deliberate discarding of lower priority messages over higher
-  priority ones when a queue runs out of space
-- implemented disk quotas for disk queues
-- implemented the $ActionResumeRetryCount config directive
-- added $ActionQueueFilename config directive
-- added $ActionQueueSize config directive
-- added $ActionQueueHighWaterMark config directive
-- added $ActionQueueLowWaterMark config directive
-- added $ActionQueueDiscardMark config directive
-- added $ActionQueueDiscardSeverity config directive
-- added $ActionQueueCheckpointInterval config directive
-- added $ActionQueueType config directive
-- added $ActionQueueWorkerThreads config directive
-- added $ActionQueueTimeoutshutdown config directive
-- added $ActionQueueTimeoutActionCompletion config directive
-- added $ActionQueueTimeoutenQueue config directive
-- added $ActionQueueTimeoutworkerThreadShutdown config directive
-- added $ActionQueueWorkerThreadMinimumMessages config directive
-- added $ActionQueueMaxFileSize config directive
-- added $ActionQueueSaveonShutdown config directive
-- addded $ActionQueueDequeueSlowdown config directive
-- addded $MainMsgQueueDequeueSlowdown config directive
-- bugfix: added forgotten docs to package
-- improved debugging support
-- fixed a bug that caused $MainMsgQueueCheckpointInterval to work incorrectly
-- when a long-running action needs to be cancelled on shutdown, the message
-  that was processed by it is now preserved. This finishes support for
-  guaranteed delivery of messages (if the output supports it, of course)
-- fixed bug in output module interface, see
-  http://sourceforge.net/tracker/index.php?func=detail&aid=1881008&group_id=123448&atid=696552
-- changed the ommysql output plugin so that the (lengthy) connection
-  initialization now takes place in message processing. This works much
-  better with the new queued action mode (fast startup)
-- fixed a bug that caused a potential hang in file and fwd output module
-  varmojfekoj provided the patch - many thanks!
-- bugfixed stream class offset handling on 32bit platforms
----------------------------------------------------------------------------
-Version 3.10.3 (rgerhards), 2008-01-28
-- fixed a bug with standard template definitions (not a big deal) - thanks
-  to varmojfekoj for spotting it
-- run-time instrumentation added
-- implemented disk-assisted queue mode, which enables on-demand disk
-  spooling if the queue's in-memory queue is exhausted
-- implemented a dynamic worker thread pool for processing incoming
-  messages; workers are started and shut down as need arises
-- implemented a run-time instrumentation debug package
-- implemented the $MainMsgQueueSaveOnShutdown config directive
-- implemented the $MainMsgQueueWorkerThreadMinimumMessages config directive
-- implemented the $MainMsgQueueTimeoutWorkerThreadShutdown config directive
----------------------------------------------------------------------------
-Version 3.10.2 (rgerhards), 2008-01-14
-- added the ability to keep stop rsyslogd without the need to drain
-  the main message queue. In disk queue mode, rsyslog continues to
-  run from the point where it stopped. In case of a system failure, it
-  continues to process messages from the last checkpoint.
-- fixed a bug that caused a segfault on startup when no $WorkDir directive
-  was specified in rsyslog.conf
-- provided more fine-grain control over shutdown timeouts and added a
-  way to specify the enqueue timeout when the main message queue is full
-- implemented $MainMsgQueueCheckpointInterval config directive
-- implemented $MainMsgQueueTimeoutActionCompletion config directive
-- implemented $MainMsgQueueTimeoutEnqueue config directive
-- implemented $MainMsgQueueTimeoutShutdown config directive
----------------------------------------------------------------------------
-Version 3.10.1 (rgerhards), 2008-01-10
-- implemented the "disk" queue mode. However, it currently is of very
-  limited use, because it does not support persistence over rsyslogd
-  runs. So when rsyslogd is stopped, the queue is drained just as with
-  the in-memory queue modes. Persistent queues will be a feature of
-  the next release.
-- performance-optimized string class, should bring an overall improvement
-- fixed a memory leak in imudp -- thanks to varmojfekoj for the patch
-- fixed a race condition that could lead to a rsyslogd hang when during
-  HUP or termination
-- done some doc updates
-- added $WorkDirectory config directive
-- added $MainMsgQueueFileName config directive
-- added $MainMsgQueueMaxFileSize config directive
----------------------------------------------------------------------------
-Version 3.10.0 (rgerhards), 2008-01-07
-- implemented input module interface and initial input modules
-- enhanced threading for input modules (each on its own thread now)
-- ability to bind UDP listeners to specific local interfaces/ports and
-  ability to run multiple of them concurrently
-- added ability to specify listen IP address for UDP syslog server
-- license changed to GPLv3
-- mark messages are now provided by loadble module immark
-- rklogd is no longer provided. Its functionality has now been taken over
-  by imklog, a loadable input module. This offers a much better integration
-  into rsyslogd and makes sure that the kernel logger process is brought
-  up and down at the appropriate times
-- enhanced $IncludeConfig directive to support wildcard characters
-  (thanks to Michael Biebl)
-- all inputs are now implemented as loadable plugins
-- enhanced threading model: each input module now runs on its own thread
-- enhanced message queue which now supports different queueing methods
-  (among others, this can be used for performance fine-tuning)
-- added a large number of new configuration directives for the new
-  input modules
-- enhanced multi-threading utilizing a worker thread pool for the
-  main message queue
-- compilation without pthreads is no longer supported
-- much cleaner code due to new objects and removal of single-threading
-  mode
----------------------------------------------------------------------------
-Version 2.0.1 STABLE (rgerhards), 2008-01-24
-- fixed a bug in integer conversion - but this function was never called,
-  so it is not really a useful bug fix ;)
-- fixed a bug with standard template definitions (not a big deal) - thanks
-  to varmojfekoj for spotting it
-- fixed a bug that caused a potential hang in file and fwd output module
-  varmojfekoj provided the patch - many thanks!
----------------------------------------------------------------------------
-Version 2.0.0 STABLE (rgerhards), 2008-01-02
-- re-release of 1.21.2 as STABLE with no modifications except some
-  doc updates
----------------------------------------------------------------------------
-Version 1.21.2 (rgerhards), 2007-12-28
-- created a gss-api output module. This keeps GSS-API code and
-  TCP/UDP code separated. It is also important for forward-
-  compatibility with v3. Please note that this change breaks compatibility
-  with config files created for 1.21.0 and 1.21.1 - this was considered
-  acceptable.
-- fixed an error in forwarding retry code (could lead to message corruption
-  but surfaced very seldom)
-- increased portability for older platforms (AI_NUMERICSERV moved)
-- removed socket leak in omfwd.c
-- cross-platform patch for GSS-API compile problem on some platforms
-  thanks to darix for the patch!
----------------------------------------------------------------------------
-Version 1.21.1 (rgerhards), 2007-12-23
-- small doc fix for $IncludeConfig
-- fixed a bug in llDestroy()
-- bugfix: fixing memory leak when message queue is full and during
-  parsing. Thanks to varmojfekoj for the patch.
-- bugfix: when compiled without network support, unix sockets were
-  not properply closed
-- bugfix: memory leak in cfsysline.c/doGetWord() fixed
----------------------------------------------------------------------------
-Version 1.21.0 (rgerhards), 2007-12-19
-- GSS-API support for syslog/TCP connections was added. Thanks to
-  varmojfekoj for providing the patch with this functionality
-- code cleanup
-- enhanced $IncludeConfig directive to support wildcard filenames
-- changed some multithreading synchronization
----------------------------------------------------------------------------
-Version 1.20.1 (rgerhards), 2007-12-12
-- corrected a debug setting that survived release. Caused TCP connections
-  to be retried unnecessarily often.
-- When a hostname ACL was provided and DNS resolution for that name failed,
-  ACL processing was stopped at that point. Thanks to mildew for the patch.
-  Fedora Bugzilla: http://bugzilla.redhat.com/show_bug.cgi?id=395911
-- fixed a potential race condition, see link for details:
-  http://rgerhards.blogspot.com/2007/12/rsyslog-race-condition.html
-  Note that the probability of problems from this bug was very remote
-- fixed a memory leak that happend when PostgreSQL date formats were
-  used
----------------------------------------------------------------------------
-Version 1.20.0 (rgerhards), 2007-12-07
-- an output module for postgres databases has been added. Thanks to
-  sur5r for contributing this code
-- unloading dynamic modules has been cleaned up, we now have a
-  real implementation and not just a dummy "good enough for the time
-  being".
-- enhanced platform independence - thanks to Bartosz Kuzma and Michael
-  Biebl for their very useful contributions
-- some general code cleanup (including warnings on 64 platforms, only)
----------------------------------------------------------------------------
-Version 1.19.12 (rgerhards), 2007-12-03
-- cleaned up the build system (thanks to Michael Biebl for the patch)
-- fixed a bug where ommysql was still not compiled with -pthread option
----------------------------------------------------------------------------
-Version 1.19.11 (rgerhards), 2007-11-29
-- applied -pthread option to build when building for multi-threading mode
-  hopefully solves an issue with segfaulting
----------------------------------------------------------------------------
-Version 1.19.10 (rgerhards), 2007-10-19
-- introdcued the new ":modulename:" syntax for calling module actions
-  in selector lines; modified ommysql to support it. This is primarily
-  an aid for further modules and a prequisite to actually allow third
-  party modules to be created.
-- minor fix in slackware startup script, "-r 0" is now "-r0"
-- updated rsyslogd doc set man page; now in html format
-- undid creation of a separate thread for the main loop -- this did not
-  turn out to be needed or useful, so reduce complexity once again.
-- added doc fixes provided by Michael Biebl - thanks
----------------------------------------------------------------------------
-Version 1.19.9 (rgerhards), 2007-10-12
-- now packaging system which again contains all components in a single
-  tarball
-- modularized main() a bit more, resulting in less complex code
-- experimentally added an additional thread - will see if that affects
-  the segfault bug we experience on some platforms. Note that this change
-  is scheduled to be removed again later.
----------------------------------------------------------------------------
-Version 1.19.8 (rgerhards), 2007-09-27
-- improved repeated message processing
-- applied patch provided by varmojfekoj to support building ommysql
-  in its own way (now also resides in a plugin subdirectory);
-  ommysql is now a separate package
-- fixed a bug in cvthname() that lead to message loss if part
-  of the source hostname would have been dropped
-- created some support for distributing ommysql together with the
-  main rsyslog package. I need to re-think it in the future, but
-  for the time being the current mode is best. I now simply include
-  one additional tarball for ommysql inside the main distribution.
-  I look forward to user feedback on how this should be done best. In the
-  long term, a separate project should be spawend for ommysql, but I'd
-  like to do that only after the plugin interface is fully stable (what
-  it is not yet).
----------------------------------------------------------------------------
-Version 1.19.7 (rgerhards), 2007-09-25
-- added code to handle situations where senders send us messages ending with
-  a NUL character. It is now simply removed. This also caused trailing LF
-  reduction to fail, when it was followed by such a NUL. This is now also
-  handled.
-- replaced some non-thread-safe function calls by their thread-safe
-  counterparts
-- fixed a minor memory leak that occured when the %APPNAME% property was
-  used (I think nobody used that in practice)
-- fixed a bug that caused signal handlers in cvthname() not to be restored when
-  a malicious pointer record was detected and processing of the message been
-  stopped for that reason (this should be really rare and can not be related
-  to the segfault bug we are hunting).
-- fixed a bug in cvthname that lead to passing a wrong parameter - in
-  practice, this had no impact.
-- general code cleanup (e.g. compiler warnings, comments)
----------------------------------------------------------------------------
-Version 1.19.6 (rgerhards), 2007-09-11
-- applied patch by varmojfekoj to change signal handling to the new
-  sigaction API set (replacing the depreciated signal() calls and its
-  friends.
-- fixed a bug that in --enable-debug mode caused an assertion when the
-  discard action was used
-- cleaned up compiler warnings
-- applied patch by varmojfekoj to FIX a bug that could cause 
-  segfaults if empty properties were processed using modifying
-  options (e.g. space-cc, drop-cc)
-- fixed man bug: rsyslogd supports -l option
----------------------------------------------------------------------------
-Version 1.19.5 (rgerhards), 2007-09-07
-- changed part of the CStr interface so that better error tracking
-  is provided and the calling sequence is more intuitive (there were
-  invalid calls based on a too-weired interface)
-- (hopefully) fixed some remaining bugs rooted in wrong use of 
-  the CStr class. These could lead to program abort.
-- applied patch by varmojfekoj two fix two potential segfault situations
-- added $ModDir config directive
-- modified $ModLoad so that an absolute path may be specified as
-  module name (e.g. /rsyslog/ommysql.so)
----------------------------------------------------------------------------
-Version 1.19.4 (rgerhards/varmojfekoj), 2007-09-04
-- fixed a number of small memory leaks - thanks varmojfekoj for patching
-- fixed an issue with CString class that could lead to rsyslog abort
-  in tplToString() - thanks varmojfekoj for patching
-- added a man-version of the config file documenation - thanks to Michel
-  Samia for providing the man file
-- fixed bug: a template like this causes an infinite loop:
-  $template opts,"%programname:::a,b%"
-  thanks varmojfekoj for the patch
-- fixed bug: case changing options crash freeing the string pointer
-  because they modify it: $template opts2,"%programname::1:lowercase%"
-  thanks varmojfekoj for the patch
----------------------------------------------------------------------------
-Version 1.19.3 (mmeckelein/varmojfekoj), 2007-08-31
-- small mem leak fixed (after calling parseSelectorAct) - Thx varmojkekoj
-- documentation section "Regular File" und "Blocks" updated
-- solved an issue with dynamic file generation - Once again many thanks
-  to varmojfekoj
-- the negative selector for program name filter (Blocks) does not work as
-  expected - Thanks varmojfekoj for patching
-- added forwarding information to sysklogd (requires special template)
-  to config doc
----------------------------------------------------------------------------
-Version 1.19.2 (mmeckelein/varmojfekoj), 2007-08-28
-- a specifically formed message caused a segfault - Many thanks varmojfekoj
-  for providing a patch
-- a typo and a weird condition are fixed in msg.c - Thanks again
-  varmojfekoj 
-- on file creation the file was always owned by root:root. This is fixed
-  now - Thanks ypsa for solving this issue
----------------------------------------------------------------------------
-Version 1.19.1 (mmeckelein), 2007-08-22
-- a bug that caused a high load when a TCP/UDP connection was closed is 
-  fixed now - Thanks mildew for solving this issue
-- fixed a bug which caused a segfault on reinit - Thx varmojfekoj for the
-  patch
-- changed the hardcoded module path "/lib/rsyslog" to $(pkglibdir) in order
-  to avoid trouble e.g. on 64 bit platforms (/lib64) - many thanks Peter
-  Vrabec and darix, both provided a patch for solving this issue
-- enhanced the unloading of modules - thanks again varmojfekoj
-- applied a patch from varmojfekoj which fixes various little things in
-  MySQL output module
----------------------------------------------------------------------------
-Version 1.19.0 (varmojfekoj/rgerhards), 2007-08-16
-- integrated patch from varmojfekoj to make the mysql module a loadable one
-  many thanks for the patch, MUCH appreciated
----------------------------------------------------------------------------
-Version 1.18.2 (rgerhards), 2007-08-13
-- fixed a bug in outchannel code that caused templates to be incorrectly
-  parsed
-- fixed a bug in ommysql that caused a wrong ";template" missing message
-- added some code for unloading modules; not yet fully complete (and we do
-  not yet have loadable modules, so this is no problem)
-- removed debian subdirectory by request of a debian packager (this is a special
-  subdir for debian and there is also no point in maintaining it when there
-  is a debian package available - so I gladly did this) in some cases
-- improved overall doc quality (some pages were quite old) and linked to
-  more of the online resources.
-- improved /contrib/delete_mysql script by adding a host option and some
-  other minor modifications
----------------------------------------------------------------------------
-Version 1.18.1 (rgerhards), 2007-08-08
-- applied a patch from varmojfekoj which solved a potential segfault
-  of rsyslogd on HUP
-- applied patch from Michel Samia to fix compilation when the pthreads
-  feature is disabled
-- some code cleanup (moved action object to its own file set)
-- add config directive $MainMsgQueueSize, which now allows to configure the
-  queue size dynamically
-- all compile-time settings are now shown in rsyslogd -v, not just the
-  active ones
-- enhanced performance a little bit more
-- added config file directive $ActionResumeInterval
-- fixed a bug that prevented compilation under debian sid
-- added a contrib directory for user-contributed useful things
----------------------------------------------------------------------------
-Version 1.18.0 (rgerhards), 2007-08-03
-- rsyslog now supports fallback actions when an action did not work. This
-  is a great feature e.g. for backup database servers or backup syslog
-  servers
-- modified rklogd to only change the console log level if -c is specified
-- added feature to use multiple actions inside a single selector
-- implemented $ActionExecOnlyWhenPreviousIsSuspended config directive
-- error messages during startup are now spit out to the configured log
-  destinations
----------------------------------------------------------------------------
-Version 1.17.6 (rgerhards), 2007-08-01
-- continued to work on output module modularization - basic stage of
-  this work is now FINISHED
-- fixed bug in OMSRcreate() - always returned SR_RET_OK
-- fixed a bug that caused ommysql to always complain about missing
-  templates
-- fixed a mem leak in OMSRdestruct - freeing the object itself was
-  forgotten - thanks to varmojfekoj for the patch
-- fixed a memory leak in syslogd/init() that happend when the config
-  file could not be read - thanks to varmojfekoj for the patch
-- fixed insufficient memory allocation in addAction() and its helpers.
-  The initial fix and idea was developed by mildew, I fine-tuned
-  it a bit. Thanks a lot for the fix, I'd probably had pulled out my
-  hair to find the bug...
-- added output of config file line number when a parsing error occured
-- fixed bug in objomsr.c that caused program to abort in debug mode with
-  an invalid assertion (in some cases)
-- fixed a typo that caused the default template for MySQL to be wrong.
-  thanks to mildew for catching this.
-- added configuration file command $DebugPrintModuleList and
-  $DebugPrintCfSysLineHandlerList
-- fixed an invalid value for the MARK timer - unfortunately, there was
-  a testing aid left in place. This resulted in quite frequent MARK messages
-- added $IncludeConfig config directive
-- applied a patch from mildew to prevent rsyslogd from freezing under heavy
-  load. This could happen when the queue was full. Now, we drop messages
-  but rsyslogd remains active.
----------------------------------------------------------------------------
-Version 1.17.5 (rgerhards), 2007-07-30
-- continued to work on output module modularization
-- fixed a missing file bug - thanks to Andrea Montanari for reporting
-  this problem
-- fixed a problem with shutting down the worker thread and freeing the
-  selector_t list - this caused messages to be lost, because the
-  message queue was not properly drained before the selectors got
-  destroyed.
----------------------------------------------------------------------------
-Version 1.17.4 (rgerhards), 2007-07-27
-- continued to work on output module modularization
-- fixed a situation where rsyslogd could create zombie processes
-  thanks to mildew for the patch
-- applied patch from Michel Samia to fix compilation when NOT
-  compiled for pthreads
----------------------------------------------------------------------------
-Version 1.17.3 (rgerhards), 2007-07-25
-- continued working on output module modularization
-- fixed a bug that caused rsyslogd to segfault on exit (and
-  probably also on HUP), when there was an unsent message in a selector
-  that required forwarding and the dns lookup failed for that selector
-  (yes, it was pretty unlikely to happen;))
-  thanks to varmojfekoj <varmojfekoj@gmail.com> for the patch
-- fixed a memory leak in config file parsing and die()
-  thanks to varmojfekoj <varmojfekoj@gmail.com> for the patch
-- rsyslogd now checks on startup if it is capable to performa any work
-  at all. If it cant, it complains and terminates
-  thanks to Michel Samia for providing the patch!
-- fixed a small memory leak when HUPing syslogd. The allowed sender
-  list now gets freed. thanks to mildew for the patch.
-- changed the way error messages in early startup are logged. They
-  now do no longer use the syslogd code directly but are rather
-  send to stderr.
----------------------------------------------------------------------------
-Version 1.17.2 (rgerhards), 2007-07-23
-- made the port part of the -r option optional. Needed for backward
-  compatibility with sysklogd
-- replaced system() calls with something more reasonable. Please note that
-  this might break compatibility with some existing configuration files.
-  We accept this in favour of the gained security.
-- removed a memory leak that could occur if timegenerated was used in
-  RFC 3164 format in templates
-- did some preparation in msg.c for advanced multithreading - placed the
-  hooks, but not yet any active code
-- worked further on modularization
-- added $ModLoad MySQL (dummy) config directive
-- added DropTrailingLFOnReception config directive
----------------------------------------------------------------------------
-Version 1.17.1 (rgerhards), 2007-07-20
-- fixed a bug that caused make install to install rsyslogd and rklogd under
-  the wrong names
-- fixed bug that caused $AllowedSenders to handle IPv6 scopes incorrectly;
-  also fixed but that could grabble $AllowedSender wildcards. Thanks to
-  mildew@gmail.com for the patch
-- minor code cleanup - thanks to Peter Vrabec for the patch
-- fixed minimal memory leak on HUP (caused by templates)
-  thanks to varmojfekoj <varmojfekoj@gmail.com> for the patch
-- fixed another memory leak on HUPing and on exiting rsyslogd
-  again thanks to varmojfekoj <varmojfekoj@gmail.com> for the patch
-- code cleanup (removed compiler warnings)
-- fixed portability bug in configure.ac - thanks to Bartosz Kuźma for patch
-- moved msg object into its own file set
-- added the capability to continue trying to write log files when the
-  file system is full. Functionality based on patch by Martin Schulze
-  to sysklogd package.
----------------------------------------------------------------------------
-Version 1.17.0 (RGer), 2007-07-17
-- added $RepeatedLineReduction config parameter
-- added $EscapeControlCharactersOnReceive config parameter
-- added $ControlCharacterEscapePrefix config parameter
-- added $DirCreateMode config parameter
-- added $CreateDirs config parameter
-- added $DebugPrintTemplateList config parameter
-- added $ResetConfigVariables config parameter
-- added $FileOwner config parameter
-- added $FileGroup config parameter
-- added $DirOwner config parameter
-- added $DirGroup config parameter
-- added $FailOnChownFailure config parameter
-- added regular expression support to the filter engine
-  thanks to Michel Samia for providing the patch!
-- enhanced $AllowedSender functionality. Credits to mildew@gmail.com for
-  the patch doing that
-  - added IPv6 support
-  - allowed DNS hostnames
-  - allowed DNS wildcard names
-- added new option $DropMsgsWithMaliciousDnsPTRRecords
-- added autoconf so that rfc3195d, rsyslogd and klogd are stored to /sbin
-- added capability to auto-create directories with dynaFiles
----------------------------------------------------------------------------
-Version 1.16.0 (RGer/Peter Vrabec), 2007-07-13 - The Friday, 13th Release ;)
-- build system switched to autotools
-- removed SYSV preprocessor macro use, replaced with autotools equivalents
-- fixed a bug that caused rsyslogd to segfault when TCP listening was
-  disabled and it terminated
-- added new properties "syslogfacility-text" and "syslogseverity-text"
-  thanks to varmojfekoj <varmojfekoj@gmail.com> for the patch
-- added the -x option to disable hostname dns reslution
-  thanks to varmojfekoj <varmojfekoj@gmail.com> for the patch
-- begun to better modularize syslogd.c - this is an ongoing project; moved
-  type definitions to a separate file
-- removed some now-unused fields from struct filed
-- move file size limit fields in struct field to the "right spot" (the file
-  writing part of the union - f_un.f_file)
-- subdirectories linux and solaris are no longer part of the distribution
-  package. This is not because we cease support for them, but there are no
-  longer any files in them after the move to autotools
----------------------------------------------------------------------------
-Version 1.15.1 (RGer), 2007-07-10
-- fixed a bug that caused a dynaFile selector to stall when there was
-  an open error with one file 
-- improved template processing for dynaFiles; templates are now only
-  looked up during initialization - speeds up processing
-- optimized memory layout in struct filed when compiled with MySQL
-  support
-- fixed a bug that caused compilation without SYSLOG_INET to fail
-- re-enabled the "last message repeated n times" feature. This
-  feature was not taken care of while rsyslogd evolved from sysklogd
-  and it was more or less defunct. Now it is fully functional again.
-- added system properties: $NOW, $YEAR, $MONTH, $DAY, $HOUR, $MINUTE
-- fixed a bug in iovAsString() that caused a memory leak under stress
-  conditions (most probably memory shortage). This was unlikely to
-  ever happen, but it doesn't hurt doing it right
-- cosmetic: defined type "uchar", change all unsigned chars to uchar
----------------------------------------------------------------------------
-Version 1.15.0 (RGer), 2007-07-05
-- added ability to dynamically generate file names based on templates
-  and thus properties. This was a much-requested feature. It makes
-  life easy when it e.g. comes to splitting files based on the sender
-  address.
-- added $umask and $FileCreateMode config file directives
-- applied a patch from Bartosz Kuzma to compile cleanly under NetBSD
-- checks for extra (unexpected) characters in system config file lines
-  have been added
-- added IPv6 documentation - was accidently missing from CVS
-- begun to change char to unsigned char
----------------------------------------------------------------------------
-Version 1.14.2 (RGer), 2007-07-03
-** this release fixes all known nits with IPv6 **
-- restored capability to do /etc/service lookup for "syslog"
-  service when -r 0 was given
-- documented IPv6 handling of syslog messages
-- integrate patch from Bartosz Kuźma to make rsyslog compile under
-  Solaris again (the patch replaced a strndup() call, which is not
-  available under Solaris
-- improved debug logging when waiting on select
-- updated rsyslogd man page with new options (-46A)
----------------------------------------------------------------------------
-Version 1.14.1 (RGer/Peter Vrabec), 2007-06-29
-- added Peter Vrabec's patch for IPv6 TCP
-- prefixed all messages send to stderr in rsyslogd with "rsyslogd: "
----------------------------------------------------------------------------
-Version 1.14.0 (RGer/Peter Vrabec), 2007-06-28
-- Peter Vrabec provided IPv6 for rsyslog, so we are now IPv6 enabled
-  IPv6 Support is currently for UDP only, TCP is to come soon.
-  AllowedSender configuration does not yet work for IPv6.
-- fixed code in iovCreate() that broke C's strict aliasing rules 
-- fixed some char/unsigned char differences that forced the compiler
-  to spit out warning messages
-- updated the Red Hat init script to fix a known issue (thanks to
-  Peter Vrabec)
----------------------------------------------------------------------------
-Version 1.13.5 (RGer), 2007-06-22
-- made the TCP session limit configurable via command line switch
-  now -t <port>,<max sessions>
-- added man page for rklogd(8) (basically a copy from klogd, but now
-  there is one...)
-- fixed a bug that caused internal messages (e.g. rsyslogd startup) to
-  appear without a tag.
-- removed a minor memory leak that occurred when TAG processing requalified
-  a HOSTNAME to be a TAG (and a TAG already was set).
-- removed potential small memory leaks in MsgSet***() functions. There
-  would be a leak if a property was re-set, something that happened
-  extremely seldom.
----------------------------------------------------------------------------
-Version 1.13.4 (RGer), 2007-06-18
-- added a new property "PRI-text", which holds the PRI field in
-  textual form (e.g. "syslog.info")
-- added alias "syslogseverity" for "syslogpriority", which is a
-  misleading property name that needs to stay for historical
-  reasons (and backward-compatility)
-- added doc on how to record PRI value in log file
-- enhanced signal handling in klogd, including removal of an unsafe
-  call to the logging system during signal handling
----------------------------------------------------------------------------
-Version 1.13.3 (RGer), 2007-06-15
-- create a version of syslog.c from scratch. This is now
-  - highly optimized for rsyslog
-  - removes an incompatible license problem as the original
-    version had a BSD license with advertising clause
-  - fixed in the regard that rklogd will continue to work when
-    rsysogd has been restarted (the original version, as well
-    as sysklogd, will remain silent then)
-  - solved an issue with an extra NUL char at message end that the
-    original version had
-- applied some changes to klogd to care for the new interface
-- fixed a bug in syslogd.c which prevented compiling under debian
----------------------------------------------------------------------------
-Version 1.13.2 (RGer), 2007-06-13
-- lib order in makefile patched to facilitate static linking - thanks
-  to Bennett Todd for providing the patch
-- Integrated a patch from Peter Vrabec (pvrabec@redheat.com):
-  - added klogd under the name of rklogd (remove dependency on
-    original sysklogd package
-  - createDB.sql now in UTF
-  - added additional config files for use on Red Hat
----------------------------------------------------------------------------
-Version 1.13.1 (RGer), 2007-02-05
-- changed the listen backlog limit to a more reasonable value based on
-  the maximum number of TCP connections configurd (10% + 5) - thanks to Guy
-  Standen for the hint (actually, the limit was 5 and that was a 
-  left-over from early testing).
-- fixed a bug in makefile which caused DB-support to be disabled when
-  NETZIP support was enabled
-- added the -e option to allow transmission of every message to remote
-  hosts (effectively turns off duplicate message suppression)
-- (somewhat) improved memory consumption when compiled with MySQL support
-- looks like we fixed an incompatibility with MySQL 5.x and above software
-  At least in one case, the remote server name was destroyed, leading to 
-  a connection failure. The new, improved code does not have this issue and
-  so we see this as solved (the new code is generally somewhat better, so
-  there is a good chance we fixed this incompatibility).
----------------------------------------------------------------------------
-Version 1.13.0 (RGer), 2006-12-19
-- added '$' as ToPos proptery replacer specifier - means "up to the
-  end of the string"
-- property replacer option "escape-cc", "drop-cc" and "space-cc"  added
-- changed the handling of \0 characters inside syslog messages. We now
-  consistently escape them to "#000". This is somewhat recommended in
-  the draft-ietf-syslog-protocol-19 draft. While the real recomendation
-  is to not escape any characters at all, we can not do this without
-  considerable modification of the code. So we escape it to "#000", which
-  is consistent with a sample found in the Internet-draft.
-- removed message glue logic (see printchopped() comment for details)
-  Also caused removal of parts table and thus some improvements in
-  memory usage.
-- changed the default MAXLINE to 2048 to take care of recent syslog
-  standardization efforts (can easily be changed in syslogd.c)
-- added support for byte-counted TCP syslog messages (much like
-  syslog-transport-tls-05 Internet Draft). This was necessary to
-  support compression over TCP.
-- added support for receiving compressed syslog messages
-- added support for sending compressed syslog messages
-- fixed a bug where the last message in a syslog/tcp stream was
-  lost if it was not properly terminated by a LF character
----------------------------------------------------------------------------
-Version 1.12.3 (RGer), 2006-10-04
-- implemented some changes to support Solaris (but support is not
-  yet complete)
-- commented out (via #if 0) some methods that are currently not being use
-  but should be kept for further us
-- added (interim) -u 1 option to turn off hostname and tag parsing
-- done some modifications to better support Fedora
-- made the field delimiter inside property replace configurable via
-  template
-- fixed a bug in property replacer: if fields were used, the delimitor
-  became part of the field. Up until now, this was barely noticable as 
-  the delimiter as TAB only and thus invisible to a human. With other
-  delimiters available now, it quickly showed up. This bug fix might cause
-  some grief to existing installations if they used the extra TAB for
-  whatever reasons - sorry folks... Anyhow, a solution is easy: just add
-  a TAB character contstant into your template. Thus, there has no attempt
-  been made to do this in a backwards-compatible way.
----------------------------------------------------------------------------
-Version 1.12.2 (RGer), 2006-02-15
-- fixed a bug in the RFC 3339 date formatter. An extra space was added
-  after the actual timestamp
-- added support for providing high-precision RFC3339 timestamps for
-  (rsyslogd-)internally-generated messages
-- very (!) experimental support for syslog-protocol internet draft
-  added (the draft is experimental, the code is solid ;))
-- added support for field-extracting in the property replacer
-- enhanced the legacy-syslog parser so that it can interpret messages
-  that do not contain a TIMESTAMP
-- fixed a bug that caused the default socket (usually /dev/log) to be
-  opened even when -o command line option was given
-- fixed a bug in the Debian sample startup script - it caused rsyslogd
-  to listen to remote requests, which it shouldn't by default
----------------------------------------------------------------------------
-Version 1.12.1 (RGer), 2005-11-23
-- made multithreading work with BSD. Some signal-handling needed to be
-  restructured. Also, there might be a slight delay of up to 10 seconds
-  when huping and terminating rsyslogd under BSD
-- fixed a bug where a NULL-pointer was passed to printf() in logmsg().
-- fixed a bug during "make install" where rc3195d was not installed
-  Thanks to Bennett Todd for spotting this.
-- fixed a bug where rsyslogd dumped core when no TAG was found in the
-  received message
-- enhanced message parser so that it can deal with missing hostnames
-  in many cases (may not be totally fail-safe)
-- fixed a bug where internally-generated messages did not have the correct
-  TAG
----------------------------------------------------------------------------
-Version 1.12.0 (RGer), 2005-10-26
-- moved to a multi-threaded design. single-threading is still optionally
-  available. Multi-threading is experimental!
-- fixed a potential race condition. In the original code, marking was done
-  by an alarm handler, which could lead to all sorts of bad things. This
-  has been changed now. See comments in syslogd.c/domark() for details.
-- improved debug output for property-based filters
-- not a code change, but: I have checked all exit()s to make sure that
-  none occurs once rsyslogd has started up. Even in unusual conditions
-  (like low-memory conditions) rsyslogd somehow remains active. Of course,
-  it might loose a message or two, but at least it does not abort and it
-  can also recover when the condition no longer persists.
-- fixed a bug that could cause loss of the last message received
-  immediately before rsyslogd was terminated.
-- added comments on thread-safety of global variables in syslogd.c
-- fixed a small bug: spurios printf() when TCP syslog was used
-- fixed a bug that causes rsyslogd to dump core on termination when one
-  of the selector lines did not receive a message during the run (very
-  unlikely)
-- fixed an one-too-low memory allocation in the TCP sender. Could result
-  in rsyslogd dumping core.
-- fixed a bug with regular expression support (thanks to Andres Riancho)
-- a little bit of code restructuring (especially main(), which was
-  horribly large)
----------------------------------------------------------------------------
-Version 1.11.1 (RGer), 2005-10-19
-- support for BSD-style program name and host blocks
-- added a new property "programname" that can be used in templates
-- added ability to specify listen port for rfc3195d
-- fixed a bug that rendered the "startswith" comparison operation
-  unusable.
-- changed more functions to "static" storage class to help compiler
-  optimize (should have been static in the first place...)
-- fixed a potential memory leak in the string buffer class destructor.
-  As the destructur was previously never called, the leak did not actually
-  appear.
-- some internal restructuring in anticipation/preparation of minimal
-  multi-threading support
-- rsyslogd still shares some code with the sysklogd project. Some patches
-  for this shared code have been brought over from the sysklogd CVS.
----------------------------------------------------------------------------
-Version 1.11.0 (RGer), 2005-10-12
-- support for receiving messages via RFC 3195; added rfc3195d for that
-  purpose
-- added an additional guard to prevent rsyslogd from aborting when the
-  2gb file size limit is hit. While a user can configure rsyslogd to
-  handle such situations, it would abort if that was not done AND large
-  file support was not enabled (ok, this is hopefully an unlikely scenario)
-- fixed a bug that caused additional Unix domain sockets to be incorrectly
-  processed - could lead to message loss in extreme cases
----------------------------------------------------------------------------
-Version 1.10.2 (RGer), 2005-09-27
-- added comparison operations in property-based filters:
-  * isequal
-  * startswith
-- added ability to negate all property-based filter comparison operations
-  by adding a !-sign right in front of the operation name
-- added the ability to specify remote senders for UDP and TCP
-  received messages. Allows to block all but well-known hosts
-- changed the $-config line directives to be case-INsensitive
-- new command line option -w added: "do not display warnings if messages
-  from disallowed senders are received"
-- fixed a bug that caused rsyslogd to dump core when the compare value
-  was not quoted in property-based filters
-- fixed a bug in the new CStr compare function which lead to invalid
-  results (fortunately, this function was not yet used widely)
-- added better support for "debugging" rsyslog.conf property filters
-  (only if -d switch is given)
-- changed some function definitions to static, which eventually enables
-  some compiler optimizations
-- fixed a bug in MySQL code; when a SQL error occured, rsyslogd could
-  run in a tight loop. This was due to invalid sequence of error reporting
-  and is now fixed.
----------------------------------------------------------------------------
-Version 1.10.1 (RGer), 2005-09-23
-- added the ability to execute a shell script as an action.
-  Thanks to Bjoern Kalkbrenner for providing the code!
-- fixed a bug in the MySQL code; due to the bug the automatic one-time
-  retry after an error did not happen - this lead to error message in
-  cases where none should be seen (e.g. after a MySQL restart)
-- fixed a security issue with SQL-escaping in conjunction with
-  non-(SQL-)standard MySQL features.
----------------------------------------------------------------------------
-Version 1.10.0 (RGer), 2005-09-20
-  REMINDER: 1.10 is the first unstable version if the 1.x series!
-- added the capability to filter on any property in selector lines
-  (not just facility and priority)
-- changed stringbuf into a new counted string class
-- added support for a "discard" action. If a selector line with
-  discard (~ character) is found, no selector lines *after* that
-  line will be processed.
-- thanks to Andres Riancho, regular expression support has been
-  added to the template engine
-- added the FROMHOST property in the template processor, which could
-  previously not be obtained. Thanks to Cristian Testa for pointing
-  this out and even providing a fix.
-- added display of compile-time options to -v output
-- performance improvement for production build - made some checks
-  to happen only during debug mode
-- fixed a problem with compiling on SUSE and - while doing so - removed
-  the socket call to set SO_BSDCOMPAT in cases where it is obsolete.
----------------------------------------------------------------------------
-Version 1.0.4 (RGer), 2006-02-01
-- a small but important fix: the tcp receiver had two forgotten printf's
-  in it that caused a lot of unnecessary output to stdout. This was
-  important enough to justify a new release
----------------------------------------------------------------------------
-Version 1.0.3 (RGer), 2005-11-14
-- added an additional guard to prevent rsyslogd from aborting when the
-  2gb file size limit is hit. While a user can configure rsyslogd to
-  handle such situations, it would abort if that was not done AND large
-  file support was not enabled (ok, this is hopefully an unlikely scenario)
-- fixed a bug that caused additional Unix domain sockets to be incorrectly
-  processed - could lead to message loss in extreme cases
-- applied some patches available from the sysklogd project to code
-  shared from there
-- fixed a bug that causes rsyslogd to dump core on termination when one
-  of the selector lines did not receive a message during the run (very
-  unlikely)
-- fixed an one-too-low memory allocation in the TCP sender. Could result
-  in rsyslogd dumping core.
-- fixed a bug in the TCP sender that caused the retry logic to fail
-  after an error or receiver overrun
-- fixed a bug in init() that could lead to dumping core
-- fixed a bug that could lead to dumping core when no HOSTNAME or no TAG
-  was present in the syslog message
----------------------------------------------------------------------------
-Version 1.0.2 (RGer), 2005-10-05
-- fixed an issue with MySQL error reporting. When an error occured,
-  the MySQL driver went into an endless loop (at least in most cases).
----------------------------------------------------------------------------
-Version 1.0.1 (RGer), 2005-09-23
-- fixed a security issue with SQL-escaping in conjunction with
-  non-(SQL-)standard MySQL features.
----------------------------------------------------------------------------
-Version 1.0.0 (RGer), 2005-09-12
-- changed install doc to cover daily cron scripts - a trouble source
-- added rc script for slackware (provided by Chris Elvidge - thanks!) 
-- fixed a really minor bug in usage() - the -r option was still
-  reported as without the port parameter
----------------------------------------------------------------------------
-Version 0.9.8 (RGer), 2005-09-05
-- made startup and shutdown message more consistent and included the
-  pid, so that they can be easier correlated. Used syslog-protocol
-  structured data format for this purpose.
-- improved config info in startup message, now tells not only
-  if it is listening remote on udp, but also for tcp. Also includes
-  the port numbers. The previous startup message was misleading, because
-  it did not say "remote reception" if rsyslogd was only listening via
-  tcp (but not via udp).
-- added a "how can you help" document to the doc set
----------------------------------------------------------------------------
-Version 0.9.7 (RGer), 2005-08-15
-- some of the previous doc files (like INSTALL) did not properly
-  reflect the changes to the build process and the new doc. Fixed
-  that.
-- changed syslogd.c so that when compiled without database support,
-  an error message is displayed when a database action is detected
-  in the config file (previously this was used as an user rule ;))
-- fixed a bug in the os-specific Makefiles which caused MySQL
-  support to not be compiled, even if selected
----------------------------------------------------------------------------
-Version 0.9.6 (RGer), 2005-08-09
-- greatly enhanced documentation. Now available in html format in
-  the "doc" folder and FreeBSD. Finally includes an install howto.
-- improved MySQL error messages a little - they now show up as log
-  messages, too (formerly only in debug mode)
-- added the ability to specify the listen port for udp syslog.
-  WARNING: This introduces an incompatibility. Formerly, udp
-  syslog was enabled by the -r command line option. Now, it is
-  "-r [port]", which is consistent with the tcp listener. However,
-  just -r will now return an error message.
-- added sample startup scripts for Debian and FreeBSD
-- added support for easy feature selection in the makefile. Un-
-  fortunately, this also means I needed to spilt the make file
-  for different OS and distros. There are some really bad syntax
-  differences between FreeBSD and Linux make.
----------------------------------------------------------------------------
-Version 0.9.5 (RGer), 2005-08-01
-- the "semicolon bug" was actually not (fully) solved in 0.9.4. One
-  part of the bug was solved, but another still existed. This one
-  is fixed now, too.
-- the "semicolon bug" actually turned out to be a more generic bug.
-  It appeared whenever an invalid template name was given. With some
-  selector actions, rsyslogd dumped core, with other it "just" had
-  a small ressource leak with others all worked well. These anomalies
-  are now fixed. Note that they only appeared during system initaliziation
-  once the system was running, nothing bad happened.
-- improved error reporting for template errors on startup. They are now
-  shown on the console and the start-up tty. Formerly, they were only
-  visible in debug mode.
-- support for multiple instances of rsyslogd on a single machine added
-- added new option "-o" --> omit local unix domain socket. This option
-  enables rsyslogd NOT to listen to the local socket. This is most
-  helpful when multiple instances of rsyslogd (or rsyslogd and another
-  syslogd) shall run on a single system.
-- added new option "-i <pidfile>" which allows to specify the pidfile.
-  This is needed when multiple instances of rsyslogd are to be run.
-- the new project home page is now online at www.rsyslog.com
----------------------------------------------------------------------------
-Version 0.9.4 (RGer), 2005-07-25
-- finally added the TCP sender. It now supports non-blocking mode, no
-  longer disabling message reception during connect. As it is now, it
-  is usable in production. The code could be more sophisticated, but
-  I've kept it short in anticipation of the move to liblogging, which
-  will lead to the removal of the code just written ;)
-- the "exiting on signal..." message still had the "syslogd" name in 
-  it. Changed this to "rsyslogd", as we do not have a large user base
-  yet, this should pose no problem.
-- fixed "the semiconlon" bug. rsyslogd dumped core if a write-db action
-  was specified but no semicolon was given after the password (an empty
-  template was ok, but the semicolon needed to be present).
-- changed a default for traditional output format. During testing, it
-  was seen that the timestamp written to file in default format was
-  the time of message reception, not the time specified in the TIMESTAMP
-  field of the message itself. Traditionally, the message TIMESTAMP is
-  used and this has been changed now.
----------------------------------------------------------------------------
-Version 0.9.3 (RGer), 2005-07-19
-- fixed a bug in the message parser. In June, the RFC 3164 timestamp
-  was not correctly parsed (yes, only in June and some other months,
-  see the code comment to learn why...)
-- added the ability to specify the destination port when forwarding
-  syslog messages (both for TCP and UDP)
-- added an very experimental TCP sender (activated by
-  @@machine:port in config). This is not yet for production use. If
-  the receiver is not alive, rsyslogd will wait quite some time until
-  the connection request times out, which most probably leads to
-  loss of incoming messages.
-
----------------------------------------------------------------------------
-Version 0.9.2 (RGer), around 2005-07-06
-- I intended to change the maxsupported message size to 32k to
-  support IHE - but given the memory inefficiency in the usual use
-  cases, I have not done this. I have, however, included very
-  specific instructions on how to do this in the source code. I have
-  also done some testing with 32k messages, so you can change the
-  max size without taking too much risk.
-- added a syslog/tcp receiver; we now can receive messages via
-  plain tcp, but we can still send only via UDP. The syslog/tcp
-  receiver is the primary enhancement of this release.
-- slightly changed some error messages that contained a spurios \n at
-  the end of the line (which gives empty lines in your log...)
-
----------------------------------------------------------------------------
-Version 0.9.1 (RGer)
-- fixed code so that it compiles without errors under FreeBSD
-- removed now unused function "allocate_log()" from syslogd.c
-- changed the make file so that it contains more defines for
-  different environments (in the long term, we need a better
-  system for disabling/enabling features...)
-- changed some printf's printing off_t types to %lld and
-  explicit (long long) casts. I tried to figure out the exact type,
-  but did not succeed in this. In the worst case, ultra-large peta-
-  byte files will now display funny informational messages on rollover,
   something I think we can live with for the next 10 years or so...
 
 ---------------------------------------------------------------------------
