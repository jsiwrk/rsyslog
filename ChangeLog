<<<<<<< HEAD
---------------------------------------------------------------------------
Version 7.3.2  [devel] 2012-10-??
- permited action-like statements (stop, call, ...) in action lists
- bugfix: segfault on startup when modules using MSG_PASSING mode are used
---------------------------------------------------------------------------
Version 7.3.1  [devel] 2012-10-19
- optimized template processing performance, especially for $NOW family
  of properties
- change lumberjack cookie to "@cee:" from "@cee: "
  CEE originally specified the cookie with SP, whereas other lumberjack
  tools used it without space. In order to keep interop with lumberjack,
  we now use the cookie without space as well. I hope this can be changed
  in CEE as well when it is released at a later time.
  Thanks to Miloslav Trmač for pointing this out and a similiar v7 patch.
- bugfix: imuxsock and imklog truncated head of received message
  This happened only under some circumstances. Thanks to Marius
  Tomaschwesky, Florian Piekert and Milan Bartos for their help in
  solving this issue.
- bugfix: imuxsock did not properly honor $LocalHostIPIF
---------------------------------------------------------------------------
Version 7.3.0  [devel] 2012-10-09
- omlibdbi improvements, added
  * support for config load phases & module() parameters
  * support for default templates
  * driverdirectory is now cleanly a global parameter, but can no longer
    be specified as an action paramter. Note that in previous versions
    this parameter was ignored in all but the first action definition
- improved omfile zip writer to increase compression
  This was achieved by somewhat reducing the robustness of the zip archive.
  This is controlled by the new action parameter "VeryReliableZip".
---------------------------------------------------------------------------
Version 7.1.13  [beta] 2012-10-??
=======
----------------------------------------------------------------------------
Version 7.2.0  [v7-stable] 2012-10-22
This starts a new stable branch based on 7.1.12 plus the following changes:
>>>>>>> be0a6eb4
- bugfix: imuxsock did not properly honor $LocalHostIPIF
- omruleset/omdiscard do no longer issue "deprecated" warings, as 7.1
  grammar does not permit to use the replacements under all circumstances
----------------------------------------------------------------------------
Version 7.1.12  [beta] 2012-10-18
- minor updates to better support newer systemd developments
  Thanks to Michael Biebl for the patches.
- build system cleanup
  Thanks to Michael Biebl for the patch series.
- cleanup: removed remains of -c option (compatibility mode)
  both from code & doc and emitted warning message if still used
  closes: http://bugzilla.adiscon.com/show_bug.cgi?id=361
  Thanks to Michael Biebl for reporting & suggestions
- bugfix: imklog truncated head of received message
  This happened only under some circumstances. Thanks to Marius
  Tomaschwesky and Florian Piekert for their help in solving this issue.
----------------------------------------------------------------------------
Version 7.1.11  [beta] 2012-10-16
- bugfix: imuxsock truncated head of received message
  This happened only under some circumstances. Thanks to Marius
  Tomaschwesky, Florian Piekert and Milan Bartos for their help in
  solving this issue.
- bugfix: do not crash if set statement is used with date field
  Thanks to Miloslav Trmač for the patch.
- change lumberjack cookie to "@cee:" from "@cee: "
  CEE originally specified the cookie with SP, whereas other lumberjack
  tools used it without space. In order to keep interop with lumberjack,
  we now use the cookie without space as well. I hope this can be changed
  in CEE as well when it is released at a later time.
  Thanks to Miloslav Trmač for pointing this out and a similiar v7 patch.
- added deprecated note to omruleset (plus clue to use "call")
- added deprecated note to discard action (plus clue to use "stop")
---------------------------------------------------------------------------
Version 7.1.10  [beta] 2012-10-11
 - bugfix: m4 directory was not present in release tarball
 - bugfix: small memory leak with string-type templates
 - bugfix: small memory leak when template was specified in omfile
 - bugfix: some config processing warning messages were treated as errors
 - bugfix: small memory leak when processing action() statements
 - bugfix: unknown action() parameters were not reported
---------------------------------------------------------------------------
Version 7.1.9  [beta] 2012-10-09
- bugfix: comments inside objects (e.g. action()) were not properly handled
- bugfix: in (non)equal comparisons the position of arrays influenced result
  This behaviour is OK for "contains"-type of comparisons (which have quite
  different semantics), but not for == and <>, which shall be commutative.
  This has been fixed now, so there is no difference any longer if the
  constant string array is the left or right hand operand. We solved this
  via the optimizer, as it keeps the actual script execution code small.
---------------------------------------------------------------------------
Version 7.1.8  [beta] 2012-10-02
- bugfix: ruleset(){} directive errornously changed default ruleset
  much like the $ruleset legacy conf statement. This potentially lead
  to statements being assigned to the wrong ruleset.
- improved module doc
- added "parser" parameter to ruleset(), so that parser chain can be
  configured
- implemented "continue" RainerScript statement
---------------------------------------------------------------------------
Version 7.1.7  [devel] 2012-10-01
- implemented RainerScript "call" statement
- implemented RainerScript array-based string comparison operations
- implemented imtcp "permittedPeers" module-global parameter
- imudp: support for specifying multiple ports via array added
---------------------------------------------------------------------------
Version 7.1.6  [devel] 2012-09-28
- implemented RainerScript input() statement, including support for it
  in major input plugins
- implemented RainerScript ruleset() statement
---------------------------------------------------------------------------
Version 7.1.5  [devel] 2012-09-25
- implemented RainerScript prifield() function
- implemented RainerScript field() function
- added new module imkmsg to process structured kernel log
  Thanks to Milan Bartos for contributing this module
- implemented basic RainerScript optimizer, which will speed up script
  operations
- bugfix: invalid free if function re_match() was incorrectly used
  if the config file parser detected that param 2 was not constant, some
  data fields were not initialized. The destructor did not care about that.
  This bug happened only if rsyslog startup was unclean.
---------------------------------------------------------------------------
Version 7.1.4  [devel] 2012-09-19
- implemented ability for CEE-based properties to be stored in disk queues
- implemented string concatenation in expressions via &-operator
- implemented json subtree copy in variable assignment
- implemented full JSON support for variable manipulation
- introduced "subtree"-type templates
- bugfix: omfile action did not respect "template" parameter
  ... and used default template in all cases
- bugfix: MsgDup() did not copy CEE structure
  This function was called at various places, most importantly during
  "last messages repeated n times" processing and omruleset. If CEE(JSON)
  data was present, it was lost as part of the copy process.
- bugfix: debug output indicated improper queue type
---------------------------------------------------------------------------
Version 7.1.3  [devel] 2012-09-17
- introduced "set" and "unset" config statements
- bugfix: missing support for escape sequences in RainerScript
  only \' was supported. Now the usual set is supported. Note that v5
  used \x as escape where x was any character (e.g. "\n" meant "n" and NOT
  LF). This also means there is some incompatibility to v5 for well-know
  sequences. Better break it now than later.
- bugfix: invalid property name in property-filter could cause abort
  if action chaining (& operator) was used
  http://bugzilla.adiscon.com/show_bug.cgi?id=355
  Thanks to pilou@gmx.com for the bug report
---------------------------------------------------------------------------
Version 7.1.2  [devel] 2012-09-12
- bugfix: messages were duplicated, sometimes massively
  regression from new code in 7.1.1 and reason for early release
- bugfix: remove invalid socket option call from imuxsock
  Thanks to Cristian Ionescu-Idbohrn and Jonny Törnbom 
- bugfix: abort when invalid property name was configured
  in property-based filter
- bugfix: multiple rulesets did no longer work correctly (7.1.1 regression)
---------------------------------------------------------------------------
Version 7.1.1  [devel] 2012-09-11
- MAJOR NEW FEATURE: rulengine now fully supports nesting
  including if ... then ... else ... constructs. This is a big change
  and it obviously has a lot of bug potential.
- BSD-style (filter) blocks are no longer supported
  see http://www.rsyslog.com/g/BSD for details and solution
- imuxsock now stores trusted properties by default in the CEE root
  This was done in order to keep compatible with other implementations of
  the lumberjack schema
  Thanks to Miloslav Trmač for pointing to this.
- bugfix: string-generating templates caused abort if CEE field could not
  be found
---------------------------------------------------------------------------
Version 7.1.0  [devel] 2012-09-06
- added support for hierarchical properties (CEE/lumberjack)
- added pure JSON output plugin parameter passing mode
- ommongodb now supports templates
- bugfix: imtcp could abort on exit due to invalid free()
- imported bugfixes from 6.4.1
---------------------------------------------------------------------------
Version 6.6.0  [v6-stable] 2012-10-22
This starts a new stable branch, based on the 6.5.x series, plus:
- bugfix: imuxsock did not properly honor $LocalHostIPIF
---------------------------------------------------------------------------
Version 6.5.1  [beta] 2012-10-11
- added tool "logctl" to handle lumberjack logs in MongoDB
- imfile ported to new v6 config interface
- imfile now supports config parameter for maximum number of submits
  which is a fine-tuning parameter in regard to input baching
- added pure JSON output plugin parameter passing mode
- ommongodb now supports templates
- bugfix: imtcp could abort on exit due to invalid free()
- bugfix: remove invalid socket option call from imuxsock
  Thanks to Cristian Ionescu-Idbohrn and Jonny Törnbom 
- added pure JSON output plugin parameter passing mode
- ommongodb now supports templates
- bugfix: imtcp could abort on exit due to invalid free()
- bugfix: missing support for escape sequences in RainerScript
  only \' was supported. Now the usual set is supported. Note that v5
  used \x as escape where x was any character (e.g. "\n" meant "n" and NOT
  LF). This also means there is some incompatibility to v5 for well-know
  sequences. Better break it now than later.
- bugfix: small memory leaks in template() statements
  these were one-time memory leaks during startup, so they did NOT grow
  during runtime
- bugfix: config validation run did not always return correct return state
- bugfix: config errors did not always cause statement to fail
  This could lead to startup with invalid parameters.
---------------------------------------------------------------------------
Version 6.5.0  [devel] 2012-08-28
- imrelp now supports non-cancel thread termination
  (but now requires at least librelp 1.0.1)
- implemented freeCnf() module interface
  This was actually not present in older versions, even though some modules
  already used it. The implementation was now done, and not in 6.3/6.4 
  because the resulting memory leak was ultra-slim and the new interface
  handling has some potential to seriously break things. Not the kind of
  thing you want to add in late beta state, if avoidable.
- added --enable-debugless configure option for very high demanding envs
  This actually at compile time disables a lot of debug code, resulting
  in some speedup (but serious loss of debugging capabilities)
- added new 0mq plugins (via czmq lib)
  Thanks to David Kelly for contributing these modules
- bugfix: omhdfs did no longer compile
- bugfix: SystemLogSocketAnnotate did not work correctly
  Thanks to Miloslav Trmač for the patch
- $SystemLogParseTrusted config file option
  Thanks to Milan Bartos for the patch
- added template config directive
- added new uuid message property
  Thanks to Jérôme Renard for the idea and patches.
  Note: patches were released under ASL 2.0, see
  http://bugzilla.adiscon.com/show_bug.cgi?id=353
---------------------------------------------------------------------------
Version 6.4.3  [V6-STABLE/NEVER RELEASED] 2012-??-??
This version was never released as 6.6.0 came quickly enough. Note that
all these patches here are present in 6.6.0.
- cleanup: removed remains of -c option (compatibility mode)
  both from code & doc and emitted warning message if still used
  closes: http://bugzilla.adiscon.com/show_bug.cgi?id=361
  Thanks to Michael Biebl for reporting & suggestions
- bugfix: imuxsock and imklog truncated head of received message
  This happened only under some circumstances. Thanks to Marius
  Tomaschwesky, Florian Piekert and Milan Bartos for their help in
  solving this issue.
- change lumberjack cookie to "@cee:" from "@cee: "
  CEE originally specified the cookie with SP, whereas other lumberjack
  tools used it without space. In order to keep interop with lumberjack,
  we now use the cookie without space as well. I hope this can be changed
  in CEE as well when it is released at a later time.
  Thanks to Miloslav Trmač for pointing this out and a similiar v7 patch.
- bugfix: comments inside objects (e.g. action()) were not properly handled
- bugfix: sysklogd-emulating standard template was no longer present in v6
  This was obviously lost during the transition to the new config format.
  Thanks to Milan Bartos for alerting us and a patch!
- bugfix: some valid legacy PRI filters were flagged as errornous
  closes: http://bugzilla.adiscon.com/show_bug.cgi?id=358
  This happend to filters of the style "local0,local1.*", where the 
  multiple facilities were comma-separated.
- bugfix: imuxsock did not properly honor $LocalHostIPIF
---------------------------------------------------------------------------
Version 6.4.2  [V6-STABLE] 2012-09-20
- bugfix: potential abort, if action queue could not be properly started
  This most importantly could happen due to configuration errors.
- bugfix: remove invalid socket option call from imuxsock
  Thanks to Cristian Ionescu-Idbohrn and Jonny Törnbom 
- bugfix: missing support for escape sequences in RainerScript
  only \' was supported. Now the usual set is supported. Note that v5
  used \x as escape where x was any character (e.g. "\n" meant "n" and NOT
  LF). This also means there is some incompatibility to v5 for well-know
  sequences. Better break it now than later.
- bugfix: config validation run did not always return correct return state
---------------------------------------------------------------------------
Version 6.4.1  [V6-STABLE] 2012-09-06
- bugfix: multiple main queues with same queue file name were not detected
  This lead to queue file corruption. While the root cause is a config
  error, it is a bug that this important and hard to find config error
  was not detected by rsyslog.
- bugfix: "jsonf" property replacer option did generate invalid JSON
  in JSON, we have "fieldname":"value", but the option emitted 
  "fieldname"="value". Interestingly, this was accepted by a couple
  of sinks, most importantly elasticsearch. Now the correct format is
  emitted, which causes a remote chance that some things that relied on
  the wrong format will break.
  Thanks to Miloslav Trmač for the patch
- change $!all-json did emit an empty (thus non-JSON) string if no libee
  data was present. It now emits {} and thus valid JSON. There is a
  small risk that this may break some things that relied on the previous
  inconsistency.
  Thanks to Miloslav Trmač for the patch
- bugfix: omusrsmsg incorrect return state & config warning handling
  During config file processing, Omusrmsg often incorrectly returned a
  warning status, even when no warning was present (caused by
  uninitialized variable). Also, the core handled warning messages
  incorrectly, and treated them as errors. As a result, omusrmsg
  (most often) could not properly be loaded. Note that this only
  occurs with legacy config action syntax. This was a regression
  caused by an incorrect merge in to the 6.3.x codebase.
  Thanks to Stefano Mason for alerting us of this bug.
- bugfix: Fixed TCP CheckConnection handling in omfwd.c. Interface needed 
  to be changed in lower stream classes. Syslog TCP Sending is now resumed
  properly. Unfixed, that lead to non-detection of downstate of remote
  hosts.
---------------------------------------------------------------------------
Version 6.4.0  [V6-STABLE] 2012-08-20
- THIS IS THE FIRST VERSION OF THE 6.4.x STABLE BRANCH
  It includes all enhancements made in 6.3.x plus what is written in the
  ChangeLog below. 
- omelasticsearch: support for parameters parent & dynparent added
- bugfix: imtcp aborted when more than 2 connections were used.
  Incremented pthread stack size to 4MB for imtcp, imptcp and imttcp
  closes: http://bugzilla.adiscon.com/show_bug.cgi?id=342
- bugfix: imptcp aborted when $InputPTCPServerBindRuleset was used
- bugfix: problem with cutting first 16 characters from message with
  bAnnotate
  Thanks to Milan Bartos for the patch.
---------------------------------------------------------------------------
Version 6.3.12  [BETA] 2012-07-02
- support for elasticsearch via omelasticsearch added
  Note that this module has been tested quite well by a number of folks,
  and this is why we merge in new functionality in a late beta stage.
  Even if problems would exist, only users of omelasticsearch would
  experience them, making it a pretty safe addition.
- bugfix: $ActionName was not properly honored
  Thanks to Abby Edwards for alerting us
---------------------------------------------------------------------------
Version 6.3.11  [BETA] 2012-06-18
- bugfix: expression-based filters with AND/OR could segfault
  due to a problem with boolean shortcut operations. From the user's
  perspective, the segfault is almost non-deterministic (it occurs when
  a shortcut is used).
  Thanks to Lars Peterson for providing the initial bug report and his
  support in solving it.
- bugfix: "last message repeated n times" message was missing hostname
  Thanks to Zdenek Salvet for finding this bug and to Bodik for reporting
---------------------------------------------------------------------------
Version 6.3.10  [BETA] 2012-06-04
- bugfix: delayble source could block action queue, even if there was
  a disk queue associated with it. The root cause of this problem was
  that it makes no sense to delay messages once they arrive in the 
  action queue - the "input" that is being held in that case is the main
  queue worker, what makes no sense.
  Thanks to Marcin for alerting us on this problem and providing 
  instructions to reproduce it.
- bugfix: invalid free in imptcp could lead to abort during startup
- bugfix: if debug message could end up in log file when forking
  if rsyslog was set to auto-background (thus fork, the default) and debug
  mode to stdout was enabled, debug messages ended up in the first log file
  opened. Currently, stdout logging is completely disabled in forking mode
  (but writing to the debug log file is still possible). This is a change 
  in behaviour, which is under review. If it causes problems to you,
  please let us know.
  Thanks to Tomas Heinrich for the patch.
- bugfix: --enable-smcustbindcdr configure directive did not work
  closes: http://bugzilla.adiscon.com/show_bug.cgi?id=330
  Thanks to Ultrabug for the patch.
- bugfix: made rsyslog compile when libestr ist not installed in /usr
  Thanks to Miloslav Trmač for providing patches and suggestions
---------------------------------------------------------------------------
Version 6.3.9  [BETA] 2012-05-22
- bugfix: imtcp could cause hang during reception
  this also applied to other users of core file tcpsrv.c, but imtcp was
  by far the most prominent and widely-used, the rest rather exotic
  (like imdiag)
- added capability to specify substrings for field extraction mode
- added the "jsonf" property replacer option (and fieldname)
- bugfix: omudpspoof did not work correctly if no spoof hostname was
  configured
- bugfix: property replacer option "json" could lead to content loss
  message was truncated if escaping was necessary
- bugfix: assigned ruleset was lost when using disk queues
  This looked quite hard to diagnose for disk-assisted queues, as the
  pure memory part worked well, but ruleset info was lost for messages
  stored inside the disk queue.
- bugfix/imuxsock: solving abort if hostname was not set; configured
  hostname was not used (both merge regressions)
 -bugfix/omfile: template action parameter was not accepted
  (and template name set to "??" if the parameter was used)
  Thanks to Brian Knox for alerting us on this bug.
- bugfix: ommysql did not properly init/exit the mysql runtime library
  this could lead to segfaults. Triggering condition: multiple action
  instances using ommysql.  Thanks to Tomas Heinrich for reporting this
  problem and providing an initial patch (which my solution is based on,
  I need to add more code to clean the mess up).
- bugfix: rsyslog did not terminate when delayable inputs were blocked
  due to unvailable sources. Fixes:
  http://bugzilla.adiscon.com/show_bug.cgi?id=299
  Thanks to Marcin M for bringing up this problem and Andre Lorbach
  for helping to reproduce and fix it.
- added capability to specify substrings for field extraction mode
- bugfix: disk queue was not persisted on shutdown, regression of fix to
  http://bugzilla.adiscon.com/show_bug.cgi?id=299
  The new code also handles the case of shutdown of blocking light and 
  full delayable sources somewhat smarter and permits, assuming sufficient
  timouts, to persist message up to the max queue capacity. Also some nits
  in debug instrumentation have been fixed.
---------------------------------------------------------------------------
Version 6.3.8  [DEVEL] 2012-04-16
- added $PStatJSON directive to permit stats records in JSON format
- added "date-unixtimestamp" property replacer option to format as a
  unix timestamp (seconds since epoch)
- added "json" property replacer option to support JSON encoding on a
  per-property basis
- added omhiredis (contributed module)
- added mmjsonparse to support recognizing and parsing JSON enhanced syslog
  messages
- upgraded more plugins to support the new v6 config format:
  - ommysql
  - omlibdbi
  - omsnmp
- added configuration directives to customize queue light delay marks
  $MainMsgQueueLightDelayMark, $ActionQueueLightDelayMark; both
  specify number of messages starting at which a delay happens.
- added message property parsesuccess to indicate if the last run
  higher-level parser could successfully parse the message or not
  (see property replacer html doc for details)
- bugfix: abort during startup when rsyslog.conf v6+ format was used in
  a certain way
- bugfix: property $!all-json made rsyslog abort if no normalized data
  was available
- bugfix: memory leak in array passing output module mode
- added configuration directives to customize queue light delay marks
- permit size modifiers (k,m,g,...) in integer config parameters
  Thanks to Jo Rhett for the suggestion.
- bugfix: hostname was not requeried on HUP
  Thanks to Per Jessen for reporting this bug and Marius Tomaschewski for
  his help in testing the fix.
- bugfix: imklog invalidly computed facility and severity
  closes: http://bugzilla.adiscon.com/show_bug.cgi?id=313
- added configuration directive to disable octet-counted framing
  for imtcp, directive is $InputTCPServerSupportOctetCountedFraming 
  for imptcp, directive is $InputPTCPServerSupportOctetCountedFraming 
- added capability to use a local interface IP address as fromhost-ip for
  locally originating messages. New directive $LocalHostIPIF
---------------------------------------------------------------------------
Version 6.3.7  [DEVEL] 2012-02-02
- imported refactored v5.9.6 imklog linux driver, now combined with BSD
  driver
- removed imtemplate/omtemplate template modules, as this was waste of time
  The actual input/output modules are better copy templates. Instead, the
  now-removed modules cost time for maintenance AND often caused confusion
  on what their role was.
- added a couple of new stats objects
- improved support for new v6 config system. The build-in output modules
  now all support the new config language
- bugfix: facility local<x> was not correctly interpreted in legacy filters
  Was only accepted if it was the first PRI in a multi-filter PRI.
  Thanks to forum user Mark for bringing this to our attention.
- bugfix: potential abort after reading invalid X.509 certificate
  closes: http://bugzilla.adiscon.com/show_bug.cgi?id=290
  Thanks to Tomas Heinrich for the patch
- bufgix: legacy parsing of some filters did not work correctly
- bugfix: rsyslog aborted during startup if there is an error in loading
  an action and legacy configuration mode is used
- bugfix: bsd klog driver did no longer compile
- relicensed larger parts of the code under Apache (ASL) 2.0
---------------------------------------------------------------------------
Version 6.3.6  [DEVEL] 2011-09-19
- added $InputRELPServerBindRuleset directive to specify rulesets for RELP
- bugfix: config parser did not support properties with dashes in them
  inside property-based filters. Thanks to Gerrit Seré for reporting this.
---------------------------------------------------------------------------
Version 6.3.5  [DEVEL] (rgerhards/al), 2011-09-01
- bugfix/security: off-by-two bug in legacy syslog parser, CVE-2011-3200
- bugfix: mark message processing did not work correctly
- imudp&imtcp now report error if no listener at all was defined
  Thanks to Marcin for suggesting this error message.
- bugfix: potential misadressing in property replacer
---------------------------------------------------------------------------
Version 6.3.4  [DEVEL] (rgerhards), 2011-08-02
- added support for action() config object
  * in rsyslog core engine
  * in omfile
  * in omusrmsg
- bugfix: omusrmsg format usr1,usr2 was no longer supported
- bugfix: misaddressing in config handler
  In theory, can cause segfault, in practice this is extremely unlikely
  Thanks to Marcin for alertig me.
---------------------------------------------------------------------------
Version 6.3.3  [DEVEL] (rgerhards), 2011-07-13
- rsyslog.conf format: now parsed by RainerScript parser
  this provides the necessary base for future enhancements as well as some
  minor immediate ones. For details see:
  http://blog.gerhards.net/2011/07/rsyslog-633-config-format-improvements.html
- performance of script-based filters notably increased
- removed compatibility mode as we expect people have adjusted their
  confs by now
- added support for the ":omfile:" syntax for actions
---------------------------------------------------------------------------
Version 6.3.2  [DEVEL] (rgerhards), 2011-07-06
- added support for the ":omusrmsg:" syntax in configuring user messages
- systemd support: set stdout/stderr to null - thx to Lennart for the patch
- added support for obtaining timestamp for kernel message from message
  If the kernel time-stamps messages, time is now take from that
  timestamp instead of the system time when the message was read. This
  provides much better accuracy. Thanks to Lennart Poettering for
  suggesting this feature and his help during implementation.
- added support for obtaining timestamp from system for imuxsock
  This permits to read the time a message was submitted to the system
  log socket. Most importantly, this is provided in microsecond resolution.
  So we are able to obtain high precision timestampis even for messages
  that were - as is usual - not formatted with them. This also simplifies
  things in regard to local time calculation in chroot environments.
  Many thanks to Lennart Poettering for suggesting this feature,
  providing some guidance on implementing it and coordinating getting the
  necessary support into the Linux kernel.
- bugfix: timestamp was incorrectly calculated for timezones with minute
  offset
  closes: http://bugzilla.adiscon.com/show_bug.cgi?id=271
- bugfix: memory leak in imtcp & subsystems under some circumstances
  This leak is tied to error conditions which lead to incorrect cleanup
  of some data structures.
---------------------------------------------------------------------------
Version 6.3.1  [DEVEL] (rgerhards), 2011-06-07
- added a first implementation of a DNS name cache
  this still has a couple of weaknesses, like no expiration of entries,
  suboptimal algorithms -- but it should perform much better than
  what we had previously. Implementation will be improved based on
  feedback during the next couple of releases
---------------------------------------------------------------------------
Version 6.3.0  [DEVEL] (rgerhards), 2011-06-01
- introduced new config system
  http://blog.gerhards.net/2011/06/new-rsyslog-config-system-materializes.html
---------------------------------------------------------------------------
Version 6.2.2  [v6-stable], 2012-06-13
- build system improvements and spec file templates
  Thanks to Abby Edwards for providing these enhancements
- bugfix: disk queue was not persisted on shutdown, regression of fix to
  http://bugzilla.adiscon.com/show_bug.cgi?id=299
  The new code also handles the case of shutdown of blocking light and 
  full delayable sources somewhat smarter and permits, assuming sufficient
  timouts, to persist message up to the max queue capacity. Also some nits
  in debug instrumentation have been fixed.
- bugfix: --enable-smcustbindcdr configure directive did not work
  closes: http://bugzilla.adiscon.com/show_bug.cgi?id=330
  Thanks to Ultrabug for the patch.
- add small delay (50ms) after sending shutdown message
  There seem to be cases where the shutdown message is otherwise not
  processed, not even on an idle system. Thanks to Marcin for
  bringing this problem up.
- support for resolving huge groups
  closes: http://bugzilla.adiscon.com/show_bug.cgi?id=310
  Thanks to Alec Warner for the patch
- bugfix: potential hang due to mutex deadlock
  closes: http://bugzilla.adiscon.com/show_bug.cgi?id=316
  Thanks to Andreas Piesk for reporting&analyzing this bug as well as
  providing patches and other help in resolving it.
- bugfix: property PROCID empty instead of proper nilvalue if not present
  If it is not present, it must have the nilvalue "-" as of RFC5424
  closes: http://bugzilla.adiscon.com/show_bug.cgi?id=332
  Thanks to John N for reporting this issue.
- bugfix: did not compile under solaris due to $uptime property code
  For the time being, $uptime is not supported on Solaris
- bugfix: "last message repeated n times" message was missing hostname
  Thanks to Zdenek Salvet for finding this bug and to Bodik for reporting
---------------------------------------------------------------------------
Version 6.2.1  [v6-stable], 2012-05-10
- change plugin config interface to be compatible with pre-v6.2 system
  The functionality was already removed (because it is superseeded by the
  v6.3+ config language), but code was still present. I have now removed
  those parts that affect interface. Full removal will happen in v6.3, in
  order to limit potential regressions. However, it was considered useful
  enough to do the interface change in v6-stable; this also eases merging
  branches!
- re-licensed larger parts of the codebase under the Apache license 2.0
- bugfix: omprog made rsyslog abort on startup if not binary to
  execute was configured
- bugfix: imklog invalidly computed facility and severity
  closes: http://bugzilla.adiscon.com/show_bug.cgi?id=313
- bugfix: stopped DA queue was never processed after a restart due to a
  regression from statistics module
- bugfix: memory leak in array passing output module mode
- bugfix: ommysql did not properly init/exit the mysql runtime library
  this could lead to segfaults. Triggering condition: multiple action
  instances using ommysql.  Thanks to Tomas Heinrich for reporting this
  problem and providing an initial patch (which my solution is based on,
  I need to add more code to clean the mess up).
- bugfix: rsyslog did not terminate when delayable inputs were blocked
  due to unvailable sources. Fixes:
  http://bugzilla.adiscon.com/show_bug.cgi?id=299
  Thanks to Marcin M for bringing up this problem and Andre Lorbach
  for helping to reproduce and fix it.
- bugfix/tcpflood: sending small test files did not work correctly
---------------------------------------------------------------------------
Version 6.2.0  [v6-stable], 2012-01-09
- bugfix (kind of): removed numerical part from pri-text
  see v6 compatibility document for reasons
- bugfix: race condition when extracting program name, APPNAME, structured
  data and PROCID (RFC5424 fields) could lead to invalid characters e.g.
  in dynamic file names or during forwarding (general malfunction of these
  fields in templates, mostly under heavy load)
- bugfix: imuxsock did no longer ignore message-provided timestamp, if
  so configured (the *default*). Lead to no longer sub-second timestamps.
  closes: http://bugzilla.adiscon.com/show_bug.cgi?id=281
- bugfix: omfile returns fatal error code for things that go really wrong
  previously, RS_RET_RESUME was returned, which lead to a loop inside the
  rule engine as omfile could not really recover.
- bugfix: rsyslogd -v always said 64 atomics were not present
  thanks to mono_matsuko for the patch
- bugfix: potential abort after reading invalid X.509 certificate
  closes: http://bugzilla.adiscon.com/show_bug.cgi?id=290
  Thanks to Tomas Heinrich for the patch
- enhanced module loader to not rely on PATH_MAX
- imuxsock: added capability to "annotate" messages with "trusted
  information", which contains some properties obtained from the system
  and as such sure to not be faked. This is inspired by the similiar idea
  introduced in systemd.
---------------------------------------------------------------------------
Version 6.1.12  [BETA], 2011-09-01
- bugfix/security: off-by-two bug in legacy syslog parser, CVE-2011-3200
- bugfix: mark message processing did not work correctly
- bugfix: potential misadressing in property replacer
- bugfix: memcpy overflow can occur in allowed sender checkig
  if a name is resolved to IPv4-mapped-on-IPv6 address
  Found by Ismail Dönmez at suse
- bugfix: The NUL-Byte for the syslogtag was not copied in MsgDup (msg.c)
- bugfix: fixed incorrect state handling for Discard Action (transactions)
  Note: This caused all messages in a batch to be set to COMMITTED, 
  even if they were discarded. 
---------------------------------------------------------------------------
Version 6.1.11  [BETA] (rgerhards), 2011-07-11
- systemd support: set stdout/stderr to null - thx to Lennart for the patch
- added support for the ":omusrmsg:" syntax in configuring user messages
- added support for the ":omfile:" syntax in configuring user messages
---------------------------------------------------------------------------
Version 6.1.10  [BETA] (rgerhards), 2011-06-22
- bugfix: problems in failover action handling
  closes: http://bugzilla.adiscon.com/show_bug.cgi?id=270
  closes: http://bugzilla.adiscon.com/show_bug.cgi?id=254
- bugfix: mutex was invalidly left unlocked during action processing
  At least one case where this can occur is during thread shutdown, which
  may be initiated by lower activity. In most cases, this is quite
  unlikely to happen. However, if it does, data structures may be 
  corrupted which could lead to fatal failure and segfault. I detected
  this via a testbench test, not a user report. But I assume that some
  users may have had unreproducable aborts that were cause by this bug.
---------------------------------------------------------------------------
Version 6.1.9  [BETA] (rgerhards), 2011-06-14
- bugfix: problems in failover action handling
  closes: http://bugzilla.adiscon.com/show_bug.cgi?id=270
  closes: http://bugzilla.adiscon.com/show_bug.cgi?id=254
- bugfix: mutex was invalidly left unlocked during action processing
  At least one case where this can occur is during thread shutdown, which
  may be initiated by lower activity. In most cases, this is quite
  unlikely to happen. However, if it does, data structures may be 
  corrupted which could lead to fatal failure and segfault. I detected
  this via a testbench test, not a user report. But I assume that some
  users may have had unreproducable aborts that were cause by this bug.
- bugfix/improvement:$WorkDirectory now gracefully handles trailing slashes
- bugfix: memory leak in imtcp & subsystems under some circumstances
  This leak is tied to error conditions which lead to incorrect cleanup
  of some data structures. [backport from v6.3]
- bugfix: $ActionFileDefaultTemplate did not work
  closes: http://bugzilla.adiscon.com/show_bug.cgi?id=262
---------------------------------------------------------------------------
Version 6.1.8  [BETA] (rgerhards), 2011-05-20
- official new beta version (note that in a sense 6.1.7 was already beta,
  so we may release the first stable v6 earlier than usual)
- new module mmsnmptrapd, a sample message modification module
- import of minor bug fixes from v4 & v5
---------------------------------------------------------------------------
Version 6.1.7  [DEVEL] (rgerhards), 2011-04-15
- added log classification capabilities (via mmnormalize & tags)
- speeded up tcp forwarding by reducing number of API calls
  this especially speeds up TLS processing
- somewhat improved documentation index
- bugfix: enhanced imudp config processing code disabled due to wrong
  merge (affected UDP realtime capabilities)
- bugfix (kind of): memory leak with tcp reception epoll handler
  This was an extremely unlikely leak and, if it happend, quite small.
  Still it is better to handle this border case.
- bugfix: IPv6-address could not be specified in omrelp
  this was due to improper parsing of ":"
  closes: http://bugzilla.adiscon.com/show_bug.cgi?id=250
- bugfix: do not open files with full privileges, if privs will be dropped
  This make the privilege drop code more bulletproof, but breaks Ubuntu's
  work-around for log files created by external programs with the wrong
  user and/or group. Note that it was long said that this "functionality"
  would break once we go for serious privilege drop code, so hopefully
  nobody still depends on it (and, if so, they lost...).
- bugfix: pipes not opened in full priv mode when privs are to be dropped
---------------------------------------------------------------------------
Version 6.1.6  [DEVEL] (rgerhards), 2011-03-14
- enhanced omhdfs to support batching mode. This permits to increase
  performance, as we now call the HDFS API with much larger message
  sizes and far more infrequently
- improved testbench
  among others, life tests for ommysql (against a test database) have
  been added, valgrind-based testing enhanced, ...
- bugfix: minor memory leak in omlibdbi (< 1k per instance and run)
- bugfix: (regression) omhdfs did no longer compile
- bugfix: omlibdbi did not use password from rsyslog.con
  closes: http://bugzilla.adiscon.com/show_bug.cgi?id=203
- systemd support somewhat improved (can now take over existing log sockt)
- bugfix: discard action did not work under some circumstances
  fixes: http://bugzilla.adiscon.com/show_bug.cgi?id=217
- bugfix: file descriptor leak in gnutls netstream driver
  fixes: http://bugzilla.adiscon.com/show_bug.cgi?id=222
- fixed compile problem in imtemplate
  fixes: http://bugzilla.adiscon.com/show_bug.cgi?id=235
---------------------------------------------------------------------------
Version 6.1.5  [DEVEL] (rgerhards), 2011-03-04
- improved testbench
- enhanced imtcp to use a pool of worker threads to process incoming
  messages. This enables higher processing rates, especially in the TLS
  case (where more CPU is needed for the crypto functions)
- added support for TLS (in anon mode) to tcpflood
- improved TLS error reporting
- improved TLS startup (Diffie-Hellman bits do not need to be generated,
  as we do not support full anon key exchange -- we always need certs)
- bugfix: fixed a memory leak and potential abort condition
  this could happen if multiple rulesets were used and some output batches
  contained messages belonging to more than one ruleset.
  fixes: http://bugzilla.adiscon.com/show_bug.cgi?id=226
  fixes: http://bugzilla.adiscon.com/show_bug.cgi?id=218
- bugfix: memory leak when $RepeatedMsgReduction on was used
  bug tracker: http://bugzilla.adiscon.com/show_bug.cgi?id=225
- bugfix: potential abort condition when $RepeatedMsgReduction set to on
  as well as potentially in a number of other places where MsgDup() was
  used. This only happened when the imudp input module was used and it
  depended on name resolution not yet had taken place. In other words,
  this was a strange problem that could lead to hard to diagnose 
  instability. So if you experience instability, chances are good that
  this fix will help.
---------------------------------------------------------------------------
Version 6.1.4  [DEVEL] (rgerhards), 2011-02-18
- bugfix/omhdfs: directive $OMHDFSFileName rendered unusable 
  due to a search and replace-induced bug ;)
- bugfix: minor race condition in action.c - considered cosmetic
  This is considered cosmetic as multiple threads tried to write exactly
  the same value into the same memory location without sync. The method
  has been changed so this can no longer happen.
- added pmsnare parser module (written by David Lang)
- enhanced imfile to support non-cancel input termination
- improved systemd socket activation thanks to Marius Tomaschweski
- improved error reporting for $WorkDirectory
  non-existance and other detectable problems are now reported,
  and the work directory is NOT set in this case
- bugfix: pmsnare causded abort under some conditions
- bugfix: abort if imfile reads file line of more than 64KiB
  Thanks to Peter Eisentraut for reporting and analysing this problem.
  bug tracker: http://bugzilla.adiscon.com/show_bug.cgi?id=221
- bugfix: queue engine did not properly slow down inputs in FULL_DELAY mode
  when in disk-assisted mode. This especially affected imfile, which
  created unnecessarily queue files if a large set of input file data was
  to process.
- bugfix: very long running actions could prevent shutdown under some
  circumstances. This has now been solved, at least for common
  situations.
- bugfix: fixed compile problem due to empty structs
  this occured only on some platforms/compilers. thanks to Dražen Kačar 
  for the fix
---------------------------------------------------------------------------
Version 6.1.3  [DEVEL] (rgerhards), 2011-02-01
- experimental support for monogodb added
- added $IMUDPSchedulingPolicy and $IMUDPSchedulingPriority config settings
- added $LocalHostName config directive
- improved tcpsrv performance by enabling multiple-entry epoll
  so far, we always pulled a single event from the epoll interface. 
  Now 128, what should result in performance improvement (less API
  calls) on busy systems. Most importantly affects imtcp.
- imptcp now supports non-cancel termination mode, a plus in stability
- imptcp speedup: multiple worker threads can now be used to read data
- new directive $InputIMPTcpHelperThreads added
- bugfix: fixed build problems on some platforms
  namely those that have 32bit atomic operations but not 64 bit ones
- bugfix: local hostname was pulled too-early, so that some config 
  directives (namely FQDN settings) did not have any effect
- enhanced tcpflood to support multiple sender threads
  this is required for some high-throughput scenarios (and necessary to
  run some performance tests, because otherwise the sender is too slow).
- added some new custom parsers (snare, aix, some Cisco "specialities")
  thanks to David Lang
---------------------------------------------------------------------------
Version 6.1.2  [DEVEL] (rgerhards), 2010-12-16
- added experimental support for log normalizaton (via liblognorm)
  support for normalizing log messages has been added in the form of
  mmnormalize. The core engine (property replacer, filter engine) has
  been enhanced to support properties from normalized events.
  Note: this is EXPERIMENTAL code. It is currently know that
  there are issues if the functionality is used with
  - disk-based queues
  - asynchronous action queues
  You can not use the new functionality together with these features.
  This limitation will be removed in later releases. However, we 
  preferred to release early, so that one can experiment with the new
  feature set and accepted the price that this means the full set of
  functionality is not yet available. If not used together with
  these features, log normalizing should be pretty stable.
- enhanced testing tool tcpflood
  now supports sending via UDP and the capability to run multiple
  iterations and generate statistics data records
- bugfix: potential abort when output modules with different parameter
  passing modes were used in configured output modules
---------------------------------------------------------------------------
Version 6.1.1  [DEVEL] (rgerhards), 2010-11-30
- bugfix(important): problem in TLS handling could cause rsyslog to loop
  in a tight loop, effectively disabling functionality and bearing the
  risk of unresponsiveness of the whole system.
  Bug tracker: http://bugzilla.adiscon.com/show_bug.cgi?id=194
- support for omhdfs officially added (import from 5.7.1)
- merged imuxsock improvements from 5.7.1 (see there)
- support for systemd officially added (import from 5.7.0)
- bugfix: a couple of problems that imfile had on some platforms, namely
  Ubuntu (not their fault, but occured there)
- bugfix: imfile utilizes 32 bit to track offset. Most importantly,
  this problem can not experienced on Fedora 64 bit OS (which has
  64 bit long's!)
- a number of other bugfixes from older versions imported
---------------------------------------------------------------------------
Version 6.1.0  [DEVEL] (rgerhards), 2010-08-12

*********************************** NOTE **********************************
The v6 versions of rsyslog feature a greatly redesigned config system 
which, among others, supports scoping. However, the initial version does
not contain the whole new system. Rather it will evolve. So it is
expected that interfaces, even new ones, break during the initial
6.x.y releases.
*********************************** NOTE **********************************

- added $Begin, $End and $ScriptScoping config scope statments
  (at this time for actions only).
- added imptcp, a simplified, Linux-specific and potentielly fast
  syslog plain tcp input plugin (NOT supporting TLS!)
  [ported from v4]
---------------------------------------------------------------------------
Version 5.10.1  [V5-STABLE], 2012-10-17
- bugfix: imuxsock and imklog truncated head of received message
  This happened only under some circumstances. Thanks to Marius
  Tomaschwesky, Florian Piekert and Milan Bartos for their help in
  solving this issue.
- enable DNS resolution in imrelp
  Thanks to Apollon Oikonomopoulos for the patch
- bugfix: invalid property name in property-filter could cause abort
  if action chaining (& operator) was used
  http://bugzilla.adiscon.com/show_bug.cgi?id=355
  Thanks to pilou@gmx.com for the bug report
- bugfix: remove invalid socket option call from imuxsock
  Thanks to Cristian Ionescu-Idbohrn and Jonny Törnbom 
- bugfix: fixed wrong bufferlength for snprintf in tcpflood.c when using 
  the -f (dynafiles) option. 
- fixed issues in build system (namely related to cust1 dummy plugin)
---------------------------------------------------------------------------
Version 5.10.0  [V5-STABLE], 2012-08-23

NOTE: this is the new rsyslog v5-stable, incorporating all changes from the
      5.9.x series. In addition to that, it contains the fixes and
      enhancements listed below in this entry.

- bugfix: delayble source could block action queue, even if there was
  a disk queue associated with it. The root cause of this problem was
  that it makes no sense to delay messages once they arrive in the 
  action queue - the "input" that is being held in that case is the main
  queue worker, what makes no sense.
  Thanks to Marcin for alerting us on this problem and providing 
  instructions to reproduce it.
- bugfix: disk queue was not persisted on shutdown, regression of fix to
  http://bugzilla.adiscon.com/show_bug.cgi?id=299
  The new code also handles the case of shutdown of blocking light and 
  full delayable sources somewhat smarter and permits, assuming sufficient
  timouts, to persist message up to the max queue capacity. Also some nits
  in debug instrumentation have been fixed.
- add small delay (50ms) after sending shutdown message
  There seem to be cases where the shutdown message is otherwise not
  processed, not even on an idle system. Thanks to Marcin for
  bringing this problem up.
- support for resolving huge groups
  closes: http://bugzilla.adiscon.com/show_bug.cgi?id=310
  Thanks to Alec Warner for the patch
- bugfix: potential hang due to mutex deadlock
  closes: http://bugzilla.adiscon.com/show_bug.cgi?id=316
  Thanks to Andreas Piesk for reporting&analyzing this bug as well as
  providing patches and other help in resolving it.
- bugfix: property PROCID empty instead of proper nilvalue if not present
  If it is not present, it must have the nilvalue "-" as of RFC5424
  closes: http://bugzilla.adiscon.com/show_bug.cgi?id=332
  Thanks to John N for reporting this issue.
- bugfix: "last message repeated n times" message was missing hostname
  Thanks to Zdenek Salvet for finding this bug and to Bodik for reporting
- bugfix: multiple main queues with same queue file name was not detected
  This lead to queue file corruption. While the root cause is a config
  error, it is a bug that this important and hard to find config error
  was not detected by rsyslog.
---------------------------------------------------------------------------
Version 5.9.7  [V5-BETA], 2012-05-10
- added capability to specify substrings for field extraction mode
- bugfix: ommysql did not properly init/exit the mysql runtime library
  this could lead to segfaults. Triggering condition: multiple action
  instances using ommysql.  Thanks to Tomas Heinrich for reporting this
  problem and providing an initial patch (which my solution is based on,
  I need to add more code to clean the mess up).
- bugfix: rsyslog did not terminate when delayable inputs were blocked
  due to unvailable sources. Fixes:
  http://bugzilla.adiscon.com/show_bug.cgi?id=299
  Thanks to Marcin M for bringing up this problem and Andre Lorbach
  for helping to reproduce and fix it.
- bugfix/tcpflood: sending small test files did not work correctly
---------------------------------------------------------------------------
Version 5.9.6  [V5-BETA], 2012-04-12
- added configuration directives to customize queue light delay marks
- permit size modifiers (k,m,g,...) in integer config parameters
  Thanks to Jo Rhett for the suggestion.
- bugfix: hostname was not requeried on HUP
  Thanks to Per Jessen for reporting this bug and Marius Tomaschewski for
  his help in testing the fix.
- bugfix: imklog invalidly computed facility and severity
  closes: http://bugzilla.adiscon.com/show_bug.cgi?id=313
- bugfix: imptcp input name could not be set
  config directive was accepted, but had no effect
- added configuration directive to disable octet-counted framing
  for imtcp, directive is $InputTCPServerSupportOctetCountedFraming 
  for imptcp, directive is $InputPTCPServerSupportOctetCountedFraming 
- added capability to use a local interface IP address as fromhost-ip for
  locally originating messages. New directive $LocalHostIPIF
- added configuration directives to customize queue light delay marks
  $MainMsgQueueLightDelayMark, $ActionQueueLightDelayMark; both
  specify number of messages starting at which a delay happens.
---------------------------------------------------------------------------
Version 5.9.5  [V5-DEVEL], 2012-01-27
- improved impstats subsystem, added many new counters
- enhanced module loader to not rely on PATH_MAX
- refactored imklog linux driver, now combined with BSD driver
  The Linux driver no longer supports outdated kernel symbol resolution,
  which was disabled by default for very long. Also overall cleanup,
  resulting in much smaller code. Linux and BSD are now covered by a
  single small driver.
- $IMUXSockRateLimitInterval DEFAULT CHANGED, was 5, now 0
  The new default turns off rate limiting. This was chosen as people
  experienced problems with rate-limiting activated by default. Now it
  needs an explicit opt-in by setting this parameter.
  Thanks to Chris Gaffney for suggesting to make it opt-in; thanks to
  many unnamed others who already had complained at the time Chris made
  the suggestion ;-)
---------------------------------------------------------------------------
Version 5.9.4  [V5-DEVEL], 2011-11-29
- imuxsock: added capability to "annotate" messages with "trusted
  information", which contains some properties obtained from the system
  and as such sure to not be faked. This is inspired by the similiar idea
  introduced in systemd.
- removed dependency on gcrypt for recently-enough GnuTLS
  see: http://bugzilla.adiscon.com/show_bug.cgi?id=289
- bugfix: imuxsock did no longer ignore message-provided timestamp, if
  so configured (the *default*). Lead to no longer sub-second timestamps.
  closes: http://bugzilla.adiscon.com/show_bug.cgi?id=281
- bugfix: omfile returns fatal error code for things that go really wrong
  previously, RS_RET_RESUME was returned, which lead to a loop inside the
  rule engine as omfile could not really recover.
- bugfix: rsyslogd -v always said 64 atomics were not present
  thanks to mono_matsuko for the patch
---------------------------------------------------------------------------
Version 5.9.3  [V5-DEVEL], 2011-09-01
- bugfix/security: off-by-two bug in legacy syslog parser, CVE-2011-3200
- bugfix: mark message processing did not work correctly
- added capability to emit config error location info for warnings 
  otherwise, omusrmsg's warning about new config format was not
  accompanied by problem location.
- bugfix: potential misadressing in property replacer
- bugfix: MSGID corruption in RFC5424 parser under some circumstances
  closes: http://bugzilla.adiscon.com/show_bug.cgi?id=275
- bugfix: The NUL-Byte for the syslogtag was not copied in MsgDup (msg.c)
---------------------------------------------------------------------------
Version 5.9.2  [V5-DEVEL] (rgerhards), 2011-07-11
- systemd support: set stdout/stderr to null - thx to Lennart for the patch
- added support for the ":omusrmsg:" syntax in configuring user messages
- added support for the ":omfile:" syntax for actions
---------------------------------------------------------------------------
Version 5.9.1  [V5-DEVEL] (rgerhards), 2011-06-30
- added support for obtaining timestamp for kernel message from message
  If the kernel time-stamps messages, time is now take from that
  timestamp instead of the system time when the message was read. This
  provides much better accuracy. Thanks to Lennart Poettering for
  suggesting this feature and his help during implementation.
- added support for obtaining timestamp from system for imuxsock
  This permits to read the time a message was submitted to the system
  log socket. Most importantly, this is provided in microsecond resolution.
  So we are able to obtain high precision timestampis even for messages
  that were - as is usual - not formatted with them. This also simplifies
  things in regard to local time calculation in chroot environments.
  Many thanks to Lennart Poettering for suggesting this feature,
  providing some guidance on implementing it and coordinating getting the
  necessary support into the Linux kernel.
- bugfix: timestamp was incorrectly calculated for timezones with minute
  offset
  closes: http://bugzilla.adiscon.com/show_bug.cgi?id=271
- bugfix: problems in failover action handling
  closes: http://bugzilla.adiscon.com/show_bug.cgi?id=270
  closes: http://bugzilla.adiscon.com/show_bug.cgi?id=254
- bugfix: mutex was invalidly left unlocked during action processing
  At least one case where this can occur is during thread shutdown, which
  may be initiated by lower activity. In most cases, this is quite
  unlikely to happen. However, if it does, data structures may be 
  corrupted which could lead to fatal failure and segfault. I detected
  this via a testbench test, not a user report. But I assume that some
  users may have had unreproducable aborts that were cause by this bug.
- bugfix: memory leak in imtcp & subsystems under some circumstances
  This leak is tied to error conditions which lead to incorrect cleanup
  of some data structures. [backport from v6]
- bugfix/improvement:$WorkDirectory now gracefully handles trailing slashes
---------------------------------------------------------------------------
Version 5.9.0  [V5-DEVEL] (rgerhards), 2011-06-08
- imfile: added $InputFileMaxLinesAtOnce directive
- enhanced imfile to support input batching
- added capability for imtcp and imptcp to activate keep-alive packets
  at the socket layer. This has not been added to imttcp, as the latter is
  only an experimental module, and one which did not prove to be useful.
  reference: http://kb.monitorware.com/post20791.html
- added support to control KEEPALIVE settings in imptcp
  this has not yet been added to imtcp, but could be done on request.
- $ActionName is now also used for naming of queues in impstats
  as well as in the debug output
- bugfix: do not open files with full privileges, if privs will be dropped
  This make the privilege drop code more bulletproof, but breaks Ubuntu's
  work-around for log files created by external programs with the wrong
  user and/or group. Note that it was long said that this "functionality"
  would break once we go for serious privilege drop code, so hopefully
  nobody still depends on it (and, if so, they lost...).
- bugfix: pipes not opened in full priv mode when privs are to be dropped
- this begins a new devel branch for v5
- better handling of queue i/o errors in disk queues. This is kind of a
  bugfix, but a very intrusive one, this it goes into the devel version
  first. Right now, "file not found" is handled and leads to the new
  emergency mode, in which disk action is stopped and the queue run
  in direct mode. An error message is emited if this happens.
- added support for user-level PRI provided via systemd
- added new config directive $InputTCPFlowControl to select if tcp
  received messages shall be flagged as light delayable or not.
- enhanced omhdfs to support batching mode. This permits to increase
  performance, as we now call the HDFS API with much larger message
  sizes and far more infrequently
- bugfix: failover did not work correctly if repeated msg reduction was on
  affected directive was: $ActionExecOnlyWhenPreviousIsSuspended on
  closes: http://bugzilla.adiscon.com/show_bug.cgi?id=236
---------------------------------------------------------------------------
Version 5.8.13  [V5-stable] 2012-08-22
- bugfix: DA queue could cause abort
- bugfix: "last message repeated n times" message was missing hostname
  Thanks to Zdenek Salvet for finding this bug and to Bodik for reporting
- bugfix "$PreserveFQDN on" was not honored in some modules
  Thanks to bodik for reporting this bug.
- bugfix: randomized IP option header in omudpspoof caused problems
  closes: http://bugzilla.adiscon.com/show_bug.cgi?id=327
  Thanks to Rick Brown for helping to test out the patch.
- bugfix: potential abort if output plugin logged message during shutdown
  note that none of the rsyslog-provided plugins does this
  Thanks to bodik and Rohit Prasad for alerting us on this bug and
  analyzing it.
  fixes: http://bugzilla.adiscon.com/show_bug.cgi?id=347
- bugfix: multiple main queues with same queue file name was not detected
  This lead to queue file corruption. While the root cause is a config
  error, it is a bug that this important and hard to find config error
  was not detected by rsyslog.
---------------------------------------------------------------------------
Version 5.8.12  [V5-stable] 2012-06-06
- add small delay (50ms) after sending shutdown message
  There seem to be cases where the shutdown message is otherwise not
  processed, not even on an idle system. Thanks to Marcin for
  bringing this problem up.
- support for resolving huge groups
  closes: http://bugzilla.adiscon.com/show_bug.cgi?id=310
  Thanks to Alec Warner for the patch
- bugfix: delayble source could block action queue, even if there was
  a disk queue associated with it. The root cause of this problem was
  that it makes no sense to delay messages once they arrive in the 
  action queue - the "input" that is being held in that case is the main
  queue worker, what makes no sense.
  Thanks to Marcin for alerting us on this problem and providing 
  instructions to reproduce it.
- bugfix: disk queue was not persisted on shutdown, regression of fix to
  http://bugzilla.adiscon.com/show_bug.cgi?id=299
  The new code also handles the case of shutdown of blocking light and 
  full delayable sources somewhat smarter and permits, assuming sufficient
  timouts, to persist message up to the max queue capacity. Also some nits
  in debug instrumentation have been fixed.
- bugfix/omudpspoof: problems, including abort, happend when run on
  multiple threads. Root cause is that libnet is not thread-safe. 
  omudpspoof now guards libnet calls with their own mutex.
- bugfix: if debug message could end up in log file when forking
  if rsyslog was set to auto-background (thus fork, the default) and debug
  mode to stdout was enabled, debug messages ended up in the first log file
  opened. Currently, stdout logging is completely disabled in forking mode
  (but writing to the debug log file is still possible). This is a change 
  in behaviour, which is under review. If it causes problems to you,
  please let us know.
  Thanks to Tomas Heinrich for the patch.
- bugfix/tcpflood: sending small test files did not work correctly
- bugfix: potential hang due to mutex deadlock
  closes: http://bugzilla.adiscon.com/show_bug.cgi?id=316
  Thanks to Andreas Piesk for reporting&analyzing this bug as well as
  providing patches and other help in resolving it.
- bugfix: property PROCID empty instead of proper nilvalue if not present
  If it is not present, it must have the nilvalue "-" as of RFC5424
  closes: http://bugzilla.adiscon.com/show_bug.cgi?id=332
  Thanks to John N for reporting this issue.
---------------------------------------------------------------------------
Version 5.8.11  [V5-stable] 2012-05-03
- bugfix: ommysql did not properly init/exit the mysql runtime library
  this could lead to segfaults. Triggering condition: multiple action
  instances using ommysql.  Thanks to Tomas Heinrich for reporting this
  problem and providing an initial patch (which my solution is based on,
  I need to add more code to clean the mess up).
- bugfix: rsyslog did not terminate when delayable inputs were blocked
  due to unvailable sources. Fixes:
  http://bugzilla.adiscon.com/show_bug.cgi?id=299
  Thanks to Marcin M for bringing up this problem and Andre Lorbach
  for helping to reproduce and fix it.
- bugfix: active input in "light delay state" could block rsyslog
  termination, at least for prolonged period of time
- bugfix: imptcp input name could not be set
  config directive was accepted, but had no effect
- bugfix: assigned ruleset was lost when using disk queues
  This looked quite hard to diagnose for disk-assisted queues, as the
  pure memory part worked well, but ruleset info was lost for messages
  stored inside the disk queue.
- bugfix: hostname was not requeried on HUP
  Thanks to Per Jessen for reporting this bug and Marius Tomaschewski for
  his help in testing the fix.
- bugfix: inside queue.c, some thread cancel states were not correctly
  reset. While this is a bug, we assume it did have no practical effect
  because the reset as it was done was set to the state the code actually
  had at this point. But better fix this...
---------------------------------------------------------------------------
Version 5.8.10  [V5-stable] 2012-04-05
- bugfix: segfault on startup if $actionqueuefilename was missing for disk
  queue config
  Thanks to Tomas Heinrich for the patch.
- bugfix: segfault if disk-queue was started up with old queue file
  Thanks to Tomas Heinrich for the patch.
- bugfix: memory leak in array passing output module mode
---------------------------------------------------------------------------
Version 5.8.9  [V5-stable] 2012-03-15
- added tool to recover disk queue if .qi file is missing (recover_qi.pl)
  Thanks to Kaiwang Chen for contributing this tool
- bugfix: stopped DA queue was never processed after a restart due to a
  regression from statistics module
- added better doc for statsobj interface
  Thanks to Kaiwang Chen for his suggestions and analysis in regard to the
  stats subsystem.
---------------------------------------------------------------------------
Version 5.8.8  [V5-stable] 2012-03-05
- added capability to use a local interface IP address as fromhost-ip for
  imuxsock imklog
  new config directives: $IMUXSockLocalIPIF, $klogLocalIPIF
- added configuration directives to customize queue light delay marks
  $MainMsgQueueLightDelayMark, $ActionQueueLightDelayMark; both
  specify number of messages starting at which a delay happens.
- bugfix: omprog made rsyslog abort on startup if not binary to
  execute was configured
- bugfix: imklog invalidly computed facility and severity
  closes: http://bugzilla.adiscon.com/show_bug.cgi?id=313
---------------------------------------------------------------------------
Version 5.8.7  [V5-stable] 2012-01-17
- bugfix: instabilities when using RFC5424 header fields
  Thanks to Kaiwang Chen for the patch
- bugfix: imuxsock did truncate part of received message if it did not
  contain a proper date. The truncation occured because we removed that
  part of the messages that was expected to be the date.
  closes: http://bugzilla.adiscon.com/show_bug.cgi?id=295
- bugfix: potential abort after reading invalid X.509 certificate
  closes: http://bugzilla.adiscon.com/show_bug.cgi?id=290
  Thanks to Tomas Heinrich for the patch
- bugfix: stats counter were not properly initialized on creation
- FQDN hostname for multihomed host was not always set to the correct name
  if multiple aliases existed. Thanks to Tomas Heinreich for the patch.
- re-licensed larger parts of the codebase under the Apache license 2.0
---------------------------------------------------------------------------
Version 5.8.6  [V5-stable] 2011-10-21
- bugfix: missing whitespace after property-based filter was not detected
- bugfix: $OMFileFlushInterval period was doubled - now using correct value
- bugfix: ActionQueue could malfunction due to index error
  Thanks to Vlad Grigorescu for the patch
- bugfix: $ActionExecOnlyOnce interval did not work properly
  Thanks to Tomas Heinrich for the patch
- bugfix: race condition when extracting program name, APPNAME, structured
  data and PROCID (RFC5424 fields) could lead to invalid characters e.g.
  in dynamic file names or during forwarding (general malfunction of these
  fields in templates, mostly under heavy load)
- bugfix: imuxsock did no longer ignore message-provided timestamp, if
  so configured (the *default*). Lead to no longer sub-second timestamps.
  closes: http://bugzilla.adiscon.com/show_bug.cgi?id=281
- bugfix: omfile returns fatal error code for things that go really wrong
  previously, RS_RET_RESUME was returned, which lead to a loop inside the
  rule engine as omfile could not really recover.
- bugfix: imfile did invalid system call under some circumstances
  when a file that was to be monitored did not exist BUT the state file
  actually existed. Mostly a cosmetic issue. Root cause was incomplete
  error checking in stream.c; so patch may affect other code areas.
- bugfix: rsyslogd -v always said 64 atomics were not present
  thanks to mono_matsuko for the patch
---------------------------------------------------------------------------
Version 5.8.5  [V5-stable] (rgerhards/al), 2011-09-01
- bugfix/security: off-by-two bug in legacy syslog parser, CVE-2011-3200
- bugfix: mark message processing did not work correctly
- bugfix: potential hang condition during tag emulation
- bugfix: too-early string termination during tag emulation
- bugfix: The NUL-Byte for the syslogtag was not copied in MsgDup (msg.c)
- bugfix: fixed incorrect state handling for Discard Action (transactions)
  Note: This caused all messages in a batch to be set to COMMITTED, 
  even if they were discarded. 
---------------------------------------------------------------------------
Version 5.8.4  [V5-stable] (al), 2011-08-10
- bugfix: potential misadressing in property replacer
- bugfix: memcpy overflow can occur in allowed sender checkig
  if a name is resolved to IPv4-mapped-on-IPv6 address
  Found by Ismail Dönmez at suse
- bugfix: potential misadressing in property replacer
- bugfix: MSGID corruption in RFC5424 parser under some circumstances
  closes: http://bugzilla.adiscon.com/show_bug.cgi?id=275
---------------------------------------------------------------------------
Version 5.8.3  [V5-stable] (rgerhards), 2011-07-11
- systemd support: set stdout/stderr to null - thx to Lennart for the patch
- added support for the ":omusrmsg:" syntax in configuring user messages
- added support for the ":omfile:" syntax for actions
  Note: previous outchannel syntax will generate a warning message. This
  may be surprising to some users, but it is quite urgent to alert them
  of the new syntax as v6 can no longer support the previous one.
---------------------------------------------------------------------------
Version 5.8.2  [V5-stable] (rgerhards), 2011-06-21
- bugfix: problems in failover action handling
  closes: http://bugzilla.adiscon.com/show_bug.cgi?id=270
  closes: http://bugzilla.adiscon.com/show_bug.cgi?id=254
- bugfix: mutex was invalidly left unlocked during action processing
  At least one case where this can occur is during thread shutdown, which
  may be initiated by lower activity. In most cases, this is quite
  unlikely to happen. However, if it does, data structures may be 
  corrupted which could lead to fatal failure and segfault. I detected
  this via a testbench test, not a user report. But I assume that some
  users may have had unreproducable aborts that were cause by this bug.
- bugfix: memory leak in imtcp & subsystems under some circumstances
  This leak is tied to error conditions which lead to incorrect cleanup
  of some data structures. [backport from v6]
- bugfix/improvement:$WorkDirectory now gracefully handles trailing slashes
---------------------------------------------------------------------------
Version 5.8.1  [V5-stable] (rgerhards), 2011-05-19
- bugfix: invalid processing in QUEUE_FULL condition
  If the the multi-submit interface was used and a QUEUE_FULL condition
  occured, the failed message was properly destructed. However, the
  rest of the input batch, if it existed, was not processed. So this
  lead to potential loss of messages and a memory leak. The potential
  loss of messages was IMHO minor, because they would have been dropped
  in most cases due to the queue remaining full, but very few lucky ones
  from the batch may have made it. Anyhow, this has now been changed so
  that the rest of the batch is properly tried to be enqueued and, if
  not possible, destructed.
- new module mmsnmptrapd, a sample message modification module
  This can be useful to reformat snmptrapd messages and also serves as
  a sample for how to write message modification modules using the
  output module interface. Note that we introduced this new 
  functionality directly into the stable release, as it does not 
  modify the core and as such cannot have any side-effects if it is
  not used (and thus the risk is solely on users requiring that
  functionality).
- bugfix: rate-limiting inside imuxsock did not work 100% correct
  reason was that a global config variable was invalidly accessed where a
  listener variable should have been used.
  Also performance-improved the case when rate limiting is turned off (this
  is a very unintrusive change, thus done directly to the stable version).
- bugfix: $myhostname not available in RainerScript (and no error message)
  closes: http://bugzilla.adiscon.com/show_bug.cgi?id=233
- bugfix: memory and file descriptor leak in stream processing
  Leaks could occur under some circumstances if the file stream handler
  errored out during the open call. Among others, this could cause very
  big memory leaks if there were a problem with unreadable disk queue
  files. In regard to the memory leak, this
  closes: http://bugzilla.adiscon.com/show_bug.cgi?id=256
- bugfix: doc for impstats had wrong config statements
  also, config statements were named a bit inconsistent, resolved that
  problem by introducing an alias and only documenting the consistent
  statements
  Thanks to Marcin for bringing up this problem.
- bugfix: IPv6-address could not be specified in omrelp
  this was due to improper parsing of ":"
  closes: http://bugzilla.adiscon.com/show_bug.cgi?id=250
- bugfix: TCP connection invalidly aborted when messages needed to be
  discarded (due to QUEUE_FULL or similar problem)
- bugfix: $LocalHostName was not honored under all circumstances
  closes: http://bugzilla.adiscon.com/show_bug.cgi?id=258
- bugfix(minor): improper template function call in syslogd.c
---------------------------------------------------------------------------
Version 5.8.0  [V5-stable] (rgerhards), 2011-04-12

This is the new v5-stable branch, importing all feature from the 5.7.x
versions. To see what has changed in regard to the previous v5-stable,
check the Changelog for 5.7.x below.

- bugfix: race condition in deferred name resolution
  closes: http://bugzilla.adiscon.com/show_bug.cgi?id=238
  Special thanks to Marcin for his persistence in helping to solve this
  bug.
- bugfix: DA queue was never shutdown once it was started
  closes: http://bugzilla.adiscon.com/show_bug.cgi?id=241
---------------------------------------------------------------------------
Version 5.7.10  [V5-BETA] (rgerhards), 2011-03-29
- bugfix: ompgsql did not work properly with ANSI SQL strings
  closes: http://bugzilla.adiscon.com/show_bug.cgi?id=229
- bugfix: rsyslog did not build with --disable-regexp configure option
  closes: http://bugzilla.adiscon.com/show_bug.cgi?id=243
- bugfix: PRI was invalid on Solaris for message from local log socket
- enhance: added $BOM system property to ease writing byte order masks
- bugfix: RFC5424 parser confused by empty structured data
  closes: http://bugzilla.adiscon.com/show_bug.cgi?id=237
- bugfix: error return from strgen caused abort, now causes action to be
  ignored (just like a failed filter)
- new sample plugin for a strgen to generate sql statement consumable
  by a database plugin
- bugfix: strgen could not be used together with database outputs
  because the sql/stdsql option could not be specified. This has been
  solved by permitting the strgen to include the opton inside its name.
  closes: http://bugzilla.adiscon.com/show_bug.cgi?id=195
---------------------------------------------------------------------------
Version 5.7.9  [V5-BETA] (rgerhards), 2011-03-16
- improved testbench
  among others, life tests for ommysql (against a test database) have
  been added, valgrind-based testing enhanced, ...
- enhance: fallback *at runtime* to epoll_create if epoll_create1 is not
  available. Thanks to Michael Biebl for analysis and patch!
- bugfix: failover did not work correctly if repeated msg reduction was on
  closes: http://bugzilla.adiscon.com/show_bug.cgi?id=236
  affected directive was: $ActionExecOnlyWhenPreviousIsSuspended on
- bugfix: minor memory leak in omlibdbi (< 1k per instance and run)
- bugfix: (regression) omhdfs did no longer compile
- bugfix: omlibdbi did not use password from rsyslog.conf
  closes: http://bugzilla.adiscon.com/show_bug.cgi?id=203
---------------------------------------------------------------------------
Version 5.7.8  [V5-BETA] (rgerhards), 2011-03-09
- systemd support somewhat improved (can now take over existing log sockt)
- bugfix: discard action did not work under some circumstances
  fixes: http://bugzilla.adiscon.com/show_bug.cgi?id=217
- bugfix: file descriptor leak in gnutls netstream driver
  fixes: http://bugzilla.adiscon.com/show_bug.cgi?id=222
---------------------------------------------------------------------------
Version 5.7.7  [V5-BETA] (rgerhards), 2011-03-02
- bugfix: potential abort condition when $RepeatedMsgReduction set to on
  as well as potentially in a number of other places where MsgDup() was
  used. This only happened when the imudp input module was used and it
  depended on name resolution not yet had taken place. In other words,
  this was a strange problem that could lead to hard to diagnose 
  instability. So if you experience instability, chances are good that
  this fix will help.
---------------------------------------------------------------------------
Version 5.7.6  [V5-BETA] (rgerhards), 2011-02-25
- bugfix: fixed a memory leak and potential abort condition
  this could happen if multiple rulesets were used and some output batches
  contained messages belonging to more than one ruleset.
  fixes: http://bugzilla.adiscon.com/show_bug.cgi?id=226
  fixes: http://bugzilla.adiscon.com/show_bug.cgi?id=218
- bugfix: memory leak when $RepeatedMsgReduction on was used
  bug tracker: http://bugzilla.adiscon.com/show_bug.cgi?id=225
---------------------------------------------------------------------------
Version 5.7.5  [V5-BETA] (rgerhards), 2011-02-23
- enhance: imfile did not yet support multiple rulesets, now added
  we do this directly in the beta because a) it does not affect existing
  functionality and b) one may argue that this missing functionality is
  close to a bug.
- improved testbench, added tests for imuxsock
- bugfix: imuxsock did no longer sanitize received messages
  This was a regression from the imuxsock partial rewrite. Happened
  because the message is no longer run through the standard parsers. 
  bug tracker: http://bugzilla.adiscon.com/show_bug.cgi?id=224
- bugfix: minor race condition in action.c - considered cosmetic
  This is considered cosmetic as multiple threads tried to write exactly
  the same value into the same memory location without sync. The method
  has been changed so this can no longer happen.
---------------------------------------------------------------------------
Version 5.7.4  [V5-BETA] (rgerhards), 2011-02-17
- added pmsnare parser module (written by David Lang)
- enhanced imfile to support non-cancel input termination
- improved systemd socket activation thanks to Marius Tomaschweski
- improved error reporting for $WorkDirectory
  non-existance and other detectable problems are now reported,
  and the work directory is NOT set in this case
- bugfix: pmsnare causded abort under some conditions
- bugfix: abort if imfile reads file line of more than 64KiB
  Thanks to Peter Eisentraut for reporting and analysing this problem.
  bug tracker: http://bugzilla.adiscon.com/show_bug.cgi?id=221
- bugfix: queue engine did not properly slow down inputs in FULL_DELAY mode
  when in disk-assisted mode. This especially affected imfile, which
  created unnecessarily queue files if a large set of input file data was
  to process.
- bugfix: very long running actions could prevent shutdown under some
  circumstances. This has now been solved, at least for common
  situations.
- bugfix: fixed compile problem due to empty structs
  this occured only on some platforms/compilers. thanks to Dražen Kačar 
  for the fix
---------------------------------------------------------------------------
Version 5.7.3  [V5-BETA] (rgerhards), 2011-02-07
- added support for processing multi-line messages in imfile
- added $IMUDPSchedulingPolicy and $IMUDPSchedulingPriority config settings
- added $LocalHostName config directive
- bugfix: fixed build problems on some platforms
  namely those that have 32bit atomic operations but not 64 bit ones
- bugfix: local hostname was pulled too-early, so that some config 
  directives (namely FQDN settings) did not have any effect
- bugfix: imfile did duplicate messages under some circumstances
- added $OMMySQLConfigFile config directive
- added $OMMySQLConfigSection config directive
---------------------------------------------------------------------------
Version 5.7.2  [V5-DEVEL] (rgerhards), 2010-11-26
- bugfix(important): problem in TLS handling could cause rsyslog to loop
  in a tight loop, effectively disabling functionality and bearing the
  risk of unresponsiveness of the whole system.
  Bug tracker: http://bugzilla.adiscon.com/show_bug.cgi?id=194
- bugfix: imfile state file was not written when relative file name
  for it was specified
- bugfix: compile failed on systems without epoll_create1()
  Thanks to David Hill for providing a fix.
- bugfix: atomic increment for msg object may not work correct on all
  platforms. Thanks to Chris Metcalf for the patch
- bugfix: replacements for atomic operations for non-int sized types had
  problems. At least one instance of that problem could potentially lead
  to abort (inside omfile).
---------------------------------------------------------------------------
Version 5.7.1  [V5-DEVEL] (rgerhards), 2010-10-05
- support for Hadoop's HDFS added (via omhdfs)
- imuxsock now optionally use SCM_CREDENTIALS to pull the pid from the log
  socket itself
  (thanks to Lennart Poettering for the suggesting this feature)
- imuxsock now optionally uses per-process input rate limiting, guarding the
  user against processes spamming the system log
  (thanks to Lennart Poettering for suggesting this feature)
- added new config statements
  * $InputUnixListenSocketUsePIDFromSystem 
  * $SystemLogUsePIDFromSystem 
  * $SystemLogRateLimitInterval
  * $SystemLogRateLimitBurst
  * $SystemLogRateLimitSeverity
  * $IMUxSockRateLimitInterval
  * $IMUxSockRateLimitBurst
  * $IMUxSockRateLimitSeverity
- imuxsock now supports up to 50 different sockets for input
- some code cleanup in imuxsock (consider this a release a major
  modification, especially if problems show up)
- bugfix: /dev/log was unlinked even when passed in from systemd
  in which case it should be preserved as systemd owns it
---------------------------------------------------------------------------
Version 5.7.0  [V5-DEVEL] (rgerhards), 2010-09-16
- added module impstat to emit periodic statistics on rsyslog counters
- support for systemd officially added
  * acquire /dev/log socket optionally from systemd
    thanks to Lennart Poettering for this patch
  * sd-systemd API added as part of rsyslog runtime library
---------------------------------------------------------------------------
Version 5.6.5  [V5-STABLE] (rgerhards), 2011-03-22
- bugfix: failover did not work correctly if repeated msg reduction was on
  affected directive was: $ActionExecOnlyWhenPreviousIsSuspended on
  closes: http://bugzilla.adiscon.com/show_bug.cgi?id=236
- bugfix: omlibdbi did not use password from rsyslog.con
  closes: http://bugzilla.adiscon.com/show_bug.cgi?id=203
- bugfix(kind of): tell users that config graph can currently not be
  generated
  closes: http://bugzilla.adiscon.com/show_bug.cgi?id=232
- bugfix: discard action did not work under some circumstances
  fixes: http://bugzilla.adiscon.com/show_bug.cgi?id=217
  (backport from 5.7.8)
---------------------------------------------------------------------------
Version 5.6.4  [V5-STABLE] (rgerhards), 2011-03-03
- bugfix: potential abort condition when $RepeatedMsgReduction set to on
  as well as potentially in a number of other places where MsgDup() was
  used. This only happened when the imudp input module was used and it
  depended on name resolution not yet had taken place. In other words,
  this was a strange problem that could lead to hard to diagnose 
  instability. So if you experience instability, chances are good that
  this fix will help.
- bugfix: fixed a memory leak and potential abort condition
  this could happen if multiple rulesets were used and some output batches
  contained messages belonging to more than one ruleset.
  fixes: http://bugzilla.adiscon.com/show_bug.cgi?id=226
  fixes: http://bugzilla.adiscon.com/show_bug.cgi?id=218
- bugfix: memory leak when $RepeatedMsgReduction on was used
  bug tracker: http://bugzilla.adiscon.com/show_bug.cgi?id=225
---------------------------------------------------------------------------
Version 5.6.3  [V5-STABLE] (rgerhards), 2011-01-26
- bugfix: action processor released memory too early, resulting in
  potential issue in retry cases (but very unlikely due to another
  bug, which I also fixed -- only after the fix this problem here
  became actually visible).
- bugfix: batch processing flagged invalid message as "bad" under some
  circumstances
- bugfix: unitialized variable could cause issues under extreme conditions
  plus some minor nits. This was found after a clang static code analyzer
  analysis (great tool, and special thanks to Marcin for telling me about
  it!)
- bugfix: batches which had actions in error were not properly retried in
  all cases
- bugfix: imfile did duplicate messages under some circumstances
- bugfix: testbench was not activated if no Java was present on system
  ... what actually was a left-over. Java is no longer required.
---------------------------------------------------------------------------
Version 5.6.2  [V5-STABLE] (rgerhards), 2010-11-30
- bugfix: compile failed on systems without epoll_create1()
  Thanks to David Hill for providing a fix.
- bugfix: atomic increment for msg object may not work correct on all
  platforms. Thanks to Chris Metcalf for the patch
- bugfix: replacements for atomic operations for non-int sized types had
  problems. At least one instance of that problem could potentially lead
  to abort (inside omfile).
- added the $InputFilePersistStateInterval config directive to imfile
- changed imfile so that the state file is never deleted (makes imfile
  more robust in regard to fatal failures)
- bugfix: a slightly more informative error message when a TCP
  connections is aborted
---------------------------------------------------------------------------
Version 5.6.1  [V5-STABLE] (rgerhards), 2010-11-24
- bugfix(important): problem in TLS handling could cause rsyslog to loop
  in a tight loop, effectively disabling functionality and bearing the
  risk of unresponsiveness of the whole system.
  Bug tracker: http://bugzilla.adiscon.com/show_bug.cgi?id=194
- permitted imptcp to work on systems which support epoll(), but not
  epoll_create().
  Bug: http://bugzilla.adiscon.com/show_bug.cgi?id=204
  Thanks to Nicholas Brink for reporting this problem.
- bugfix: testbench failed if imptcp was not enabled
- bugfix: segfault when an *empty* template was used
  Bug: http://bugzilla.adiscon.com/show_bug.cgi?id=206
  Thanks to David Hill for alerting us.
- bugfix: compile failed with --enable-unlimited-select
  thanks varmojfekoj for the patch
---------------------------------------------------------------------------
Version 5.6.0  [V5-STABLE] (rgerhards), 2010-10-19

This release brings all changes and enhancements of the 5.5.x series
to the v5-stable branch.

- bugfix: a couple of problems that imfile had on some platforms, namely
  Ubuntu (not their fault, but occured there)
- bugfix: imfile utilizes 32 bit to track offset. Most importantly,
  this problem can not experienced on Fedora 64 bit OS (which has
  64 bit long's!)
---------------------------------------------------------------------------
Version 5.5.7  [V5-BETA] (rgerhards), 2010-08-09
- changed omudpspoof default spoof address to simplify typical use case
  thanks to David Lang for suggesting this
- doc bugfix: pmlastmsg doc samples had errors
- bugfix[minor]: pmrfc3164sd had invalid name (resided in rsyslog name 
  space, what should not be the case for a contributed module)
- added omuxsock, which permits to write message to local Unix sockets
  this is the counterpart to imuxsock, enabling fast local forwarding
---------------------------------------------------------------------------
Version 5.5.6  [DEVEL] (rgerhards), 2010-07-21
- added parser modules
  * pmlastmsg, which supports the notoriously malformed "last message
    repeated n times" messages from some syslogd's (namely sysklogd)
  * pmrfc3164sd (contributed), supports RFC5424 structured data in 
    RFC3164 messages [untested]
- added new module type "string generator", used to speed up output
  processing. Expected speedup for (typical) rsyslog processing is
  roughly 5 to 6 percent compared to using string-based templates.
  They may also be used to do more complex formatting with custom
  C code, what provided greater flexibility and probably far higher
  speed, for example if using multiple regular expressions within a 
  template.
- added 4 string generators for
  * RSYSLOG_FileFormat
  * RSYSLOG_TraditionalFileFormat
  * RSYSLOG_ForwardFormat
  * RSYSLOG_TraditionalForwardFormat
- bugfix: mutexes used to simulate atomic instructions were not destructed
- bugfix: regression caused more locking action in msg.c than necessary
- bugfix: "$ActionExecOnlyWhenPreviousIsSuspended on" was broken
- bugfix: segfault on HUP when "HUPIsRestart" was set to "on"
  thanks varmojfekoj for the patch
- bugfix: default for $OMFileFlushOnTXEnd was wrong ("off").
  This, in default mode, caused buffered writing to be used, what
  means that it looked like no output were written or partial
  lines. Thanks to Michael Biebl for pointing out this bug.
- bugfix: programname filter in ! configuration can not be reset
  Thanks to Kiss Gabor for the patch.
---------------------------------------------------------------------------
Version 5.5.5  [DEVEL] (rgerhards), 2010-05-20
- added new cancel-reduced action thread termination method
  We now manage to cancel threads that block inside a retry loop to
  terminate without the need to cancel the thread. Avoiding cancellation
  helps keep the system complexity minimal and thus provides for better
  stability. This also solves some issues with improper shutdown when
  inside an action retry loop.
---------------------------------------------------------------------------
Version 5.5.4  [DEVEL] (rgerhards), 2010-05-03
- This version offers full support for Solaris on Intel and Sparc
- bugfix: problems with atomic operations emulation
  replaced atomic operation emulation with new code. The previous code
  seemed to have some issue and also limited concurrency severely. The
  whole atomic operation emulation has been rewritten.
- bugfix: netstream ptcp support class was not correctly build on systems
  without epoll() support
- bugfix: segfault on Solaris/Sparc
---------------------------------------------------------------------------
Version 5.5.3  [DEVEL] (rgerhards), 2010-04-09
- added basic but functional support for Solaris
- imported many bugfixes from 3.6.2/4.6.1 (see ChangeLog below!)
- added new property replacer option "date-rfc3164-buggyday" primarily
  to ease migration from syslog-ng. See property replacer doc for
  details.
- added capability to turn off standard LF delimiter in TCP server
  via new directive "$InputTCPServerDisableLFDelimiter on"
- bugfix: failed to compile on systems without epoll support
- bugfix: comment char ('#') in literal terminated script parsing
  and thus could not be used.
  but tracker: http://bugzilla.adiscon.com/show_bug.cgi?id=119
  [merged in from v3.22.2]
- imported patches from 4.6.0:
  * improved testbench to contain samples for totally malformed messages
    which miss parts of the message content
  * bugfix: some malformed messages could lead to a missing LF inside files
    or some other missing parts of the template content.
  * bugfix: if a message ended immediately with a hostname, the hostname
    was mistakenly interpreted as TAG, and localhost be used as hostname
---------------------------------------------------------------------------
Version 5.5.2  [DEVEL] (rgerhards), 2010-02-05
- applied patches that make rsyslog compile under Apple OS X.
  Thanks to trey for providing these.
- replaced data type "bool" by "sbool" because this created some
  portability issues.
- added $Escape8BitCharactersOnReceive directive
  Thanks to David Lang for suggesting it.
- worked around an issue where omfile failed to compile on 32 bit platforms
  under some circumstances (this smells like a gcc problem, but a simple
  solution was available). Thanks to Kenneth Marshall for some advice.
- extended testbench
---------------------------------------------------------------------------
Version 5.5.1  [DEVEL] (rgerhards), 2009-11-27
- introduced the ablity for netstream drivers to utilize an epoll interface
  This offers increased performance and removes the select() FDSET size
  limit from imtcp. Note that we fall back to select() if there is no
  epoll netstream drivers. So far, an epoll driver has only been
  implemented for plain tcp syslog, the rest will follow once the code
  proves well in practice AND there is demand.
- re-implemented $EscapeControlCharacterTab config directive
  Based on Jonathan Bond-Caron's patch for v4. This now also includes some
  automatted tests.
- bugfix: enabling GSSServer crashes rsyslog startup
  Thanks to Tomas Kubina for the patch [imgssapi]
- bugfix (kind of): check if TCP connection is still alive if using TLS
  Thanks to Jonathan Bond-Caron for the patch.
---------------------------------------------------------------------------
Version 5.5.0  [DEVEL] (rgerhards), 2009-11-18
- moved DNS resolution code out of imudp and into the backend processing
  Most importantly, DNS resolution now never happens if the resolved name
  is not required. Note that this applies to imudp - for the other inputs,
  DNS resolution almost comes for free, so we do not do it there. However,
  the new method has been implemented in a generic way and as such may 
  also be used by other modules in the future.
- added option to use unlimited-size select() calls
  Thanks to varmjofekoj for the patch
  This is not done in imudp, as it natively supports epoll().
- doc: improved description of what loadable modules can do
---------------------------------------------------------------------------
Version 5.4.2  [v5-stable] (rgerhards), 2010-03-??
- bugfix(kind of): output plugin retry behaviour could cause engine to loop
  The rsyslog engine did not guard itself against output modules that do
  not properly convey back the tryResume() behaviour. This then leads to
  what looks like an endless loop. I consider this to be a bug of the 
  engine not only because it should be hardened against plugin misbehaviour,
  but also because plugins may not be totally able to avoid this situation
  (depending on the type of and processing done by the plugin).
- bugfix: testbench failed when not executed in UTC+1 timezone
  accidently, the time zone information was kept inside some
  to-be-checked-for responses
- temporary bugfix replaced by permanent one for
  message-induced off-by-one error (potential segfault) (see 4.6.2)
  The analysis has been completed and a better fix been crafted and 
  integrated.
- bugfix(minor): status variable was uninitialized
  However, this would have caused harm only if NO parser modules at
  all were loaded, which would lead to a defunctional configuration
  at all. And, even more important, this is impossible as two parser
  modules are built-in and thus can not be "not loaded", so we always
  have a minimum of two.
---------------------------------------------------------------------------
Version 5.4.1  [v5-stable] (rgerhards), 2010-03-??
- added new property replacer option "date-rfc3164-buggyday" primarily
  to ease migration from syslog-ng. See property replacer doc for
  details. [backport from 5.5.3 because urgently needed by some]
- imported all bugfixes vom 4.6.2 (see below)
---------------------------------------------------------------------------
Version 5.4.0  [v5-stable] (rgerhards), 2010-03-08
***************************************************************************
* This is a new stable v5 version. It contains all fixes and enhancements *
* made during the 5.3.x phase as well as those listed below.              *
* Note that the 5.2.x series was quite buggy and as such all users are    *
* strongly advised to upgrade to 5.4.0.                                   *
***************************************************************************
- bugfix: omruleset failed to work in many cases
  bug tracker: http://bugzilla.adiscon.com/show_bug.cgi?id=179
  Thanks to Ryan B. Lynch for reporting this issue.
- bugfix: comment char ('#') in literal terminated script parsing
  and thus could not be used.
  but tracker: http://bugzilla.adiscon.com/show_bug.cgi?id=119
  [merged in from v3.22.2]
---------------------------------------------------------------------------
Version 5.3.7  [BETA] (rgerhards), 2010-01-27
- bugfix: queues in direct mode could case a segfault, especially if an
  action failed for action queues. The issue was an invalid increment of
  a stack-based pointer which lead to destruction of the stack frame and
  thus a segfault on function return.
  Thanks to Michael Biebl for alerting us on this problem.
- bugfix: hostname accidently set to IP address for some message sources,
  for example imudp. Thanks to Anton for reporting this bug. [imported v4]
- bugfix: ompgsql had problems with transaction support, what actually 
  rendered it unsuable. Thanks to forum user "horhe" for alerting me
  on this bug and helping to debug/fix it! [imported from 5.3.6]
- bugfix: $CreateDirs variable not properly initialized, default thus
  was random (but most often "on") [imported from v3]
- bugfix: potential segfaults during queue shutdown
  (bugs require certain non-standard settings to appear)
  Thanks to varmojfekoj for the patch [imported from 4.5.8]
  [backport from 5.5.2]
- bugfix: wrong memory assignment for a config variable (probably
  without causing any harm) [backport from 5.2.2]
- bugfix: rsyslog hangs when writing to a named pipe which nobody was
  reading. Thanks to Michael Biebl for reporting this bug.
  Bugzilla entry: http://bugzilla.adiscon.com/show_bug.cgi?id=169
  [imported from 4.5.8]
---------------------------------------------------------------------------
Version 5.3.6  [BETA] (rgerhards), 2010-01-13
- bugfix: ompgsql did not properly check the server connection in
  tryResume(), which could lead to rsyslog running in a thight loop
- bugfix: suspension during beginTransaction() was not properly handled
  by rsyslog core
- bugfix: omfile output was only written when buffer was full, not at
  end of transaction
- bugfix: commit transaction was not properly conveyed to message layer,
  potentially resulting in non-message destruction and thus hangs
- bugfix: enabling GSSServer crashes rsyslog startup
  Thanks to Tomas Kubina for the patch [imgssapi]
- bugfix (kind of): check if TCP connection is still alive if using TLS
  Thanks to Jonathan Bond-Caron for the patch.
- bugfix: $CreateDirs variable not properly initialized, default thus
  was random (but most often "on") [imported from v3]
- bugfix: ompgsql had problems with transaction support, what actually 
  rendered it unsuable. Thanks to forum user "horhe" for alerting me
  on this bug and helping to debug/fix it!
- bugfix: memory leak when sending messages in zip-compressed format
  Thanks to Naoya Nakazawa for analyzing this issue and providing a patch.
- worked around an issue where omfile failed to compile on 32 bit platforms
  under some circumstances (this smells like a gcc problem, but a simple
  solution was available). Thanks to Kenneth Marshall for some advice.
  [backported from 5.5.x branch]
---------------------------------------------------------------------------
Version 5.3.5  [BETA] (rgerhards), 2009-11-13
- some light performance enhancement by replacing time() call with much
  faster (at least under linux) gettimeofday() calls.
- some improvement of omfile performance with dynafiles
  saved costly time() calls by employing a logical clock, which is 
  sufficient for the use case
- bugfix: omudpspoof miscalculated source and destination ports
  while this was probably not noticed for source ports, it resulted in
  almost all destination ports being wrong, except for the default port
  of 514, which by virtue of its binary representation was calculated 
  correct (and probably thus the bug not earlier detected).
- bugfixes imported from earlier releases
  * bugfix: named pipes did no longer work (they always got an open error)
    this was a regression from the omfile rewrite in 4.5.0
  * bugfix(testbench): sequence check was not always performed correctly,
    that could result in tests reporting success when they actually failed
- improved testbench: added tests for UDP forwarding and omudpspoof
- doc bugfix: omudpspoof had wrong config command names ("om" missing)
- bugfix [imported from 4.4.3]: $ActionExecOnlyOnceEveryInterval did
  not work.
- [inport v4] improved testbench, contains now tcp and gzip test cases
- [import v4] added a so-called "On Demand Debug" mode, in which debug
  output can be generated only after the process has started, but not right
  from the beginning. This is assumed to be useful for hard-to-find bugs.
  Also improved the doc on the debug system.
- bugfix: segfault on startup when -q or -Q option was given
  [imported from v3-stable]
---------------------------------------------------------------------------
Version 5.3.4  [DEVEL] (rgerhards), 2009-11-04
- added the ability to create custom message parsers
- added $RulesetParser config directive that permits to bind specific
  parsers to specific rulesets
- added omruleset output module, which provides great flexibility in 
  action processing. THIS IS A VERY IMPORTANT ADDITION, see its doc
  for why.
- added the capability to have ruleset-specific main message queues
  This offers considerable additional flexibility AND superior performance
  (in cases where multiple inputs now can avoid lock contention)
- bugfix: correct default for escape ('#') character restored
  This was accidently changed to '\\', thanks to David Lang for reporting
- bugfix(testbench): testcase did not properly wait for rsyslogd shutdown
  thus some unpredictable behavior and a false negative test result
  could occur.
---------------------------------------------------------------------------
Version 5.3.3  [DEVEL] (rgerhards), 2009-10-27
- simplified and thus speeded up the queue engine, also fixed some
  potential race conditions (in very unusual shutdown conditions)
  along the way. The threading model has seriously changes, so there may
  be some regressions.
- enhanced test environment (inlcuding testbench): support for enhancing
  probability of memory addressing failure by using non-NULL default
  value for malloced memory (optional, only if requested by configure
  option). This helps to track down some otherwise undetected issues
  within the testbench.
- bugfix: potential abort if inputname property was not set 
  primarily a problem of imdiag
- bugfix: message processing states were not set correctly in all cases
  however, this had no negative effect, as the message processing state
  was not evaluated when a batch was deleted, and that was the only case
  where the state could be wrong.
---------------------------------------------------------------------------
Version 5.3.2  [DEVEL] (rgerhards), 2009-10-21
- enhanced omfile to support transactional interface. This will increase
  performance in many cases.
- added multi-ruleset support to imudp
- re-enabled input thread termination handling that does avoid thread
  cancellation where possible. This provides a more reliable mode of
  rsyslogd termination (canceling threads my result in not properly
  freed resouces and potential later hangs, even though we perform
  proper cancel handling in our code). This is part of an effort to
  reduce thread cancellation as much as possible in rsyslog.
  NOTE: the code previously written code for this functionality had a
  subtle race condition. The new code solves that.
- enhanced immark to support non-cancel input module termination
- improved imudp so that epoll can be used in more environments,
  fixed potential compile time problem if EPOLL_CLOEXEC is not available.
- some cleanup/slight improvement:
  * changed imuxsock to no longer use deprecated submitAndParseMsg() IF
  * changed submitAndParseMsg() interface to be a wrapper around the new
    way of message creation/submission. This enables older plugins to be
    used together with the new interface. The removal also enables us to
    drop a lot of duplicate code, reducing complexity and increasing
    maintainability.
- bugfix: segfault when starting up with an invalid .qi file for a disk queue
  Failed for both pure disk as well as DA queues. Now, we emit an error
  message and disable disk queueing facility.
- bugfix: potential segfault on messages with empty MSG part. This was a
  recently introduced regression.
- bugfix: debug string larger than 1K were improperly displayed. Max size
  is now 32K, and if a string is even longer it is meaningfully truncated.
---------------------------------------------------------------------------
Version 5.3.1  [DEVEL] (rgerhards), 2009-10-05
- added $AbortOnUncleanConfig directive - permits to prevent startup when
  there are problems with the configuration file. See it's doc for
  details.
- included some important fixes from v4-stable:
  * bugfix: invalid handling of zero-sized messages
  * bugfix: zero-sized UDP messages are no longer processed
  * bugfix: random data could be appended to message
  * bugfix: reverse lookup reduction logic in imudp do DNS queries too often
- bugfixes imported from 4.5.4:
  * bugfix: potential segfault in stream writer on destruction
  * bugfix: potential race in object loader (obj.c) during use/release
  * bugfixes: potential problems in out file zip writer
---------------------------------------------------------------------------
Version 5.3.0  [DEVEL] (rgerhards), 2009-09-14
- begun to add simple GUI programs to gain insight into running rsyslogd
  instances and help setup and troubleshooting (active via the
  --enable-gui ./configure switch)
- changed imudp to utilize epoll(), where available. This shall provide
  slightly better performance (just slightly because we called select()
  rather infrequently on a busy system)
---------------------------------------------------------------------------
Version 5.2.2  [v5-stable] (rgerhards), 2009-11-??
- bugfix: enabling GSSServer crashes rsyslog startup
  Thanks to Tomas Kubina for the patch [imgssapi]
---------------------------------------------------------------------------
Version 5.2.1  [v5-stable] (rgerhards), 2009-11-02
- bugfix [imported from 4.4.3]: $ActionExecOnlyOnceEveryInterval did
  not work.
- bugfix: segfault on startup when -q or -Q option was given
  [imported from v3-stable]
---------------------------------------------------------------------------
Version 5.2.0  [v5-stable] (rgerhards), 2009-11-02
This is a re-release of version 5.1.6 as stable after we did not get any bug 
reports during the whole beta phase. Still, this first v5-stable may not be 
as stable as one hopes for, I am not sure if we did not get bug reports
just because nobody tried it. Anyhow, we need to go forward and so we
have the initial v5-stable.
---------------------------------------------------------------------------
Version 5.1.6  [v5-beta] (rgerhards), 2009-10-15
- feature imports from v4.5.6
- bugfix: potential race condition when queue worker threads were
  terminated
- bugfix: solved potential (temporary) stall of messages when the queue was
  almost empty and few new data added (caused testbench to sometimes hang!)
- fixed some race condition in testbench
- added more elaborate diagnostics to parts of the testbench
- bugfixes imported from 4.5.4:
  * bugfix: potential segfault in stream writer on destruction
  * bugfix: potential race in object loader (obj.c) during use/release
  * bugfixes: potential problems in out file zip writer
- included some important fixes from 4.4.2:
  * bugfix: invalid handling of zero-sized messages
  * bugfix: zero-sized UDP messages are no longer processed
  * bugfix: random data could be appended to message
  * bugfix: reverse lookup reduction logic in imudp do DNS queries too often
---------------------------------------------------------------------------
Version 5.1.5  [v5-beta] (rgerhards), 2009-09-11
- added new config option $ActionWriteAllMarkMessages
  this option permites to process mark messages under all circumstances,
  even if an action was recently called. This can be useful to use mark
  messages as a kind of heartbeat.
- added new config option $InputUnixListenSocketCreatePath
  to permit the auto-creation of pathes to additional log sockets. This
  turns out to be useful if they reside on temporary file systems and
  rsyslogd starts up before the daemons that create these sockets
  (rsyslogd always creates the socket itself if it does not exist).
- added $LogRSyslogStatusMessages configuration directive
  permitting to turn off rsyslog start/stop/HUP messages. See Debian
  ticket http://bugs.debian.org/cgi-bin/bugreport.cgi?bug=463793
- bugfix: hostnames with dashes in them were incorrectly treated as
  malformed, thus causing them to be treated as TAG (this was a regression
  introduced from the "rfc3164 strict" change in 4.5.0). Testbench has been
  updated to include a smaple message with a hostname containing a dash.
- bugfix: strings improperly reused, resulting in some message properties
  be populated with strings from previous messages. This was caused by
  an improper predicate check.
- added new config directive $omfileForceChown [import from 4.7.0]
---------------------------------------------------------------------------
Version 5.1.4  [DEVEL] (rgerhards), 2009-08-20
- legacy syslog parser changed so that it now accepts date stamps in
  wrong case. Some devices seem to create them and I do not see any harm
  in supporting that.
- added $InputTCPMaxListeners directive - permits to specify how many 
  TCP servers shall be possible (default is 20).
- bugfix: memory leak with some input modules. Those inputs that
  use parseAndSubmitMsg() leak two small memory blocks with every message.
  Typically, those process only relatively few messages, so the issue 
  does most probably not have any effect in practice.
- bugfix: if tcp listen port could not be created, no error message was
  emitted
- bugfix: discard action did not work (did not discard messages)
- bugfix: discard action caused segfault
- bugfix: potential segfault in output file writer (omfile)
  In async write mode, we use modular arithmetic to index the output
  buffer array. However, the counter variables accidently were signed,
  thus resulting in negative indizes after integer overflow. That in turn
  could lead to segfaults, but was depending on the memory layout of 
  the instance in question (which in turn depended on a number of
  variables, like compile settings but also configuration). The counters
  are now unsigned (as they always should have been) and so the dangling
  mis-indexing does no longer happen. This bug potentially affected all
  installations, even if only some may actually have seen a segfault.
---------------------------------------------------------------------------
Version 5.1.3  [DEVEL] (rgerhards), 2009-07-28
- architecture change: queue now always has at least one worker thread
  if not running in direct mode. Previous versions could run without 
  any active workers. This simplifies the code at a very small expense.
  See v5 compatibility note document for more in-depth discussion.
- enhance: UDP spoofing supported via new output module omudpspoof
  See the omudpspoof documentation for details and samples
- bugfix: message could be truncated after TAG, often when forwarding
  This was a result of an internal processing error if maximum field
  sizes had been specified in the property replacer.
- bugfix: minor static memory leak while reading configuration
  did NOT leak based on message volume
- internal: added ability to terminate input modules not via pthread_cancel
  but an alternate approach via pthread_kill. This is somewhat safer as we
  do not need to think about the cancel-safeness of all libraries we use.
  However, not all inputs can easily supported, so this now is a feature
  that can be requested by the input module (the most important ones
  request it).
---------------------------------------------------------------------------
Version 5.1.2  [DEVEL] (rgerhards), 2009-07-08
- bugfix: properties inputname, fromhost, fromhost-ip, msg were lost when
  working with disk queues
- some performance enhancements
- bugfix: abort condition when RecvFrom was not set and message reduction
  was on. Happend e.g. with imuxsock.
- added $klogConsoleLogLevel directive which permits to set a new
  console log level while rsyslog is active
- some internal code cleanup
---------------------------------------------------------------------------
Version 5.1.1  [DEVEL] (rgerhards), 2009-07-03
- bugfix: huge memory leak in queue engine (made rsyslogd unusable in
  production). Occured if at least one queue was in direct mode 
  (the default for action queues)
- imported many performance optimizations from v4-devel (4.5.0)
- bugfix: subtle (and usually irrelevant) issue in timout processing
  timeout could be one second too early if nanoseconds wrapped
- set a more sensible timeout for shutdow, now 1.5 seconds to complete
  processing (this also removes those cases where the shutdown message
  was not written because the termination happened before it)
---------------------------------------------------------------------------
Version 5.1.0  [DEVEL] (rgerhards), 2009-05-29

*********************************** NOTE **********************************
The v5 versions of rsyslog feature a greatly redesigned queue engine. The
major theme for the v5 release is twofold:

a) greatly improved performance
b) enable audit-grade processing

Here, audit-grade processing means that rsyslog, if used together with
audit-grade transports and configured correctly, will never lose messages
that already have been acknowledged, not even in fatal failure cases like
sudden loss of power.

Note that large parts of rsyslog's important core components have been
restructured to support these design goals. As such, early versions of
the engine will probably be less stable than the v3/v4 engine.

Also note that the initial versions do not cover all and everything. As
usual, the code will evolve toward the final goal as version numbers
increase.
*********************************** NOTE **********************************

- redesigned queue engine so that it supports ultra-reliable operations
  This resulted in a rewrite of large parts. The new capability can be
  used to build audit-grade systems on the basis of rsyslog.
- added $MainMsgQueueDequeueBatchSize and $ActionQueueDequeueBatchSize 
  configuration directives
- implemented a new transactional output module interface which provides
  superior performance (for databases potentially far superior performance)
- increased ompgsql performance by adapting to new transactional
  output module interface
---------------------------------------------------------------------------
Version 4.8.1  [v4-stable], 2011-09-??
- increased max config file line size to 64k
  We now also emit an error message if even 64k is not enough (not
  doing so previously may rightfully be considered as a bug)
- bugfix: omprog made rsyslog abort on startup if not binary to
  execute was configured
- bugfix: $ActionExecOnlyOnce interval did not work properly
  Thanks to Tomas Heinrich for the patch
- bugfix: potential abort if ultra-large file io buffers are used and
  dynafile cache exhausts address space (primarily a problem on 32 bit
  platforms)
- bugfix: potential abort after reading invalid X.509 certificate
  closes: http://bugzilla.adiscon.com/show_bug.cgi?id=290
  Thanks to Tomas Heinrich for the patch.
- bugfix: potential fatal abort in omgssapi
  Thanks to Tomas Heinrich for the patch.
- added doc for omprog
- FQDN hostname for multihomed host was not always set to the correct name
  if multiple aliases existed. Thanks to Tomas Heinreich for the patch.
- re-licensed larger parts of the codebase under the Apache license 2.0
---------------------------------------------------------------------------
Version 4.8.0  [v4-stable] (rgerhards), 2011-09-07
***************************************************************************
* This is a new stable v4 version. It contains all fixes and enhancements *
* made during the 4.7.x phase as well as those listed below.              *
* Note: major new development to v4 is concluded  and will only be done   *
*       for custom projects.                                              *
***************************************************************************
There are no changes compared to 4.7.5, just a re-release with the new
version number as new v4-stable. The most important new feature is Solaris
support.
---------------------------------------------------------------------------
Version 4.7.5  [v4-beta], 2011-09-01
- bugfix/security: off-by-two bug in legacy syslog parser, CVE-2011-3200
- bugfix: potential misadressing in property replacer
- bugfix: The NUL-Byte for the syslogtag was not copied in MsgDup (msg.c)
---------------------------------------------------------------------------
Version 4.7.4  [v4-beta] (rgerhards), 2011-07-11
- added support for the ":omusrmsg:" syntax in configuring user messages
- added support for the ":omfile:" syntax in configuring user messages
- added $LocalHostName config directive
- bugfix: PRI was invalid on Solaris for message from local log socket
Version 4.7.3  [v4-devel] (rgerhards), 2010-11-25
- added omuxsock, which permits to write message to local Unix sockets
  this is the counterpart to imuxsock, enabling fast local forwarding
- added imptcp, a simplified, Linux-specific and potentielly fast
  syslog plain tcp input plugin (NOT supporting TLS!)
- bugfix: a couple of problems that imfile had on some platforms, namely
  Ubuntu (not their fault, but occured there)
- bugfix: imfile utilizes 32 bit to track offset. Most importantly,
  this problem can not experienced on Fedora 64 bit OS (which has
  64 bit long's!)
- added the $InputFilePersistStateInterval config directive to imfile
- changed imfile so that the state file is never deleted (makes imfile
  more robust in regard to fatal failures)
---------------------------------------------------------------------------
Version 4.7.2  [v4-devel] (rgerhards), 2010-05-03
- bugfix: problems with atomic operations emulaton
  replaced atomic operation emulation with new code. The previous code
  seemed to have some issue and also limited concurrency severely. The
  whole atomic operation emulation has been rewritten.
- added new $Sleep directive to hold processing for a couple of seconds
  during startup
- bugfix: programname filter in ! configuration can not be reset
  Thanks to Kiss Gabor for the patch.
---------------------------------------------------------------------------
Version 4.7.1  [v4-devel] (rgerhards), 2010-04-22
- Solaris support much improved -- was not truely usable in 4.7.0
  Solaris is no longer supported in imklog, but rather there is a new
  plugin imsolaris, which is used to pull local log sources on a Solaris
  machine.
- testbench improvement: Java is no longer needed for testing tool creation
---------------------------------------------------------------------------
Version 4.7.0  [v4-devel] (rgerhards), 2010-04-14
- new: support for Solaris added (but not yet the Solaris door API)
- added function getenv() to RainerScript
- added new config option $InputUnixListenSocketCreatePath
  to permit the auto-creation of pathes to additional log sockets. This
  turns out to be useful if they reside on temporary file systems and
  rsyslogd starts up before the daemons that create these sockets
  (rsyslogd always creates the socket itself if it does not exist).
- added $LogRSyslogStatusMessages configuration directive
  permitting to turn off rsyslog start/stop/HUP messages. See Debian
  ticket http://bugs.debian.org/cgi-bin/bugreport.cgi?bug=463793
- added new config directive $omfileForceChown to (try to) fix some broken
  system configs.
  See ticket for details: http://bugzilla.adiscon.com/show_bug.cgi?id=150
- added $EscapeControlCharacterTab config directive
  Thanks to Jonathan Bond-Caron for the patch.
- added option to use unlimited-size select() calls
  Thanks to varmjofekoj for the patch
- debugondemand mode caused backgrounding to fail - close to a bug, but I'd
  consider the ability to background in this mode a new feature...
- bugfix (kind of): check if TCP connection is still alive if using TLS
  Thanks to Jonathan Bond-Caron for the patch.
- imported changes from 4.5.7 and below
- bugfix: potential segfault when -p command line option was used
  Thanks for varmojfekoj for pointing me at this bug.
- imported changes from 4.5.6 and below
---------------------------------------------------------------------------
Version 4.6.8  [v4-stable] (rgerhards), 2011-09-01
- bugfix/security: off-by-two bug in legacy syslog parser, CVE-2011-3200
- bugfix: potential misadressing in property replacer
- bugfix: memcpy overflow can occur in allowed sender checking
  if a name is resolved to IPv4-mapped-on-IPv6 address
  Found by Ismail Dönmez at suse
- bugfix: The NUL-Byte for the syslogtag was not copied in MsgDup (msg.c)
---------------------------------------------------------------------------
Version 4.6.7  [v4-stable] (rgerhards), 2011-07-11
- added support for the ":omusrmsg:" syntax in configuring user messages
- added support for the ":omfile:" syntax for actions
---------------------------------------------------------------------------
Version 4.6.6  [v4-stable] (rgerhards), 2011-06-24
- bugfix: memory leak in imtcp & subsystems under some circumstances
  This leak is tied to error conditions which lead to incorrect cleanup
  of some data structures. [backport from v6, limited testing under v4]
- bugfix: invalid processing in QUEUE_FULL condition
  If the the multi-submit interface was used and a QUEUE_FULL condition
  occured, the failed message was properly destructed. However, the
  rest of the input batch, if it existed, was not processed. So this
  lead to potential loss of messages and a memory leak. The potential
  loss of messages was IMHO minor, because they would have been dropped
  in most cases due to the queue remaining full, but very few lucky ones
  from the batch may have made it. Anyhow, this has now been changed so
  that the rest of the batch is properly tried to be enqueued and, if
  not possible, destructed.
- bugfix: invalid storage type for config variables
- bugfix: stream driver mode was not correctly set on tcp ouput on big
  endian systems.
  thanks varmojfekoj for the patch
- bugfix: IPv6-address could not be specified in omrelp
  this was due to improper parsing of ":"
  closes: http://bugzilla.adiscon.com/show_bug.cgi?id=250
- bugfix: memory and file descriptor leak in stream processing
  Leaks could occur under some circumstances if the file stream handler
  errored out during the open call. Among others, this could cause very
  big memory leaks if there were a problem with unreadable disk queue
  files. In regard to the memory leak, this
  closes: http://bugzilla.adiscon.com/show_bug.cgi?id=256
- bugfix: imfile potentially duplicates lines
  This can happen when 0 bytes are read from the input file, and some
  writer appends data to the file BEFORE we check if a rollover happens.
  The check for rollover uses the inode and size as a criterion. So far,
  we checked for equality of sizes, which is not given in this scenario,
  but that does not indicate a rollover. From the source code comments:
     Note that when we check the size, we MUST NOT check for equality.
     The reason is that the file may have been written right after we
     did try to read (so the file size has increased). That is NOT in
     indicator of a rollover (this is an actual bug scenario we 
     experienced). So we need to check if the new size is smaller than
     what we already have seen!
  Also, under some circumstances an invalid truncation was detected. This
  code has now been removed, a file change (and thus resent) is only
  detected if the inode number changes.
- bugfix: a couple of problems that imfile had on some platforms, namely
  Ubuntu (not their fault, but occured there)
- bugfix: imfile utilizes 32 bit to track offset. Most importantly,
  this problem can not experienced on Fedora 64 bit OS (which has
  64 bit long's!)
- bugfix: abort if imfile reads file line of more than 64KiB
  Thanks to Peter Eisentraut for reporting and analysing this problem.
  bug tracker: http://bugzilla.adiscon.com/show_bug.cgi?id=221
- bugfix: omlibdbi did not use password from rsyslog.con
  closes: http://bugzilla.adiscon.com/show_bug.cgi?id=203
- bugfix: TCP connection invalidly aborted when messages needed to be
  discarded (due to QUEUE_FULL or similar problem)
- bugfix: a slightly more informative error message when a TCP
  connections is aborted
- bugfix: timestamp was incorrectly calculated for timezones with minute
  offset
  closes: http://bugzilla.adiscon.com/show_bug.cgi?id=271
- some improvements thanks to clang's static code analyzer
  o overall cleanup (mostly unnecessary writes and otherwise unused stuff)
  o bugfix: fixed a very remote problem in msg.c which could occur when
    running under extremely low memory conditions
---------------------------------------------------------------------------
Version 4.6.5  [v4-stable] (rgerhards), 2010-11-24
- bugfix(important): problem in TLS handling could cause rsyslog to loop
  in a tight loop, effectively disabling functionality and bearing the
  risk of unresponsiveness of the whole system.
  Bug tracker: http://bugzilla.adiscon.com/show_bug.cgi?id=194
---------------------------------------------------------------------------
Version 4.6.4  [v4-stable] (rgerhards), 2010-08-05
- bugfix: zero-sized (empty) messages were processed by imtcp
  they are now dropped as they always should have been
- bugfix: programname filter in ! configuration can not be reset
  Thanks to Kiss Gabor for the patch.
---------------------------------------------------------------------------
Version 4.6.3  [v4-stable] (rgerhards), 2010-07-07
- improvded testbench
  - added test with truly random data received via syslog to test
    robustness
  - added new configure option that permits to disable and enable an
    extended testbench
- bugfix: segfault on HUP when "HUPIsRestart" was set to "on"
  thanks varmojfekoj for the patch
- bugfix: default for $OMFileFlushOnTXEnd was wrong ("off").
  This, in default mode, caused buffered writing to be used, what
  means that it looked like no output were written or partial
  lines. Thanks to Michael Biebl for pointing out this bug.
- bugfix: testbench failed when not executed in UTC+1 timezone
  accidently, the time zone information was kept inside some
  to-be-checked-for responses
- temporary bugfix replaced by permanent one for
  message-induced off-by-one error (potential segfault) (see 4.6.2)
  The analysis has been completed and a better fix been crafted and 
  integrated.
- bugfix: the T/P/E config size specifiers did not work properly under
  all 32-bit platforms
- bugfix: local unix system log socket was deleted even when it was
  not configured
- some doc fixes; incorrect config samples could cause confusion
  thanks to Anthony Edwards for pointing the problems out
---------------------------------------------------------------------------
Version 4.6.2  [v4-stable] (rgerhards), 2010-03-26
- new feature: "." action type added to support writing files to relative
  pathes (this is primarily meant as a debug aid)
- added replacements for atomic instructions on systems that do not
  support them. [backport of Stefen Sledz' patch for v5)
- new feature: $OMFileAsyncWriting directive added
  it permits to specifiy if asynchronous writing should be done or not
- bugfix(temporary): message-induced off-by-one error (potential segfault)
  Some types of malformed messages could trigger an off-by-one error
  (for example, \0 or \n as the last character, and generally control
  character escaption is questionable). This is due to not strictly
  following a the \0 or string counted string paradigm (during the last
  optimization on the cstring class). As a temporary fix, we have 
  introduced a proper recalculation of the size. However, a final
  patch is expected in the future. See bug tracker for further details
  and when the final patch will be available:
  http://bugzilla.adiscon.com/show_bug.cgi?id=184
  Note that the current patch is considered sufficient to solve the
  situation, but it requires a bit more runtime than desirable.
- bugfix: potential segfault in dynafile cache
  This bug was triggered by an open failure. The the cache was full and
  a new entry needed to be placed inside it, a victim for eviction was
  selected. That victim was freed, then the open of the new file tried. If
  the open failed, the victim entry was still freed, and the function
  exited. However, on next invocation and cache search, the victim entry
  was used as if it were populated, most probably resulting in a segfault.
- bugfix: race condition during directory creation
  If multiple files try to create a directory at (almost) the same time,
  some of them may fail. This is a data race and also exists with other
  processes that may create the same directory. We do now check for this
  condition and gracefully handle it.
- bugfix: potential re-use of free()ed file stream object in omfile
  when dynaCache is enabled, the cache is full, a new entry needs to
  be allocated, thus the LRU discarded, then a new entry is opend and that
  fails. In that case, it looks like the discarded stream may be reused
  improperly (based on code analysis, test case and confirmation pending)
- added new property replacer option "date-rfc3164-buggyday" primarily
  to ease migration from syslog-ng. See property replacer doc for
  details. [backport from 5.5.3 because urgently needed by some]
- improved testbench
- bugfix: invalid buffer write in (file) stream class
  currently being accessed buffer could be overwritten with new data.
  While this probably did not cause access violations, it could case loss
  and/or duplication of some data (definitely a race with no deterministic
  outcome)
- bugfix: potential hang condition during filestream close
  predicate was not properly checked when waiting for the background file
  writer
- bugfix: improper synchronization when "$OMFileFlushOnTXEnd on" was used
  Internal data structures were not properly protected due to missing
  mutex calls.
- bugfix: potential data loss during file stream shutdown
- bugfix: potential problems during file stream shutdown
  The shutdown/close sequence was not clean, what potentially (but
  unlikely) could lead to some issues. We have not been able to describe
  any fatal cases, but there was some bug potential. Sequence has now
  been straighted out.
- bugfix: potential problem (loop, abort) when file write error occured
  When a write error occured in stream.c, variable iWritten had the error
  code but this was handled as if it were the actual number of bytes
  written. That was used in pointer arithmetic later on, and thus could
  lead to all sorts of problems. However, this could only happen if the
  error was EINTR or the file in question was a tty. All other cases were
  handled properly. Now, iWritten is reset to zero in such cases, resulting
  in proper retries.
- bugfix: $omfileFlushOnTXEnd was turned on when set to off and vice
  versa due to an invalid check
- bugfix: recent patch to fix small memory leak could cause invalid free.
  This could only happen during config file parsing.
- bugfix(minor): handling of extremely large strings in dbgprintf() fixed
  Previously, it could lead to garbagge output and, in extreme cases, also
  to segfaults. Note: this was a problem only when debug output was 
  actually enabled, so it caused no problem in production use.
- bugfix(minor): BSD_SO_COMPAT query function had some global vars not
  properly initialized. However, in practice the loader initializes them 
  with zero, the desired value, so there were no actual issue in almost 
  all cases.
---------------------------------------------------------------------------
Version 4.6.1  [v4-stable] (rgerhards), 2010-03-04
- re-enabled old pipe output (using new module ompipe, built-in) after
  some problems with pipes (and especially in regard to xconsole) were
  discovered. Thanks to Michael Biebl for reporting the issues.
- bugfix: potential problems with large file support could cause segfault
  ... and other weird problems. This seemed to affect 32bit-platforms
  only, but I can not totally outrule there were issues on other
  platforms as well. The previous code could cause system data types
  to be defined inconsistently, and that could lead to various 
  troubles. Special thanks go to the Mandriva team for identifying
  an initial problem, help discussing it and ultimately a fix they
  contributed.
- bugfix: fixed problem that caused compilation on FreeBSD 9.0 to fail.
  bugtracker: http://bugzilla.adiscon.com/show_bug.cgi?id=181
  Thanks to Christiano for reporting.
- bugfix: potential segfault in omfile when a dynafile open failed
  In that case, a partial cache entry was written, and some internal
  pointers (iCurrElt) not correctly updated. In the next iteration, that
  could lead to a segfault, especially if iCurrElt then points to the
  then-partial record. Not very likely, but could happen in practice.
- bugfix (theoretical): potential segfault in omfile under low memory
  condition. This is only a theoretical bug, because it would only 
  happen when strdup() fails to allocate memory - which is highly 
  unlikely and will probably lead to all other sorts of errors.
- bugfix: comment char ('#') in literal terminated script parsing
  and thus could not be used.
  but tracker: http://bugzilla.adiscon.com/show_bug.cgi?id=119
  [merged in from v3.22.2]
---------------------------------------------------------------------------
Version 4.6.0  [v4-stable] (rgerhards), 2010-02-24
***************************************************************************
* This is a new stable v4 version. It contains all fixes and enhancements *
* made during the 4.5.x phase as well as those listed below.              *
* Note: this version is scheduled to conclude the v4 development process. *
*       Do not expect any more new developments in v4. The focus is now   *
*       on v5 (what also means we have a single devel branch again).      *
*       ("development" means new feature development, bug fixes are of    *
*       course provided for v4-stable)                                    *
***************************************************************************
- improved testbench to contain samples for totally malformed messages
  which miss parts of the message content
- bugfix: some malformed messages could lead to a missing LF inside files
  or some other missing parts of the template content.
- bugfix: if a message ended immediately with a hostname, the hostname
  was mistakenly interpreted as TAG, and localhost be used as hostname
- bugfix: message without MSG part could case a segfault
  [backported from v5 commit 98d1ed504ec001728955a5bcd7916f64cd85f39f]
  This actually was a "recent" regression, but I did not realize that it
  was introduced by the performance optimization in v4-devel. Shame on
  me for having two devel versions at the same time...
---------------------------------------------------------------------------
Version 4.5.8  [v4-beta] (rgerhards), 2010-02-10
- enhanced doc for using PostgreSQL
  Thanks to Marc Schiffbauer for the new/updated doc
- bugfix: property replacer returned invalid parameters under some (unusual)
  conditions. In extreme cases, this could lead to garbled logs and/or
  a system failure.
- bugfix: invalid length returned (often) when using regular expressions
  inside the property replacer
- bugfix: submatch regex in property replacer did not honor "return 0 on
  no match" config case
- bugfix: imuxsock incorrectly stated inputname "imudp"
  Thanks to Ryan Lynch for reporting this.
- (slightly) enhanced support for FreeBSD by setting _PATH_MODDIR to
  the correct value on FreeBSD.
  Thanks to Cristiano for the patch.
- bugfix: -d did not enable display of debug messages
  regression from introduction of "debug on demand" mode
  Thanks to Michael Biebl for reporting this bug
- bugfix: blanks inside file names did not terminate file name parsing.
  This could reslult in the whole rest of a line (including comments)
  to be treated as file name in "write to file" actions.
  Thanks to Jack for reporting this issue.
- bugfix: rsyslog hang when writing to a named pipe which nobody was
  reading. Thanks to Michael Biebl for reporting this bug.
  Bugzilla entry: http://bugzilla.adiscon.com/show_bug.cgi?id=169
- bugfix: potential segfaults during queue shutdown
  (bugs require certain non-standard settings to appear)
  Thanks to varmojfekoj for the patch
---------------------------------------------------------------------------
Version 4.5.7  [v4-beta] (rgerhards), 2009-11-18
- added a so-called "On Demand Debug" mode, in which debug output can
  be generated only after the process has started, but not right from
  the beginning. This is assumed to be useful for hard-to-find bugs.
  Also improved the doc on the debug system.
- bugfix (kind of): check if TCP connection is still alive if using TLS
  Thanks to Jonathan Bond-Caron for the patch.
- bugfix: hostname accidently set to IP address for some message sources,
  for example imudp. Thanks to Anton for reporting this bug.
- bugfix [imported from 4.4.3]: $ActionExecOnlyOnceEveryInterval did
  not work.
---------------------------------------------------------------------------
Version 4.5.6  [v4-beta] (rgerhards), 2009-11-05
- bugfix: named pipes did no longer work (they always got an open error)
  this was a regression from the omfile rewrite in 4.5.0
- bugfix(minor): diag function returned wrong queue memeber count
  for the main queue if an active DA queue existed. This had no relevance
  to real deployments (assuming they are not running the debug/diagnostic
  module...), but sometimes caused grief and false alerts in the 
  testbench.
- included some important fixes from v4-stable:
  * bugfix: invalid handling of zero-sized messages
  * bugfix: zero-sized UDP messages are no longer processed
  * bugfix: random data could be appended to message
  * bugfix: reverse lookup reduction logic in imudp do DNS queries too often
- bugfix(testbench): testcase did not properly wait for rsyslod shutdown
  thus some unpredictable behavior and a false negative test result
  could occur. [BACKPORTED from v5]
- bugfix(testbench): sequence check was not always performed correctly,
  that could result in tests reporting success when they actually failed
---------------------------------------------------------------------------
Version 4.5.5  [v4-beta] (rgerhards), 2009-10-21
- added $InputTCPServerNotifyOnConnectionClose config directive
  see doc for details
- bugfix: debug string larger than 1K were improperly displayed. Max size
  is now 32K
- bugfix: invalid storage class selected for some size config parameters.
  This resulted in wrong values. The most prominent victim was the
  directory creation mode, which was set to zero in some cases. For 
  details, see related blog post:
  http://blog.gerhards.net/2009/10/another-note-on-hard-to-find-bugs.html
---------------------------------------------------------------------------
Version 4.5.4  [v4-beta] (rgerhards), 2009-09-29
- bugfix: potential segfault in stream writer on destruction
  Most severely affected omfile. The problem was that some buffers were
  freed before the asynchronous writer thread was shut down. So the
  writer thread accessed invalid data, which may even already be
  overwritten. Symptoms (with omfile) were segfaults, grabled data
  and files with random names placed around the file system (most
  prominently into the root directory). Special thanks to Aaron for
  helping to track this down.
- bugfix: potential race in object loader (obj.c) during use/release
  of object interface
- bugfixes: potential problems in out file zip writer. Problems could
  lead to abort and/or memory leak. The module is now hardened in a very
  conservative way, which is sub-optimal from a performance point of view.
  This should be improved if it has proven reliable in practice.
---------------------------------------------------------------------------
Version 4.5.3  [v4-beta] (rgerhards), 2009-09-17
- bugfix: repeated messages were incorrectly processed
  this could lead to loss of the repeated message content. As a side-
  effect, it could probably also be possible that some segfault occurs
  (quite unlikely). The root cause was that some counters introduced
  during the malloc optimizations were not properly duplicated in
  MsgDup(). Note that repeated message processing is not enabled
  by default.
- bugfix: message sanitation had some issues:
  - control character DEL was not properly escaped
  - NUL and LF characters were not properly stripped if no control
    character replacement was to be done
  - NUL characters in the message body were silently dropped (this was
    a regeression introduced by some of the recent optimizations)
- bugfix: strings improperly reused, resulting in some message properties
  be populated with strings from previous messages. This was caused by
  an improper predicate check. [backported from v5]
- fixed some minor portability issues
- bugfix: reverse lookup reduction logic in imudp do DNS queries too often
  [imported from 4.4.2]
---------------------------------------------------------------------------
Version 4.5.2  [v4-beta] (rgerhards), 2009-08-21
- legacy syslog parser changed so that it now accepts date stamps in
  wrong case. Some devices seem to create them and I do not see any harm
  in supporting that.
- added $InputTCPMaxListeners directive - permits to specify how many 
  TCP servers shall be possible (default is 20).
- bugfix: memory leak with some input modules. Those inputs that
  use parseAndSubmitMsg() leak two small memory blocks with every message.
  Typically, those process only relatively few messages, so the issue 
  does most probably not have any effect in practice.
- bugfix: if tcp listen port could not be created, no error message was
  emitted
- bugfix: potential segfault in output file writer (omfile)
  In async write mode, we use modular arithmetic to index the output
  buffer array. However, the counter variables accidently were signed,
  thus resulting in negative indizes after integer overflow. That in turn
  could lead to segfaults, but was depending on the memory layout of 
  the instance in question (which in turn depended on a number of
  variables, like compile settings but also configuration). The counters
  are now unsigned (as they always should have been) and so the dangling
  mis-indexing does no longer happen. This bug potentially affected all
  installations, even if only some may actually have seen a segfault.
- bugfix: hostnames with dashes in them were incorrectly treated as
  malformed, thus causing them to be treated as TAG (this was a regression
  introduced from the "rfc3164 strict" change in 4.5.0).
---------------------------------------------------------------------------
Version 4.5.1  [DEVEL] (rgerhards), 2009-07-15
- CONFIG CHANGE: $HUPisRestart default is now "off". We are doing this
  to support removal of restart-type HUP in v5.
- bugfix: fromhost-ip was sometimes truncated
- bugfix: potential segfault when zip-compressed syslog records were
  received (double free)
- bugfix: properties inputname, fromhost, fromhost-ip, msg were lost when
  working with disk queues
- performance enhancement: much faster, up to twice as fast (depending
  on configuration)
- bugfix: abort condition when RecvFrom was not set and message reduction
  was on. Happend e.g. with imuxsock.
- added $klogConsoleLogLevel directive which permits to set a new
  console log level while rsyslog is active
- bugfix: message could be truncated after TAG, often when forwarding
  This was a result of an internal processing error if maximum field
  sizes had been specified in the property replacer.
- added ability for the TCP output action to "rebind" its send socket after
  sending n messages (actually, it re-opens the connection, the name is 
  used because this is a concept very similiar to $ActionUDPRebindInterval).
  New config directive $ActionSendTCPRebindInterval added for the purpose.
  By default, rebinding is disabled. This is considered useful for load
  balancers.
- testbench improvements
---------------------------------------------------------------------------
Version 4.5.0  [DEVEL] (rgerhards), 2009-07-02
- activation order of inputs changed, they are now activated only after
  privileges are dropped. Thanks to Michael Terry for the patch.
- greatly improved performance
- greatly reduced memory requirements of msg object
  to around half of the previous demand. This means that more messages can
  be stored in core! Due to fewer cache misses, this also means some
  performance improvement.
- improved config error messages: now contain a copy of the config line
  that (most likely) caused the error
- reduced max value for $DynaFileCacheSize to 1,000 (the former maximum
  of 10,000 really made no sense, even 1,000 is very high, but we like
  to keep the user in control ;)).
- added capability to fsync() queue disk files for enhanced reliability
  (also add's speed, because you do no longer need to run the whole file
  system in sync mode)
- more strict parsing of the hostname in rfc3164 mode, hopefully
  removes false positives (but may cause some trouble with hostname
  parsing). For details, see this bug tracker:
  http://bugzilla.adiscon.com/show_bug.cgi?id=126
- omfile rewrite to natively support zip files (includes large extension
  of the stream class)
- added configuration commands (see doc for explanations)
  * $OMFileZipLevel
  * $OMFileIOBufferSize
  * $OMFileFlushOnTXEnd
  * $MainMsgQueueSyncQueueFiles
  * $ActionQueueSyncQueueFiles
- done some memory accesses explicitely atomic
- bugfix: subtle (and usually irrelevant) issue in timout processing
  timeout could be one second too early if nanoseconds wrapped
- set a more sensible timeout for shutdow, now 1.5 seconds to complete
  processing (this also removes those cases where the shutdown message
  was not written because the termination happened before it)
- internal bugfix: object pointer was only reset to NULL when an object
  was actually destructed. This most likely had no effect to existing code,
  but it may also have caused trouble in remote cases. Similarly, the fix
  may also cause trouble...
- bugfix: missing initialization during timestamp creation
  This could lead to timestamps written in the wrong format, but not to
  an abort
---------------------------------------------------------------------------
Version 4.4.3  [v4-stable] (rgerhards), 2009-10-??
- bugfix: several smaller bugs resolved after flexelint review
  Thanks to varmojfekoj for the patch.
- bugfix: $ActionExecOnlyOnceEveryInterval did not work.
  This was a regression from the time() optimizations done in v4.
  Bug tracker: http://bugzilla.adiscon.com/show_bug.cgi?id=143
  Thanks to Klaus Tachtler for reporting this bug.
- bugfix: potential segfault on queue shutdown
  Thanks to varmojfekoj for the patch.
- bugfix: potential hang condition on queue shutdown
  [imported from v3-stable]
- bugfix: segfault on startup when -q or -Q option was given
  [imported from v3-stable]
---------------------------------------------------------------------------
Version 4.4.2  [v4-stable] (rgerhards), 2009-10-09
- bugfix: invalid handling of zero-sized messages, could lead to mis-
  addressing and potential memory corruption/segfault
- bugfix: zero-sized UDP messages are no longer processed
  until now, they were forwarded to processing, but this makes no sense
  Also, it looks like the system seems to provide a zero return code
  on a UDP recvfrom() from time to time for some internal reasons. These
  "receives" are now silently ignored.
- bugfix: random data could be appended to message, possibly causing
  segfaults
- bugfix: reverse lookup reduction logic in imudp do DNS queries too often
  A comparison was done between the current and the former source address.
  However, this was done on the full sockaddr_storage structure and not
  on the host address only. This has now been changed for IPv4 and IPv6.
  The end result of this bug could be a higher UDP message loss rate than
  necessary (note that UDP message loss can not totally be avoided due
  to the UDP spec)
---------------------------------------------------------------------------
Version 4.4.1  [v4-stable] (rgerhards), 2009-09-02
- features requiring Java are automatically disabled if Java is not
  present (thanks to Michael Biebl for his help!)
- bugfix: invalid double-quoted PRI, among others in outgoing messages
  This causes grief with all receivers.
  Bug tracker: http://bugzilla.adiscon.com/show_bug.cgi?id=147
- bugfix: Java testing tools were required, even if testbench was disabled
  This resulted in build errors if no Java was present on the build system,
  even though none of the selected option actually required Java.
  (I forgot to backport a similar fix to newer releases).
- bugfix (backport): omfwd segfault
  Note that the orginal (higher version) patch states this happens only
  when debugging mode is turned on. That statement is wrong: if debug
  mode is turned off, the message is not being emitted, but the division
  by zero in the actual parameters still happens.
---------------------------------------------------------------------------
Version 4.4.0  [v4-stable] (rgerhards), 2009-08-21
- bugfix: stderr/stdout were not closed to be able to emit error messages,
  but this caused ssh sessions to hang. Now we close them after the 
  initial initialization. See forum thread:
  http://kb.monitorware.com/controlling-terminal-issues-t9875.html
- bugfix: sending syslog messages with zip compression did not work
---------------------------------------------------------------------------
Version 4.3.2  [v4-beta] (rgerhards), 2009-06-24
- removed long-obsoleted property UxTradMsg
- added a generic network stream server (in addition to rather specific
  syslog tcp server)
- added ability for the UDP output action to rebind its send socket after
  sending n messages. New config directive $ActionSendUDPRebindInterval
  added for the purpose. By default, rebinding is disabled. This is 
  considered useful for load balancers.
- bugfix: imdiag/imtcp had a race condition
- improved testbench (now much better code design and reuse)
- added config switch --enable-testbench=no to turn off testbench
---------------------------------------------------------------------------
Version 4.3.1  [DEVEL] (rgerhards), 2009-05-25
- added capability to run multiple tcp listeners (on different ports)
- performance enhancement: imtcp calls parser no longer on input thread
  but rather inside on of the potentially many main msg queue worker
  threads (an enhancement scheduled for all input plugins where this is
  possible)
- added $GenerateConfigGraph configuration command which can be used
  to generate nice-looking (and very informative) rsyslog configuration
  graphs.
- added $ActionName configuration directive (currently only used for
  graph generation, but may find other uses)
- improved doc
  * added (hopefully) easier to grasp queue explanation
- improved testbench
  * added tests for queue disk-only mode (checks disk queue logic)
- bugfix: light and full delay watermarks had invalid values, badly
  affecting performance for delayable inputs
- build system improvements - thanks to Michael Biebl
- added new testing module imdiag, which enables to talk to the 
  rsyslog core at runtime. The current implementation is only a 
  beginning, but can be expanded over time
---------------------------------------------------------------------------
Version 4.3.0  [DEVEL] (rgerhards), 2009-04-17
- new feature: new output plugin omprog, which permits to start program
  and feed it (via its stdin) with syslog messages. If the program
  terminates, it is restarted.
- improved internal handling of RainerScript functions, building the
  necessary plumbing to support more functions with decent runtime
  performance. This is also necessary towards the long-term goal
  of loadable library modules.
- added new RainerScript function "tolower"
- improved testbench
  * added tests for tcp-based reception
  * added tcp-load test (1000 connections, 20,000 messages)
- added $MaxOpenFiles configuration directive
- bugfix: solved potential memory leak in msg processing, could manifest
  itself in imtcp
- bugfix: ompgsql did not detect problems in sql command execution
  this could cause loss of messages. The handling was correct if the
  connection broke, but not if there was a problem with statement
  execution. The most probable case for such a case would be invalid
  sql inside the template, and this is now much easier to diagnose.
---------------------------------------------------------------------------
Version 4.2.0  [v4-stable] (rgerhards), 2009-06-23
- bugfix: light and full delay watermarks had invalid values, badly
  affecting performance for delayable inputs
- imported all patches from 3.22.1 as of today (see below)
- bugfix: compile problems in im3195
---------------------------------------------------------------------------
Version 4.1.7  [BETA] (rgerhards), 2009-04-22
- bugfix: $InputTCPMaxSessions config directive was accepted, but not
  honored. This resulted in a fixed upper limit of 200 connections.
- bugfix: the default for $DirCreateMode was 0644, and as such wrong.
  It has now been changed to 0700. For some background, please see
  http://lists.adiscon.net/pipermail/rsyslog/2009-April/001986.html
- bugfix: ompgsql did not detect problems in sql command execution
  this could cause loss of messages. The handling was correct if the
  connection broke, but not if there was a problem with statement
  execution. The most probable case for such a case would be invalid
  sql inside the template, and this is now much easier to diagnose.
---------------------------------------------------------------------------
Version 4.1.6  [DEVEL] (rgerhards), 2009-04-07
- added new "csv" property replacer options to enable simple creation
  of CSV-formatted outputs (format from RFC4180 is used)
- implemented function support in RainerScript. That means the engine
  parses and compile functions, as well as executes a few build-in
  ones. Dynamic loading and registration of functions is not yet
  supported - but we now have a good foundation to do that later on.
- implemented the strlen() RainerScript function
- added a template output module
- added -T rsyslogd command line option, enables to specify a directory
  where to chroot() into on startup. This is NOT a security feature but
  introduced to support testing. Thus, -T does not make sure chroot()
  is used in a secure way. (may be removed later)
- added omstdout module for testing purposes. Spits out all messages to
  stdout - no config option, no other features
- added a parser testing suite (still needs to be extended, but a good
  start)
- modified $ModLoad statement so that for modules whom's name starts with
  a dot, no path is prepended (this enables relative-pathes and should
  not break any valid current config)
- fixed a bug that caused action retries not to work correctly
  situation was only cleared by a restart
- bugfix: closed dynafile was potentially never written until another
  dynafile name was generated - potential loss of messages
- improved omfile so that it properly suspends itself if there is an
  i/o or file name generation error. This enables it to be used with
  the full high availability features of rsyslog's engine
- bugfix: fixed some segaults on Solaris, where vsprintf() does not
  check for NULL pointers
- improved performance of regexp-based filters
  Thanks to Arnaud Cornet for providing the idea and initial patch.
- added a new way how output plugins may be passed parameters. This is
  more effcient for some outputs. They new can receive fields not only
  as a single string but rather in an array where each string is seperated.
- added (some) developer documentation for output plugin interface
- bugfix: potential abort with DA queue after high watermark is reached
  There exists a race condition that can lead to a segfault. Thanks
  go to vbernetr, who performed the analysis and provided patch, which
  I only tweaked a very little bit.
- bugfix: imtcp did incorrectly parse hostname/tag
  Thanks to Luis Fernando Muñoz Mejías for the patch.
---------------------------------------------------------------------------
Version 4.1.5  [DEVEL] (rgerhards), 2009-03-11
- bugfix: parser did not correctly parse fields in UDP-received messages
- added ERE support in filter conditions
  new comparison operation "ereregex"
- added new config directive $RepeatedMsgContainsOriginalMsg so that the
  "last message repeated n times" messages, if generated, may
  have an alternate format that contains the message that is being repeated
---------------------------------------------------------------------------
Version 4.1.4  [DEVEL] (rgerhards), 2009-01-29
- bugfix: inconsistent use of mutex/atomic operations could cause segfault
  details are too many, for full analysis see blog post at:
  http://blog.gerhards.net/2009/01/rsyslog-data-race-analysis.html
- bugfix: unitialized mutex was used in msg.c:getPRI
  This was subtle, because getPRI is called as part of the debugging code
  (always executed) in syslogd.c:logmsg.
- bufgix: $PreserveFQDN was not properly handled for locally emitted
  messages
---------------------------------------------------------------------------
Version 4.1.3  [DEVEL] (rgerhards), 2008-12-17
- added $InputTCPServerAddtlFrameDelimiter config directive, which
  enables to specify an additional, non-standard message delimiter
  for processing plain tcp syslog. This is primarily a fix for the invalid
  framing used in Juniper's NetScreen products. Credit to forum user
  Arv for suggesting this solution.
- added $InputTCPServerInputName property, which enables a name to be
  specified that will be available during message processing in the
  inputname property. This is considered useful for logic that treats
  messages differently depending on which input received them.
- added $PreserveFQDN config file directive
  Enables to use FQDNs in sender names where the legacy default
  would have stripped the domain part.
  Thanks to BlinkMind, Inc. http://www.blinkmind.com for sponsoring this
  development.
- bugfix: imudp went into an endless loop under some circumstances
  (but could also leave it under some other circumstances...)
  Thanks to David Lang and speedfox for reporting this issue.
---------------------------------------------------------------------------
Version 4.1.2  [DEVEL] (rgerhards), 2008-12-04
- bugfix: code did not compile without zlib
- security bugfix: $AllowedSender was not honored, all senders were
  permitted instead (see http://www.rsyslog.com/Article322.phtml)
- security fix: imudp emitted a message when a non-permitted sender
  tried to send a message to it. This behaviour is operator-configurable.
  If enabled, a message was emitted each time. That way an attacker could
  effectively fill the disk via this facility. The message is now
  emitted only once in a minute (this currently is a hard-coded limit,
  if someone comes up with a good reason to make it configurable, we
  will probably do that).
- doc bugfix: typo in v3 compatibility document directive syntax
  thanks to Andrej for reporting
- imported other changes from 3.21.8 and 3.20.1 (see there)
---------------------------------------------------------------------------
Version 4.1.1  [DEVEL] (rgerhards), 2008-11-26
- added $PrivDropToGroup, $PrivDropToUser, $PrivDropToGroupID,
  $PrivDropToUserID config directives to enable dropping privileges.
  This is an effort to provide a security enhancement. For the limits of this
  approach, see http://wiki.rsyslog.com/index.php/Security
- re-enabled imklog to compile on FreeBSD (brought in from beta)
---------------------------------------------------------------------------
Version 4.1.0  [DEVEL] (rgerhards), 2008-11-18

********************************* WARNING *********************************
This version has a slightly different on-disk format for message entries.
As a consequence, old queue files being read by this version may have
an invalid output timestamp, which could result to some malfunction inside
the output driver. It is recommended to drain queues with the previous
version before switching to this one.
********************************* WARNING *********************************

- greatly enhanced performance when compared to v3.
- added configuration directive "HUPisRestart" which enables to configure
  HUP to be either a full restart or "just" a leightweight way to
  close open files.
- enhanced legacy syslog parser to detect year if part of the timestamp
  the format is based on what Cisco devices seem to emit.
- added a setting "$OptimizeForUniprocessor" to enable users to turn off
  pthread_yield calls which are counter-productive on multiprocessor 
  machines (but have been shown to be useful on uniprocessors)
- reordered imudp processing. Message parsing is now done as part of main
  message queue worker processing (was part of the input thread)
  This should also improve performance, as potentially more work is
  done in parallel.
- bugfix: compressed syslog messages could be slightly mis-uncompressed
  if the last byte of the compressed record was a NUL
- added $UDPServerTimeRequery option which enables to work with
  less acurate timestamps in favor of performance. This enables querying
  of the time only every n-th time if imudp is running in the tight
  receive loop (aka receiving messsages at a high rate)
- doc bugfix: queue doc had wrong parameter name for setting controlling
  worker thread shutdown period
- restructured rsyslog.conf documentation
- bugfix: memory leak in ompgsql
  Thanks to Ken for providing the patch
---------------------------------------------------------------------------
Version 3.22.4 [v3-stable] (rgerhards), 2010-??-??
- bugfix: action resume interval incorrectly handled, thus took longer to
  resume
- bugfix: cosmetic: proper constant used instead of number in open call
- bugfix: timestamp was incorrectly calculated for timezones with minute
  offset
  closes: http://bugzilla.adiscon.com/show_bug.cgi?id=271
- improved some code based on clang static analyzer results
- bugfix: potential misadressing in property replacer
---------------------------------------------------------------------------
Version 3.22.3 [v3-stable] (rgerhards), 2010-11-24
- bugfix(important): problem in TLS handling could cause rsyslog to loop
  in a tight loop, effectively disabling functionality and bearing the
  risk of unresponsiveness of the whole system.
  Bug tracker: http://bugzilla.adiscon.com/show_bug.cgi?id=194
---------------------------------------------------------------------------
Version 3.22.2 [v3-stable] (rgerhards), 2010-08-05
- bugfix: comment char ('#') in literal terminated script parsing
  and thus could not be used.
  but tracker: http://bugzilla.adiscon.com/show_bug.cgi?id=119
- enhance: imrelp now also provides remote peer's IP address 
  [if librelp != 1.0.0 is used]
- bugfix: sending syslog messages with zip compression did not work
- bugfix: potential hang condition on queue shutdown
- bugfix: segfault on startup when -q or -Q option was given
  bug tracker: http://bugzilla.adiscon.com/show_bug.cgi?id=157
  Thanks to Jonas Nogueira for reporting this bug.
- clarified use of $ActionsSendStreamDriver[AuthMode/PermittedPeers]
  in doc set (require TLS drivers)
- bugfix: $CreateDirs variable not properly initialized, default thus
  was random (but most often "on")
- bugfix: potential segfault when -p command line option was used
  thanks to varmojfekoj for pointing me at this bug
- bugfix: programname filter in ! configuration can not be reset
  Thanks to Kiss Gabor for the patch.
---------------------------------------------------------------------------
Version 3.22.1 [v3-stable] (rgerhards), 2009-07-02
- bugfix: invalid error message issued if $inlcudeConfig was on an empty
  set of files (e.g. *.conf, where none such files existed)
  thanks to Michael Biebl for reporting this bug
- bugfix: when run in foreground (but not in debug mode), a 
  debug message ("DoDie called") was emitted at shutdown. Removed.
  thanks to Michael Biebl for reporting this bug
- bugfix: some garbagge was emitted to stderr on shutdown. This
  garbage consisted of file names, which were written during 
  startup (key point: not a pointer error)
  thanks to Michael Biebl for reporting this bug
- bugfix: startup and shutdown message were emitted to stdout
  thanks to Michael Biebl for reporting this bug
- bugfix: error messages were not emitted to stderr in forked mode
  (stderr and stdo are now kept open across forks)
- bugfix: internal messages were emitted to whatever file had fd2 when
  rsyslogd ran in forked mode (as usual!)
  Thanks to varmojfekoj for the patch
- small enhancement: config validation run now exits with code 1 if an
  error is detected. This change is considered important but small enough
  to apply it directly to the stable version. [But it is a border case,
  the change requires more code than I had hoped. Thus I have NOT tried
  to actually catch all cases, this is left for the current devel
  releases, if necessary]
- bugfix: light and full delay watermarks had invalid values, badly
  affecting performance for delayable inputs
- bugfix: potential segfault issue when multiple $UDPServerRun directives
  are specified. Thanks to Michael Biebl for helping to debug this one.
- relaxed GnuTLS version requirement to 1.4.0 after confirmation from the
  field that this version is sufficient
- bugfix: parser did not properly handle empty structured data
- bugfix: invalid mutex release in msg.c (detected under thread debugger,
  seems not to have any impact on actual deployments)
---------------------------------------------------------------------------
Version 3.22.0 [v3-stable] (rgerhards), 2009-04-21
This is the first stable release that includes the full functionality
of the 3.21.x version tree.
- bugfix: $InputTCPMaxSessions config directive was accepted, but not
  honored. This resulted in a fixed upper limit of 200 connections.
- bugfix: the default for $DirCreateMode was 0644, and as such wrong.
  It has now been changed to 0700. For some background, please see
  http://lists.adiscon.net/pipermail/rsyslog/2009-April/001986.html
- bugfix: ompgsql did not detect problems in sql command execution
  this could cause loss of messages. The handling was correct if the
  connection broke, but not if there was a problem with statement
  execution. The most probable case for such a case would be invalid
  sql inside the template, and this is now much easier to diagnose.
---------------------------------------------------------------------------
Version 3.21.11 [BETA] (rgerhards), 2009-04-03
- build system improvements contributed by Michael Biebl - thx!
- all patches from 3.20.5 incorporated (see it's ChangeLog entry)
---------------------------------------------------------------------------
Version 3.21.10 [BETA] (rgerhards), 2009-02-02
- bugfix: inconsistent use of mutex/atomic operations could cause segfault
  details are too many, for full analysis see blog post at:
  http://blog.gerhards.net/2009/01/rsyslog-data-race-analysis.html
- the string "Do Die" was accidently emited upon exit in non-debug mode
  This has now been corrected. Thanks to varmojfekoj for the patch.
- some legacy options were not correctly processed.
  Thanks to varmojfekoj for the patch.
- doc bugfix: v3-compatiblity document had typo in config directive
  thanks to Andrej for reporting this
---------------------------------------------------------------------------
Version 3.21.9 [BETA] (rgerhards), 2008-12-04
- re-release of 3.21.8 with an additional fix, that could also lead
  to DoS; 3.21.8 has been removed from the official download archives
- security fix: imudp emitted a message when a non-permitted sender
  tried to send a message to it. This behaviour is operator-configurable.
  If enabled, a message was emitted each time. That way an attacker could
  effectively fill the disk via this facility. The message is now
  emitted only once in a minute (this currently is a hard-coded limit,
  if someone comes up with a good reason to make it configurable, we
  will probably do that).
---------------------------------------------------------------------------
Version 3.21.8  [BETA] (rgerhards), 2008-12-04
- bugfix: imklog did not compile on FreeBSD
- security bugfix: $AllowedSender was not honored, all senders were
  permitted instead (see http://www.rsyslog.com/Article322.phtml)
- merged in all other changes from 3.20.1 (see there)
---------------------------------------------------------------------------
Version 3.21.7  [BETA] (rgerhards), 2008-11-11
- this is the new beta branch, based on the former 3.21.6 devel
- new functionality: ZERO property replacer nomatch option (from v3-stable)
---------------------------------------------------------------------------
Version 3.21.6  [DEVEL] (rgerhards), 2008-10-22
- consolidated time calls during msg object creation, improves performance
  and consistency
- bugfix: solved a segfault condition
- bugfix: subsecond time properties generated by imfile, imklog and
  internal messages could be slightly inconsistent
- bugfix: (potentially big) memory leak on HUP if queues could not be
  drained before timeout - thanks to David Lang for pointing this out
- added capability to support multiple module search pathes. Thank
  to Marius Tomaschewski for providing the patch.
- bugfix: im3195 did no longer compile
- improved "make distcheck" by ensuring everything relevant is recompiled
---------------------------------------------------------------------------
Version 3.21.5  [DEVEL] (rgerhards), 2008-09-30
- performance optimization: unnecessary time() calls during message
  parsing removed - thanks to David Lang for his excellent performance
  analysis
- added new capability to property replacer: multiple immediately
  successive field delimiters are treated as a single one.
  Thanks to Zhuang Yuyao for the patch.
- added message property "inputname", which contains the name of the
  input (module) that generated it. Presence is depending on suport in
  each input module (else it is blank).
- added system property "$myhostname", which contains the name of the
  local host as it knows itself.
- imported a number of fixes and enhancements from the stable and
  devel branches, including a fix to a potential segfault on HUP
  when using UDP listners
- re-enabled gcc builtin atomic operations and added a proper
  ./configure check
- bugfix: potential race condition when adding messages to queue
  There was a wrong order of mutex lock operations. It is hard to
  believe that really caused problems, but in theory it could and with
  threading we often see that theory becomes practice if something is only
  used long enough on a fast enough machine with enough CPUs ;)
- cleaned up internal debug system code and made it behave better
  in regard to multi-threading
---------------------------------------------------------------------------
Version 3.21.4  [DEVEL] (rgerhards), 2008-09-04
- removed compile time fixed message size limit (was 2K), limit can now
  be set via $MaxMessageSize global config directive (finally gotten rid
  of MAXLINE ;))
- enhanced doc for $ActionExecOnlyEveryNthTimeTimeout
- integrated a number of patches from 3.18.4, namely
  - bugfix: order-of magnitude issue with base-10 size definitions
    in config file parser. Could lead to invalid sizes, constraints
    etc for e.g. queue files and any other object whose size was specified
    in base-10 entities. Did not apply to binary entities. Thanks to
    RB for finding this bug and providing a patch.
  - bugfix: action was not called when system time was set backwards
    (until the previous time was reached again). There are still some
    side-effects when time is rolled back (A time rollback is really a bad
    thing to do, ideally the OS should issue pseudo time (like NetWare did)
    when the user tries to roll back time). Thanks to varmojfekoj for this
    patch.
  - doc bugfix: rsyslog.conf man page improved and minor nit fixed
    thanks to Lukas Kuklinek for the patch.
---------------------------------------------------------------------------
Version 3.21.3  [DEVEL] (rgerhards), 2008-08-13
- added ability to specify flow control mode for imuxsock
- added ability to execute actions only after the n-th call of the action
  This also lead to the addition of two new config directives:
  $ActionExecOnlyEveryNthTime and $ActionExecOnlyEveryNthTimeTimeout
  This feature is useful, for example, for alerting: it permits you to
  send an alert only after at least n occurences of a specific message
  have been seen by rsyslogd. This protectes against false positives
  due to waiting for additional confirmation.
- bugfix: IPv6 addresses could not be specified in forwarding actions
  New syntax @[addr]:port introduced to enable that. Root problem was IPv6
  addresses contain colons.
- somewhat enhanced debugging messages
- imported from 3.18.3:
  - enhanced ommysql to support custom port to connect to server
    Port can be set via new $ActionOmmysqlServerPort config directive
    Note: this was a very minor change and thus deemed appropriate to be
    done in the stable release.
  - bugfix: misspelled config directive, previously was
    $MainMsgQueueWorkeTimeoutrThreadShutdown, is now
    $MainMsgQueueWorkerTimeoutThreadShutdown. Note that the misspelled
    directive is not preserved - if the misspelled directive was used
    (which I consider highly unlikely), the config file must be changed.
    Thanks to lperr for reporting the bug.
---------------------------------------------------------------------------
Version 3.21.2  [DEVEL] (rgerhards), 2008-08-04
- added $InputUnixListenSocketHostName config directive, which permits to
  override the hostname being used on a local unix socket. This is useful
  for differentiating "hosts" running in several jails. Feature was
  suggested by David Darville, thanks for the suggestion.
- enhanced ommail to support multiple email recipients. This is done by
  specifying $ActionMailTo multiple times. Note that this introduces a
  small incompatibility to previous config file syntax: the recipient
  list is now reset for each action (we honestly believe that will
  not cause any problem - apologies if it does).
- enhanced troubleshooting documentation
---------------------------------------------------------------------------
Version 3.21.1  [DEVEL] (rgerhards), 2008-07-30
- bugfix: no error was reported if the target of a $IncludeConfig
  could not be accessed.
- added testbed for common config errors
- added doc for -u option to rsyslogd man page
- enhanced config file checking - no active actions are detected
- added -N rsyslogd command line option for a config validation run
  (which does not execute actual syslogd code and does not interfere
  with a running instance)
- somewhat improved emergency configuration. It is now also selected
  if the config contains no active actions
- rsyslogd error messages are now reported to stderr by default. can be
  turned off by the new "$ErrorMessagesToStderr off" directive
 Thanks to HKS for suggesting the new features.
---------------------------------------------------------------------------
Version 3.21.0  [DEVEL] (rgerhards), 2008-07-18
- starts a new devel branch
- added a generic test driver for RainerScript plus some test cases
  to the testbench
- added a small diagnostic tool to obtain result of gethostname() API
- imported all changes from 3.18.1 until today (some quite important,
  see below)
---------------------------------------------------------------------------
Version 3.20.6 [v3-stable] (rgerhards), 2009-04-16
- this is the last v3-stable for the 3.20.x series
- bugfix: $InputTCPMaxSessions config directive was accepted, but not
  honored. This resulted in a fixed upper limit of 200 connections.
- bugfix: the default for $DirCreateMode was 0644, and as such wrong.
  It has now been changed to 0700. For some background, please see
  http://lists.adiscon.net/pipermail/rsyslog/2009-April/001986.html
---------------------------------------------------------------------------
Version 3.20.5 [v3-stable] (rgerhards), 2009-04-02
- bugfix: potential abort with DA queue after high watermark is reached
  There exists a race condition that can lead to a segfault. Thanks
  go to vbernetr, who performed the analysis and provided patch, which
  I only tweaked a very little bit.
- fixed bugs in RainerScript:
  o when converting a number and a string to a common type, both were 
    actually converted to the other variable's type.
  o the value of rsCStrConvertToNumber() was miscalculated.
  Thanks to varmojfekoj for the patch
- fixed a bug in configure.ac which resulted in problems with
  environment detection - thanks to Michael Biebl for the patch
- fixed a potential segfault problem in gssapi code
  thanks to varmojfekoj for the patch
- doc enhance: provide standard template for MySQL module and instructions
  on how to modify schema
---------------------------------------------------------------------------
Version 3.20.4 [v3-stable] (rgerhards), 2009-02-09
- bugfix: inconsistent use of mutex/atomic operations could cause segfault
  details are too many, for full analysis see blog post at:
  http://blog.gerhards.net/2009/01/rsyslog-data-race-analysis.html
- bugfix: invalid ./configure settings for RFC3195
  thanks to Michael Biebl for the patch
- bugfix: invalid mutex access in msg.c
- doc bugfix: dist tarball missed 2 files, had one extra file that no
  longer belongs into it. Thanks to Michael Biebl for pointing this out.
---------------------------------------------------------------------------
Version 3.20.3 [v3-stable] (rgerhards), 2009-01-19
- doc bugfix: v3-compatiblity document had typo in config directive
  thanks to Andrej for reporting this
- fixed a potential segfault condition with $AllowedSender directive
  On HUP, the root pointers were not properly cleaned up. Thanks to
  Michael Biebel, olgoat, and Juha Koho for reporting and analyzing
  the bug.
---------------------------------------------------------------------------
Version 3.20.2 [v3-stable] (rgerhards), 2008-12-04
- re-release of 3.20.1 with an additional fix, that could also lead
  to DoS; 3.20.1 has been removed from the official download archives
- security fix: imudp emitted a message when a non-permitted sender
  tried to send a message to it. This behaviour is operator-configurable.
  If enabled, a message was emitted each time. That way an attacker could
  effectively fill the disk via this facility. The message is now
  emitted only once in a minute (this currently is a hard-coded limit,
  if someone comes up with a good reason to make it configurable, we
  will probably do that).
---------------------------------------------------------------------------
Version 3.20.1 [v3-stable] (rgerhards), 2008-12-04
- security bugfix: $AllowedSender was not honored, all senders were
  permitted instead
- enhance: regex nomatch option "ZERO" has been added
  This allows to return the string 0 if a regular expression is
  not found. This is probably useful for storing numerical values into
  database columns.
- bugfix: memory leak in gtls netstream driver fixed
  memory was lost each time a TLS session was torn down. This could 
  result in a considerable memory leak if it happened quite frequently
  (potential system crash condition)
- doc update: documented how to specify multiple property replacer
  options + link to new online regex generator tool added
- minor bufgfix: very small memory leak in gtls netstream driver
  around a handful of bytes (< 20) for each HUP
- improved debug output for regular expressions inside property replacer
  RE's seem to be a big trouble spot and I would like to have more
  information inside the debug log. So I decided to add some additional
  debug strings permanently.
---------------------------------------------------------------------------
Version 3.20.0 [v3-stable] (rgerhards), 2008-11-05
- this is the inital release of the 3.19.x branch as a stable release
- bugfix: double-free in pctp netstream driver. Thank to varmojfeko
  for the patch
---------------------------------------------------------------------------
Version 3.19.12 [BETA] (rgerhards), 2008-10-16
- bugfix: subseconds where not correctly extracted from a timestamp
  if that timestamp did not contain any subsecond information (the
  resulting string was garbagge but should have been "0", what it
  now is).
- increased maximum size of a configuration statement to 4K (was 1K)
- imported all fixes from the stable branch (quite a lot)
- bugfix: (potentially big) memory leak on HUP if queues could not be
  drained before timeout - thanks to David Lang for pointing this out
---------------------------------------------------------------------------
Version 3.19.11 [BETA] (rgerhards), 2008-08-25
This is a refresh of the beta. No beta-specific fixes have been added.
- included fixes from v3-stable (most importantly 3.18.3)
---------------------------------------------------------------------------
Version 3.19.10 [BETA] (rgerhards), 2008-07-15
- start of a new beta branch based on former 3.19 devel branch
- bugfix: bad memory leak in disk-based queue modes
- bugfix: UDP syslog forwarding did not work on all platforms
  the ai_socktype was incorrectly set to 1. On some platforms, this
  lead to failing name resolution (e.g. FreeBSD 7). Thanks to HKS for
  reporting the bug.
- bugfix: priority was incorrectly calculated on FreeBSD 7,
  because the LOG_MAKEPRI() C macro has a different meaning there (it
  is just a simple addition of faciltity and severity). I have changed
  this to use own, consistent, code for PRI calculation. Thank to HKS
  for reporting this bug.
- bugfix (cosmetical): authorization was not checked when gtls handshake
  completed immediately. While this sounds scary, the situation can not
  happen in practice. We use non-blocking IO only for server-based gtls
  session setup. As TLS requires the exchange of multiple frames before
  the handshake completes, it simply is impossible to do this in one
  step. However, it is useful to have the code path correct even for 
  this case - otherwise, we may run into problems if the code is changed
  some time later (e.g. to use blocking sockets). Thanks to varmojfekoj
  for providing the patch.
- important queue bugfix from 3.18.1 imported (see below)
- cleanup of some debug messages
---------------------------------------------------------------------------
Version 3.19.9 (rgerhards), 2008-07-07
- added tutorial for creating a TLS-secured syslog infrastructure
- rewritten omusrmsg to no longer fork() a new process for sending messages
  this caused some problems with the threading model, e.g. zombies. Also,
  it was far less optimal than it is now.
- bugfix: machine certificate was required for client even in TLS anon mode
  Reference: http://bugzilla.adiscon.com/show_bug.cgi?id=85
  The fix also slightly improves performance by not storing certificates in
  client sessions when there is no need to do so.
- bugfix: RainerScript syntax error was not always detected
---------------------------------------------------------------------------
Version 3.19.8 (rgerhards), 2008-07-01
- bugfix: gtls module did not correctly handle EGAIN (and similar) recv()
  states. This has been fixed by introducing a new abstraction layer inside
  gtls.
- added (internal) error codes to error messages; added redirector to
  web description of error codes
  closes bug http://bugzilla.adiscon.com/show_bug.cgi?id=20
- disabled compile warnings caused by third-party libraries
- reduced number of compile warnings in gcc's -pedantic mode
- some minor documentation improvements
- included all fixes from beta 3.17.5
---------------------------------------------------------------------------
Version 3.19.7 (rgerhards), 2008-06-11
- added new property replacer option "date-subseconds" that enables
  to query just the subsecond part of a high-precision timestamp
- somewhat improved plain tcp syslog reliability by doing a connection
  check before sending. Credits to Martin Schuette for providing the
  idea. Details are available at
  http://blog.gerhards.net/2008/06/reliable-plain-tcp-syslog-once-again.html
- made rsyslog tickless in the (usual and default) case that repeated
  message reduction is turned off. More info:
  http://blog.gerhards.net/2008/06/coding-to-save-environment.html
- some build system cleanup, thanks to Michael Biebl
- bugfix: compile under (Free)BSD failed due to some invalid library
  definitions - this is fixed now. Thanks to Michael Biebl for the patch.
---------------------------------------------------------------------------
Version 3.19.6 (rgerhards), 2008-06-06
- enhanced property replacer to support multiple regex matches
- bugfix: part of permittedPeer structure was not correctly initialized
  thanks to varmojfekoj for spotting this
- bugfix: off-by-one bug during certificate check
- bugfix: removed some memory leaks in TLS code
---------------------------------------------------------------------------
Version 3.19.5 (rgerhards), 2008-05-30
- enabled Posix ERE expressions inside the property replacer
  (previously BRE was permitted only)
- provided ability to specify that a regular expression submatch shall
  be used inside the property replacer
- implemented in property replacer: if a regular expression does not match,
  it can now either return "**NO MATCH** (default, as before), a blank
  property or the full original property text
- enhanced property replacer to support multiple regex matches
---------------------------------------------------------------------------
Version 3.19.4 (rgerhards), 2008-05-27
- implemented x509/certvalid gtls auth mode
- implemented x509/name gtls auth mode (including wildcards)
- changed fingerprint gtls auth mode to new format fingerprint
- protected gtls error string function by a mutex. Without it, we
  could have a race condition in extreme cases. This was very remote,
  but now can no longer happen.
- changed config directive name to reflect different use
  $ActionSendStreamDriverCertFingerprint is now
  $ActionSendStreamDriverPermittedPeer and can be used both for
  fingerprint and name authentication (similar to the input side)
- bugfix: sender information (fromhost et al) was missing in imudp
  thanks to sandiso for reporting this bug
- this release fully inplements IETF's syslog-transport-tls-12 plus
  the latest text changes Joe Salowey provided via email. Not included
  is ipAddress subjectAltName authentication, which I think will be
  dropped from the draft. I don't think there is any real need for it.
This release also includes all bug fix up to today from the beta
and stable branches. Most importantly, this means the bugfix for
100% CPU utilization by imklog.
---------------------------------------------------------------------------
Version 3.19.3 (rgerhards), 2008-05-21
- added ability to authenticate the server against its certificate
  fingerprint
- added ability for client to provide its fingerprint
- added ability for server to obtain client cert's fingerprint
- bugfix: small mem leak in omfwd on exit (strmdriver name was not freed)
- bugfix: $ActionSendStreamDriver had no effect
- bugfix: default syslog port was no longer used if none was
  configured. Thanks to varmojfekoj for the patch
- bugfix: missing linker options caused build to fail on some
  systems. Thanks to Tiziano Mueller for the patch.
---------------------------------------------------------------------------
Version 3.19.2 (rgerhards), 2008-05-16
- bugfix: TCP input modules did incorrectly set fromhost property
  (always blank)
- bugfix: imklog did not set fromhost property
- added "fromhost-ip" property
  Note that adding this property changes the on-disk format for messages.
  However, that should not have any bad effect on existing spool files.
  But you will run into trouble if you create a spool file with this
  version and then try to process it with an older one (after a downgrade).
  Don't do that ;)
- added "RSYSLOG_DebugFormat" canned template
- bugfix: hostname and fromhost were swapped when a persisted message
  (in queued mode) was read in
- bugfix: lmtcpclt, lmtcpsrv and lmgssutil did all link to the static
  runtime library, resulting in a large size increase (and potential
  "interesting" effects). Thanks to Michael Biebel for reporting the size
  issue.
- bugfix: TLS server went into an endless loop in some situations.
  Thanks to Michael Biebl for reporting the problem.
- fixed potential segfault due to invalid call to cfsysline
  thanks to varmojfekoj for the patch
---------------------------------------------------------------------------
Version 3.19.1 (rgerhards), 2008-05-07
- configure help for --enable-gnutls wrong - said default is "yes" but
  default actually is "no" - thanks to darix for pointing this out
- file dirty.h was missing - thanks to darix for pointing this out
- bugfix: man files were not properly distributed - thanks to
  darix for reporting and to Michael Biebl for help with the fix
- some minor cleanup
---------------------------------------------------------------------------
Version 3.19.0 (rgerhards), 2008-05-06
- begins new devel branch version
- implemented TLS for plain tcp syslog (this is also the world's first
  implementation of IETF's upcoming syslog-transport-tls draft)
- partly rewritten and improved omfwd among others, now loads TCP
  code only if this is actually necessary
- split of a "runtime library" for rsyslog - this is not yet a clean
  model, because some modularization is still outstanding. In theory,
  this shall enable other utilities but rsyslogd to use the same
  runtime
- implemented im3195, the RFC3195 input as a plugin
- changed directory structure, files are now better organized
- a lot of cleanup in regard to modularization
- -c option no longer must be the first option - thanks to varmjofekoj
  for the patch
---------------------------------------------------------------------------
Version 3.18.7 (rgerhards), 2008-12-??
- bugfix: the default for $DirCreateMode was 0644, and as such wrong.
  It has now been changed to 0700. For some background, please see
  http://lists.adiscon.net/pipermail/rsyslog/2009-April/001986.html
- fixed a potential segfault condition with $AllowedSender directive
  On HUP, the root pointers were not properly cleaned up. Thanks to
  Michael Biebel, olgoat, and Juha Koho for reporting and analyzing
  the bug.
- some legacy options were not correctly processed.
  Thanks to varmojfekoj for the patch.
- doc bugfix: some spelling errors in man pages corrected. Thanks to
  Geoff Simmons for the patch.
---------------------------------------------------------------------------
Version 3.18.6 (rgerhards), 2008-12-08
- security bugfix: $AllowedSender was not honored, all senders were
  permitted instead (see http://www.rsyslog.com/Article322.phtml)
  (backport from v3-stable, v3.20.9)
- minor bugfix: dual close() call on tcp session closure
---------------------------------------------------------------------------
Version 3.18.5 (rgerhards), 2008-10-09
- bugfix: imudp input module could cause segfault on HUP
  It did not properly de-init a variable acting as a linked list head.
  That resulted in trying to access freed memory blocks after the HUP.
- bugfix:  rsyslogd could hang on HUP
  because getnameinfo() is not cancel-safe, but was not guarded against
  being cancelled. pthread_cancel() is routinely being called during
  HUP processing.
- bugfix[minor]: if queue size reached light_delay mark, enqueuing
  could potentially be blocked for a longer period of time, which
  was not the behaviour desired.
- doc bugfix: $ActionExecOnlyWhenPreviousIsSuspended was still misspelled
  as $...OnlyIfPrev... in some parts of the documentation. Thanks to 
  Lorenzo M. Catucci for reporting this bug.
- added doc on malformed messages, cause and how to work-around, to the
  doc set
- added doc on how to build from source repository
---------------------------------------------------------------------------
Version 3.18.4 (rgerhards), 2008-09-18
- bugfix: order-of magnitude issue with base-10 size definitions
  in config file parser. Could lead to invalid sizes, constraints
  etc for e.g. queue files and any other object whose size was specified
  in base-10 entities. Did not apply to binary entities. Thanks to
  RB for finding this bug and providing a patch.
- bugfix: action was not called when system time was set backwards
  (until the previous time was reached again). There are still some
  side-effects when time is rolled back (A time rollback is really a bad
  thing to do, ideally the OS should issue pseudo time (like NetWare did)
  when the user tries to roll back time). Thanks to varmojfekoj for this
  patch.
- doc bugfix: rsyslog.conf man page improved and minor nit fixed
  thanks to Lukas Kuklinek for the patch.
- bugfix: error code -2025 was used for two different errors. queue full
  is now -2074 and -2025 is unique again. (did cause no real problem
  except for troubleshooting)
- bugfix: default discard severity was incorrectly set to 4, which lead
  to discard-on-queue-full to be enabled by default. That could cause
  message loss where non was expected.  The default has now been changed
  to the correct value of 8, which disables the functionality. This
  problem applied both to the main message queue and the action queues.
  Thanks to Raoul Bhatia for pointing out this problem.
- bugfix: option value for legacy -a option could not be specified,
  resulting in strange operations. Thanks to Marius Tomaschewski
  for the patch.
- bugfix: colon after date should be ignored, but was not. This has
  now been corrected. Required change to the internal ParseTIMESTAMP3164()
  interface.
---------------------------------------------------------------------------
Version 3.18.3 (rgerhards), 2008-08-18
- bugfix: imfile could cause a segfault upon rsyslogd HUP and termination
  Thanks to lperr for an excellent bug report that helped detect this
  problem.
- enhanced ommysql to support custom port to connect to server
  Port can be set via new $ActionOmmysqlServerPort config directive
  Note: this was a very minor change and thus deemed appropriate to be
  done in the stable release.
- bugfix: misspelled config directive, previously was
  $MainMsgQueueWorkeTimeoutrThreadShutdown, is now
  $MainMsgQueueWorkerTimeoutThreadShutdown. Note that the misspelled
  directive is not preserved - if the misspelled directive was used
  (which I consider highly unlikely), the config file must be changed.
  Thanks to lperr for reporting the bug.
- disabled flow control for imuxsock, as it could cause system hangs
  under some circumstances. The devel (3.21.3 and above) will
  re-enable it and provide enhanced configurability to overcome the
  problems if they occur.
---------------------------------------------------------------------------
Version 3.18.2 (rgerhards), 2008-08-08
- merged in IPv6 forwarding address bugfix from v2-stable
---------------------------------------------------------------------------
Version 3.18.1 (rgerhards), 2008-07-21
- bugfix: potential segfault in creating message mutex in non-direct queue
  mode. rsyslogd segfaults on freeeBSD 7.0 (an potentially other platforms)
  if an action queue is running in any other mode than non-direct. The
  same problem can potentially be triggered by some main message queue
  settings. In any case, it will manifest during rsylog's startup. It is
  unlikely to happen after a successful startup (the only window of
  exposure may be a relatively seldom executed action running in queued
  mode). This has been corrected. Thank to HKS for point out the problem.
- bugfix: priority was incorrectly calculated on FreeBSD 7,
  because the LOG_MAKEPRI() C macro has a different meaning there (it
  is just a simple addition of faciltity and severity). I have changed
  this to use own, consistent, code for PRI calculation. [Backport from
  3.19.10]
- bugfix: remove PRI part from kernel message if it is present
  Thanks to Michael Biebl for reporting this bug
- bugfix: mark messages were not correctly written to text log files
  the markmessageinterval was not correctly propagated to all places
  where it was needed. This resulted in rsyslog using the default
  (20 minutes) in some code pathes, what looked to the user like mark
  messages were never written.
- added a new property replacer option "sp-if-no-1st-sp" to cover
  a problem with RFC 3164 based interpreation of tag separation. While
  it is a generic approach, it fixes a format problem introduced in
  3.18.0, where kernel messages no longer had a space after the tag.
  This is done by a modifcation of the default templates.
  Please note that this may affect some messages where there intentionally
  is no space between the tag and the first character of the message
  content. If so, this needs to be worked around via a specific
  template. However, we consider this scenario to be quite remote and,
  even if it exists, it is not expected that it will actually cause
  problems with log parsers (instead, we assume the new default template
  behaviour may fix previous problems with log parsers due to the 
  missing space).
- bugfix: imklog module was not correctly compiled for GNU/kFreeBSD.
  Thanks to Petr Salinger for the patch
- doc bugfix: property replacer options secpath-replace and
  secpath-drop were not documented
- doc bugfix: fixed some typos in rsyslog.conf man page
- fixed typo in source comment  - thanks to Rio Fujita
- some general cleanup (thanks to Michael Biebl)
---------------------------------------------------------------------------
Version 3.18.0 (rgerhards), 2008-07-11
- begun a new v3-stable based on former 3.17.4 beta plus patches to
  previous v3-stable
- bugfix in RainerScript: syntax error was not always detected
---------------------------------------------------------------------------
Version 3.17.5 (rgerhards), 2008-06-27
- added doc: howto set up a reliable connection to remote server via
  queued mode (and plain tcp protocol)
- bugfix: comments after actions were not properly treated. For some
  actions (e.g. forwarding), this could also lead to invalid configuration
---------------------------------------------------------------------------
Version 3.17.4 (rgerhards), 2008-06-16
- changed default for $KlogSymbolLookup to "off". The directive is
  also scheduled for removal in a later version. This was necessary
  because on kernels >= 2.6, the kernel does the symbol lookup itself. The
  imklog lookup logic then breaks the log message and makes it unusable.
---------------------------------------------------------------------------
Version 3.17.3 (rgerhards), 2008-05-28
- bugfix: imklog went into an endless loop if a PRI value was inside
  a kernel log message (unusual case under Linux, frequent under BSD)
---------------------------------------------------------------------------
Version 3.17.2 (rgerhards), 2008-05-04
- this version is the new beta, based on 3.17.1 devel feature set
- merged in imklog bug fix from v3-stable (3.16.1)
---------------------------------------------------------------------------
Version 3.17.1 (rgerhards), 2008-04-15
- removed dependency on MAXHOSTNAMELEN as much as it made sense.
  GNU/Hurd does not define it (because it has no limit), and we have taken
  care for cases where it is undefined now. However, some very few places
  remain where IMHO it currently is not worth fixing the code. If it is
  not defined, we have used a generous value of 1K, which is above IETF
  RFC's on hostname length at all. The memory consumption is no issue, as
  there are only a handful of this buffers allocated *per run* -- that's
  also the main reason why we consider it not worth to be fixed any further.
- enhanced legacy syslog parser to handle slightly malformed messages
  (with a space in front of the timestamp) - at least HP procurve is
  known to do that and I won't outrule that others also do it. The 
  change looks quite unintrusive and so we added it to the parser.
- implemented klogd functionality for BSD
- implemented high precision timestamps for the kernel log. Thanks to
  Michael Biebl for pointing out that the kernel log did not have them.
- provided ability to discard non-kernel messages if they are present
  in the kernel log (seems to happen on BSD)
- implemented $KLogInternalMsgFacility config directive
- implemented $KLogPermitNonKernelFacility config directive
Plus a number of bugfixes that were applied to v3-stable and beta
branches (not mentioned here in detail).
---------------------------------------------------------------------------
Version 3.17.0 (rgerhards), 2008-04-08
- added native ability to send mail messages
- removed no longer needed file relptuil.c/.h
- added $ActionExecOnlyOnceEveryInterval config directive
- bugfix: memory leaks in script engine
- bugfix: zero-length strings were not supported in object
  deserializer
- properties are now case-insensitive everywhere (script, filters,
  templates)
- added the capability to specify a processing (actually dequeue)
  timeframe with queues - so things can be configured to be done
  at off-peak hours
- We have removed the 32 character size limit (from RFC3164) on the
  tag. This had bad effects on existing envrionments, as sysklogd didn't
  obey it either (probably another bug in RFC3164...). We now receive
  the full size, but will modify the outputs so that only 32 characters
  max are used by default. If you need large tags in the output, you need
  to provide custom templates.
- changed command line processing. -v, -M, -c options are now parsed
  and processed before all other options. Inter-option dependencies
  have been relieved. Among others, permits to specify intial module
  load path via -M only (not the environment) which makes it much
  easier to work with non-standard module library locations. Thanks
  to varmojfekoj for suggesting this change. Matches bugzilla bug 55.
- bugfix: some messages were emited without hostname
Plus a number of bugfixes that were applied to v3-stable and beta
branches (not mentioned here in detail).
---------------------------------------------------------------------------
Version 3.16.3 (rgerhards), 2008-07-11
- updated information on rsyslog packages
- bugfix: memory leak in disk-based queue modes
---------------------------------------------------------------------------
Version 3.16.2 (rgerhards), 2008-06-25
- fixed potential segfault due to invalid call to cfsysline
  thanks to varmojfekoj for the patch
- bugfix: some whitespaces where incorrectly not ignored when parsing
  the config file. This is now corrected. Thanks to Michael Biebl for
  pointing out the problem.
---------------------------------------------------------------------------
Version 3.16.1 (rgerhards), 2008-05-02
- fixed a bug in imklog which lead to startup problems (including
  segfault) on some platforms under some circumsances. Thanks to
  Vieri for reporting this bug and helping to troubleshoot it.
---------------------------------------------------------------------------
Version 3.16.0 (rgerhards), 2008-04-24
- new v3-stable (3.16.x) based on beta 3.15.x (RELP support)
- bugfix: omsnmp had a too-small sized buffer for hostname+port. This
  could not lead to a segfault, as snprintf() was used, but could cause
  some trouble with extensively long hostnames.
- applied patch from Tiziano Müller to remove some compiler warnings
- added gssapi overview/howto thanks to Peter Vrabec
- changed some files to grant LGPLv3 extended persmissions on top of GPLv3
  this also is the first sign of something that will evolve into a
  well-defined "rsyslog runtime library"
---------------------------------------------------------------------------
Version 3.15.1 (rgerhards), 2008-04-11
- bugfix: some messages were emited without hostname
- disabled atomic operations for the time being because they introduce some
  cross-platform trouble - need to see how to fix this in the best 
  possible way
- bugfix: zero-length strings were not supported in object
  deserializer
- added librelp check via PKG_CHECK thanks to Michael Biebl's patch
- file relputil.c deleted, is not actually needed
- added more meaningful error messages to rsyslogd (when some errors
  happens during startup)
- bugfix: memory leaks in script engine
- bugfix: $hostname and $fromhost in RainerScript did not work
This release also includes all changes applied to the stable versions
up to today.
---------------------------------------------------------------------------
Version 3.15.0 (rgerhards), 2008-04-01
- major new feature: imrelp/omrelp support reliable delivery of syslog
  messages via the RELP protocol and librelp (http://www.librelp.com).
  Plain tcp syslog, so far the best reliability solution, can lose
  messages when something goes wrong or a peer goes down. With RELP,
  this can no longer happen. See imrelp.html for more details.
- bugfix: rsyslogd was no longer build by default; man pages are 
  only installed if corresponding option is selected. Thanks to
  Michael Biebl for pointing these problems out.
---------------------------------------------------------------------------
Version 3.14.2 (rgerhards), 2008-04-09
- bugfix: segfault with expression-based filters
- bugfix: omsnmp did not deref errmsg object on exit (no bad effects caused)
- some cleanup
- bugfix: imklog did not work well with kernel 2.6+. Thanks to Peter
  Vrabec for patching it based on the development in sysklogd - and thanks
  to the sysklogd project for upgrading klogd to support the new
  functionality
- some cleanup in imklog
- bugfix: potential segfault in imklog when kernel is compiled without
  /proc/kallsyms and the file System.map is missing. Thanks to
  Andrea Morandi for pointing it out and suggesting a fix.
- bugfixes, credits to varmojfekoj:
  * reset errno before printing a warning message
  * misspelled directive name in code processing legacy options
- bugfix: some legacy options not correctly interpreted - thanks to
  varmojfekoj for the patch
- improved detection of modules being loaded more than once
  thanks to varmojfekoj for the patch
---------------------------------------------------------------------------
Version 3.14.1 (rgerhards), 2008-04-04
- bugfix: some messages were emited without hostname
- bugfix: rsyslogd was no longer build by default; man pages are 
  only installed if corresponding option is selected. Thanks to
  Michael Biebl for pointing these problems out.
- bugfix: zero-length strings were not supported in object
  deserializer
- disabled atomic operations for this stable build as it caused
  platform problems
- bugfix: memory leaks in script engine
- bugfix: $hostname and $fromhost in RainerScript did not work
- bugfix: some memory leak when queue is runing in disk mode
- man pages improved thanks to varmofekoj and Peter Vrabec
- We have removed the 32 character size limit (from RFC3164) on the
  tag. This had bad effects on existing envrionments, as sysklogd didn't
  obey it either (probably another bug in RFC3164...). We now receive
  the full size, but will modify the outputs so that only 32 characters
  max are used by default. If you need large tags in the output, you need
  to provide custom templates.
- bugfix: some memory leak when queue is runing in disk mode
---------------------------------------------------------------------------
Version 3.14.0 (rgerhards), 2008-04-02
An interim version was accidently released to the web. It was named 3.14.0.
To avoid confusion, we have not assigned this version number to any
official release. If you happen to use 3.14.0, please update to 3.14.1.
---------------------------------------------------------------------------
Version 3.13.0-dev0 (rgerhards), 2008-03-31
- bugfix: accidently set debug option in 3.12.5 reset to production
  This option prevented dlclose() to be called. It had no real bad effects,
  as the modules were otherwise correctly deinitialized and dlopen()
  supports multiple opens of the same module without any memory footprint.
- removed --enable-mudflap, added --enable-valgrind ./configure setting
- bugfix: tcp receiver could segfault due to uninitialized variable
- docfix: queue doc had a wrong directive name that prevented max worker
  threads to be correctly set
- worked a bit on atomic memory operations to support problem-free
  threading (only at non-intrusive places)
- added a --enable/disable-rsyslogd configure option so that
  source-based packaging systems can build plugins without the need
  to compile rsyslogd
- some cleanup
- test of potential new version number scheme
---------------------------------------------------------------------------
Version 3.12.5 (rgerhards), 2008-03-28
- changed default for "last message repeated n times", which is now
  off by default
- implemented backward compatibility commandline option parsing
- automatically generated compatibility config lines are now also
  logged so that a user can diagnose problems with them
- added compatibility mode for -a, -o and -p options
- compatibility mode processing finished
- changed default file output format to include high-precision timestamps
- added a buid-in template for previous syslogd file format
- added new $ActionFileDefaultTemplate directive
- added support for high-precision timestamps when receiving legacy
  syslog messages
- added new $ActionForwardDefaultTemplate directive
- added new $ActionGSSForwardDefaultTemplate directive
- added build-in templates for easier configuration
- bugfix: fixed small memory leak in tcpclt.c
- bugfix: fixed small memory leak in template regular expressions
- bugfix: regular expressions inside property replacer did not work
  properly
- bugfix: QHOUR and HHOUR properties were wrongly calculated
- bugfix: fixed memory leaks in stream class and imfile
- bugfix: $ModDir did invalid bounds checking, potential overlow in
  dbgprintf() - thanks to varmojfekoj for the patch
- bugfix: -t and -g legacy options max number of sessions had a wrong
  and much too high value
---------------------------------------------------------------------------
Version 3.12.4 (rgerhards), 2008-03-25
- Greatly enhanced rsyslogd's file write performance by disabling
  file syncing capability of output modules by default. This
  feature is usually not required, not useful and an extreme performance
  hit (both to rsyslogd as well as the system at large). Unfortunately,
  most users enable it by default, because it was most intuitive to enable
  it in plain old sysklogd syslog.conf format. There is now the
  $ActionFileEnableSync config setting which must be enabled in order to
  support syncing. By default it is off. So even if the old-format config
  lines request syncing, it is not done unless explicitely enabled. I am
  sure this is a very useful change and not a risk at all. I need to think
  if I undo it under compatibility mode, but currently this does not
  happen (I fear a lot of lazy users will run rsyslogd in compatibility
  mode, again bringing up this performance problem...).
- added flow control options to other input sources
- added $HHOUR and $QHOUR system properties - can be used for half- and
  quarter-hour logfile rotation
- changed queue's discard severities default value to 8 (do not discard)
  to prevent unintentional message loss
- removed a no-longer needed callback from the output module 
  interface. Results in reduced code complexity.
- bugfix/doc: removed no longer supported -h option from man page
- bugfix: imklog leaked several hundered KB on each HUP. Thanks to
  varmojfekoj for the patch
- bugfix: potential segfault on module unload. Thanks to varmojfekoj for
  the patch
- bugfix: fixed some minor memory leaks
- bugfix: fixed some slightly invalid memory accesses
- bugfix: internally generated messages had "FROMHOST" property not set
---------------------------------------------------------------------------
Version 3.12.3 (rgerhards), 2008-03-18
- added advanced flow control for congestion cases (mode depending on message
  source and its capablity to be delayed without bad side effects)
- bugfix: $ModDir should not be reset on $ResetConfig - this can cause a lot
  of confusion and there is no real good reason to do so. Also conflicts with
  the new -M option and environment setting.
- bugfix: TCP and GSSAPI framing mode variable was uninitialized, leading to
  wrong framing (caused, among others, interop problems)
- bugfix: TCP (and GSSAPI) octet-counted frame did not work correctly in all
  situations. If the header was split across two packet reads, it was invalidly
  processed, causing loss or modification of messages.
- bugfix: memory leak in imfile
- bugfix: duplicate public symbol in omfwd and omgssapi could lead to
  segfault. thanks to varmojfekoj for the patch.
- bugfix: rsyslogd aborted on sigup - thanks to varmojfekoj for the patch
- some more internal cleanup ;)
- begun relp modules, but these are not functional yet
- Greatly enhanced rsyslogd's file write performance by disabling
  file syncing capability of output modules by default. This
  feature is usually not required, not useful and an extreme performance
  hit (both to rsyslogd as well as the system at large). Unfortunately,
  most users enable it by default, because it was most intuitive to enable
  it in plain old sysklogd syslog.conf format. There is now a new config
  setting which must be enabled in order to support syncing. By default it
  is off. So even if the old-format config lines request syncing, it is
  not done unless explicitely enabled. I am sure this is a very useful
  change and not a risk at all. I need to think if I undo it under
  compatibility mode, but currently this does not happen (I fear a lot of
  lazy users will run rsyslogd in compatibility mode, again bringing up
  this performance problem...).
---------------------------------------------------------------------------
Version 3.12.2 (rgerhards), 2008-03-13
- added RSYSLOGD_MODDIR environment variable
- added -M rsyslogd option (allows to specify module directory location)
- converted net.c into a loadable library plugin
- bugfix: debug module now survives unload of loadable module when
  printing out function call data
- bugfix: not properly initialized data could cause several segfaults if
  there were errors in the config file - thanks to varmojfekoj for the patch
- bugfix: rsyslogd segfaulted when imfile read an empty line - thanks
  to Johnny Tan for an excellent bug report
- implemented dynamic module unload capability (not visible to end user)
- some more internal cleanup
- bugfix: imgssapi segfaulted under some conditions; this fix is actually
  not just a fix but a change in the object model. Thanks to varmojfekoj
  for providing the bug report, an initial fix and lots of good discussion
  that lead to where we finally ended up.
- improved session recovery when outbound tcp connection breaks, reduces
  probability of message loss at the price of a highly unlikely potential
  (single) message duplication
---------------------------------------------------------------------------
Version 3.12.1 (rgerhards), 2008-03-06
- added library plugins, which can be automatically loaded
- bugfix: actions were not correctly retried; caused message loss
- changed module loader to automatically add ".so" suffix if not
  specified (over time, this shall also ease portability of config
  files)
- improved debugging support; debug runtime options can now be set via
  an environment variable
- bugfix: removed debugging code that I forgot to remove before releasing
  3.12.0 (does not cause harm and happened only during startup)
- added support for the MonitorWare syslog MIB to omsnmp
- internal code improvements (more code converted into classes)
- internal code reworking of the imtcp/imgssapi module
- added capability to ignore client-provided timestamp on unix sockets and
  made this mode the default; this was needed, as some programs (e.g. sshd)
  log with inconsistent timezone information, what messes up the local
  logs (which by default don't even contain time zone information). This
  seems to be consistent with what sysklogd did for the past four years.
  Alternate behaviour may be desirable if gateway-like processes send
  messages via the local log slot - in this case, it can be enabled
  via the $InputUnixListenSocketIgnoreMsgTimestamp and
  $SystemLogSocketIgnoreMsgTimestamp config directives
- added ability to compile on HP UX; verified that imudp worked on HP UX;
  however, we are still in need of people trying out rsyslogd on HP UX,
  so it can not yet be assumed it runs there
- improved session recovery when outbound tcp connection breaks, reduces
  probability of message loss at the price of a highly unlikely potential
  (single) message duplication
---------------------------------------------------------------------------
Version 3.12.0 (rgerhards), 2008-02-28
- added full expression support for filters; filters can now contain
  arbitrary complex boolean, string and arithmetic expressions
---------------------------------------------------------------------------
Version 3.11.6 (rgerhards), 2008-02-27
- bugfix: gssapi libraries were still linked to rsyslog core, what should
  no longer be necessary. Applied fix by Michael Biebl to solve this.
- enabled imgssapi to be loaded side-by-side with imtcp
- added InputGSSServerPermitPlainTCP config directive
- split imgssapi source code somewhat from imtcp
- bugfix: queue cancel cleanup handler could be called with
  invalid pointer if dequeue failed
- bugfix: rsyslogd segfaulted on second SIGHUP
  tracker: http://bugzilla.adiscon.com/show_bug.cgi?id=38
- improved stability of queue engine
- bugfix: queue disk file were not properly persisted when 
  immediately after closing an output file rsyslog was stopped
  or huped (the new output file open must NOT have happend at
  that point) - this lead to a sparse and invalid queue file
  which could cause several problems to the engine (unpredictable
  results). This situation should have happened only in very
  rare cases. tracker: http://bugzilla.adiscon.com/show_bug.cgi?id=40
- bugfix: during queue shutdown, an assert invalidly triggered when
  the primary queue's DA worker was terminated while the DA queue's
  regular worker was still executing. This could result in a segfault
  during shutdown.
  tracker: http://bugzilla.adiscon.com/show_bug.cgi?id=41
- bugfix: queue properties sizeOnDisk, bytesRead were persisted to 
  disk with wrong data type (long instead of int64) - could cause
  problems on 32 bit machines
- bugfix: queue aborted when it was shut down, DA-enabled, DA mode
  was just initiated but not fully initialized (a race condition)
- bugfix: imfile could abort under extreme stress conditions
  (when it was terminated before it could open all of its
  to be monitored files)
- applied patch from varmojfekoj to fix an issue with compatibility 
  mode and default module directories (many thanks!):
  I've also noticed a bug in the compatibility code; the problem is that 
  options are parsed before configuration file so options which need a 
  module to be loaded will currently ignore any $moddir directive. This 
  can be fixed by moving legacyOptsHook() after config file parsing. 
  (see the attached patch) This goes against the logical order of 
  processing, but the legacy options are only few and it doesn't seem to 
  be a problem.
- bugfix: object property deserializer did not handle negative numbers
---------------------------------------------------------------------------
Version 3.11.5 (rgerhards), 2008-02-25
- new imgssapi module, changed imtcp module - this enables to load/package
  GSSAPI support separately - thanks to varmojfekoj for the patch
- compatibility mode (the -c option series) is now at least partly
  completed - thanks to varmojfekoj for the patch
- documentation for imgssapi and imtcp added
- duplicate $ModLoad's for the same module are now detected and
  rejected -- thanks to varmojfekoj for the patch
---------------------------------------------------------------------------
Version 3.11.4 (rgerhards), 2008-02-21
- bugfix: debug.html was missing from release tarball - thanks to Michael
  Biebl for bringing this to my attention
- some internal cleanup on the stringbuf object calling interface
- general code cleanup and further modularization
- $MainMessageQueueDiscardSeverity can now also handle textual severities
  (previously only integers)
- bugfix: message object was not properly synchronized when the 
  main queue had a single thread and non-direct action queues were used
- some documentation improvements
---------------------------------------------------------------------------
Version 3.11.3 (rgerhards), 2008-02-18
- fixed a bug in imklog which lead to duplicate message content in
  kernel logs
- added support for better plugin handling in libdbi (we contributed
  a patch to do that, we just now need to wait for the next libdbi
  version)
- bugfix: fixed abort when invalid template was provided to an action
  bug http://bugzilla.adiscon.com/show_bug.cgi?id=4
- re-instantiated SIGUSR1 function; added SIGUSR2 to generate debug
  status output
- added some documentation on runtime-debug settings
- slightly improved man pages for novice users
---------------------------------------------------------------------------
Version 3.11.2 (rgerhards), 2008-02-15
- added the capability to monitor text files and process their content
  as syslog messages (including forwarding)
- added support for libdbi, a database abstraction layer. rsyslog now
  also supports the following databases via dbi drivers:
  * Firebird/Interbase
  * FreeTDS (access to MS SQL Server and Sybase)
  * SQLite/SQLite3
  * Ingres (experimental)
  * mSQL (experimental)
  * Oracle (experimental)
  Additional drivers may be provided by the libdbi-drivers project, which
  can be used by rsyslog as soon as they become available.
- removed some left-over unnecessary dbgprintf's (cluttered screen,
  cosmetic)
- doc bugfix: html documentation for omsnmp was missing
---------------------------------------------------------------------------
Version 3.11.1 (rgerhards), 2008-02-12
- SNMP trap sender added thanks to Andre Lorbach (omsnmp)
- added input-plugin interface specification in form of a (copy) template
  input module
- applied documentation fix by Michael Biebl -- many thanks!
- bugfix: immark did not have MARK flags set...
- added x-info field to rsyslogd startup/shutdown message. Hopefully
  points users to right location for further info (many don't even know
  they run rsyslog ;))
- bugfix: trailing ":" of tag was lost while parsing legacy syslog messages
  without timestamp - thanks to Anders Blomdell for providing a patch!
- fixed a bug in stringbuf.c related to STRINGBUF_TRIM_ALLOCSIZE, which
  wasn't supposed to be used with rsyslog. Put a warning message up that
  tells this feature is not tested and probably not worth the effort.
  Thanks to Anders Blomdell fro bringing this to our attention
- somewhat improved performance of string buffers
- fixed bug that caused invalid treatment of tabs (HT) in rsyslog.conf
- bugfix: setting for $EscapeCopntrolCharactersOnReceive was not 
  properly initialized
- clarified usage of space-cc property replacer option
- improved abort diagnostic handler
- some initial effort for malloc/free runtime debugging support
- bugfix: using dynafile actions caused rsyslogd abort
- fixed minor man errors thanks to Michael Biebl
---------------------------------------------------------------------------
Version 3.11.0 (rgerhards), 2008-01-31
- implemented queued actions
- implemented simple rate limiting for actions
- implemented deliberate discarding of lower priority messages over higher
  priority ones when a queue runs out of space
- implemented disk quotas for disk queues
- implemented the $ActionResumeRetryCount config directive
- added $ActionQueueFilename config directive
- added $ActionQueueSize config directive
- added $ActionQueueHighWaterMark config directive
- added $ActionQueueLowWaterMark config directive
- added $ActionQueueDiscardMark config directive
- added $ActionQueueDiscardSeverity config directive
- added $ActionQueueCheckpointInterval config directive
- added $ActionQueueType config directive
- added $ActionQueueWorkerThreads config directive
- added $ActionQueueTimeoutshutdown config directive
- added $ActionQueueTimeoutActionCompletion config directive
- added $ActionQueueTimeoutenQueue config directive
- added $ActionQueueTimeoutworkerThreadShutdown config directive
- added $ActionQueueWorkerThreadMinimumMessages config directive
- added $ActionQueueMaxFileSize config directive
- added $ActionQueueSaveonShutdown config directive
- addded $ActionQueueDequeueSlowdown config directive
- addded $MainMsgQueueDequeueSlowdown config directive
- bugfix: added forgotten docs to package
- improved debugging support
- fixed a bug that caused $MainMsgQueueCheckpointInterval to work incorrectly
- when a long-running action needs to be cancelled on shutdown, the message
  that was processed by it is now preserved. This finishes support for
  guaranteed delivery of messages (if the output supports it, of course)
- fixed bug in output module interface, see
  http://sourceforge.net/tracker/index.php?func=detail&aid=1881008&group_id=123448&atid=696552
- changed the ommysql output plugin so that the (lengthy) connection
  initialization now takes place in message processing. This works much
  better with the new queued action mode (fast startup)
- fixed a bug that caused a potential hang in file and fwd output module
  varmojfekoj provided the patch - many thanks!
- bugfixed stream class offset handling on 32bit platforms
---------------------------------------------------------------------------
Version 3.10.3 (rgerhards), 2008-01-28
- fixed a bug with standard template definitions (not a big deal) - thanks
  to varmojfekoj for spotting it
- run-time instrumentation added
- implemented disk-assisted queue mode, which enables on-demand disk
  spooling if the queue's in-memory queue is exhausted
- implemented a dynamic worker thread pool for processing incoming
  messages; workers are started and shut down as need arises
- implemented a run-time instrumentation debug package
- implemented the $MainMsgQueueSaveOnShutdown config directive
- implemented the $MainMsgQueueWorkerThreadMinimumMessages config directive
- implemented the $MainMsgQueueTimeoutWorkerThreadShutdown config directive
---------------------------------------------------------------------------
Version 3.10.2 (rgerhards), 2008-01-14
- added the ability to keep stop rsyslogd without the need to drain
  the main message queue. In disk queue mode, rsyslog continues to
  run from the point where it stopped. In case of a system failure, it
  continues to process messages from the last checkpoint.
- fixed a bug that caused a segfault on startup when no $WorkDir directive
  was specified in rsyslog.conf
- provided more fine-grain control over shutdown timeouts and added a
  way to specify the enqueue timeout when the main message queue is full
- implemented $MainMsgQueueCheckpointInterval config directive
- implemented $MainMsgQueueTimeoutActionCompletion config directive
- implemented $MainMsgQueueTimeoutEnqueue config directive
- implemented $MainMsgQueueTimeoutShutdown config directive
---------------------------------------------------------------------------
Version 3.10.1 (rgerhards), 2008-01-10
- implemented the "disk" queue mode. However, it currently is of very
  limited use, because it does not support persistence over rsyslogd
  runs. So when rsyslogd is stopped, the queue is drained just as with
  the in-memory queue modes. Persistent queues will be a feature of
  the next release.
- performance-optimized string class, should bring an overall improvement
- fixed a memory leak in imudp -- thanks to varmojfekoj for the patch
- fixed a race condition that could lead to a rsyslogd hang when during
  HUP or termination
- done some doc updates
- added $WorkDirectory config directive
- added $MainMsgQueueFileName config directive
- added $MainMsgQueueMaxFileSize config directive
---------------------------------------------------------------------------
Version 3.10.0 (rgerhards), 2008-01-07
- implemented input module interface and initial input modules
- enhanced threading for input modules (each on its own thread now)
- ability to bind UDP listeners to specific local interfaces/ports and
  ability to run multiple of them concurrently
- added ability to specify listen IP address for UDP syslog server
- license changed to GPLv3
- mark messages are now provided by loadble module immark
- rklogd is no longer provided. Its functionality has now been taken over
  by imklog, a loadable input module. This offers a much better integration
  into rsyslogd and makes sure that the kernel logger process is brought
  up and down at the appropriate times
- enhanced $IncludeConfig directive to support wildcard characters
  (thanks to Michael Biebl)
- all inputs are now implemented as loadable plugins
- enhanced threading model: each input module now runs on its own thread
- enhanced message queue which now supports different queueing methods
  (among others, this can be used for performance fine-tuning)
- added a large number of new configuration directives for the new
  input modules
- enhanced multi-threading utilizing a worker thread pool for the
  main message queue
- compilation without pthreads is no longer supported
- much cleaner code due to new objects and removal of single-threading
  mode
---------------------------------------------------------------------------
Version 2.0.8 V2-STABLE (rgerhards), 2008-??-??
- bugfix: ompgsql did not detect problems in sql command execution
  this could cause loss of messages. The handling was correct if the
  connection broke, but not if there was a problem with statement
  execution. The most probable case for such a case would be invalid
  sql inside the template, and this is now much easier to diagnose.
- doc bugfix: default for $DirCreateMode incorrectly stated
---------------------------------------------------------------------------
Version 2.0.7 V2-STABLE (rgerhards), 2008-04-14
- bugfix: the default for $DirCreateMode was 0644, and as such wrong.
  It has now been changed to 0700. For some background, please see
  http://lists.adiscon.net/pipermail/rsyslog/2009-April/001986.html
- bugfix: "$CreateDirs off" also disabled file creation
  Thanks to William Tisater for analyzing this bug and providing a patch.
  The actual code change is heavily based on William's patch.
- bugfix: memory leak in ompgsql
  Thanks to Ken for providing the patch
- bugfix: potential memory leak in msg.c
  This one did not surface yet and the issue was actually found due to
  a problem in v4 - but better fix it here, too
---------------------------------------------------------------------------
Version 2.0.6 V2-STABLE (rgerhards), 2008-08-07
- bugfix: memory leaks in rsyslogd, primarily in singlethread mode
  Thanks to Frederico Nunez for providing the fix
- bugfix: copy&paste error lead to dangling if - this caused a very minor
  issue with re-formatting a RFC3164 date when the message was invalidly
  formatted and had a colon immediately after the date. This was in the
  code for some years (even v1 had it) and I think it never had any
  effect at all in practice. Though, it should be fixed - but definitely
  nothing to worry about.
---------------------------------------------------------------------------
Version 2.0.6 V2-STABLE (rgerhards), 2008-08-07
- bugfix: IPv6 addresses could not be specified in forwarding actions
  New syntax @[addr]:port introduced to enable that. Root problem was IPv6
  addresses contain colons. (backport from 3.21.3)
---------------------------------------------------------------------------
Version 2.0.5 STABLE (rgerhards), 2008-05-15
- bugfix: regular expressions inside property replacer did not work
  properly
- adapted to liblogging 0.7.1+
---------------------------------------------------------------------------
Version 2.0.4 STABLE (rgerhards), 2008-03-27
- bugfix: internally generated messages had "FROMHOST" property not set
- bugfix: continue parsing if tag is oversize (discard oversize part) - thanks
  to mclaughlin77@gmail.com for the patch
- added $HHOUR and $QHOUR system properties - can be used for half- and
  quarter-hour logfile rotation
---------------------------------------------------------------------------
Version 2.0.3 STABLE (rgerhards), 2008-03-12
- bugfix: setting for $EscapeCopntrolCharactersOnReceive was not 
  properly initialized
- bugfix: resolved potential segfault condition on HUP (extremely
  unlikely to happen in practice), for details see tracker:
  http://bugzilla.adiscon.com/show_bug.cgi?id=38
- improved the man pages a bit - thanks to Michael Biebl for the patch
- bugfix: not properly initialized data could cause several segfaults if
  there were errors in the config file - thanks to varmojfekoj for the patch
---------------------------------------------------------------------------
Version 2.0.2 STABLE (rgerhards), 2008-02-12
- fixed a bug that could cause invalid string handling via strerror_r
  varmojfekoj provided the patch - many thanks!
- added x-info field to rsyslogd startup/shutdown message. Hopefully
  points users to right location for further info (many don't even know
  they run rsyslog ;))
- bugfix: suspended actions were not always properly resumed
  varmojfekoj provided the patch - many thanks!
- bugfix: errno could be changed during mark processing, leading to
  invalid error messages when processing inputs. Thank to varmojfekoj for
  pointing out this problem.
- bugfix: trailing ":" of tag was lost while parsing legacy syslog messages
  without timestamp - thanks to Anders Blomdell for providing a patch!
- bugfix (doc): misspelled config directive, invalid signal info
- applied some doc fixes from Michel Biebl and cleaned up some no longer
  needed files suggested by him
- cleaned up stringbuf.c to fix an annoyance reported by Anders Blomdell
- fixed bug that caused invalid treatment of tabs (HT) in rsyslog.conf
---------------------------------------------------------------------------
Version 2.0.1 STABLE (rgerhards), 2008-01-24
- fixed a bug in integer conversion - but this function was never called,
  so it is not really a useful bug fix ;)
- fixed a bug with standard template definitions (not a big deal) - thanks
  to varmojfekoj for spotting it
- fixed a bug that caused a potential hang in file and fwd output module
  varmojfekoj provided the patch - many thanks!
---------------------------------------------------------------------------
Version 2.0.0 STABLE (rgerhards), 2008-01-02
- re-release of 1.21.2 as STABLE with no modifications except some
  doc updates
---------------------------------------------------------------------------
Version 1.21.2 (rgerhards), 2007-12-28
- created a gss-api output module. This keeps GSS-API code and
  TCP/UDP code separated. It is also important for forward-
  compatibility with v3. Please note that this change breaks compatibility
  with config files created for 1.21.0 and 1.21.1 - this was considered
  acceptable.
- fixed an error in forwarding retry code (could lead to message corruption
  but surfaced very seldom)
- increased portability for older platforms (AI_NUMERICSERV moved)
- removed socket leak in omfwd.c
- cross-platform patch for GSS-API compile problem on some platforms
  thanks to darix for the patch!
---------------------------------------------------------------------------
Version 1.21.1 (rgerhards), 2007-12-23
- small doc fix for $IncludeConfig
- fixed a bug in llDestroy()
- bugfix: fixing memory leak when message queue is full and during
  parsing. Thanks to varmojfekoj for the patch.
- bugfix: when compiled without network support, unix sockets were
  not properply closed
- bugfix: memory leak in cfsysline.c/doGetWord() fixed
---------------------------------------------------------------------------
Version 1.21.0 (rgerhards), 2007-12-19
- GSS-API support for syslog/TCP connections was added. Thanks to
  varmojfekoj for providing the patch with this functionality
- code cleanup
- enhanced $IncludeConfig directive to support wildcard filenames
- changed some multithreading synchronization
---------------------------------------------------------------------------
Version 1.20.1 (rgerhards), 2007-12-12
- corrected a debug setting that survived release. Caused TCP connections
  to be retried unnecessarily often.
- When a hostname ACL was provided and DNS resolution for that name failed,
  ACL processing was stopped at that point. Thanks to mildew for the patch.
  Fedora Bugzilla: http://bugzilla.redhat.com/show_bug.cgi?id=395911
- fixed a potential race condition, see link for details:
  http://rgerhards.blogspot.com/2007/12/rsyslog-race-condition.html
  Note that the probability of problems from this bug was very remote
- fixed a memory leak that happend when PostgreSQL date formats were
  used
---------------------------------------------------------------------------
Version 1.20.0 (rgerhards), 2007-12-07
- an output module for postgres databases has been added. Thanks to
  sur5r for contributing this code
- unloading dynamic modules has been cleaned up, we now have a
  real implementation and not just a dummy "good enough for the time
  being".
- enhanced platform independence - thanks to Bartosz Kuzma and Michael
  Biebl for their very useful contributions
- some general code cleanup (including warnings on 64 platforms, only)
---------------------------------------------------------------------------
Version 1.19.12 (rgerhards), 2007-12-03
- cleaned up the build system (thanks to Michael Biebl for the patch)
- fixed a bug where ommysql was still not compiled with -pthread option
---------------------------------------------------------------------------
Version 1.19.11 (rgerhards), 2007-11-29
- applied -pthread option to build when building for multi-threading mode
  hopefully solves an issue with segfaulting
---------------------------------------------------------------------------
Version 1.19.10 (rgerhards), 2007-10-19
- introdcued the new ":modulename:" syntax for calling module actions
  in selector lines; modified ommysql to support it. This is primarily
  an aid for further modules and a prequisite to actually allow third
  party modules to be created.
- minor fix in slackware startup script, "-r 0" is now "-r0"
- updated rsyslogd doc set man page; now in html format
- undid creation of a separate thread for the main loop -- this did not
  turn out to be needed or useful, so reduce complexity once again.
- added doc fixes provided by Michael Biebl - thanks
---------------------------------------------------------------------------
Version 1.19.9 (rgerhards), 2007-10-12
- now packaging system which again contains all components in a single
  tarball
- modularized main() a bit more, resulting in less complex code
- experimentally added an additional thread - will see if that affects
  the segfault bug we experience on some platforms. Note that this change
  is scheduled to be removed again later.
---------------------------------------------------------------------------
Version 1.19.8 (rgerhards), 2007-09-27
- improved repeated message processing
- applied patch provided by varmojfekoj to support building ommysql
  in its own way (now also resides in a plugin subdirectory);
  ommysql is now a separate package
- fixed a bug in cvthname() that lead to message loss if part
  of the source hostname would have been dropped
- created some support for distributing ommysql together with the
  main rsyslog package. I need to re-think it in the future, but
  for the time being the current mode is best. I now simply include
  one additional tarball for ommysql inside the main distribution.
  I look forward to user feedback on how this should be done best. In the
  long term, a separate project should be spawend for ommysql, but I'd
  like to do that only after the plugin interface is fully stable (what
  it is not yet).
---------------------------------------------------------------------------
Version 1.19.7 (rgerhards), 2007-09-25
- added code to handle situations where senders send us messages ending with
  a NUL character. It is now simply removed. This also caused trailing LF
  reduction to fail, when it was followed by such a NUL. This is now also
  handled.
- replaced some non-thread-safe function calls by their thread-safe
  counterparts
- fixed a minor memory leak that occured when the %APPNAME% property was
  used (I think nobody used that in practice)
- fixed a bug that caused signal handlers in cvthname() not to be restored when
  a malicious pointer record was detected and processing of the message been
  stopped for that reason (this should be really rare and can not be related
  to the segfault bug we are hunting).
- fixed a bug in cvthname that lead to passing a wrong parameter - in
  practice, this had no impact.
- general code cleanup (e.g. compiler warnings, comments)
---------------------------------------------------------------------------
Version 1.19.6 (rgerhards), 2007-09-11
- applied patch by varmojfekoj to change signal handling to the new
  sigaction API set (replacing the depreciated signal() calls and its
  friends.
- fixed a bug that in --enable-debug mode caused an assertion when the
  discard action was used
- cleaned up compiler warnings
- applied patch by varmojfekoj to FIX a bug that could cause 
  segfaults if empty properties were processed using modifying
  options (e.g. space-cc, drop-cc)
- fixed man bug: rsyslogd supports -l option
---------------------------------------------------------------------------
Version 1.19.5 (rgerhards), 2007-09-07
- changed part of the CStr interface so that better error tracking
  is provided and the calling sequence is more intuitive (there were
  invalid calls based on a too-weired interface)
- (hopefully) fixed some remaining bugs rooted in wrong use of 
  the CStr class. These could lead to program abort.
- applied patch by varmojfekoj two fix two potential segfault situations
- added $ModDir config directive
- modified $ModLoad so that an absolute path may be specified as
  module name (e.g. /rsyslog/ommysql.so)
---------------------------------------------------------------------------
Version 1.19.4 (rgerhards/varmojfekoj), 2007-09-04
- fixed a number of small memory leaks - thanks varmojfekoj for patching
- fixed an issue with CString class that could lead to rsyslog abort
  in tplToString() - thanks varmojfekoj for patching
- added a man-version of the config file documenation - thanks to Michel
  Samia for providing the man file
- fixed bug: a template like this causes an infinite loop:
  $template opts,"%programname:::a,b%"
  thanks varmojfekoj for the patch
- fixed bug: case changing options crash freeing the string pointer
  because they modify it: $template opts2,"%programname::1:lowercase%"
  thanks varmojfekoj for the patch
---------------------------------------------------------------------------
Version 1.19.3 (mmeckelein/varmojfekoj), 2007-08-31
- small mem leak fixed (after calling parseSelectorAct) - Thx varmojkekoj
- documentation section "Regular File" und "Blocks" updated
- solved an issue with dynamic file generation - Once again many thanks
  to varmojfekoj
- the negative selector for program name filter (Blocks) does not work as
  expected - Thanks varmojfekoj for patching
- added forwarding information to sysklogd (requires special template)
  to config doc
---------------------------------------------------------------------------
Version 1.19.2 (mmeckelein/varmojfekoj), 2007-08-28
- a specifically formed message caused a segfault - Many thanks varmojfekoj
  for providing a patch
- a typo and a weird condition are fixed in msg.c - Thanks again
  varmojfekoj 
- on file creation the file was always owned by root:root. This is fixed
  now - Thanks ypsa for solving this issue
---------------------------------------------------------------------------
Version 1.19.1 (mmeckelein), 2007-08-22
- a bug that caused a high load when a TCP/UDP connection was closed is 
  fixed now - Thanks mildew for solving this issue
- fixed a bug which caused a segfault on reinit - Thx varmojfekoj for the
  patch
- changed the hardcoded module path "/lib/rsyslog" to $(pkglibdir) in order
  to avoid trouble e.g. on 64 bit platforms (/lib64) - many thanks Peter
  Vrabec and darix, both provided a patch for solving this issue
- enhanced the unloading of modules - thanks again varmojfekoj
- applied a patch from varmojfekoj which fixes various little things in
  MySQL output module
---------------------------------------------------------------------------
Version 1.19.0 (varmojfekoj/rgerhards), 2007-08-16
- integrated patch from varmojfekoj to make the mysql module a loadable one
  many thanks for the patch, MUCH appreciated
---------------------------------------------------------------------------
Version 1.18.2 (rgerhards), 2007-08-13
- fixed a bug in outchannel code that caused templates to be incorrectly
  parsed
- fixed a bug in ommysql that caused a wrong ";template" missing message
- added some code for unloading modules; not yet fully complete (and we do
  not yet have loadable modules, so this is no problem)
- removed debian subdirectory by request of a debian packager (this is a special
  subdir for debian and there is also no point in maintaining it when there
  is a debian package available - so I gladly did this) in some cases
- improved overall doc quality (some pages were quite old) and linked to
  more of the online resources.
- improved /contrib/delete_mysql script by adding a host option and some
  other minor modifications
---------------------------------------------------------------------------
Version 1.18.1 (rgerhards), 2007-08-08
- applied a patch from varmojfekoj which solved a potential segfault
  of rsyslogd on HUP
- applied patch from Michel Samia to fix compilation when the pthreads
  feature is disabled
- some code cleanup (moved action object to its own file set)
- add config directive $MainMsgQueueSize, which now allows to configure the
  queue size dynamically
- all compile-time settings are now shown in rsyslogd -v, not just the
  active ones
- enhanced performance a little bit more
- added config file directive $ActionResumeInterval
- fixed a bug that prevented compilation under debian sid
- added a contrib directory for user-contributed useful things
---------------------------------------------------------------------------
Version 1.18.0 (rgerhards), 2007-08-03
- rsyslog now supports fallback actions when an action did not work. This
  is a great feature e.g. for backup database servers or backup syslog
  servers
- modified rklogd to only change the console log level if -c is specified
- added feature to use multiple actions inside a single selector
- implemented $ActionExecOnlyWhenPreviousIsSuspended config directive
- error messages during startup are now spit out to the configured log
  destinations
---------------------------------------------------------------------------
Version 1.17.6 (rgerhards), 2007-08-01
- continued to work on output module modularization - basic stage of
  this work is now FINISHED
- fixed bug in OMSRcreate() - always returned SR_RET_OK
- fixed a bug that caused ommysql to always complain about missing
  templates
- fixed a mem leak in OMSRdestruct - freeing the object itself was
  forgotten - thanks to varmojfekoj for the patch
- fixed a memory leak in syslogd/init() that happend when the config
  file could not be read - thanks to varmojfekoj for the patch
- fixed insufficient memory allocation in addAction() and its helpers.
  The initial fix and idea was developed by mildew, I fine-tuned
  it a bit. Thanks a lot for the fix, I'd probably had pulled out my
  hair to find the bug...
- added output of config file line number when a parsing error occured
- fixed bug in objomsr.c that caused program to abort in debug mode with
  an invalid assertion (in some cases)
- fixed a typo that caused the default template for MySQL to be wrong.
  thanks to mildew for catching this.
- added configuration file command $DebugPrintModuleList and
  $DebugPrintCfSysLineHandlerList
- fixed an invalid value for the MARK timer - unfortunately, there was
  a testing aid left in place. This resulted in quite frequent MARK messages
- added $IncludeConfig config directive
- applied a patch from mildew to prevent rsyslogd from freezing under heavy
  load. This could happen when the queue was full. Now, we drop messages
  but rsyslogd remains active.
---------------------------------------------------------------------------
Version 1.17.5 (rgerhards), 2007-07-30
- continued to work on output module modularization
- fixed a missing file bug - thanks to Andrea Montanari for reporting
  this problem
- fixed a problem with shutting down the worker thread and freeing the
  selector_t list - this caused messages to be lost, because the
  message queue was not properly drained before the selectors got
  destroyed.
---------------------------------------------------------------------------
Version 1.17.4 (rgerhards), 2007-07-27
- continued to work on output module modularization
- fixed a situation where rsyslogd could create zombie processes
  thanks to mildew for the patch
- applied patch from Michel Samia to fix compilation when NOT
  compiled for pthreads
---------------------------------------------------------------------------
Version 1.17.3 (rgerhards), 2007-07-25
- continued working on output module modularization
- fixed a bug that caused rsyslogd to segfault on exit (and
  probably also on HUP), when there was an unsent message in a selector
  that required forwarding and the dns lookup failed for that selector
  (yes, it was pretty unlikely to happen;))
  thanks to varmojfekoj <varmojfekoj@gmail.com> for the patch
- fixed a memory leak in config file parsing and die()
  thanks to varmojfekoj <varmojfekoj@gmail.com> for the patch
- rsyslogd now checks on startup if it is capable to performa any work
  at all. If it cant, it complains and terminates
  thanks to Michel Samia for providing the patch!
- fixed a small memory leak when HUPing syslogd. The allowed sender
  list now gets freed. thanks to mildew for the patch.
- changed the way error messages in early startup are logged. They
  now do no longer use the syslogd code directly but are rather
  send to stderr.
---------------------------------------------------------------------------
Version 1.17.2 (rgerhards), 2007-07-23
- made the port part of the -r option optional. Needed for backward
  compatibility with sysklogd
- replaced system() calls with something more reasonable. Please note that
  this might break compatibility with some existing configuration files.
  We accept this in favour of the gained security.
- removed a memory leak that could occur if timegenerated was used in
  RFC 3164 format in templates
- did some preparation in msg.c for advanced multithreading - placed the
  hooks, but not yet any active code
- worked further on modularization
- added $ModLoad MySQL (dummy) config directive
- added DropTrailingLFOnReception config directive
---------------------------------------------------------------------------
Version 1.17.1 (rgerhards), 2007-07-20
- fixed a bug that caused make install to install rsyslogd and rklogd under
  the wrong names
- fixed bug that caused $AllowedSenders to handle IPv6 scopes incorrectly;
  also fixed but that could grabble $AllowedSender wildcards. Thanks to
  mildew@gmail.com for the patch
- minor code cleanup - thanks to Peter Vrabec for the patch
- fixed minimal memory leak on HUP (caused by templates)
  thanks to varmojfekoj <varmojfekoj@gmail.com> for the patch
- fixed another memory leak on HUPing and on exiting rsyslogd
  again thanks to varmojfekoj <varmojfekoj@gmail.com> for the patch
- code cleanup (removed compiler warnings)
- fixed portability bug in configure.ac - thanks to Bartosz Kuźma for patch
- moved msg object into its own file set
- added the capability to continue trying to write log files when the
  file system is full. Functionality based on patch by Martin Schulze
  to sysklogd package.
---------------------------------------------------------------------------
Version 1.17.0 (RGer), 2007-07-17
- added $RepeatedLineReduction config parameter
- added $EscapeControlCharactersOnReceive config parameter
- added $ControlCharacterEscapePrefix config parameter
- added $DirCreateMode config parameter
- added $CreateDirs config parameter
- added $DebugPrintTemplateList config parameter
- added $ResetConfigVariables config parameter
- added $FileOwner config parameter
- added $FileGroup config parameter
- added $DirOwner config parameter
- added $DirGroup config parameter
- added $FailOnChownFailure config parameter
- added regular expression support to the filter engine
  thanks to Michel Samia for providing the patch!
- enhanced $AllowedSender functionality. Credits to mildew@gmail.com for
  the patch doing that
  - added IPv6 support
  - allowed DNS hostnames
  - allowed DNS wildcard names
- added new option $DropMsgsWithMaliciousDnsPTRRecords
- added autoconf so that rfc3195d, rsyslogd and klogd are stored to /sbin
- added capability to auto-create directories with dynaFiles
---------------------------------------------------------------------------
Version 1.16.0 (RGer/Peter Vrabec), 2007-07-13 - The Friday, 13th Release ;)
- build system switched to autotools
- removed SYSV preprocessor macro use, replaced with autotools equivalents
- fixed a bug that caused rsyslogd to segfault when TCP listening was
  disabled and it terminated
- added new properties "syslogfacility-text" and "syslogseverity-text"
  thanks to varmojfekoj <varmojfekoj@gmail.com> for the patch
- added the -x option to disable hostname dns reslution
  thanks to varmojfekoj <varmojfekoj@gmail.com> for the patch
- begun to better modularize syslogd.c - this is an ongoing project; moved
  type definitions to a separate file
- removed some now-unused fields from struct filed
- move file size limit fields in struct field to the "right spot" (the file
  writing part of the union - f_un.f_file)
- subdirectories linux and solaris are no longer part of the distribution
  package. This is not because we cease support for them, but there are no
  longer any files in them after the move to autotools
---------------------------------------------------------------------------
Version 1.15.1 (RGer), 2007-07-10
- fixed a bug that caused a dynaFile selector to stall when there was
  an open error with one file 
- improved template processing for dynaFiles; templates are now only
  looked up during initialization - speeds up processing
- optimized memory layout in struct filed when compiled with MySQL
  support
- fixed a bug that caused compilation without SYSLOG_INET to fail
- re-enabled the "last message repeated n times" feature. This
  feature was not taken care of while rsyslogd evolved from sysklogd
  and it was more or less defunct. Now it is fully functional again.
- added system properties: $NOW, $YEAR, $MONTH, $DAY, $HOUR, $MINUTE
- fixed a bug in iovAsString() that caused a memory leak under stress
  conditions (most probably memory shortage). This was unlikely to
  ever happen, but it doesn't hurt doing it right
- cosmetic: defined type "uchar", change all unsigned chars to uchar
---------------------------------------------------------------------------
Version 1.15.0 (RGer), 2007-07-05
- added ability to dynamically generate file names based on templates
  and thus properties. This was a much-requested feature. It makes
  life easy when it e.g. comes to splitting files based on the sender
  address.
- added $umask and $FileCreateMode config file directives
- applied a patch from Bartosz Kuzma to compile cleanly under NetBSD
- checks for extra (unexpected) characters in system config file lines
  have been added
- added IPv6 documentation - was accidently missing from CVS
- begun to change char to unsigned char
---------------------------------------------------------------------------
Version 1.14.2 (RGer), 2007-07-03
** this release fixes all known nits with IPv6 **
- restored capability to do /etc/service lookup for "syslog"
  service when -r 0 was given
- documented IPv6 handling of syslog messages
- integrate patch from Bartosz Kuźma to make rsyslog compile under
  Solaris again (the patch replaced a strndup() call, which is not
  available under Solaris
- improved debug logging when waiting on select
- updated rsyslogd man page with new options (-46A)
---------------------------------------------------------------------------
Version 1.14.1 (RGer/Peter Vrabec), 2007-06-29
- added Peter Vrabec's patch for IPv6 TCP
- prefixed all messages send to stderr in rsyslogd with "rsyslogd: "
---------------------------------------------------------------------------
Version 1.14.0 (RGer/Peter Vrabec), 2007-06-28
- Peter Vrabec provided IPv6 for rsyslog, so we are now IPv6 enabled
  IPv6 Support is currently for UDP only, TCP is to come soon.
  AllowedSender configuration does not yet work for IPv6.
- fixed code in iovCreate() that broke C's strict aliasing rules 
- fixed some char/unsigned char differences that forced the compiler
  to spit out warning messages
- updated the Red Hat init script to fix a known issue (thanks to
  Peter Vrabec)
---------------------------------------------------------------------------
Version 1.13.5 (RGer), 2007-06-22
- made the TCP session limit configurable via command line switch
  now -t <port>,<max sessions>
- added man page for rklogd(8) (basically a copy from klogd, but now
  there is one...)
- fixed a bug that caused internal messages (e.g. rsyslogd startup) to
  appear without a tag.
- removed a minor memory leak that occurred when TAG processing requalified
  a HOSTNAME to be a TAG (and a TAG already was set).
- removed potential small memory leaks in MsgSet***() functions. There
  would be a leak if a property was re-set, something that happened
  extremely seldom.
---------------------------------------------------------------------------
Version 1.13.4 (RGer), 2007-06-18
- added a new property "PRI-text", which holds the PRI field in
  textual form (e.g. "syslog.info")
- added alias "syslogseverity" for "syslogpriority", which is a
  misleading property name that needs to stay for historical
  reasons (and backward-compatility)
- added doc on how to record PRI value in log file
- enhanced signal handling in klogd, including removal of an unsafe
  call to the logging system during signal handling
---------------------------------------------------------------------------
Version 1.13.3 (RGer), 2007-06-15
- create a version of syslog.c from scratch. This is now
  - highly optimized for rsyslog
  - removes an incompatible license problem as the original
    version had a BSD license with advertising clause
  - fixed in the regard that rklogd will continue to work when
    rsysogd has been restarted (the original version, as well
    as sysklogd, will remain silent then)
  - solved an issue with an extra NUL char at message end that the
    original version had
- applied some changes to klogd to care for the new interface
- fixed a bug in syslogd.c which prevented compiling under debian
---------------------------------------------------------------------------
Version 1.13.2 (RGer), 2007-06-13
- lib order in makefile patched to facilitate static linking - thanks
  to Bennett Todd for providing the patch
- Integrated a patch from Peter Vrabec (pvrabec@redheat.com):
  - added klogd under the name of rklogd (remove dependency on
    original sysklogd package
  - createDB.sql now in UTF
  - added additional config files for use on Red Hat
---------------------------------------------------------------------------
Version 1.13.1 (RGer), 2007-02-05
- changed the listen backlog limit to a more reasonable value based on
  the maximum number of TCP connections configurd (10% + 5) - thanks to Guy
  Standen for the hint (actually, the limit was 5 and that was a 
  left-over from early testing).
- fixed a bug in makefile which caused DB-support to be disabled when
  NETZIP support was enabled
- added the -e option to allow transmission of every message to remote
  hosts (effectively turns off duplicate message suppression)
- (somewhat) improved memory consumption when compiled with MySQL support
- looks like we fixed an incompatibility with MySQL 5.x and above software
  At least in one case, the remote server name was destroyed, leading to 
  a connection failure. The new, improved code does not have this issue and
  so we see this as solved (the new code is generally somewhat better, so
  there is a good chance we fixed this incompatibility).
---------------------------------------------------------------------------
Version 1.13.0 (RGer), 2006-12-19
- added '$' as ToPos proptery replacer specifier - means "up to the
  end of the string"
- property replacer option "escape-cc", "drop-cc" and "space-cc"  added
- changed the handling of \0 characters inside syslog messages. We now
  consistently escape them to "#000". This is somewhat recommended in
  the draft-ietf-syslog-protocol-19 draft. While the real recomendation
  is to not escape any characters at all, we can not do this without
  considerable modification of the code. So we escape it to "#000", which
  is consistent with a sample found in the Internet-draft.
- removed message glue logic (see printchopped() comment for details)
  Also caused removal of parts table and thus some improvements in
  memory usage.
- changed the default MAXLINE to 2048 to take care of recent syslog
  standardization efforts (can easily be changed in syslogd.c)
- added support for byte-counted TCP syslog messages (much like
  syslog-transport-tls-05 Internet Draft). This was necessary to
  support compression over TCP.
- added support for receiving compressed syslog messages
- added support for sending compressed syslog messages
- fixed a bug where the last message in a syslog/tcp stream was
  lost if it was not properly terminated by a LF character
---------------------------------------------------------------------------
Version 1.12.3 (RGer), 2006-10-04
- implemented some changes to support Solaris (but support is not
  yet complete)
- commented out (via #if 0) some methods that are currently not being use
  but should be kept for further us
- added (interim) -u 1 option to turn off hostname and tag parsing
- done some modifications to better support Fedora
- made the field delimiter inside property replace configurable via
  template
- fixed a bug in property replacer: if fields were used, the delimitor
  became part of the field. Up until now, this was barely noticable as 
  the delimiter as TAB only and thus invisible to a human. With other
  delimiters available now, it quickly showed up. This bug fix might cause
  some grief to existing installations if they used the extra TAB for
  whatever reasons - sorry folks... Anyhow, a solution is easy: just add
  a TAB character contstant into your template. Thus, there has no attempt
  been made to do this in a backwards-compatible way.
---------------------------------------------------------------------------
Version 1.12.2 (RGer), 2006-02-15
- fixed a bug in the RFC 3339 date formatter. An extra space was added
  after the actual timestamp
- added support for providing high-precision RFC3339 timestamps for
  (rsyslogd-)internally-generated messages
- very (!) experimental support for syslog-protocol internet draft
  added (the draft is experimental, the code is solid ;))
- added support for field-extracting in the property replacer
- enhanced the legacy-syslog parser so that it can interpret messages
  that do not contain a TIMESTAMP
- fixed a bug that caused the default socket (usually /dev/log) to be
  opened even when -o command line option was given
- fixed a bug in the Debian sample startup script - it caused rsyslogd
  to listen to remote requests, which it shouldn't by default
---------------------------------------------------------------------------
Version 1.12.1 (RGer), 2005-11-23
- made multithreading work with BSD. Some signal-handling needed to be
  restructured. Also, there might be a slight delay of up to 10 seconds
  when huping and terminating rsyslogd under BSD
- fixed a bug where a NULL-pointer was passed to printf() in logmsg().
- fixed a bug during "make install" where rc3195d was not installed
  Thanks to Bennett Todd for spotting this.
- fixed a bug where rsyslogd dumped core when no TAG was found in the
  received message
- enhanced message parser so that it can deal with missing hostnames
  in many cases (may not be totally fail-safe)
- fixed a bug where internally-generated messages did not have the correct
  TAG
---------------------------------------------------------------------------
Version 1.12.0 (RGer), 2005-10-26
- moved to a multi-threaded design. single-threading is still optionally
  available. Multi-threading is experimental!
- fixed a potential race condition. In the original code, marking was done
  by an alarm handler, which could lead to all sorts of bad things. This
  has been changed now. See comments in syslogd.c/domark() for details.
- improved debug output for property-based filters
- not a code change, but: I have checked all exit()s to make sure that
  none occurs once rsyslogd has started up. Even in unusual conditions
  (like low-memory conditions) rsyslogd somehow remains active. Of course,
  it might loose a message or two, but at least it does not abort and it
  can also recover when the condition no longer persists.
- fixed a bug that could cause loss of the last message received
  immediately before rsyslogd was terminated.
- added comments on thread-safety of global variables in syslogd.c
- fixed a small bug: spurios printf() when TCP syslog was used
- fixed a bug that causes rsyslogd to dump core on termination when one
  of the selector lines did not receive a message during the run (very
  unlikely)
- fixed an one-too-low memory allocation in the TCP sender. Could result
  in rsyslogd dumping core.
- fixed a bug with regular expression support (thanks to Andres Riancho)
- a little bit of code restructuring (especially main(), which was
  horribly large)
---------------------------------------------------------------------------
Version 1.11.1 (RGer), 2005-10-19
- support for BSD-style program name and host blocks
- added a new property "programname" that can be used in templates
- added ability to specify listen port for rfc3195d
- fixed a bug that rendered the "startswith" comparison operation
  unusable.
- changed more functions to "static" storage class to help compiler
  optimize (should have been static in the first place...)
- fixed a potential memory leak in the string buffer class destructor.
  As the destructur was previously never called, the leak did not actually
  appear.
- some internal restructuring in anticipation/preparation of minimal
  multi-threading support
- rsyslogd still shares some code with the sysklogd project. Some patches
  for this shared code have been brought over from the sysklogd CVS.
---------------------------------------------------------------------------
Version 1.11.0 (RGer), 2005-10-12
- support for receiving messages via RFC 3195; added rfc3195d for that
  purpose
- added an additional guard to prevent rsyslogd from aborting when the
  2gb file size limit is hit. While a user can configure rsyslogd to
  handle such situations, it would abort if that was not done AND large
  file support was not enabled (ok, this is hopefully an unlikely scenario)
- fixed a bug that caused additional Unix domain sockets to be incorrectly
  processed - could lead to message loss in extreme cases
---------------------------------------------------------------------------
Version 1.10.2 (RGer), 2005-09-27
- added comparison operations in property-based filters:
  * isequal
  * startswith
- added ability to negate all property-based filter comparison operations
  by adding a !-sign right in front of the operation name
- added the ability to specify remote senders for UDP and TCP
  received messages. Allows to block all but well-known hosts
- changed the $-config line directives to be case-INsensitive
- new command line option -w added: "do not display warnings if messages
  from disallowed senders are received"
- fixed a bug that caused rsyslogd to dump core when the compare value
  was not quoted in property-based filters
- fixed a bug in the new CStr compare function which lead to invalid
  results (fortunately, this function was not yet used widely)
- added better support for "debugging" rsyslog.conf property filters
  (only if -d switch is given)
- changed some function definitions to static, which eventually enables
  some compiler optimizations
- fixed a bug in MySQL code; when a SQL error occured, rsyslogd could
  run in a tight loop. This was due to invalid sequence of error reporting
  and is now fixed.
---------------------------------------------------------------------------
Version 1.10.1 (RGer), 2005-09-23
- added the ability to execute a shell script as an action.
  Thanks to Bjoern Kalkbrenner for providing the code!
- fixed a bug in the MySQL code; due to the bug the automatic one-time
  retry after an error did not happen - this lead to error message in
  cases where none should be seen (e.g. after a MySQL restart)
- fixed a security issue with SQL-escaping in conjunction with
  non-(SQL-)standard MySQL features.
---------------------------------------------------------------------------
Version 1.10.0 (RGer), 2005-09-20
  REMINDER: 1.10 is the first unstable version if the 1.x series!
- added the capability to filter on any property in selector lines
  (not just facility and priority)
- changed stringbuf into a new counted string class
- added support for a "discard" action. If a selector line with
  discard (~ character) is found, no selector lines *after* that
  line will be processed.
- thanks to Andres Riancho, regular expression support has been
  added to the template engine
- added the FROMHOST property in the template processor, which could
  previously not be obtained. Thanks to Cristian Testa for pointing
  this out and even providing a fix.
- added display of compile-time options to -v output
- performance improvement for production build - made some checks
  to happen only during debug mode
- fixed a problem with compiling on SUSE and - while doing so - removed
  the socket call to set SO_BSDCOMPAT in cases where it is obsolete.
---------------------------------------------------------------------------
Version 1.0.4 (RGer), 2006-02-01
- a small but important fix: the tcp receiver had two forgotten printf's
  in it that caused a lot of unnecessary output to stdout. This was
  important enough to justify a new release
---------------------------------------------------------------------------
Version 1.0.3 (RGer), 2005-11-14
- added an additional guard to prevent rsyslogd from aborting when the
  2gb file size limit is hit. While a user can configure rsyslogd to
  handle such situations, it would abort if that was not done AND large
  file support was not enabled (ok, this is hopefully an unlikely scenario)
- fixed a bug that caused additional Unix domain sockets to be incorrectly
  processed - could lead to message loss in extreme cases
- applied some patches available from the sysklogd project to code
  shared from there
- fixed a bug that causes rsyslogd to dump core on termination when one
  of the selector lines did not receive a message during the run (very
  unlikely)
- fixed an one-too-low memory allocation in the TCP sender. Could result
  in rsyslogd dumping core.
- fixed a bug in the TCP sender that caused the retry logic to fail
  after an error or receiver overrun
- fixed a bug in init() that could lead to dumping core
- fixed a bug that could lead to dumping core when no HOSTNAME or no TAG
  was present in the syslog message
---------------------------------------------------------------------------
Version 1.0.2 (RGer), 2005-10-05
- fixed an issue with MySQL error reporting. When an error occured,
  the MySQL driver went into an endless loop (at least in most cases).
---------------------------------------------------------------------------
Version 1.0.1 (RGer), 2005-09-23
- fixed a security issue with SQL-escaping in conjunction with
  non-(SQL-)standard MySQL features.
---------------------------------------------------------------------------
Version 1.0.0 (RGer), 2005-09-12
- changed install doc to cover daily cron scripts - a trouble source
- added rc script for slackware (provided by Chris Elvidge - thanks!) 
- fixed a really minor bug in usage() - the -r option was still
  reported as without the port parameter
---------------------------------------------------------------------------
Version 0.9.8 (RGer), 2005-09-05
- made startup and shutdown message more consistent and included the
  pid, so that they can be easier correlated. Used syslog-protocol
  structured data format for this purpose.
- improved config info in startup message, now tells not only
  if it is listening remote on udp, but also for tcp. Also includes
  the port numbers. The previous startup message was misleading, because
  it did not say "remote reception" if rsyslogd was only listening via
  tcp (but not via udp).
- added a "how can you help" document to the doc set
---------------------------------------------------------------------------
Version 0.9.7 (RGer), 2005-08-15
- some of the previous doc files (like INSTALL) did not properly
  reflect the changes to the build process and the new doc. Fixed
  that.
- changed syslogd.c so that when compiled without database support,
  an error message is displayed when a database action is detected
  in the config file (previously this was used as an user rule ;))
- fixed a bug in the os-specific Makefiles which caused MySQL
  support to not be compiled, even if selected
---------------------------------------------------------------------------
Version 0.9.6 (RGer), 2005-08-09
- greatly enhanced documentation. Now available in html format in
  the "doc" folder and FreeBSD. Finally includes an install howto.
- improved MySQL error messages a little - they now show up as log
  messages, too (formerly only in debug mode)
- added the ability to specify the listen port for udp syslog.
  WARNING: This introduces an incompatibility. Formerly, udp
  syslog was enabled by the -r command line option. Now, it is
  "-r [port]", which is consistent with the tcp listener. However,
  just -r will now return an error message.
- added sample startup scripts for Debian and FreeBSD
- added support for easy feature selection in the makefile. Un-
  fortunately, this also means I needed to spilt the make file
  for different OS and distros. There are some really bad syntax
  differences between FreeBSD and Linux make.
---------------------------------------------------------------------------
Version 0.9.5 (RGer), 2005-08-01
- the "semicolon bug" was actually not (fully) solved in 0.9.4. One
  part of the bug was solved, but another still existed. This one
  is fixed now, too.
- the "semicolon bug" actually turned out to be a more generic bug.
  It appeared whenever an invalid template name was given. With some
  selector actions, rsyslogd dumped core, with other it "just" had
  a small ressource leak with others all worked well. These anomalies
  are now fixed. Note that they only appeared during system initaliziation
  once the system was running, nothing bad happened.
- improved error reporting for template errors on startup. They are now
  shown on the console and the start-up tty. Formerly, they were only
  visible in debug mode.
- support for multiple instances of rsyslogd on a single machine added
- added new option "-o" --> omit local unix domain socket. This option
  enables rsyslogd NOT to listen to the local socket. This is most
  helpful when multiple instances of rsyslogd (or rsyslogd and another
  syslogd) shall run on a single system.
- added new option "-i <pidfile>" which allows to specify the pidfile.
  This is needed when multiple instances of rsyslogd are to be run.
- the new project home page is now online at www.rsyslog.com
---------------------------------------------------------------------------
Version 0.9.4 (RGer), 2005-07-25
- finally added the TCP sender. It now supports non-blocking mode, no
  longer disabling message reception during connect. As it is now, it
  is usable in production. The code could be more sophisticated, but
  I've kept it short in anticipation of the move to liblogging, which
  will lead to the removal of the code just written ;)
- the "exiting on signal..." message still had the "syslogd" name in 
  it. Changed this to "rsyslogd", as we do not have a large user base
  yet, this should pose no problem.
- fixed "the semiconlon" bug. rsyslogd dumped core if a write-db action
  was specified but no semicolon was given after the password (an empty
  template was ok, but the semicolon needed to be present).
- changed a default for traditional output format. During testing, it
  was seen that the timestamp written to file in default format was
  the time of message reception, not the time specified in the TIMESTAMP
  field of the message itself. Traditionally, the message TIMESTAMP is
  used and this has been changed now.
---------------------------------------------------------------------------
Version 0.9.3 (RGer), 2005-07-19
- fixed a bug in the message parser. In June, the RFC 3164 timestamp
  was not correctly parsed (yes, only in June and some other months,
  see the code comment to learn why...)
- added the ability to specify the destination port when forwarding
  syslog messages (both for TCP and UDP)
- added an very experimental TCP sender (activated by
  @@machine:port in config). This is not yet for production use. If
  the receiver is not alive, rsyslogd will wait quite some time until
  the connection request times out, which most probably leads to
  loss of incoming messages.

---------------------------------------------------------------------------
Version 0.9.2 (RGer), around 2005-07-06
- I intended to change the maxsupported message size to 32k to
  support IHE - but given the memory inefficiency in the usual use
  cases, I have not done this. I have, however, included very
  specific instructions on how to do this in the source code. I have
  also done some testing with 32k messages, so you can change the
  max size without taking too much risk.
- added a syslog/tcp receiver; we now can receive messages via
  plain tcp, but we can still send only via UDP. The syslog/tcp
  receiver is the primary enhancement of this release.
- slightly changed some error messages that contained a spurios \n at
  the end of the line (which gives empty lines in your log...)

---------------------------------------------------------------------------
Version 0.9.1 (RGer)
- fixed code so that it compiles without errors under FreeBSD
- removed now unused function "allocate_log()" from syslogd.c
- changed the make file so that it contains more defines for
  different environments (in the long term, we need a better
  system for disabling/enabling features...)
- changed some printf's printing off_t types to %lld and
  explicit (long long) casts. I tried to figure out the exact type,
  but did not succeed in this. In the worst case, ultra-large peta-
  byte files will now display funny informational messages on rollover,
  something I think we can live with for the neersion 3.11.2 (rgerhards), 2008-02-??
---------------------------------------------------------------------------
Version 3.11.1 (rgerhards), 2008-02-12
- SNMP trap sender added thanks to Andre Lorbach (omsnmp)
- added input-plugin interface specification in form of a (copy) template
  input module
- applied documentation fix by Michael Biebl -- many thanks!
- bugfix: immark did not have MARK flags set...
- added x-info field to rsyslogd startup/shutdown message. Hopefully
  points users to right location for further info (many don't even know
  they run rsyslog ;))
- bugfix: trailing ":" of tag was lost while parsing legacy syslog messages
  without timestamp - thanks to Anders Blomdell for providing a patch!
- fixed a bug in stringbuf.c related to STRINGBUF_TRIM_ALLOCSIZE, which
  wasn't supposed to be used with rsyslog. Put a warning message up that
  tells this feature is not tested and probably not worth the effort.
  Thanks to Anders Blomdell fro bringing this to our attention
- somewhat improved performance of string buffers
- fixed bug that caused invalid treatment of tabs (HT) in rsyslog.conf
- bugfix: setting for $EscapeCopntrolCharactersOnReceive was not 
  properly initialized
- clarified usage of space-cc property replacer option
- improved abort diagnostic handler
- some initial effort for malloc/free runtime debugging support
- bugfix: using dynafile actions caused rsyslogd abort
- fixed minor man errors thanks to Michael Biebl
---------------------------------------------------------------------------
Version 3.11.0 (rgerhards), 2008-01-31
- implemented queued actions
- implemented simple rate limiting for actions
- implemented deliberate discarding of lower priority messages over higher
  priority ones when a queue runs out of space
- implemented disk quotas for disk queues
- implemented the $ActionResumeRetryCount config directive
- added $ActionQueueFilename config directive
- added $ActionQueueSize config directive
- added $ActionQueueHighWaterMark config directive
- added $ActionQueueLowWaterMark config directive
- added $ActionQueueDiscardMark config directive
- added $ActionQueueDiscardSeverity config directive
- added $ActionQueueCheckpointInterval config directive
- added $ActionQueueType config directive
- added $ActionQueueWorkerThreads config directive
- added $ActionQueueTimeoutshutdown config directive
- added $ActionQueueTimeoutActionCompletion config directive
- added $ActionQueueTimeoutenQueue config directive
- added $ActionQueueTimeoutworkerThreadShutdown config directive
- added $ActionQueueWorkerThreadMinimumMessages config directive
- added $ActionQueueMaxFileSize config directive
- added $ActionQueueSaveonShutdown config directive
- addded $ActionQueueDequeueSlowdown config directive
- addded $MainMsgQueueDequeueSlowdown config directive
- bugfix: added forgotten docs to package
- improved debugging support
- fixed a bug that caused $MainMsgQueueCheckpointInterval to work incorrectly
- when a long-running action needs to be cancelled on shutdown, the message
  that was processed by it is now preserved. This finishes support for
  guaranteed delivery of messages (if the output supports it, of course)
- fixed bug in output module interface, see
  http://sourceforge.net/tracker/index.php?func=detail&aid=1881008&group_id=123448&atid=696552
- changed the ommysql output plugin so that the (lengthy) connection
  initialization now takes place in message processing. This works much
  better with the new queued action mode (fast startup)
- fixed a bug that caused a potential hang in file and fwd output module
  varmojfekoj provided the patch - many thanks!
- bugfixed stream class offset handling on 32bit platforms
---------------------------------------------------------------------------
Version 3.10.3 (rgerhards), 2008-01-28
- fixed a bug with standard template definitions (not a big deal) - thanks
  to varmojfekoj for spotting it
- run-time instrumentation added
- implemented disk-assisted queue mode, which enables on-demand disk
  spooling if the queue's in-memory queue is exhausted
- implemented a dynamic worker thread pool for processing incoming
  messages; workers are started and shut down as need arises
- implemented a run-time instrumentation debug package
- implemented the $MainMsgQueueSaveOnShutdown config directive
- implemented the $MainMsgQueueWorkerThreadMinimumMessages config directive
- implemented the $MainMsgQueueTimeoutWorkerThreadShutdown config directive
---------------------------------------------------------------------------
Version 3.10.2 (rgerhards), 2008-01-14
- added the ability to keep stop rsyslogd without the need to drain
  the main message queue. In disk queue mode, rsyslog continues to
  run from the point where it stopped. In case of a system failure, it
  continues to process messages from the last checkpoint.
- fixed a bug that caused a segfault on startup when no $WorkDir directive
  was specified in rsyslog.conf
- provided more fine-grain control over shutdown timeouts and added a
  way to specify the enqueue timeout when the main message queue is full
- implemented $MainMsgQueueCheckpointInterval config directive
- implemented $MainMsgQueueTimeoutActionCompletion config directive
- implemented $MainMsgQueueTimeoutEnqueue config directive
- implemented $MainMsgQueueTimeoutShutdown config directive
---------------------------------------------------------------------------
Version 3.10.1 (rgerhards), 2008-01-10
- implemented the "disk" queue mode. However, it currently is of very
  limited use, because it does not support persistence over rsyslogd
  runs. So when rsyslogd is stopped, the queue is drained just as with
  the in-memory queue modes. Persistent queues will be a feature of
  the next release.
- performance-optimized string class, should bring an overall improvement
- fixed a memory leak in imudp -- thanks to varmojfekoj for the patch
- fixed a race condition that could lead to a rsyslogd hang when during
  HUP or termination
- done some doc updates
- added $WorkDirectory config directive
- added $MainMsgQueueFileName config directive
- added $MainMsgQueueMaxFileSize config directive
---------------------------------------------------------------------------
Version 3.10.0 (rgerhards), 2008-01-07
- implemented input module interface and initial input modules
- enhanced threading for input modules (each on its own thread now)
- ability to bind UDP listeners to specific local interfaces/ports and
  ability to run multiple of them concurrently
- added ability to specify listen IP address for UDP syslog server
- license changed to GPLv3
- mark messages are now provided by loadble module immark
- rklogd is no longer provided. Its functionality has now been taken over
  by imklog, a loadable input module. This offers a much better integration
  into rsyslogd and makes sure that the kernel logger process is brought
  up and down at the appropriate times
- enhanced $IncludeConfig directive to support wildcard characters
  (thanks to Michael Biebl)
- all inputs are now implemented as loadable plugins
- enhanced threading model: each input module now runs on its own thread
- enhanced message queue which now supports different queueing methods
  (among others, this can be used for performance fine-tuning)
- added a large number of new configuration directives for the new
  input modules
- enhanced multi-threading utilizing a worker thread pool for the
  main message queue
- compilation without pthreads is no longer supported
- much cleaner code due to new objects and removal of single-threading
  mode
---------------------------------------------------------------------------
Version 2.0.1 STABLE (rgerhards), 2008-01-24
- fixed a bug in integer conversion - but this function was never called,
  so it is not really a useful bug fix ;)
- fixed a bug with standard template definitions (not a big deal) - thanks
  to varmojfekoj for spotting it
- fixed a bug that caused a potential hang in file and fwd output module
  varmojfekoj provided the patch - many thanks!
---------------------------------------------------------------------------
Version 2.0.0 STABLE (rgerhards), 2008-01-02
- re-release of 1.21.2 as STABLE with no modifications except some
  doc updates
---------------------------------------------------------------------------
Version 1.21.2 (rgerhards), 2007-12-28
- created a gss-api output module. This keeps GSS-API code and
  TCP/UDP code separated. It is also important for forward-
  compatibility with v3. Please note that this change breaks compatibility
  with config files created for 1.21.0 and 1.21.1 - this was considered
  acceptable.
- fixed an error in forwarding retry code (could lead to message corruption
  but surfaced very seldom)
- increased portability for older platforms (AI_NUMERICSERV moved)
- removed socket leak in omfwd.c
- cross-platform patch for GSS-API compile problem on some platforms
  thanks to darix for the patch!
---------------------------------------------------------------------------
Version 1.21.1 (rgerhards), 2007-12-23
- small doc fix for $IncludeConfig
- fixed a bug in llDestroy()
- bugfix: fixing memory leak when message queue is full and during
  parsing. Thanks to varmojfekoj for the patch.
- bugfix: when compiled without network support, unix sockets were
  not properply closed
- bugfix: memory leak in cfsysline.c/doGetWord() fixed
---------------------------------------------------------------------------
Version 1.21.0 (rgerhards), 2007-12-19
- GSS-API support for syslog/TCP connections was added. Thanks to
  varmojfekoj for providing the patch with this functionality
- code cleanup
- enhanced $IncludeConfig directive to support wildcard filenames
- changed some multithreading synchronization
---------------------------------------------------------------------------
Version 1.20.1 (rgerhards), 2007-12-12
- corrected a debug setting that survived release. Caused TCP connections
  to be retried unnecessarily often.
- When a hostname ACL was provided and DNS resolution for that name failed,
  ACL processing was stopped at that point. Thanks to mildew for the patch.
  Fedora Bugzilla: http://bugzilla.redhat.com/show_bug.cgi?id=395911
- fixed a potential race condition, see link for details:
  http://rgerhards.blogspot.com/2007/12/rsyslog-race-condition.html
  Note that the probability of problems from this bug was very remote
- fixed a memory leak that happend when PostgreSQL date formats were
  used
---------------------------------------------------------------------------
Version 1.20.0 (rgerhards), 2007-12-07
- an output module for postgres databases has been added. Thanks to
  sur5r for contributing this code
- unloading dynamic modules has been cleaned up, we now have a
  real implementation and not just a dummy "good enough for the time
  being".
- enhanced platform independence - thanks to Bartosz Kuzma and Michael
  Biebl for their very useful contributions
- some general code cleanup (including warnings on 64 platforms, only)
---------------------------------------------------------------------------
Version 1.19.12 (rgerhards), 2007-12-03
- cleaned up the build system (thanks to Michael Biebl for the patch)
- fixed a bug where ommysql was still not compiled with -pthread option
---------------------------------------------------------------------------
Version 1.19.11 (rgerhards), 2007-11-29
- applied -pthread option to build when building for multi-threading mode
  hopefully solves an issue with segfaulting
---------------------------------------------------------------------------
Version 1.19.10 (rgerhards), 2007-10-19
- introdcued the new ":modulename:" syntax for calling module actions
  in selector lines; modified ommysql to support it. This is primarily
  an aid for further modules and a prequisite to actually allow third
  party modules to be created.
- minor fix in slackware startup script, "-r 0" is now "-r0"
- updated rsyslogd doc set man page; now in html format
- undid creation of a separate thread for the main loop -- this did not
  turn out to be needed or useful, so reduce complexity once again.
- added doc fixes provided by Michael Biebl - thanks
---------------------------------------------------------------------------
Version 1.19.9 (rgerhards), 2007-10-12
- now packaging system which again contains all components in a single
  tarball
- modularized main() a bit more, resulting in less complex code
- experimentally added an additional thread - will see if that affects
  the segfault bug we experience on some platforms. Note that this change
  is scheduled to be removed again later.
---------------------------------------------------------------------------
Version 1.19.8 (rgerhards), 2007-09-27
- improved repeated message processing
- applied patch provided by varmojfekoj to support building ommysql
  in its own way (now also resides in a plugin subdirectory);
  ommysql is now a separate package
- fixed a bug in cvthname() that lead to message loss if part
  of the source hostname would have been dropped
- created some support for distributing ommysql together with the
  main rsyslog package. I need to re-think it in the future, but
  for the time being the current mode is best. I now simply include
  one additional tarball for ommysql inside the main distribution.
  I look forward to user feedback on how this should be done best. In the
  long term, a separate project should be spawend for ommysql, but I'd
  like to do that only after the plugin interface is fully stable (what
  it is not yet).
---------------------------------------------------------------------------
Version 1.19.7 (rgerhards), 2007-09-25
- added code to handle situations where senders send us messages ending with
  a NUL character. It is now simply removed. This also caused trailing LF
  reduction to fail, when it was followed by such a NUL. This is now also
  handled.
- replaced some non-thread-safe function calls by their thread-safe
  counterparts
- fixed a minor memory leak that occured when the %APPNAME% property was
  used (I think nobody used that in practice)
- fixed a bug that caused signal handlers in cvthname() not to be restored when
  a malicious pointer record was detected and processing of the message been
  stopped for that reason (this should be really rare and can not be related
  to the segfault bug we are hunting).
- fixed a bug in cvthname that lead to passing a wrong parameter - in
  practice, this had no impact.
- general code cleanup (e.g. compiler warnings, comments)
---------------------------------------------------------------------------
Version 1.19.6 (rgerhards), 2007-09-11
- applied patch by varmojfekoj to change signal handling to the new
  sigaction API set (replacing the depreciated signal() calls and its
  friends.
- fixed a bug that in --enable-debug mode caused an assertion when the
  discard action was used
- cleaned up compiler warnings
- applied patch by varmojfekoj to FIX a bug that could cause 
  segfaults if empty properties were processed using modifying
  options (e.g. space-cc, drop-cc)
- fixed man bug: rsyslogd supports -l option
---------------------------------------------------------------------------
Version 1.19.5 (rgerhards), 2007-09-07
- changed part of the CStr interface so that better error tracking
  is provided and the calling sequence is more intuitive (there were
  invalid calls based on a too-weired interface)
- (hopefully) fixed some remaining bugs rooted in wrong use of 
  the CStr class. These could lead to program abort.
- applied patch by varmojfekoj two fix two potential segfault situations
- added $ModDir config directive
- modified $ModLoad so that an absolute path may be specified as
  module name (e.g. /rsyslog/ommysql.so)
---------------------------------------------------------------------------
Version 1.19.4 (rgerhards/varmojfekoj), 2007-09-04
- fixed a number of small memory leaks - thanks varmojfekoj for patching
- fixed an issue with CString class that could lead to rsyslog abort
  in tplToString() - thanks varmojfekoj for patching
- added a man-version of the config file documenation - thanks to Michel
  Samia for providing the man file
- fixed bug: a template like this causes an infinite loop:
  $template opts,"%programname:::a,b%"
  thanks varmojfekoj for the patch
- fixed bug: case changing options crash freeing the string pointer
  because they modify it: $template opts2,"%programname::1:lowercase%"
  thanks varmojfekoj for the patch
---------------------------------------------------------------------------
Version 1.19.3 (mmeckelein/varmojfekoj), 2007-08-31
- small mem leak fixed (after calling parseSelectorAct) - Thx varmojkekoj
- documentation section "Regular File" und "Blocks" updated
- solved an issue with dynamic file generation - Once again many thanks
  to varmojfekoj
- the negative selector for program name filter (Blocks) does not work as
  expected - Thanks varmojfekoj for patching
- added forwarding information to sysklogd (requires special template)
  to config doc
---------------------------------------------------------------------------
Version 1.19.2 (mmeckelein/varmojfekoj), 2007-08-28
- a specifically formed message caused a segfault - Many thanks varmojfekoj
  for providing a patch
- a typo and a weird condition are fixed in msg.c - Thanks again
  varmojfekoj 
- on file creation the file was always owned by root:root. This is fixed
  now - Thanks ypsa for solving this issue
---------------------------------------------------------------------------
Version 1.19.1 (mmeckelein), 2007-08-22
- a bug that caused a high load when a TCP/UDP connection was closed is 
  fixed now - Thanks mildew for solving this issue
- fixed a bug which caused a segfault on reinit - Thx varmojfekoj for the
  patch
- changed the hardcoded module path "/lib/rsyslog" to $(pkglibdir) in order
  to avoid trouble e.g. on 64 bit platforms (/lib64) - many thanks Peter
  Vrabec and darix, both provided a patch for solving this issue
- enhanced the unloading of modules - thanks again varmojfekoj
- applied a patch from varmojfekoj which fixes various little things in
  MySQL output module
---------------------------------------------------------------------------
Version 1.19.0 (varmojfekoj/rgerhards), 2007-08-16
- integrated patch from varmojfekoj to make the mysql module a loadable one
  many thanks for the patch, MUCH appreciated
---------------------------------------------------------------------------
Version 1.18.2 (rgerhards), 2007-08-13
- fixed a bug in outchannel code that caused templates to be incorrectly
  parsed
- fixed a bug in ommysql that caused a wrong ";template" missing message
- added some code for unloading modules; not yet fully complete (and we do
  not yet have loadable modules, so this is no problem)
- removed debian subdirectory by request of a debian packager (this is a special
  subdir for debian and there is also no point in maintaining it when there
  is a debian package available - so I gladly did this) in some cases
- improved overall doc quality (some pages were quite old) and linked to
  more of the online resources.
- improved /contrib/delete_mysql script by adding a host option and some
  other minor modifications
---------------------------------------------------------------------------
Version 1.18.1 (rgerhards), 2007-08-08
- applied a patch from varmojfekoj which solved a potential segfault
  of rsyslogd on HUP
- applied patch from Michel Samia to fix compilation when the pthreads
  feature is disabled
- some code cleanup (moved action object to its own file set)
- add config directive $MainMsgQueueSize, which now allows to configure the
  queue size dynamically
- all compile-time settings are now shown in rsyslogd -v, not just the
  active ones
- enhanced performance a little bit more
- added config file directive $ActionResumeInterval
- fixed a bug that prevented compilation under debian sid
- added a contrib directory for user-contributed useful things
---------------------------------------------------------------------------
Version 1.18.0 (rgerhards), 2007-08-03
- rsyslog now supports fallback actions when an action did not work. This
  is a great feature e.g. for backup database servers or backup syslog
  servers
- modified rklogd to only change the console log level if -c is specified
- added feature to use multiple actions inside a single selector
- implemented $ActionExecOnlyWhenPreviousIsSuspended config directive
- error messages during startup are now spit out to the configured log
  destinations
---------------------------------------------------------------------------
Version 1.17.6 (rgerhards), 2007-08-01
- continued to work on output module modularization - basic stage of
  this work is now FINISHED
- fixed bug in OMSRcreate() - always returned SR_RET_OK
- fixed a bug that caused ommysql to always complain about missing
  templates
- fixed a mem leak in OMSRdestruct - freeing the object itself was
  forgotten - thanks to varmojfekoj for the patch
- fixed a memory leak in syslogd/init() that happend when the config
  file could not be read - thanks to varmojfekoj for the patch
- fixed insufficient memory allocation in addAction() and its helpers.
  The initial fix and idea was developed by mildew, I fine-tuned
  it a bit. Thanks a lot for the fix, I'd probably had pulled out my
  hair to find the bug...
- added output of config file line number when a parsing error occured
- fixed bug in objomsr.c that caused program to abort in debug mode with
  an invalid assertion (in some cases)
- fixed a typo that caused the default template for MySQL to be wrong.
  thanks to mildew for catching this.
- added configuration file command $DebugPrintModuleList and
  $DebugPrintCfSysLineHandlerList
- fixed an invalid value for the MARK timer - unfortunately, there was
  a testing aid left in place. This resulted in quite frequent MARK messages
- added $IncludeConfig config directive
- applied a patch from mildew to prevent rsyslogd from freezing under heavy
  load. This could happen when the queue was full. Now, we drop messages
  but rsyslogd remains active.
---------------------------------------------------------------------------
Version 1.17.5 (rgerhards), 2007-07-30
- continued to work on output module modularization
- fixed a missing file bug - thanks to Andrea Montanari for reporting
  this problem
- fixed a problem with shutting down the worker thread and freeing the
  selector_t list - this caused messages to be lost, because the
  message queue was not properly drained before the selectors got
  destroyed.
---------------------------------------------------------------------------
Version 1.17.4 (rgerhards), 2007-07-27
- continued to work on output module modularization
- fixed a situation where rsyslogd could create zombie processes
  thanks to mildew for the patch
- applied patch from Michel Samia to fix compilation when NOT
  compiled for pthreads
---------------------------------------------------------------------------
Version 1.17.3 (rgerhards), 2007-07-25
- continued working on output module modularization
- fixed a bug that caused rsyslogd to segfault on exit (and
  probably also on HUP), when there was an unsent message in a selector
  that required forwarding and the dns lookup failed for that selector
  (yes, it was pretty unlikely to happen;))
  thanks to varmojfekoj <varmojfekoj@gmail.com> for the patch
- fixed a memory leak in config file parsing and die()
  thanks to varmojfekoj <varmojfekoj@gmail.com> for the patch
- rsyslogd now checks on startup if it is capable to performa any work
  at all. If it cant, it complains and terminates
  thanks to Michel Samia for providing the patch!
- fixed a small memory leak when HUPing syslogd. The allowed sender
  list now gets freed. thanks to mildew for the patch.
- changed the way error messages in early startup are logged. They
  now do no longer use the syslogd code directly but are rather
  send to stderr.
---------------------------------------------------------------------------
Version 1.17.2 (rgerhards), 2007-07-23
- made the port part of the -r option optional. Needed for backward
  compatibility with sysklogd
- replaced system() calls with something more reasonable. Please note that
  this might break compatibility with some existing configuration files.
  We accept this in favour of the gained security.
- removed a memory leak that could occur if timegenerated was used in
  RFC 3164 format in templates
- did some preparation in msg.c for advanced multithreading - placed the
  hooks, but not yet any active code
- worked further on modularization
- added $ModLoad MySQL (dummy) config directive
- added DropTrailingLFOnReception config directive
---------------------------------------------------------------------------
Version 1.17.1 (rgerhards), 2007-07-20
- fixed a bug that caused make install to install rsyslogd and rklogd under
  the wrong names
- fixed bug that caused $AllowedSenders to handle IPv6 scopes incorrectly;
  also fixed but that could grabble $AllowedSender wildcards. Thanks to
  mildew@gmail.com for the patch
- minor code cleanup - thanks to Peter Vrabec for the patch
- fixed minimal memory leak on HUP (caused by templates)
  thanks to varmojfekoj <varmojfekoj@gmail.com> for the patch
- fixed another memory leak on HUPing and on exiting rsyslogd
  again thanks to varmojfekoj <varmojfekoj@gmail.com> for the patch
- code cleanup (removed compiler warnings)
- fixed portability bug in configure.ac - thanks to Bartosz Kuźma for patch
- moved msg object into its own file set
- added the capability to continue trying to write log files when the
  file system is full. Functionality based on patch by Martin Schulze
  to sysklogd package.
---------------------------------------------------------------------------
Version 1.17.0 (RGer), 2007-07-17
- added $RepeatedLineReduction config parameter
- added $EscapeControlCharactersOnReceive config parameter
- added $ControlCharacterEscapePrefix config parameter
- added $DirCreateMode config parameter
- added $CreateDirs config parameter
- added $DebugPrintTemplateList config parameter
- added $ResetConfigVariables config parameter
- added $FileOwner config parameter
- added $FileGroup config parameter
- added $DirOwner config parameter
- added $DirGroup config parameter
- added $FailOnChownFailure config parameter
- added regular expression support to the filter engine
  thanks to Michel Samia for providing the patch!
- enhanced $AllowedSender functionality. Credits to mildew@gmail.com for
  the patch doing that
  - added IPv6 support
  - allowed DNS hostnames
  - allowed DNS wildcard names
- added new option $DropMsgsWithMaliciousDnsPTRRecords
- added autoconf so that rfc3195d, rsyslogd and klogd are stored to /sbin
- added capability to auto-create directories with dynaFiles
---------------------------------------------------------------------------
Version 1.16.0 (RGer/Peter Vrabec), 2007-07-13 - The Friday, 13th Release ;)
- build system switched to autotools
- removed SYSV preprocessor macro use, replaced with autotools equivalents
- fixed a bug that caused rsyslogd to segfault when TCP listening was
  disabled and it terminated
- added new properties "syslogfacility-text" and "syslogseverity-text"
  thanks to varmojfekoj <varmojfekoj@gmail.com> for the patch
- added the -x option to disable hostname dns reslution
  thanks to varmojfekoj <varmojfekoj@gmail.com> for the patch
- begun to better modularize syslogd.c - this is an ongoing project; moved
  type definitions to a separate file
- removed some now-unused fields from struct filed
- move file size limit fields in struct field to the "right spot" (the file
  writing part of the union - f_un.f_file)
- subdirectories linux and solaris are no longer part of the distribution
  package. This is not because we cease support for them, but there are no
  longer any files in them after the move to autotools
---------------------------------------------------------------------------
Version 1.15.1 (RGer), 2007-07-10
- fixed a bug that caused a dynaFile selector to stall when there was
  an open error with one file 
- improved template processing for dynaFiles; templates are now only
  looked up during initialization - speeds up processing
- optimized memory layout in struct filed when compiled with MySQL
  support
- fixed a bug that caused compilation without SYSLOG_INET to fail
- re-enabled the "last message repeated n times" feature. This
  feature was not taken care of while rsyslogd evolved from sysklogd
  and it was more or less defunct. Now it is fully functional again.
- added system properties: $NOW, $YEAR, $MONTH, $DAY, $HOUR, $MINUTE
- fixed a bug in iovAsString() that caused a memory leak under stress
  conditions (most probably memory shortage). This was unlikely to
  ever happen, but it doesn't hurt doing it right
- cosmetic: defined type "uchar", change all unsigned chars to uchar
---------------------------------------------------------------------------
Version 1.15.0 (RGer), 2007-07-05
- added ability to dynamically generate file names based on templates
  and thus properties. This was a much-requested feature. It makes
  life easy when it e.g. comes to splitting files based on the sender
  address.
- added $umask and $FileCreateMode config file directives
- applied a patch from Bartosz Kuzma to compile cleanly under NetBSD
- checks for extra (unexpected) characters in system config file lines
  have been added
- added IPv6 documentation - was accidently missing from CVS
- begun to change char to unsigned char
---------------------------------------------------------------------------
Version 1.14.2 (RGer), 2007-07-03
** this release fixes all known nits with IPv6 **
- restored capability to do /etc/service lookup for "syslog"
  service when -r 0 was given
- documented IPv6 handling of syslog messages
- integrate patch from Bartosz Kuźma to make rsyslog compile under
  Solaris again (the patch replaced a strndup() call, which is not
  available under Solaris
- improved debug logging when waiting on select
- updated rsyslogd man page with new options (-46A)
---------------------------------------------------------------------------
Version 1.14.1 (RGer/Peter Vrabec), 2007-06-29
- added Peter Vrabec's patch for IPv6 TCP
- prefixed all messages send to stderr in rsyslogd with "rsyslogd: "
---------------------------------------------------------------------------
Version 1.14.0 (RGer/Peter Vrabec), 2007-06-28
- Peter Vrabec provided IPv6 for rsyslog, so we are now IPv6 enabled
  IPv6 Support is currently for UDP only, TCP is to come soon.
  AllowedSender configuration does not yet work for IPv6.
- fixed code in iovCreate() that broke C's strict aliasing rules 
- fixed some char/unsigned char differences that forced the compiler
  to spit out warning messages
- updated the Red Hat init script to fix a known issue (thanks to
  Peter Vrabec)
---------------------------------------------------------------------------
Version 1.13.5 (RGer), 2007-06-22
- made the TCP session limit configurable via command line switch
  now -t <port>,<max sessions>
- added man page for rklogd(8) (basically a copy from klogd, but now
  there is one...)
- fixed a bug that caused internal messages (e.g. rsyslogd startup) to
  appear without a tag.
- removed a minor memory leak that occurred when TAG processing requalified
  a HOSTNAME to be a TAG (and a TAG already was set).
- removed potential small memory leaks in MsgSet***() functions. There
  would be a leak if a property was re-set, something that happened
  extremely seldom.
---------------------------------------------------------------------------
Version 1.13.4 (RGer), 2007-06-18
- added a new property "PRI-text", which holds the PRI field in
  textual form (e.g. "syslog.info")
- added alias "syslogseverity" for "syslogpriority", which is a
  misleading property name that needs to stay for historical
  reasons (and backward-compatility)
- added doc on how to record PRI value in log file
- enhanced signal handling in klogd, including removal of an unsafe
  call to the logging system during signal handling
---------------------------------------------------------------------------
Version 1.13.3 (RGer), 2007-06-15
- create a version of syslog.c from scratch. This is now
  - highly optimized for rsyslog
  - removes an incompatible license problem as the original
    version had a BSD license with advertising clause
  - fixed in the regard that rklogd will continue to work when
    rsysogd has been restarted (the original version, as well
    as sysklogd, will remain silent then)
  - solved an issue with an extra NUL char at message end that the
    original version had
- applied some changes to klogd to care for the new interface
- fixed a bug in syslogd.c which prevented compiling under debian
---------------------------------------------------------------------------
Version 1.13.2 (RGer), 2007-06-13
- lib order in makefile patched to facilitate static linking - thanks
  to Bennett Todd for providing the patch
- Integrated a patch from Peter Vrabec (pvrabec@redheat.com):
  - added klogd under the name of rklogd (remove dependency on
    original sysklogd package
  - createDB.sql now in UTF
  - added additional config files for use on Red Hat
---------------------------------------------------------------------------
Version 1.13.1 (RGer), 2007-02-05
- changed the listen backlog limit to a more reasonable value based on
  the maximum number of TCP connections configurd (10% + 5) - thanks to Guy
  Standen for the hint (actually, the limit was 5 and that was a 
  left-over from early testing).
- fixed a bug in makefile which caused DB-support to be disabled when
  NETZIP support was enabled
- added the -e option to allow transmission of every message to remote
  hosts (effectively turns off duplicate message suppression)
- (somewhat) improved memory consumption when compiled with MySQL support
- looks like we fixed an incompatibility with MySQL 5.x and above software
  At least in one case, the remote server name was destroyed, leading to 
  a connection failure. The new, improved code does not have this issue and
  so we see this as solved (the new code is generally somewhat better, so
  there is a good chance we fixed this incompatibility).
---------------------------------------------------------------------------
Version 1.13.0 (RGer), 2006-12-19
- added '$' as ToPos proptery replacer specifier - means "up to the
  end of the string"
- property replacer option "escape-cc", "drop-cc" and "space-cc"  added
- changed the handling of \0 characters inside syslog messages. We now
  consistently escape them to "#000". This is somewhat recommended in
  the draft-ietf-syslog-protocol-19 draft. While the real recomendation
  is to not escape any characters at all, we can not do this without
  considerable modification of the code. So we escape it to "#000", which
  is consistent with a sample found in the Internet-draft.
- removed message glue logic (see printchopped() comment for details)
  Also caused removal of parts table and thus some improvements in
  memory usage.
- changed the default MAXLINE to 2048 to take care of recent syslog
  standardization efforts (can easily be changed in syslogd.c)
- added support for byte-counted TCP syslog messages (much like
  syslog-transport-tls-05 Internet Draft). This was necessary to
  support compression over TCP.
- added support for receiving compressed syslog messages
- added support for sending compressed syslog messages
- fixed a bug where the last message in a syslog/tcp stream was
  lost if it was not properly terminated by a LF character
---------------------------------------------------------------------------
Version 1.12.3 (RGer), 2006-10-04
- implemented some changes to support Solaris (but support is not
  yet complete)
- commented out (via #if 0) some methods that are currently not being use
  but should be kept for further us
- added (interim) -u 1 option to turn off hostname and tag parsing
- done some modifications to better support Fedora
- made the field delimiter inside property replace configurable via
  template
- fixed a bug in property replacer: if fields were used, the delimitor
  became part of the field. Up until now, this was barely noticable as 
  the delimiter as TAB only and thus invisible to a human. With other
  delimiters available now, it quickly showed up. This bug fix might cause
  some grief to existing installations if they used the extra TAB for
  whatever reasons - sorry folks... Anyhow, a solution is easy: just add
  a TAB character contstant into your template. Thus, there has no attempt
  been made to do this in a backwards-compatible way.
---------------------------------------------------------------------------
Version 1.12.2 (RGer), 2006-02-15
- fixed a bug in the RFC 3339 date formatter. An extra space was added
  after the actual timestamp
- added support for providing high-precision RFC3339 timestamps for
  (rsyslogd-)internally-generated messages
- very (!) experimental support for syslog-protocol internet draft
  added (the draft is experimental, the code is solid ;))
- added support for field-extracting in the property replacer
- enhanced the legacy-syslog parser so that it can interpret messages
  that do not contain a TIMESTAMP
- fixed a bug that caused the default socket (usually /dev/log) to be
  opened even when -o command line option was given
- fixed a bug in the Debian sample startup script - it caused rsyslogd
  to listen to remote requests, which it shouldn't by default
---------------------------------------------------------------------------
Version 1.12.1 (RGer), 2005-11-23
- made multithreading work with BSD. Some signal-handling needed to be
  restructured. Also, there might be a slight delay of up to 10 seconds
  when huping and terminating rsyslogd under BSD
- fixed a bug where a NULL-pointer was passed to printf() in logmsg().
- fixed a bug during "make install" where rc3195d was not installed
  Thanks to Bennett Todd for spotting this.
- fixed a bug where rsyslogd dumped core when no TAG was found in the
  received message
- enhanced message parser so that it can deal with missing hostnames
  in many cases (may not be totally fail-safe)
- fixed a bug where internally-generated messages did not have the correct
  TAG
---------------------------------------------------------------------------
Version 1.12.0 (RGer), 2005-10-26
- moved to a multi-threaded design. single-threading is still optionally
  available. Multi-threading is experimental!
- fixed a potential race condition. In the original code, marking was done
  by an alarm handler, which could lead to all sorts of bad things. This
  has been changed now. See comments in syslogd.c/domark() for details.
- improved debug output for property-based filters
- not a code change, but: I have checked all exit()s to make sure that
  none occurs once rsyslogd has started up. Even in unusual conditions
  (like low-memory conditions) rsyslogd somehow remains active. Of course,
  it might loose a message or two, but at least it does not abort and it
  can also recover when the condition no longer persists.
- fixed a bug that could cause loss of the last message received
  immediately before rsyslogd was terminated.
- added comments on thread-safety of global variables in syslogd.c
- fixed a small bug: spurios printf() when TCP syslog was used
- fixed a bug that causes rsyslogd to dump core on termination when one
  of the selector lines did not receive a message during the run (very
  unlikely)
- fixed an one-too-low memory allocation in the TCP sender. Could result
  in rsyslogd dumping core.
- fixed a bug with regular expression support (thanks to Andres Riancho)
- a little bit of code restructuring (especially main(), which was
  horribly large)
---------------------------------------------------------------------------
Version 1.11.1 (RGer), 2005-10-19
- support for BSD-style program name and host blocks
- added a new property "programname" that can be used in templates
- added ability to specify listen port for rfc3195d
- fixed a bug that rendered the "startswith" comparison operation
  unusable.
- changed more functions to "static" storage class to help compiler
  optimize (should have been static in the first place...)
- fixed a potential memory leak in the string buffer class destructor.
  As the destructur was previously never called, the leak did not actually
  appear.
- some internal restructuring in anticipation/preparation of minimal
  multi-threading support
- rsyslogd still shares some code with the sysklogd project. Some patches
  for this shared code have been brought over from the sysklogd CVS.
---------------------------------------------------------------------------
Version 1.11.0 (RGer), 2005-10-12
- support for receiving messages via RFC 3195; added rfc3195d for that
  purpose
- added an additional guard to prevent rsyslogd from aborting when the
  2gb file size limit is hit. While a user can configure rsyslogd to
  handle such situations, it would abort if that was not done AND large
  file support was not enabled (ok, this is hopefully an unlikely scenario)
- fixed a bug that caused additional Unix domain sockets to be incorrectly
  processed - could lead to message loss in extreme cases
---------------------------------------------------------------------------
Version 1.10.2 (RGer), 2005-09-27
- added comparison operations in property-based filters:
  * isequal
  * startswith
- added ability to negate all property-based filter comparison operations
  by adding a !-sign right in front of the operation name
- added the ability to specify remote senders for UDP and TCP
  received messages. Allows to block all but well-known hosts
- changed the $-config line directives to be case-INsensitive
- new command line option -w added: "do not display warnings if messages
  from disallowed senders are received"
- fixed a bug that caused rsyslogd to dump core when the compare value
  was not quoted in property-based filters
- fixed a bug in the new CStr compare function which lead to invalid
  results (fortunately, this function was not yet used widely)
- added better support for "debugging" rsyslog.conf property filters
  (only if -d switch is given)
- changed some function definitions to static, which eventually enables
  some compiler optimizations
- fixed a bug in MySQL code; when a SQL error occured, rsyslogd could
  run in a tight loop. This was due to invalid sequence of error reporting
  and is now fixed.
---------------------------------------------------------------------------
Version 1.10.1 (RGer), 2005-09-23
- added the ability to execute a shell script as an action.
  Thanks to Bjoern Kalkbrenner for providing the code!
- fixed a bug in the MySQL code; due to the bug the automatic one-time
  retry after an error did not happen - this lead to error message in
  cases where none should be seen (e.g. after a MySQL restart)
- fixed a security issue with SQL-escaping in conjunction with
  non-(SQL-)standard MySQL features.
---------------------------------------------------------------------------
Version 1.10.0 (RGer), 2005-09-20
  REMINDER: 1.10 is the first unstable version if the 1.x series!
- added the capability to filter on any property in selector lines
  (not just facility and priority)
- changed stringbuf into a new counted string class
- added support for a "discard" action. If a selector line with
  discard (~ character) is found, no selector lines *after* that
  line will be processed.
- thanks to Andres Riancho, regular expression support has been
  added to the template engine
- added the FROMHOST property in the template processor, which could
  previously not be obtained. Thanks to Cristian Testa for pointing
  this out and even providing a fix.
- added display of compile-time options to -v output
- performance improvement for production build - made some checks
  to happen only during debug mode
- fixed a problem with compiling on SUSE and - while doing so - removed
  the socket call to set SO_BSDCOMPAT in cases where it is obsolete.
---------------------------------------------------------------------------
Version 1.0.4 (RGer), 2006-02-01
- a small but important fix: the tcp receiver had two forgotten printf's
  in it that caused a lot of unnecessary output to stdout. This was
  important enough to justify a new release
---------------------------------------------------------------------------
Version 1.0.3 (RGer), 2005-11-14
- added an additional guard to prevent rsyslogd from aborting when the
  2gb file size limit is hit. While a user can configure rsyslogd to
  handle such situations, it would abort if that was not done AND large
  file support was not enabled (ok, this is hopefully an unlikely scenario)
- fixed a bug that caused additional Unix domain sockets to be incorrectly
  processed - could lead to message loss in extreme cases
- applied some patches available from the sysklogd project to code
  shared from there
- fixed a bug that causes rsyslogd to dump core on termination when one
  of the selector lines did not receive a message during the run (very
  unlikely)
- fixed an one-too-low memory allocation in the TCP sender. Could result
  in rsyslogd dumping core.
- fixed a bug in the TCP sender that caused the retry logic to fail
  after an error or receiver overrun
- fixed a bug in init() that could lead to dumping core
- fixed a bug that could lead to dumping core when no HOSTNAME or no TAG
  was present in the syslog message
---------------------------------------------------------------------------
Version 1.0.2 (RGer), 2005-10-05
- fixed an issue with MySQL error reporting. When an error occured,
  the MySQL driver went into an endless loop (at least in most cases).
---------------------------------------------------------------------------
Version 1.0.1 (RGer), 2005-09-23
- fixed a security issue with SQL-escaping in conjunction with
  non-(SQL-)standard MySQL features.
---------------------------------------------------------------------------
Version 1.0.0 (RGer), 2005-09-12
- changed install doc to cover daily cron scripts - a trouble source
- added rc script for slackware (provided by Chris Elvidge - thanks!) 
- fixed a really minor bug in usage() - the -r option was still
  reported as without the port parameter
---------------------------------------------------------------------------
Version 0.9.8 (RGer), 2005-09-05
- made startup and shutdown message more consistent and included the
  pid, so that they can be easier correlated. Used syslog-protocol
  structured data format for this purpose.
- improved config info in startup message, now tells not only
  if it is listening remote on udp, but also for tcp. Also includes
  the port numbers. The previous startup message was misleading, because
  it did not say "remote reception" if rsyslogd was only listening via
  tcp (but not via udp).
- added a "how can you help" document to the doc set
---------------------------------------------------------------------------
Version 0.9.7 (RGer), 2005-08-15
- some of the previous doc files (like INSTALL) did not properly
  reflect the changes to the build process and the new doc. Fixed
  that.
- changed syslogd.c so that when compiled without database support,
  an error message is displayed when a database action is detected
  in the config file (previously this was used as an user rule ;))
- fixed a bug in the os-specific Makefiles which caused MySQL
  support to not be compiled, even if selected
---------------------------------------------------------------------------
Version 0.9.6 (RGer), 2005-08-09
- greatly enhanced documentation. Now available in html format in
  the "doc" folder and FreeBSD. Finally includes an install howto.
- improved MySQL error messages a little - they now show up as log
  messages, too (formerly only in debug mode)
- added the ability to specify the listen port for udp syslog.
  WARNING: This introduces an incompatibility. Formerly, udp
  syslog was enabled by the -r command line option. Now, it is
  "-r [port]", which is consistent with the tcp listener. However,
  just -r will now return an error message.
- added sample startup scripts for Debian and FreeBSD
- added support for easy feature selection in the makefile. Un-
  fortunately, this also means I needed to spilt the make file
  for different OS and distros. There are some really bad syntax
  differences between FreeBSD and Linux make.
---------------------------------------------------------------------------
Version 0.9.5 (RGer), 2005-08-01
- the "semicolon bug" was actually not (fully) solved in 0.9.4. One
  part of the bug was solved, but another still existed. This one
  is fixed now, too.
- the "semicolon bug" actually turned out to be a more generic bug.
  It appeared whenever an invalid template name was given. With some
  selector actions, rsyslogd dumped core, with other it "just" had
  a small ressource leak with others all worked well. These anomalies
  are now fixed. Note that they only appeared during system initaliziation
  once the system was running, nothing bad happened.
- improved error reporting for template errors on startup. They are now
  shown on the console and the start-up tty. Formerly, they were only
  visible in debug mode.
- support for multiple instances of rsyslogd on a single machine added
- added new option "-o" --> omit local unix domain socket. This option
  enables rsyslogd NOT to listen to the local socket. This is most
  helpful when multiple instances of rsyslogd (or rsyslogd and another
  syslogd) shall run on a single system.
- added new option "-i <pidfile>" which allows to specify the pidfile.
  This is needed when multiple instances of rsyslogd are to be run.
- the new project home page is now online at www.rsyslog.com
---------------------------------------------------------------------------
Version 0.9.4 (RGer), 2005-07-25
- finally added the TCP sender. It now supports non-blocking mode, no
  longer disabling message reception during connect. As it is now, it
  is usable in production. The code could be more sophisticated, but
  I've kept it short in anticipation of the move to liblogging, which
  will lead to the removal of the code just written ;)
- the "exiting on signal..." message still had the "syslogd" name in 
  it. Changed this to "rsyslogd", as we do not have a large user base
  yet, this should pose no problem.
- fixed "the semiconlon" bug. rsyslogd dumped core if a write-db action
  was specified but no semicolon was given after the password (an empty
  template was ok, but the semicolon needed to be present).
- changed a default for traditional output format. During testing, it
  was seen that the timestamp written to file in default format was
  the time of message reception, not the time specified in the TIMESTAMP
  field of the message itself. Traditionally, the message TIMESTAMP is
  used and this has been changed now.
---------------------------------------------------------------------------
Version 0.9.3 (RGer), 2005-07-19
- fixed a bug in the message parser. In June, the RFC 3164 timestamp
  was not correctly parsed (yes, only in June and some other months,
  see the code comment to learn why...)
- added the ability to specify the destination port when forwarding
  syslog messages (both for TCP and UDP)
- added an very experimental TCP sender (activated by
  @@machine:port in config). This is not yet for production use. If
  the receiver is not alive, rsyslogd will wait quite some time until
  the connection request times out, which most probably leads to
  loss of incoming messages.

---------------------------------------------------------------------------
Version 0.9.2 (RGer), around 2005-07-06
- I intended to change the maxsupported message size to 32k to
  support IHE - but given the memory inefficiency in the usual use
  cases, I have not done this. I have, however, included very
  specific instructions on how to do this in the source code. I have
  also done some testing with 32k messages, so you can change the
  max size without taking too much risk.
- added a syslog/tcp receiver; we now can receive messages via
  plain tcp, but we can still send only via UDP. The syslog/tcp
  receiver is the primary enhancement of this release.
- slightly changed some error messages that contained a spurios \n at
  the end of the line (which gives empty lines in your log...)

---------------------------------------------------------------------------
Version 0.9.1 (RGer)
- fixed code so that it compiles without errors under FreeBSD
- removed now unused function "allocate_log()" from syslogd.c
- changed the make file so that it contains more defines for
  different environments (in the long term, we need a better
  system for disabling/enabling features...)
- changed some printf's printing off_t types to %lld and
  explicit (long long) casts. I tried to figure out the exact type,
  but did not succeed in this. In the worst case, ultra-large peta-
  byte files will now display funny informational messages on rollover,
  something I think we can live with for the neersion 3.11.2 (rgerhards), 2008-02-??
---------------------------------------------------------------------------
Version 3.11.1 (rgerhards), 2008-02-12
- SNMP trap sender added thanks to Andre Lorbach (omsnmp)
- added input-plugin interface specification in form of a (copy) template
  input module
- applied documentation fix by Michael Biebl -- many thanks!
- bugfix: immark did not have MARK flags set...
- added x-info field to rsyslogd startup/shutdown message. Hopefully
  points users to right location for further info (many don't even know
  they run rsyslog ;))
- bugfix: trailing ":" of tag was lost while parsing legacy syslog messages
  without timestamp - thanks to Anders Blomdell for providing a patch!
- fixed a bug in stringbuf.c related to STRINGBUF_TRIM_ALLOCSIZE, which
  wasn't supposed to be used with rsyslog. Put a warning message up that
  tells this feature is not tested and probably not worth the effort.
  Thanks to Anders Blomdell fro bringing this to our attention
- somewhat improved performance of string buffers
- fixed bug that caused invalid treatment of tabs (HT) in rsyslog.conf
- bugfix: setting for $EscapeCopntrolCharactersOnReceive was not 
  properly initialized
- clarified usage of space-cc property replacer option
- improved abort diagnostic handler
- some initial effort for malloc/free runtime debugging support
- bugfix: using dynafile actions caused rsyslogd abort
- fixed minor man errors thanks to Michael Biebl
---------------------------------------------------------------------------
Version 3.11.0 (rgerhards), 2008-01-31
- implemented queued actions
- implemented simple rate limiting for actions
- implemented deliberate discarding of lower priority messages over higher
  priority ones when a queue runs out of space
- implemented disk quotas for disk queues
- implemented the $ActionResumeRetryCount config directive
- added $ActionQueueFilename config directive
- added $ActionQueueSize config directive
- added $ActionQueueHighWaterMark config directive
- added $ActionQueueLowWaterMark config directive
- added $ActionQueueDiscardMark config directive
- added $ActionQueueDiscardSeverity config directive
- added $ActionQueueCheckpointInterval config directive
- added $ActionQueueType config directive
- added $ActionQueueWorkerThreads config directive
- added $ActionQueueTimeoutshutdown config directive
- added $ActionQueueTimeoutActionCompletion config directive
- added $ActionQueueTimeoutenQueue config directive
- added $ActionQueueTimeoutworkerThreadShutdown config directive
- added $ActionQueueWorkerThreadMinimumMessages config directive
- added $ActionQueueMaxFileSize config directive
- added $ActionQueueSaveonShutdown config directive
- addded $ActionQueueDequeueSlowdown config directive
- addded $MainMsgQueueDequeueSlowdown config directive
- bugfix: added forgotten docs to package
- improved debugging support
- fixed a bug that caused $MainMsgQueueCheckpointInterval to work incorrectly
- when a long-running action needs to be cancelled on shutdown, the message
  that was processed by it is now preserved. This finishes support for
  guaranteed delivery of messages (if the output supports it, of course)
- fixed bug in output module interface, see
  http://sourceforge.net/tracker/index.php?func=detail&aid=1881008&group_id=123448&atid=696552
- changed the ommysql output plugin so that the (lengthy) connection
  initialization now takes place in message processing. This works much
  better with the new queued action mode (fast startup)
- fixed a bug that caused a potential hang in file and fwd output module
  varmojfekoj provided the patch - many thanks!
- bugfixed stream class offset handling on 32bit platforms
---------------------------------------------------------------------------
Version 3.10.3 (rgerhards), 2008-01-28
- fixed a bug with standard template definitions (not a big deal) - thanks
  to varmojfekoj for spotting it
- run-time instrumentation added
- implemented disk-assisted queue mode, which enables on-demand disk
  spooling if the queue's in-memory queue is exhausted
- implemented a dynamic worker thread pool for processing incoming
  messages; workers are started and shut down as need arises
- implemented a run-time instrumentation debug package
- implemented the $MainMsgQueueSaveOnShutdown config directive
- implemented the $MainMsgQueueWorkerThreadMinimumMessages config directive
- implemented the $MainMsgQueueTimeoutWorkerThreadShutdown config directive
---------------------------------------------------------------------------
Version 3.10.2 (rgerhards), 2008-01-14
- added the ability to keep stop rsyslogd without the need to drain
  the main message queue. In disk queue mode, rsyslog continues to
  run from the point where it stopped. In case of a system failure, it
  continues to process messages from the last checkpoint.
- fixed a bug that caused a segfault on startup when no $WorkDir directive
  was specified in rsyslog.conf
- provided more fine-grain control over shutdown timeouts and added a
  way to specify the enqueue timeout when the main message queue is full
- implemented $MainMsgQueueCheckpointInterval config directive
- implemented $MainMsgQueueTimeoutActionCompletion config directive
- implemented $MainMsgQueueTimeoutEnqueue config directive
- implemented $MainMsgQueueTimeoutShutdown config directive
---------------------------------------------------------------------------
Version 3.10.1 (rgerhards), 2008-01-10
- implemented the "disk" queue mode. However, it currently is of very
  limited use, because it does not support persistence over rsyslogd
  runs. So when rsyslogd is stopped, the queue is drained just as with
  the in-memory queue modes. Persistent queues will be a feature of
  the next release.
- performance-optimized string class, should bring an overall improvement
- fixed a memory leak in imudp -- thanks to varmojfekoj for the patch
- fixed a race condition that could lead to a rsyslogd hang when during
  HUP or termination
- done some doc updates
- added $WorkDirectory config directive
- added $MainMsgQueueFileName config directive
- added $MainMsgQueueMaxFileSize config directive
---------------------------------------------------------------------------
Version 3.10.0 (rgerhards), 2008-01-07
- implemented input module interface and initial input modules
- enhanced threading for input modules (each on its own thread now)
- ability to bind UDP listeners to specific local interfaces/ports and
  ability to run multiple of them concurrently
- added ability to specify listen IP address for UDP syslog server
- license changed to GPLv3
- mark messages are now provided by loadble module immark
- rklogd is no longer provided. Its functionality has now been taken over
  by imklog, a loadable input module. This offers a much better integration
  into rsyslogd and makes sure that the kernel logger process is brought
  up and down at the appropriate times
- enhanced $IncludeConfig directive to support wildcard characters
  (thanks to Michael Biebl)
- all inputs are now implemented as loadable plugins
- enhanced threading model: each input module now runs on its own thread
- enhanced message queue which now supports different queueing methods
  (among others, this can be used for performance fine-tuning)
- added a large number of new configuration directives for the new
  input modules
- enhanced multi-threading utilizing a worker thread pool for the
  main message queue
- compilation without pthreads is no longer supported
- much cleaner code due to new objects and removal of single-threading
  mode
---------------------------------------------------------------------------
Version 2.0.1 STABLE (rgerhards), 2008-01-24
- fixed a bug in integer conversion - but this function was never called,
  so it is not really a useful bug fix ;)
- fixed a bug with standard template definitions (not a big deal) - thanks
  to varmojfekoj for spotting it
- fixed a bug that caused a potential hang in file and fwd output module
  varmojfekoj provided the patch - many thanks!
---------------------------------------------------------------------------
Version 2.0.0 STABLE (rgerhards), 2008-01-02
- re-release of 1.21.2 as STABLE with no modifications except some
  doc updates
---------------------------------------------------------------------------
Version 1.21.2 (rgerhards), 2007-12-28
- created a gss-api output module. This keeps GSS-API code and
  TCP/UDP code separated. It is also important for forward-
  compatibility with v3. Please note that this change breaks compatibility
  with config files created for 1.21.0 and 1.21.1 - this was considered
  acceptable.
- fixed an error in forwarding retry code (could lead to message corruption
  but surfaced very seldom)
- increased portability for older platforms (AI_NUMERICSERV moved)
- removed socket leak in omfwd.c
- cross-platform patch for GSS-API compile problem on some platforms
  thanks to darix for the patch!
---------------------------------------------------------------------------
Version 1.21.1 (rgerhards), 2007-12-23
- small doc fix for $IncludeConfig
- fixed a bug in llDestroy()
- bugfix: fixing memory leak when message queue is full and during
  parsing. Thanks to varmojfekoj for the patch.
- bugfix: when compiled without network support, unix sockets were
  not properply closed
- bugfix: memory leak in cfsysline.c/doGetWord() fixed
---------------------------------------------------------------------------
Version 1.21.0 (rgerhards), 2007-12-19
- GSS-API support for syslog/TCP connections was added. Thanks to
  varmojfekoj for providing the patch with this functionality
- code cleanup
- enhanced $IncludeConfig directive to support wildcard filenames
- changed some multithreading synchronization
---------------------------------------------------------------------------
Version 1.20.1 (rgerhards), 2007-12-12
- corrected a debug setting that survived release. Caused TCP connections
  to be retried unnecessarily often.
- When a hostname ACL was provided and DNS resolution for that name failed,
  ACL processing was stopped at that point. Thanks to mildew for the patch.
  Fedora Bugzilla: http://bugzilla.redhat.com/show_bug.cgi?id=395911
- fixed a potential race condition, see link for details:
  http://rgerhards.blogspot.com/2007/12/rsyslog-race-condition.html
  Note that the probability of problems from this bug was very remote
- fixed a memory leak that happend when PostgreSQL date formats were
  used
---------------------------------------------------------------------------
Version 1.20.0 (rgerhards), 2007-12-07
- an output module for postgres databases has been added. Thanks to
  sur5r for contributing this code
- unloading dynamic modules has been cleaned up, we now have a
  real implementation and not just a dummy "good enough for the time
  being".
- enhanced platform independence - thanks to Bartosz Kuzma and Michael
  Biebl for their very useful contributions
- some general code cleanup (including warnings on 64 platforms, only)
---------------------------------------------------------------------------
Version 1.19.12 (rgerhards), 2007-12-03
- cleaned up the build system (thanks to Michael Biebl for the patch)
- fixed a bug where ommysql was still not compiled with -pthread option
---------------------------------------------------------------------------
Version 1.19.11 (rgerhards), 2007-11-29
- applied -pthread option to build when building for multi-threading mode
  hopefully solves an issue with segfaulting
---------------------------------------------------------------------------
Version 1.19.10 (rgerhards), 2007-10-19
- introdcued the new ":modulename:" syntax for calling module actions
  in selector lines; modified ommysql to support it. This is primarily
  an aid for further modules and a prequisite to actually allow third
  party modules to be created.
- minor fix in slackware startup script, "-r 0" is now "-r0"
- updated rsyslogd doc set man page; now in html format
- undid creation of a separate thread for the main loop -- this did not
  turn out to be needed or useful, so reduce complexity once again.
- added doc fixes provided by Michael Biebl - thanks
---------------------------------------------------------------------------
Version 1.19.9 (rgerhards), 2007-10-12
- now packaging system which again contains all components in a single
  tarball
- modularized main() a bit more, resulting in less complex code
- experimentally added an additional thread - will see if that affects
  the segfault bug we experience on some platforms. Note that this change
  is scheduled to be removed again later.
---------------------------------------------------------------------------
Version 1.19.8 (rgerhards), 2007-09-27
- improved repeated message processing
- applied patch provided by varmojfekoj to support building ommysql
  in its own way (now also resides in a plugin subdirectory);
  ommysql is now a separate package
- fixed a bug in cvthname() that lead to message loss if part
  of the source hostname would have been dropped
- created some support for distributing ommysql together with the
  main rsyslog package. I need to re-think it in the future, but
  for the time being the current mode is best. I now simply include
  one additional tarball for ommysql inside the main distribution.
  I look forward to user feedback on how this should be done best. In the
  long term, a separate project should be spawend for ommysql, but I'd
  like to do that only after the plugin interface is fully stable (what
  it is not yet).
---------------------------------------------------------------------------
Version 1.19.7 (rgerhards), 2007-09-25
- added code to handle situations where senders send us messages ending with
  a NUL character. It is now simply removed. This also caused trailing LF
  reduction to fail, when it was followed by such a NUL. This is now also
  handled.
- replaced some non-thread-safe function calls by their thread-safe
  counterparts
- fixed a minor memory leak that occured when the %APPNAME% property was
  used (I think nobody used that in practice)
- fixed a bug that caused signal handlers in cvthname() not to be restored when
  a malicious pointer record was detected and processing of the message been
  stopped for that reason (this should be really rare and can not be related
  to the segfault bug we are hunting).
- fixed a bug in cvthname that lead to passing a wrong parameter - in
  practice, this had no impact.
- general code cleanup (e.g. compiler warnings, comments)
---------------------------------------------------------------------------
Version 1.19.6 (rgerhards), 2007-09-11
- applied patch by varmojfekoj to change signal handling to the new
  sigaction API set (replacing the depreciated signal() calls and its
  friends.
- fixed a bug that in --enable-debug mode caused an assertion when the
  discard action was used
- cleaned up compiler warnings
- applied patch by varmojfekoj to FIX a bug that could cause 
  segfaults if empty properties were processed using modifying
  options (e.g. space-cc, drop-cc)
- fixed man bug: rsyslogd supports -l option
---------------------------------------------------------------------------
Version 1.19.5 (rgerhards), 2007-09-07
- changed part of the CStr interface so that better error tracking
  is provided and the calling sequence is more intuitive (there were
  invalid calls based on a too-weired interface)
- (hopefully) fixed some remaining bugs rooted in wrong use of 
  the CStr class. These could lead to program abort.
- applied patch by varmojfekoj two fix two potential segfault situations
- added $ModDir config directive
- modified $ModLoad so that an absolute path may be specified as
  module name (e.g. /rsyslog/ommysql.so)
---------------------------------------------------------------------------
Version 1.19.4 (rgerhards/varmojfekoj), 2007-09-04
- fixed a number of small memory leaks - thanks varmojfekoj for patching
- fixed an issue with CString class that could lead to rsyslog abort
  in tplToString() - thanks varmojfekoj for patching
- added a man-version of the config file documenation - thanks to Michel
  Samia for providing the man file
- fixed bug: a template like this causes an infinite loop:
  $template opts,"%programname:::a,b%"
  thanks varmojfekoj for the patch
- fixed bug: case changing options crash freeing the string pointer
  because they modify it: $template opts2,"%programname::1:lowercase%"
  thanks varmojfekoj for the patch
---------------------------------------------------------------------------
Version 1.19.3 (mmeckelein/varmojfekoj), 2007-08-31
- small mem leak fixed (after calling parseSelectorAct) - Thx varmojkekoj
- documentation section "Regular File" und "Blocks" updated
- solved an issue with dynamic file generation - Once again many thanks
  to varmojfekoj
- the negative selector for program name filter (Blocks) does not work as
  expected - Thanks varmojfekoj for patching
- added forwarding information to sysklogd (requires special template)
  to config doc
---------------------------------------------------------------------------
Version 1.19.2 (mmeckelein/varmojfekoj), 2007-08-28
- a specifically formed message caused a segfault - Many thanks varmojfekoj
  for providing a patch
- a typo and a weird condition are fixed in msg.c - Thanks again
  varmojfekoj 
- on file creation the file was always owned by root:root. This is fixed
  now - Thanks ypsa for solving this issue
---------------------------------------------------------------------------
Version 1.19.1 (mmeckelein), 2007-08-22
- a bug that caused a high load when a TCP/UDP connection was closed is 
  fixed now - Thanks mildew for solving this issue
- fixed a bug which caused a segfault on reinit - Thx varmojfekoj for the
  patch
- changed the hardcoded module path "/lib/rsyslog" to $(pkglibdir) in order
  to avoid trouble e.g. on 64 bit platforms (/lib64) - many thanks Peter
  Vrabec and darix, both provided a patch for solving this issue
- enhanced the unloading of modules - thanks again varmojfekoj
- applied a patch from varmojfekoj which fixes various little things in
  MySQL output module
---------------------------------------------------------------------------
Version 1.19.0 (varmojfekoj/rgerhards), 2007-08-16
- integrated patch from varmojfekoj to make the mysql module a loadable one
  many thanks for the patch, MUCH appreciated
---------------------------------------------------------------------------
Version 1.18.2 (rgerhards), 2007-08-13
- fixed a bug in outchannel code that caused templates to be incorrectly
  parsed
- fixed a bug in ommysql that caused a wrong ";template" missing message
- added some code for unloading modules; not yet fully complete (and we do
  not yet have loadable modules, so this is no problem)
- removed debian subdirectory by request of a debian packager (this is a special
  subdir for debian and there is also no point in maintaining it when there
  is a debian package available - so I gladly did this) in some cases
- improved overall doc quality (some pages were quite old) and linked to
  more of the online resources.
- improved /contrib/delete_mysql script by adding a host option and some
  other minor modifications
---------------------------------------------------------------------------
Version 1.18.1 (rgerhards), 2007-08-08
- applied a patch from varmojfekoj which solved a potential segfault
  of rsyslogd on HUP
- applied patch from Michel Samia to fix compilation when the pthreads
  feature is disabled
- some code cleanup (moved action object to its own file set)
- add config directive $MainMsgQueueSize, which now allows to configure the
  queue size dynamically
- all compile-time settings are now shown in rsyslogd -v, not just the
  active ones
- enhanced performance a little bit more
- added config file directive $ActionResumeInterval
- fixed a bug that prevented compilation under debian sid
- added a contrib directory for user-contributed useful things
---------------------------------------------------------------------------
Version 1.18.0 (rgerhards), 2007-08-03
- rsyslog now supports fallback actions when an action did not work. This
  is a great feature e.g. for backup database servers or backup syslog
  servers
- modified rklogd to only change the console log level if -c is specified
- added feature to use multiple actions inside a single selector
- implemented $ActionExecOnlyWhenPreviousIsSuspended config directive
- error messages during startup are now spit out to the configured log
  destinations
---------------------------------------------------------------------------
Version 1.17.6 (rgerhards), 2007-08-01
- continued to work on output module modularization - basic stage of
  this work is now FINISHED
- fixed bug in OMSRcreate() - always returned SR_RET_OK
- fixed a bug that caused ommysql to always complain about missing
  templates
- fixed a mem leak in OMSRdestruct - freeing the object itself was
  forgotten - thanks to varmojfekoj for the patch
- fixed a memory leak in syslogd/init() that happend when the config
  file could not be read - thanks to varmojfekoj for the patch
- fixed insufficient memory allocation in addAction() and its helpers.
  The initial fix and idea was developed by mildew, I fine-tuned
  it a bit. Thanks a lot for the fix, I'd probably had pulled out my
  hair to find the bug...
- added output of config file line number when a parsing error occured
- fixed bug in objomsr.c that caused program to abort in debug mode with
  an invalid assertion (in some cases)
- fixed a typo that caused the default template for MySQL to be wrong.
  thanks to mildew for catching this.
- added configuration file command $DebugPrintModuleList and
  $DebugPrintCfSysLineHandlerList
- fixed an invalid value for the MARK timer - unfortunately, there was
  a testing aid left in place. This resulted in quite frequent MARK messages
- added $IncludeConfig config directive
- applied a patch from mildew to prevent rsyslogd from freezing under heavy
  load. This could happen when the queue was full. Now, we drop messages
  but rsyslogd remains active.
---------------------------------------------------------------------------
Version 1.17.5 (rgerhards), 2007-07-30
- continued to work on output module modularization
- fixed a missing file bug - thanks to Andrea Montanari for reporting
  this problem
- fixed a problem with shutting down the worker thread and freeing the
  selector_t list - this caused messages to be lost, because the
  message queue was not properly drained before the selectors got
  destroyed.
---------------------------------------------------------------------------
Version 1.17.4 (rgerhards), 2007-07-27
- continued to work on output module modularization
- fixed a situation where rsyslogd could create zombie processes
  thanks to mildew for the patch
- applied patch from Michel Samia to fix compilation when NOT
  compiled for pthreads
---------------------------------------------------------------------------
Version 1.17.3 (rgerhards), 2007-07-25
- continued working on output module modularization
- fixed a bug that caused rsyslogd to segfault on exit (and
  probably also on HUP), when there was an unsent message in a selector
  that required forwarding and the dns lookup failed for that selector
  (yes, it was pretty unlikely to happen;))
  thanks to varmojfekoj <varmojfekoj@gmail.com> for the patch
- fixed a memory leak in config file parsing and die()
  thanks to varmojfekoj <varmojfekoj@gmail.com> for the patch
- rsyslogd now checks on startup if it is capable to performa any work
  at all. If it cant, it complains and terminates
  thanks to Michel Samia for providing the patch!
- fixed a small memory leak when HUPing syslogd. The allowed sender
  list now gets freed. thanks to mildew for the patch.
- changed the way error messages in early startup are logged. They
  now do no longer use the syslogd code directly but are rather
  send to stderr.
---------------------------------------------------------------------------
Version 1.17.2 (rgerhards), 2007-07-23
- made the port part of the -r option optional. Needed for backward
  compatibility with sysklogd
- replaced system() calls with something more reasonable. Please note that
  this might break compatibility with some existing configuration files.
  We accept this in favour of the gained security.
- removed a memory leak that could occur if timegenerated was used in
  RFC 3164 format in templates
- did some preparation in msg.c for advanced multithreading - placed the
  hooks, but not yet any active code
- worked further on modularization
- added $ModLoad MySQL (dummy) config directive
- added DropTrailingLFOnReception config directive
---------------------------------------------------------------------------
Version 1.17.1 (rgerhards), 2007-07-20
- fixed a bug that caused make install to install rsyslogd and rklogd under
  the wrong names
- fixed bug that caused $AllowedSenders to handle IPv6 scopes incorrectly;
  also fixed but that could grabble $AllowedSender wildcards. Thanks to
  mildew@gmail.com for the patch
- minor code cleanup - thanks to Peter Vrabec for the patch
- fixed minimal memory leak on HUP (caused by templates)
  thanks to varmojfekoj <varmojfekoj@gmail.com> for the patch
- fixed another memory leak on HUPing and on exiting rsyslogd
  again thanks to varmojfekoj <varmojfekoj@gmail.com> for the patch
- code cleanup (removed compiler warnings)
- fixed portability bug in configure.ac - thanks to Bartosz Kuźma for patch
- moved msg object into its own file set
- added the capability to continue trying to write log files when the
  file system is full. Functionality based on patch by Martin Schulze
  to sysklogd package.
---------------------------------------------------------------------------
Version 1.17.0 (RGer), 2007-07-17
- added $RepeatedLineReduction config parameter
- added $EscapeControlCharactersOnReceive config parameter
- added $ControlCharacterEscapePrefix config parameter
- added $DirCreateMode config parameter
- added $CreateDirs config parameter
- added $DebugPrintTemplateList config parameter
- added $ResetConfigVariables config parameter
- added $FileOwner config parameter
- added $FileGroup config parameter
- added $DirOwner config parameter
- added $DirGroup config parameter
- added $FailOnChownFailure config parameter
- added regular expression support to the filter engine
  thanks to Michel Samia for providing the patch!
- enhanced $AllowedSender functionality. Credits to mildew@gmail.com for
  the patch doing that
  - added IPv6 support
  - allowed DNS hostnames
  - allowed DNS wildcard names
- added new option $DropMsgsWithMaliciousDnsPTRRecords
- added autoconf so that rfc3195d, rsyslogd and klogd are stored to /sbin
- added capability to auto-create directories with dynaFiles
---------------------------------------------------------------------------
Version 1.16.0 (RGer/Peter Vrabec), 2007-07-13 - The Friday, 13th Release ;)
- build system switched to autotools
- removed SYSV preprocessor macro use, replaced with autotools equivalents
- fixed a bug that caused rsyslogd to segfault when TCP listening was
  disabled and it terminated
- added new properties "syslogfacility-text" and "syslogseverity-text"
  thanks to varmojfekoj <varmojfekoj@gmail.com> for the patch
- added the -x option to disable hostname dns reslution
  thanks to varmojfekoj <varmojfekoj@gmail.com> for the patch
- begun to better modularize syslogd.c - this is an ongoing project; moved
  type definitions to a separate file
- removed some now-unused fields from struct filed
- move file size limit fields in struct field to the "right spot" (the file
  writing part of the union - f_un.f_file)
- subdirectories linux and solaris are no longer part of the distribution
  package. This is not because we cease support for them, but there are no
  longer any files in them after the move to autotools
---------------------------------------------------------------------------
Version 1.15.1 (RGer), 2007-07-10
- fixed a bug that caused a dynaFile selector to stall when there was
  an open error with one file 
- improved template processing for dynaFiles; templates are now only
  looked up during initialization - speeds up processing
- optimized memory layout in struct filed when compiled with MySQL
  support
- fixed a bug that caused compilation without SYSLOG_INET to fail
- re-enabled the "last message repeated n times" feature. This
  feature was not taken care of while rsyslogd evolved from sysklogd
  and it was more or less defunct. Now it is fully functional again.
- added system properties: $NOW, $YEAR, $MONTH, $DAY, $HOUR, $MINUTE
- fixed a bug in iovAsString() that caused a memory leak under stress
  conditions (most probably memory shortage). This was unlikely to
  ever happen, but it doesn't hurt doing it right
- cosmetic: defined type "uchar", change all unsigned chars to uchar
---------------------------------------------------------------------------
Version 1.15.0 (RGer), 2007-07-05
- added ability to dynamically generate file names based on templates
  and thus properties. This was a much-requested feature. It makes
  life easy when it e.g. comes to splitting files based on the sender
  address.
- added $umask and $FileCreateMode config file directives
- applied a patch from Bartosz Kuzma to compile cleanly under NetBSD
- checks for extra (unexpected) characters in system config file lines
  have been added
- added IPv6 documentation - was accidently missing from CVS
- begun to change char to unsigned char
---------------------------------------------------------------------------
Version 1.14.2 (RGer), 2007-07-03
** this release fixes all known nits with IPv6 **
- restored capability to do /etc/service lookup for "syslog"
  service when -r 0 was given
- documented IPv6 handling of syslog messages
- integrate patch from Bartosz Kuźma to make rsyslog compile under
  Solaris again (the patch replaced a strndup() call, which is not
  available under Solaris
- improved debug logging when waiting on select
- updated rsyslogd man page with new options (-46A)
---------------------------------------------------------------------------
Version 1.14.1 (RGer/Peter Vrabec), 2007-06-29
- added Peter Vrabec's patch for IPv6 TCP
- prefixed all messages send to stderr in rsyslogd with "rsyslogd: "
---------------------------------------------------------------------------
Version 1.14.0 (RGer/Peter Vrabec), 2007-06-28
- Peter Vrabec provided IPv6 for rsyslog, so we are now IPv6 enabled
  IPv6 Support is currently for UDP only, TCP is to come soon.
  AllowedSender configuration does not yet work for IPv6.
- fixed code in iovCreate() that broke C's strict aliasing rules 
- fixed some char/unsigned char differences that forced the compiler
  to spit out warning messages
- updated the Red Hat init script to fix a known issue (thanks to
  Peter Vrabec)
---------------------------------------------------------------------------
Version 1.13.5 (RGer), 2007-06-22
- made the TCP session limit configurable via command line switch
  now -t <port>,<max sessions>
- added man page for rklogd(8) (basically a copy from klogd, but now
  there is one...)
- fixed a bug that caused internal messages (e.g. rsyslogd startup) to
  appear without a tag.
- removed a minor memory leak that occurred when TAG processing requalified
  a HOSTNAME to be a TAG (and a TAG already was set).
- removed potential small memory leaks in MsgSet***() functions. There
  would be a leak if a property was re-set, something that happened
  extremely seldom.
---------------------------------------------------------------------------
Version 1.13.4 (RGer), 2007-06-18
- added a new property "PRI-text", which holds the PRI field in
  textual form (e.g. "syslog.info")
- added alias "syslogseverity" for "syslogpriority", which is a
  misleading property name that needs to stay for historical
  reasons (and backward-compatility)
- added doc on how to record PRI value in log file
- enhanced signal handling in klogd, including removal of an unsafe
  call to the logging system during signal handling
---------------------------------------------------------------------------
Version 1.13.3 (RGer), 2007-06-15
- create a version of syslog.c from scratch. This is now
  - highly optimized for rsyslog
  - removes an incompatible license problem as the original
    version had a BSD license with advertising clause
  - fixed in the regard that rklogd will continue to work when
    rsysogd has been restarted (the original version, as well
    as sysklogd, will remain silent then)
  - solved an issue with an extra NUL char at message end that the
    original version had
- applied some changes to klogd to care for the new interface
- fixed a bug in syslogd.c which prevented compiling under debian
---------------------------------------------------------------------------
Version 1.13.2 (RGer), 2007-06-13
- lib order in makefile patched to facilitate static linking - thanks
  to Bennett Todd for providing the patch
- Integrated a patch from Peter Vrabec (pvrabec@redheat.com):
  - added klogd under the name of rklogd (remove dependency on
    original sysklogd package
  - createDB.sql now in UTF
  - added additional config files for use on Red Hat
---------------------------------------------------------------------------
Version 1.13.1 (RGer), 2007-02-05
- changed the listen backlog limit to a more reasonable value based on
  the maximum number of TCP connections configurd (10% + 5) - thanks to Guy
  Standen for the hint (actually, the limit was 5 and that was a 
  left-over from early testing).
- fixed a bug in makefile which caused DB-support to be disabled when
  NETZIP support was enabled
- added the -e option to allow transmission of every message to remote
  hosts (effectively turns off duplicate message suppression)
- (somewhat) improved memory consumption when compiled with MySQL support
- looks like we fixed an incompatibility with MySQL 5.x and above software
  At least in one case, the remote server name was destroyed, leading to 
  a connection failure. The new, improved code does not have this issue and
  so we see this as solved (the new code is generally somewhat better, so
  there is a good chance we fixed this incompatibility).
---------------------------------------------------------------------------
Version 1.13.0 (RGer), 2006-12-19
- added '$' as ToPos proptery replacer specifier - means "up to the
  end of the string"
- property replacer option "escape-cc", "drop-cc" and "space-cc"  added
- changed the handling of \0 characters inside syslog messages. We now
  consistently escape them to "#000". This is somewhat recommended in
  the draft-ietf-syslog-protocol-19 draft. While the real recomendation
  is to not escape any characters at all, we can not do this without
  considerable modification of the code. So we escape it to "#000", which
  is consistent with a sample found in the Internet-draft.
- removed message glue logic (see printchopped() comment for details)
  Also caused removal of parts table and thus some improvements in
  memory usage.
- changed the default MAXLINE to 2048 to take care of recent syslog
  standardization efforts (can easily be changed in syslogd.c)
- added support for byte-counted TCP syslog messages (much like
  syslog-transport-tls-05 Internet Draft). This was necessary to
  support compression over TCP.
- added support for receiving compressed syslog messages
- added support for sending compressed syslog messages
- fixed a bug where the last message in a syslog/tcp stream was
  lost if it was not properly terminated by a LF character
---------------------------------------------------------------------------
Version 1.12.3 (RGer), 2006-10-04
- implemented some changes to support Solaris (but support is not
  yet complete)
- commented out (via #if 0) some methods that are currently not being use
  but should be kept for further us
- added (interim) -u 1 option to turn off hostname and tag parsing
- done some modifications to better support Fedora
- made the field delimiter inside property replace configurable via
  template
- fixed a bug in property replacer: if fields were used, the delimitor
  became part of the field. Up until now, this was barely noticable as 
  the delimiter as TAB only and thus invisible to a human. With other
  delimiters available now, it quickly showed up. This bug fix might cause
  some grief to existing installations if they used the extra TAB for
  whatever reasons - sorry folks... Anyhow, a solution is easy: just add
  a TAB character contstant into your template. Thus, there has no attempt
  been made to do this in a backwards-compatible way.
---------------------------------------------------------------------------
Version 1.12.2 (RGer), 2006-02-15
- fixed a bug in the RFC 3339 date formatter. An extra space was added
  after the actual timestamp
- added support for providing high-precision RFC3339 timestamps for
  (rsyslogd-)internally-generated messages
- very (!) experimental support for syslog-protocol internet draft
  added (the draft is experimental, the code is solid ;))
- added support for field-extracting in the property replacer
- enhanced the legacy-syslog parser so that it can interpret messages
  that do not contain a TIMESTAMP
- fixed a bug that caused the default socket (usually /dev/log) to be
  opened even when -o command line option was given
- fixed a bug in the Debian sample startup script - it caused rsyslogd
  to listen to remote requests, which it shouldn't by default
---------------------------------------------------------------------------
Version 1.12.1 (RGer), 2005-11-23
- made multithreading work with BSD. Some signal-handling needed to be
  restructured. Also, there might be a slight delay of up to 10 seconds
  when huping and terminating rsyslogd under BSD
- fixed a bug where a NULL-pointer was passed to printf() in logmsg().
- fixed a bug during "make install" where rc3195d was not installed
  Thanks to Bennett Todd for spotting this.
- fixed a bug where rsyslogd dumped core when no TAG was found in the
  received message
- enhanced message parser so that it can deal with missing hostnames
  in many cases (may not be totally fail-safe)
- fixed a bug where internally-generated messages did not have the correct
  TAG
---------------------------------------------------------------------------
Version 1.12.0 (RGer), 2005-10-26
- moved to a multi-threaded design. single-threading is still optionally
  available. Multi-threading is experimental!
- fixed a potential race condition. In the original code, marking was done
  by an alarm handler, which could lead to all sorts of bad things. This
  has been changed now. See comments in syslogd.c/domark() for details.
- improved debug output for property-based filters
- not a code change, but: I have checked all exit()s to make sure that
  none occurs once rsyslogd has started up. Even in unusual conditions
  (like low-memory conditions) rsyslogd somehow remains active. Of course,
  it might loose a message or two, but at least it does not abort and it
  can also recover when the condition no longer persists.
- fixed a bug that could cause loss of the last message received
  immediately before rsyslogd was terminated.
- added comments on thread-safety of global variables in syslogd.c
- fixed a small bug: spurios printf() when TCP syslog was used
- fixed a bug that causes rsyslogd to dump core on termination when one
  of the selector lines did not receive a message during the run (very
  unlikely)
- fixed an one-too-low memory allocation in the TCP sender. Could result
  in rsyslogd dumping core.
- fixed a bug with regular expression support (thanks to Andres Riancho)
- a little bit of code restructuring (especially main(), which was
  horribly large)
---------------------------------------------------------------------------
Version 1.11.1 (RGer), 2005-10-19
- support for BSD-style program name and host blocks
- added a new property "programname" that can be used in templates
- added ability to specify listen port for rfc3195d
- fixed a bug that rendered the "startswith" comparison operation
  unusable.
- changed more functions to "static" storage class to help compiler
  optimize (should have been static in the first place...)
- fixed a potential memory leak in the string buffer class destructor.
  As the destructur was previously never called, the leak did not actually
  appear.
- some internal restructuring in anticipation/preparation of minimal
  multi-threading support
- rsyslogd still shares some code with the sysklogd project. Some patches
  for this shared code have been brought over from the sysklogd CVS.
---------------------------------------------------------------------------
Version 1.11.0 (RGer), 2005-10-12
- support for receiving messages via RFC 3195; added rfc3195d for that
  purpose
- added an additional guard to prevent rsyslogd from aborting when the
  2gb file size limit is hit. While a user can configure rsyslogd to
  handle such situations, it would abort if that was not done AND large
  file support was not enabled (ok, this is hopefully an unlikely scenario)
- fixed a bug that caused additional Unix domain sockets to be incorrectly
  processed - could lead to message loss in extreme cases
---------------------------------------------------------------------------
Version 1.10.2 (RGer), 2005-09-27
- added comparison operations in property-based filters:
  * isequal
  * startswith
- added ability to negate all property-based filter comparison operations
  by adding a !-sign right in front of the operation name
- added the ability to specify remote senders for UDP and TCP
  received messages. Allows to block all but well-known hosts
- changed the $-config line directives to be case-INsensitive
- new command line option -w added: "do not display warnings if messages
  from disallowed senders are received"
- fixed a bug that caused rsyslogd to dump core when the compare value
  was not quoted in property-based filters
- fixed a bug in the new CStr compare function which lead to invalid
  results (fortunately, this function was not yet used widely)
- added better support for "debugging" rsyslog.conf property filters
  (only if -d switch is given)
- changed some function definitions to static, which eventually enables
  some compiler optimizations
- fixed a bug in MySQL code; when a SQL error occured, rsyslogd could
  run in a tight loop. This was due to invalid sequence of error reporting
  and is now fixed.
---------------------------------------------------------------------------
Version 1.10.1 (RGer), 2005-09-23
- added the ability to execute a shell script as an action.
  Thanks to Bjoern Kalkbrenner for providing the code!
- fixed a bug in the MySQL code; due to the bug the automatic one-time
  retry after an error did not happen - this lead to error message in
  cases where none should be seen (e.g. after a MySQL restart)
- fixed a security issue with SQL-escaping in conjunction with
  non-(SQL-)standard MySQL features.
---------------------------------------------------------------------------
Version 1.10.0 (RGer), 2005-09-20
  REMINDER: 1.10 is the first unstable version if the 1.x series!
- added the capability to filter on any property in selector lines
  (not just facility and priority)
- changed stringbuf into a new counted string class
- added support for a "discard" action. If a selector line with
  discard (~ character) is found, no selector lines *after* that
  line will be processed.
- thanks to Andres Riancho, regular expression support has been
  added to the template engine
- added the FROMHOST property in the template processor, which could
  previously not be obtained. Thanks to Cristian Testa for pointing
  this out and even providing a fix.
- added display of compile-time options to -v output
- performance improvement for production build - made some checks
  to happen only during debug mode
- fixed a problem with compiling on SUSE and - while doing so - removed
  the socket call to set SO_BSDCOMPAT in cases where it is obsolete.
---------------------------------------------------------------------------
Version 1.0.4 (RGer), 2006-02-01
- a small but important fix: the tcp receiver had two forgotten printf's
  in it that caused a lot of unnecessary output to stdout. This was
  important enough to justify a new release
---------------------------------------------------------------------------
Version 1.0.3 (RGer), 2005-11-14
- added an additional guard to prevent rsyslogd from aborting when the
  2gb file size limit is hit. While a user can configure rsyslogd to
  handle such situations, it would abort if that was not done AND large
  file support was not enabled (ok, this is hopefully an unlikely scenario)
- fixed a bug that caused additional Unix domain sockets to be incorrectly
  processed - could lead to message loss in extreme cases
- applied some patches available from the sysklogd project to code
  shared from there
- fixed a bug that causes rsyslogd to dump core on termination when one
  of the selector lines did not receive a message during the run (very
  unlikely)
- fixed an one-too-low memory allocation in the TCP sender. Could result
  in rsyslogd dumping core.
- fixed a bug in the TCP sender that caused the retry logic to fail
  after an error or receiver overrun
- fixed a bug in init() that could lead to dumping core
- fixed a bug that could lead to dumping core when no HOSTNAME or no TAG
  was present in the syslog message
---------------------------------------------------------------------------
Version 1.0.2 (RGer), 2005-10-05
- fixed an issue with MySQL error reporting. When an error occured,
  the MySQL driver went into an endless loop (at least in most cases).
---------------------------------------------------------------------------
Version 1.0.1 (RGer), 2005-09-23
- fixed a security issue with SQL-escaping in conjunction with
  non-(SQL-)standard MySQL features.
---------------------------------------------------------------------------
Version 1.0.0 (RGer), 2005-09-12
- changed install doc to cover daily cron scripts - a trouble source
- added rc script for slackware (provided by Chris Elvidge - thanks!) 
- fixed a really minor bug in usage() - the -r option was still
  reported as without the port parameter
---------------------------------------------------------------------------
Version 0.9.8 (RGer), 2005-09-05
- made startup and shutdown message more consistent and included the
  pid, so that they can be easier correlated. Used syslog-protocol
  structured data format for this purpose.
- improved config info in startup message, now tells not only
  if it is listening remote on udp, but also for tcp. Also includes
  the port numbers. The previous startup message was misleading, because
  it did not say "remote reception" if rsyslogd was only listening via
  tcp (but not via udp).
- added a "how can you help" document to the doc set
---------------------------------------------------------------------------
Version 0.9.7 (RGer), 2005-08-15
- some of the previous doc files (like INSTALL) did not properly
  reflect the changes to the build process and the new doc. Fixed
  that.
- changed syslogd.c so that when compiled without database support,
  an error message is displayed when a database action is detected
  in the config file (previously this was used as an user rule ;))
- fixed a bug in the os-specific Makefiles which caused MySQL
  support to not be compiled, even if selected
---------------------------------------------------------------------------
Version 0.9.6 (RGer), 2005-08-09
- greatly enhanced documentation. Now available in html format in
  the "doc" folder and FreeBSD. Finally includes an install howto.
- improved MySQL error messages a little - they now show up as log
  messages, too (formerly only in debug mode)
- added the ability to specify the listen port for udp syslog.
  WARNING: This introduces an incompatibility. Formerly, udp
  syslog was enabled by the -r command line option. Now, it is
  "-r [port]", which is consistent with the tcp listener. However,
  just -r will now return an error message.
- added sample startup scripts for Debian and FreeBSD
- added support for easy feature selection in the makefile. Un-
  fortunately, this also means I needed to spilt the make file
  for different OS and distros. There are some really bad syntax
  differences between FreeBSD and Linux make.
---------------------------------------------------------------------------
Version 0.9.5 (RGer), 2005-08-01
- the "semicolon bug" was actually not (fully) solved in 0.9.4. One
  part of the bug was solved, but another still existed. This one
  is fixed now, too.
- the "semicolon bug" actually turned out to be a more generic bug.
  It appeared whenever an invalid template name was given. With some
  selector actions, rsyslogd dumped core, with other it "just" had
  a small ressource leak with others all worked well. These anomalies
  are now fixed. Note that they only appeared during system initaliziation
  once the system was running, nothing bad happened.
- improved error reporting for template errors on startup. They are now
  shown on the console and the start-up tty. Formerly, they were only
  visible in debug mode.
- support for multiple instances of rsyslogd on a single machine added
- added new option "-o" --> omit local unix domain socket. This option
  enables rsyslogd NOT to listen to the local socket. This is most
  helpful when multiple instances of rsyslogd (or rsyslogd and another
  syslogd) shall run on a single system.
- added new option "-i <pidfile>" which allows to specify the pidfile.
  This is needed when multiple instances of rsyslogd are to be run.
- the new project home page is now online at www.rsyslog.com
---------------------------------------------------------------------------
Version 0.9.4 (RGer), 2005-07-25
- finally added the TCP sender. It now supports non-blocking mode, no
  longer disabling message reception during connect. As it is now, it
  is usable in production. The code could be more sophisticated, but
  I've kept it short in anticipation of the move to liblogging, which
  will lead to the removal of the code just written ;)
- the "exiting on signal..." message still had the "syslogd" name in 
  it. Changed this to "rsyslogd", as we do not have a large user base
  yet, this should pose no problem.
- fixed "the semiconlon" bug. rsyslogd dumped core if a write-db action
  was specified but no semicolon was given after the password (an empty
  template was ok, but the semicolon needed to be present).
- changed a default for traditional output format. During testing, it
  was seen that the timestamp written to file in default format was
  the time of message reception, not the time specified in the TIMESTAMP
  field of the message itself. Traditionally, the message TIMESTAMP is
  used and this has been changed now.
---------------------------------------------------------------------------
Version 0.9.3 (RGer), 2005-07-19
- fixed a bug in the message parser. In June, the RFC 3164 timestamp
  was not correctly parsed (yes, only in June and some other months,
  see the code comment to learn why...)
- added the ability to specify the destination port when forwarding
  syslog messages (both for TCP and UDP)
- added an very experimental TCP sender (activated by
  @@machine:port in config). This is not yet for production use. If
  the receiver is not alive, rsyslogd will wait quite some time until
  the connection request times out, which most probably leads to
  loss of incoming messages.

---------------------------------------------------------------------------
Version 0.9.2 (RGer), around 2005-07-06
- I intended to change the maxsupported message size to 32k to
  support IHE - but given the memory inefficiency in the usual use
  cases, I have not done this. I have, however, included very
  specific instructions on how to do this in the source code. I have
  also done some testing with 32k messages, so you can change the
  max size without taking too much risk.
- added a syslog/tcp receiver; we now can receive messages via
  plain tcp, but we can still send only via UDP. The syslog/tcp
  receiver is the primary enhancement of this release.
- slightly changed some error messages that contained a spurios \n at
  the end of the line (which gives empty lines in your log...)

---------------------------------------------------------------------------
Version 0.9.1 (RGer)
- fixed code so that it compiles without errors under FreeBSD
- removed now unused function "allocate_log()" from syslogd.c
- changed the make file so that it contains more defines for
  different environments (in the long term, we need a better
  system for disabling/enabling features...)
- changed some printf's printing off_t types to %lld and
  explicit (long long) casts. I tried to figure out the exact type,
  but did not succeed in this. In the worst case, ultra-large peta-
  byte files will now display funny informational messages on rollover,
  something I think we can live with for the next 10 years or so...

---------------------------------------------------------------------------
Version 0.9.0 (RGer)
- changed the filed structure to be a linked list. Previously, it
  was a table - well, for non-SYSV it was defined as linked list,
  but from what I see that code did no longer work after my
  modifications. I am now using a linked list in general because
  that is needed for other upcoming modifications.
- fixed a bug that caused rsyslogd not to listen to anything if
  the configuration file could not be read
- pervious versions disabled network logging (send/receive) if
  syslog/udp port was not in /etc/services. Now defaulting to
  port 514 in this case.
- internal error messages are now supported up to 256 bytes
- error message seen during config file read are now also displayed
  to the attached tty and not only the console
- changed some error messages during init to be sent to the console
  and/or emergency log. Previously, they were only seen if the
  -d (debug) option was present on the command line.
- fixed the "2gb file issue on 32bit systems". If a file grew to
  more than 2gb, the syslogd was aborted with "file size exceeded". 
  Now, defines have been added according to
  http://www.daimi.au.dk/~kasperd/comp.os.linux.development.faq.html#LARGEFILE
  Testing revealed that they work ;)
  HOWEVER, if your file system, glibc, kernel, whatever does not
  support files larger 2gb, you need to set a file size limit with
  the new output channel mechanism.
- updated man pages to reflect the changes

---------------------------------------------------------------------------
Version 0.8.4

- improved -d debug output (removed developer-only content)
- now compiles under FreeBSD and NetBSD (only quick testing done on NetBSD)
---------------------------------------------------------------------------
Version 0.8.3

- security model in "make install" changed
- minor doc updates
---------------------------------------------------------------------------
Version 0.8.2

- added man page for rsyslog.conf and rsyslogd
- gave up on the concept of rsyslog being a "drop in" replacement
  for syslogd. Now, the user installs rsyslogd and also needs to
  adjust his system settings to this specifically. This also lead
  to these changes:
  * changed Makefile so that install now installs rsyslogd instead
    of dealing with syslogd
  * changed the default config file name to rsyslog.conf
---------------------------------------------------------------------------
Version 0.8.1

- fixed a nasty memory leak (probably not the last one with this release)
- some enhancements to Makefile as suggested by Bennett Todd
- syslogd-internal messages (like restart) were missing the hostname
  this has been corrected
---------------------------------------------------------------------------
Version 0.8.0

Initial testing release. Based on the sysklogd package. Thanks to the
sysklogd maintainers for all their good work!
---------------------------------------------------------------------------

----------------------------------------------------------------------
The following comments were left in the syslogd source. While they provide
not too much detail, the help to date when Rainer started work on the
project (which was 2003, now even surprising for Rainer himself ;)).
 * \author Rainer Gerhards <rgerhards@adiscon.com>
 * \date 2003-10-17
 *       Some initial modifications on the sysklogd package to support
 *       liblogging. These have actually not yet been merged to the
 *       source you see currently (but they hopefully will)
 *
 * \date 2004-10-28
 *       Restarted the modifications of sysklogd. This time, we
 *       focus on a simpler approach first. The initial goal is to
 *       provide MySQL database support (so that syslogd can log
 *       to the database).
----------------------------------------------------------------------
The following comments are from the stock syslogd.c source. They provide
some insight into what happened to the source before we forked
rsyslogd. However, much of the code already has been replaced and more
is to be replaced. So over time, these comments become less valuable.
I have moved them out of the syslogd.c file to shrink it, especially
as a lot of them do no longer apply. For historical reasons and
understanding of how the daemon evolved, they are probably still
helpful.
 * Author: Eric Allman
 * extensive changes by Ralph Campbell
 * more extensive changes by Eric Allman (again)
 *
 * Steve Lord:	Fix UNIX domain socket code, added linux kernel logging
 *		change defines to
 *		SYSLOG_INET	- listen on a UDP socket
 *		SYSLOG_UNIXAF	- listen on unix domain socket
 *		SYSLOG_KERNEL	- listen to linux kernel
 *
 * Mon Feb 22 09:55:42 CST 1993:  Dr. Wettstein
 * 	Additional modifications to the source.  Changed priority scheme
 *	to increase the level of configurability.  In its stock configuration
 *	syslogd no longer logs all messages of a certain priority and above
 *	to a log file.  The * wildcard is supported to specify all priorities.
 *	Note that this is a departure from the BSD standard.
 *
 *	Syslogd will now listen to both the inetd and the unixd socket.  The
 *	strategy is to allow all local programs to direct their output to
 *	syslogd through the unixd socket while the program listens to the
 *	inetd socket to get messages forwarded from other hosts.
 *
 * Fri Mar 12 16:55:33 CST 1993:  Dr. Wettstein
 *	Thanks to Stephen Tweedie (dcs.ed.ac.uk!sct) for helpful bug-fixes
 *	and an enlightened commentary on the prioritization problem.
 *
 *	Changed the priority scheme so that the default behavior mimics the
 *	standard BSD.  In this scenario all messages of a specified priority
 *	and above are logged.
 *
 *	Add the ability to specify a wildcard (=) as the first character
 *	of the priority name.  Doing this specifies that ONLY messages with
 *	this level of priority are to be logged.  For example:
 *
 *		*.=debug			/usr/adm/debug
 *
 *	Would log only messages with a priority of debug to the /usr/adm/debug
 *	file.
 *
 *	Providing an * as the priority specifies that all messages are to be
 *	logged.  Note that this case is degenerate with specifying a priority
 *	level of debug.  The wildcard * was retained because I believe that
 *	this is more intuitive.
 *
 * Thu Jun 24 11:34:13 CDT 1993:  Dr. Wettstein
 *	Modified sources to incorporate changes in libc4.4.  Messages from
 *	syslog are now null-terminated, syslogd code now parses messages
 *	based on this termination scheme.  Linux as of libc4.4 supports the
 *	fsync system call.  Modified code to fsync after all writes to
 *	log files.
 *
 * Sat Dec 11 11:59:43 CST 1993:  Dr. Wettstein
 *	Extensive changes to the source code to allow compilation with no
 *	complaints with -Wall.
 *
 *	Reorganized the facility and priority name arrays so that they
 *	compatible with the syslog.h source found in /usr/include/syslog.h.
 *	NOTE that this should really be changed.  The reason I do not
 *	allow the use of the values defined in syslog.h is on account of
 *	the extensions made to allow the wildcard character in the
 *	priority field.  To fix this properly one should malloc an array,
 *	copy the contents of the array defined by syslog.h and then
 *	make whatever modifications that are desired.  Next round.
 *
 * Thu Jan  6 12:07:36 CST 1994:  Dr. Wettstein
 *	Added support for proper decomposition and re-assembly of
 *	fragment messages on UNIX domain sockets.  Lack of this capability
 *	was causing 'partial' messages to be output.  Since facility and
 *	priority information is encoded as a leader on the messages this
 *	was causing lines to be placed in erroneous files.
 *
 *	Also added a patch from Shane Alderton (shane@ion.apana.org.au) to
 *	correct a problem with syslogd dumping core when an attempt was made
 *	to write log messages to a logged-on user.  Thank you.
 *
 *	Many thanks to Juha Virtanen (jiivee@hut.fi) for a series of
 *	interchanges which lead to the fixing of problems with messages set
 *	to priorities of none and emerg.  Also thanks to Juha for a patch
 *	to exclude users with a class of LOGIN from receiving messages.
 *
 *	Shane Alderton provided an additional patch to fix zombies which
 *	were conceived when messages were written to multiple users.
 *
 * Mon Feb  6 09:57:10 CST 1995:  Dr. Wettstein
 *	Patch to properly reset the single priority message flag.  Thanks
 *	to Christopher Gori for spotting this bug and forwarding a patch.
 *
 * Wed Feb 22 15:38:31 CST 1995:  Dr. Wettstein
 *	Added version information to startup messages.
 *
 *	Added defines so that paths to important files are taken from
 *	the definitions in paths.h.  Hopefully this will insure that
 *	everything follows the FSSTND standards.  Thanks to Chris Metcalf
 *	for a set of patches to provide this functionality.  Also thanks
 *	Elias Levy for prompting me to get these into the sources.
 *
 * Wed Jul 26 18:57:23 MET DST 1995:  Martin Schulze
 *	Linux' gethostname only returns the hostname and not the fqdn as
 *	expected in the code. But if you call hostname with an fqdn then
 *	gethostname will return an fqdn, so we have to mention that. This
 *	has been changed.
 *
 *	The 'LocalDomain' and the hostname of a remote machine is
 *	converted to lower case, because the original caused some
 *	inconsistency, because the (at least my) nameserver did respond an
 *	fqdn containing of upper- _and_ lowercase letters while
 *	'LocalDomain' consisted only of lowercase letters and that didn't
 *	match.
 *
 * Sat Aug  5 18:59:15 MET DST 1995:  Martin Schulze
 *	Now no messages that were received from any remote host are sent
 *	out to another. At my domain this missing feature caused ugly
 *	syslog-loops, sometimes.
 *
 *	Remember that no message is sent out. I can't figure out any
 *	scenario where it might be useful to change this behavior and to
 *	send out messages to other hosts than the one from which we
 *	received the message, but I might be shortsighted. :-/
 *
 * Thu Aug 10 19:01:08 MET DST 1995:  Martin Schulze
 *	Added my pidfile.[ch] to it to perform a better handling with
 *	pidfiles. Now both, syslogd and klogd, can only be started
 *	once. They check the pidfile.
 *
 * Sun Aug 13 19:01:41 MET DST 1995:  Martin Schulze
 *	Add an addition to syslog.conf's interpretation. If a priority
 *	begins with an exclamation mark ('!') the normal interpretation
 *	of the priority is inverted: ".!*" is the same as ".none", ".!=info"
 *	don't logs the info priority, ".!crit" won't log any message with
 *	the priority crit or higher. For example:
 *
 *		mail.*;mail.!=info		/usr/adm/mail
 *
 *	Would log all messages of the facility mail except those with
 *	the priority info to /usr/adm/mail. This makes the syslogd
 *	much more flexible.
 *
 *	Defined TABLE_ALLPRI=255 and changed some occurrences.
 *
 * Sat Aug 19 21:40:13 MET DST 1995:  Martin Schulze
 *	Making the table of facilities and priorities while in debug
 *	mode more readable.
 *
 *	If debugging is turned on, printing the whole table of
 *	facilities and priorities every hexadecimal or 'X' entry is
 *	now 2 characters wide.
 *
 *	The number of the entry is prepended to each line of
 *	facilities and priorities, and F_UNUSED lines are not shown
 *	anymore.
 *
 *	Corrected some #ifdef SYSV's.
 *
 * Mon Aug 21 22:10:35 MET DST 1995:  Martin Schulze
 *	Corrected a strange behavior during parsing of configuration
 *	file. The original BSD syslogd doesn't understand spaces as
 *	separators between specifier and action. This syslogd now
 *	understands them. The old behavior caused some confusion over
 *	the Linux community.
 *
 * Thu Oct 19 00:02:07 MET 1995:  Martin Schulze
 *	The default behavior has changed for security reasons. The
 *	syslogd will not receive any remote message unless you turn
 *	reception on with the "-r" option.
 *
 *	Not defining SYSLOG_INET will result in not doing any network
 *	activity, i.e. not sending or receiving messages.  I changed
 *	this because the old idea is implemented with the "-r" option
 *	and the old thing didn't work anyway.
 *
 * Thu Oct 26 13:14:06 MET 1995:  Martin Schulze
 *	Added another logfile type F_FORW_UNKN.  The problem I ran into
 *	was a name server that runs on my machine and a forwarder of
 *	kern.crit to another host.  The hosts address can only be
 *	fetched using the nameserver.  But named is started after
 *	syslogd, so syslogd complained.
 *
 *	This logfile type will retry to get the address of the
 *	hostname ten times and then complain.  This should be enough to
 *	get the named up and running during boot sequence.
 *
 * Fri Oct 27 14:08:15 1995:  Dr. Wettstein
 *	Changed static array of logfiles to a dynamic array. This
 *	can grow during process.
 *
 * Fri Nov 10 23:08:18 1995:  Martin Schulze
 *	Inserted a new tabular sys_h_errlist that contains plain text
 *	for error codes that are returned from the net subsystem and
 *	stored in h_errno. I have also changed some wrong lookups to
 *	sys_errlist.
 *
 * Wed Nov 22 22:32:55 1995:  Martin Schulze
 *	Added the fabulous strip-domain feature that allows us to
 *	strip off (several) domain names from the fqdn and only log
 *	the simple hostname. This is useful if you're in a LAN that
 *	has a central log server and also different domains.
 *
 *	I have also also added the -l switch do define hosts as
 *	local. These will get logged with their simple hostname, too.
 *
 * Thu Nov 23 19:02:56 MET DST 1995:  Martin Schulze
 *	Added the possibility to omit fsyncing of logfiles after every
 *	write. This will give some performance back if you have
 *	programs that log in a very verbose manner (like innd or
 *	smartlist). Thanks to Stephen R. van den Berg <srb@cuci.nl>
 *	for the idea.
 *
 * Thu Jan 18 11:14:36 CST 1996:  Dr. Wettstein
 *	Added patche from beta-testers to stop compile error.  Also
 *	added removal of pid file as part of termination cleanup.
 *
 * Wed Feb 14 12:42:09 CST 1996:  Dr. Wettstein
 *	Allowed forwarding of messages received from remote hosts to
 *	be controlled by a command-line switch.  Specifying -h allows
 *	forwarding.  The default behavior is to disable forwarding of
 *	messages which were received from a remote host.
 *
 *	Parent process of syslogd does not exit until child process has
 *	finished initialization process.  This allows rc.* startup to
 *	pause until syslogd facility is up and operating.
 *
 *	Re-arranged the select code to move UNIX domain socket accepts
 *	to be processed later.  This was a contributed change which
 *	has been proposed to correct the delays sometimes encountered
 *	when syslogd starts up.
 *
 *	Minor code cleanups.
 *
 * Thu May  2 15:15:33 CDT 1996:  Dr. Wettstein
 *	Fixed bug in init function which resulted in file descripters
 *	being orphaned when syslogd process was re-initialized with SIGHUP
 *	signal.  Thanks to Edvard Tuinder
 *	(Edvard.Tuinder@praseodymium.cistron.nl) for putting me on the
 *	trail of this bug.  I am amazed that we didn't catch this one
 *	before now.
 *
 * Tue May 14 00:03:35 MET DST 1996:  Martin Schulze
 *	Corrected a mistake that causes the syslogd to stop logging at
 *	some virtual consoles under Linux. This was caused by checking
 *	the wrong error code. Thanks to Michael Nonweiler
 *	<mrn20@hermes.cam.ac.uk> for sending me a patch.
 *
 * Mon May 20 13:29:32 MET DST 1996:  Miquel van Smoorenburg <miquels@cistron.nl>
 *	Added continuation line supported and fixed a bug in
 *	the init() code.
 *
 * Tue May 28 00:58:45 MET DST 1996:  Martin Schulze
 *	Corrected behaviour of blocking pipes - i.e. the whole system
 *	hung.  Michael Nonweiler <mrn20@hermes.cam.ac.uk> has sent us
 *	a patch to correct this.  A new logfile type F_PIPE has been
 *	introduced.
 *
 * Mon Feb 3 10:12:15 MET DST 1997:  Martin Schulze
 *	Corrected behaviour of logfiles if the file can't be opened.
 *	There was a bug that causes syslogd to try to log into non
 *	existing files which ate cpu power.
 *
 * Sun Feb 9 03:22:12 MET DST 1997:  Martin Schulze
 *	Modified syslogd.c to not kill itself which confuses bash 2.0.
 *
 * Mon Feb 10 00:09:11 MET DST 1997:  Martin Schulze
 *	Improved debug code to decode the numeric facility/priority
 *	pair into textual information.
 *
 * Tue Jun 10 12:35:10 MET DST 1997:  Martin Schulze
 *	Corrected freeing of logfiles.  Thanks to Jos Vos <jos@xos.nl>
 *	for reporting the bug and sending an idea to fix the problem.
 *
 * Tue Jun 10 12:51:41 MET DST 1997:  Martin Schulze
 *	Removed sleep(10) from parent process.  This has caused a slow
 *	startup in former times - and I don't see any reason for this.
 *
 * Sun Jun 15 16:23:29 MET DST 1997: Michael Alan Dorman
 *	Some more glibc patches made by <mdorman@debian.org>.
 *
 * Thu Jan  1 16:04:52 CET 1998: Martin Schulze <joey@infodrom.north.de
 *	Applied patch from Herbert Thielen <Herbert.Thielen@lpr.e-technik.tu-muenchen.de>.
 *	This included some balance parentheses for emacs and a bug in
 *	the exclamation mark handling.
 *
 *	Fixed small bug which caused syslogd to write messages to the
 *	wrong logfile under some very rare conditions.  Thanks to
 *	Herbert Xu <herbert@gondor.apana.org.au> for fiddling this out.
 *
 * Thu Jan  8 22:46:35 CET 1998: Martin Schulze <joey@infodrom.north.de>
 *	Reworked one line of the above patch as it prevented syslogd
 *	from binding the socket with the result that no messages were
 *	forwarded to other hosts.
 *
 * Sat Jan 10 01:33:06 CET 1998: Martin Schulze <joey@infodrom.north.de>
 *	Fixed small bugs in F_FORW_UNKN meachanism.  Thanks to Torsten
 *	Neumann <torsten@londo.rhein-main.de> for pointing me to it.
 *
 * Mon Jan 12 19:50:58 CET 1998: Martin Schulze <joey@infodrom.north.de>
 *	Modified debug output concerning remote receiption.
 *
 * Mon Feb 23 23:32:35 CET 1998: Topi Miettinen <Topi.Miettinen@ml.tele.fi>
 *	Re-worked handling of Unix and UDP sockets to support closing /
 *	opening of them in order to have it open only if it is needed
 *	either for forwarding to a remote host or by receiption from
 *	the network.
 *
 * Wed Feb 25 10:54:09 CET 1998: Martin Schulze <joey@infodrom.north.de>
 *	Fixed little comparison mistake that prevented the MARK
 *	feature to work properly.
 *
 * Wed Feb 25 13:21:44 CET 1998: Martin Schulze <joey@infodrom.north.de>
 *	Corrected Topi's patch as it prevented forwarding during
 *	startup due to an unknown LogPort.
 *
 * Sat Oct 10 20:01:48 CEST 1998: Martin Schulze <joey@infodrom.north.de>
 *	Added support for TESTING define which will turn syslogd into
 *	stdio-mode used for debugging.
 *
 * Sun Oct 11 20:16:59 CEST 1998: Martin Schulze <joey@infodrom.north.de>
 *	Reworked the initialization/fork code.  Now the parent
 *	process activates a signal handler which the daughter process
 *	will raise if it is initialized.  Only after that one the
 *	parent process may exit.  Otherwise klogd might try to flush
 *	its log cache while syslogd can't receive the messages yet.
 *
 * Mon Oct 12 13:30:35 CEST 1998: Martin Schulze <joey@infodrom.north.de>
 *	Redirected some error output with regard to argument parsing to
 *	stderr.
 *
 * Mon Oct 12 14:02:51 CEST 1998: Martin Schulze <joey@infodrom.north.de>
 *	Applied patch provided vom Topi Miettinen with regard to the
 *	people from OpenBSD.  This provides the additional '-a'
 *	argument used for specifying additional UNIX domain sockets to
 *	listen to.  This is been used with chroot()'ed named's for
 *	example.  See for http://www.psionic.com/papers/dns.html
 *
 * Mon Oct 12 18:29:44 CEST 1998: Martin Schulze <joey@infodrom.north.de>
 *	Added `ftp' facility which was introduced in glibc version 2.
 *	It's #ifdef'ed so won't harm with older libraries.
 *
 * Mon Oct 12 19:59:21 MET DST 1998: Martin Schulze <joey@infodrom.north.de>
 *	Code cleanups with regard to bsd -> posix transition and
 *	stronger security (buffer length checking).  Thanks to Topi
 *	Miettinen <tom@medialab.sonera.net>
 *	. index() --> strchr()
 *	. sprintf() --> snprintf()
 *	. bcopy() --> memcpy()
 *	. bzero() --> memset()
 *	. UNAMESZ --> UT_NAMESIZE
 *	. sys_errlist --> strerror()
 *
 * Mon Oct 12 20:22:59 CEST 1998: Martin Schulze <joey@infodrom.north.de>
 *	Added support for setutent()/getutent()/endutend() instead of
 *	binary reading the UTMP file.  This is the the most portable
 *	way.  This allows /var/run/utmp format to change, even to a
 *	real database or utmp daemon. Also if utmp file locking is
 *	implemented in libc, syslog will use it immediately.  Thanks
 *	to Topi Miettinen <tom@medialab.sonera.net>.
 *
 * Mon Oct 12 20:49:18 MET DST 1998: Martin Schulze <joey@infodrom.north.de>
 *	Avoid logging of SIGCHLD when syslogd is in the process of
 *	exiting and closing its files.  Again thanks to Topi.
 *
 * Mon Oct 12 22:18:34 CEST 1998: Martin Schulze <joey@infodrom.north.de>
 *	Modified printline() to support 8bit characters - such as
 *	russion letters.  Thanks to Vladas Lapinskas <lapinskas@mail.iae.lt>.
 *
 * Sat Nov 14 02:29:37 CET 1998: Martin Schulze <joey@infodrom.north.de>
 *	``-m 0'' now turns of MARK logging entirely.
 *
 * Tue Jan 19 01:04:18 MET 1999: Martin Schulze <joey@infodrom.north.de>
 *	Finally fixed an error with `-a' processing, thanks to Topi
 *	Miettinen <tom@medialab.sonera.net>.
 *
 * Sun May 23 10:08:53 CEST 1999: Martin Schulze <joey@infodrom.north.de>
 *	Removed superflous call to utmpname().  The path to the utmp
 *	file is defined in the used libc and should not be hardcoded
 *	into the syslogd binary referring the system it was compiled on.
 *
 * Sun Sep 17 20:45:33 CEST 2000: Martin Schulze <joey@infodrom.ffis.de>
 *	Fixed some bugs in printline() code that did not escape
 *	control characters '\177' through '\237' and contained a
 *	single-byte buffer overflow.  Thanks to Solar Designer
 *	<solar@false.com>.
 *
 * Sun Sep 17 21:26:16 CEST 2000: Martin Schulze <joey@infodrom.ffis.de>
 *	Don't close open sockets upon reload.  Thanks to Bill
 *	Nottingham.
 *
 * Mon Sep 18 09:10:47 CEST 2000: Martin Schulze <joey@infodrom.ffis.de>
 *	Fixed bug in printchopped() that caused syslogd to emit
 *	kern.emerg messages when splitting long lines.  Thanks to
 *	Daniel Jacobowitz <dan@debian.org> for the fix.
 *
 * Mon Sep 18 15:33:26 CEST 2000: Martin Schulze <joey@infodrom.ffis.de>
 *	Removed unixm/unix domain sockets and switch to Datagram Unix
 *	Sockets.  This should remove one possibility to play DoS with
 *	syslogd.  Thanks to Olaf Kirch <okir@caldera.de> for the patch.
 *
 * Sun Mar 11 20:23:44 CET 2001: Martin Schulze <joey@infodrom.ffis.de>
 *	Don't return a closed fd if `-a' is called with a wrong path.
 *	Thanks to Bill Nottingham <notting@redhat.com> for providing
 *	a patch.<|MERGE_RESOLUTION|>--- conflicted
+++ resolved
@@ -1,4 +1,3 @@
-<<<<<<< HEAD
 ---------------------------------------------------------------------------
 Version 7.3.2  [devel] 2012-10-??
 - permited action-like statements (stop, call, ...) in action lists
@@ -29,13 +28,9 @@
 - improved omfile zip writer to increase compression
   This was achieved by somewhat reducing the robustness of the zip archive.
   This is controlled by the new action parameter "VeryReliableZip".
----------------------------------------------------------------------------
-Version 7.1.13  [beta] 2012-10-??
-=======
 ----------------------------------------------------------------------------
 Version 7.2.0  [v7-stable] 2012-10-22
 This starts a new stable branch based on 7.1.12 plus the following changes:
->>>>>>> be0a6eb4
 - bugfix: imuxsock did not properly honor $LocalHostIPIF
 - omruleset/omdiscard do no longer issue "deprecated" warings, as 7.1
   grammar does not permit to use the replacements under all circumstances
