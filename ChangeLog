<<<<<<< HEAD
---------------------------------------------------------------------------
Version 7.3.1  [devel] 2012-10-??
- change lumberjack cookie to "@cee" from "@cee "
  CEE originally specified the cookie with SP, whereas other lumberjack
  tools used it without space. In order to keep interop with lumberjack,
  we now use the cookie without space as well. I hope this can be changed
  in CEE as well when it is released at a later time.
  Thanks to Miloslav Trmač for pointing this out and a similiar v7 patch.
---------------------------------------------------------------------------
Version 7.3.0  [devel] 2012-10-09
- omlibdbi improvements, added
  * support for config load phases & module() parameters
  * support for default templates
  * driverdirectory is now cleanly a global parameter, but can no longer
    be specified as an action paramter. Note that in previous versions
    this parameter was ignored in all but the first action definition
- improved omfile zip writer to increase compression
  This was achieved by somewhat reducing the robustness of the zip archive.
  This is controlled by the new action parameter "VeryReliableZip".
---------------------------------------------------------------------------
Version 7.1.11  [beta] 2012-10-??
=======
----------------------------------------------------------------------------
Version 7.1.12  [beta] 2012-10-??
- minor updates to better support newer systemd developments
  Thanks to Michael Biebl for the patches.
- cleanup: removed remains of -c option (compatibility mode)
  both from code & doc and emitted warning message if still used
  closes: http://bugzilla.adiscon.com/show_bug.cgi?id=361
  Thanks to Michael Biebl for reporting & suggestions
----------------------------------------------------------------------------
Version 7.1.11  [beta] 2012-10-16
- bugfix: imuxsock truncated head of received message
  This happened only under some circumstances. Thanks to Marius
  Tomaschwesky, Florian Piekert and Milan Bartos for their help in
  solving this issue.
>>>>>>> 75079d95
- bugfix: do not crash if set statement is used with date field
  Thanks to Miloslav Trmač for the patch.
- change lumberjack cookie to "@cee:" from "@cee: "
  CEE originally specified the cookie with SP, whereas other lumberjack
  tools used it without space. In order to keep interop with lumberjack,
  we now use the cookie without space as well. I hope this can be changed
  in CEE as well when it is released at a later time.
  Thanks to Miloslav Trmač for pointing this out and a similiar v7 patch.
- added deprecated note to omruleset (plus clue to use "call")
- added deprecated note to discard action (plus clue to use "stop")
---------------------------------------------------------------------------
Version 7.1.10  [beta] 2012-10-11
 - bugfix: m4 directory was not present in release tarball
 - bugfix: small memory leak with string-type templates
 - bugfix: small memory leak when template was specified in omfile
 - bugfix: some config processing warning messages were treated as errors
 - bugfix: small memory leak when processing action() statements
 - bugfix: unknown action() parameters were not reported
---------------------------------------------------------------------------
Version 7.1.9  [beta] 2012-10-09
- bugfix: comments inside objects (e.g. action()) were not properly handled
- bugfix: in (non)equal comparisons the position of arrays influenced result
  This behaviour is OK for "contains"-type of comparisons (which have quite
  different semantics), but not for == and <>, which shall be commutative.
  This has been fixed now, so there is no difference any longer if the
  constant string array is the left or right hand operand. We solved this
  via the optimizer, as it keeps the actual script execution code small.
---------------------------------------------------------------------------
Version 7.1.8  [beta] 2012-10-02
- bugfix: ruleset(){} directive errornously changed default ruleset
  much like the $ruleset legacy conf statement. This potentially lead
  to statements being assigned to the wrong ruleset.
- improved module doc
- added "parser" parameter to ruleset(), so that parser chain can be
  configured
- implemented "continue" RainerScript statement
---------------------------------------------------------------------------
Version 7.1.7  [devel] 2012-10-01
- implemented RainerScript "call" statement
- implemented RainerScript array-based string comparison operations
- implemented imtcp "permittedPeers" module-global parameter
- imudp: support for specifying multiple ports via array added
---------------------------------------------------------------------------
Version 7.1.6  [devel] 2012-09-28
- implemented RainerScript input() statement, including support for it
  in major input plugins
- implemented RainerScript ruleset() statement
---------------------------------------------------------------------------
Version 7.1.5  [devel] 2012-09-25
- implemented RainerScript prifield() function
- implemented RainerScript field() function
- added new module imkmsg to process structured kernel log
  Thanks to Milan Bartos for contributing this module
- implemented basic RainerScript optimizer, which will speed up script
  operations
- bugfix: invalid free if function re_match() was incorrectly used
  if the config file parser detected that param 2 was not constant, some
  data fields were not initialized. The destructor did not care about that.
  This bug happened only if rsyslog startup was unclean.
---------------------------------------------------------------------------
Version 7.1.4  [devel] 2012-09-19
- implemented ability for CEE-based properties to be stored in disk queues
- implemented string concatenation in expressions via &-operator
- implemented json subtree copy in variable assignment
- implemented full JSON support for variable manipulation
- introduced "subtree"-type templates
- bugfix: omfile action did not respect "template" parameter
  ... and used default template in all cases
- bugfix: MsgDup() did not copy CEE structure
  This function was called at various places, most importantly during
  "last messages repeated n times" processing and omruleset. If CEE(JSON)
  data was present, it was lost as part of the copy process.
- bugfix: debug output indicated improper queue type
---------------------------------------------------------------------------
Version 7.1.3  [devel] 2012-09-17
- introduced "set" and "unset" config statements
- bugfix: missing support for escape sequences in RainerScript
  only \' was supported. Now the usual set is supported. Note that v5
  used \x as escape where x was any character (e.g. "\n" meant "n" and NOT
  LF). This also means there is some incompatibility to v5 for well-know
  sequences. Better break it now than later.
- bugfix: invalid property name in property-filter could cause abort
  if action chaining (& operator) was used
  http://bugzilla.adiscon.com/show_bug.cgi?id=355
  Thanks to pilou@gmx.com for the bug report
---------------------------------------------------------------------------
Version 7.1.2  [devel] 2012-09-12
- bugfix: messages were duplicated, sometimes massively
  regression from new code in 7.1.1 and reason for early release
- bugfix: remove invalid socket option call from imuxsock
  Thanks to Cristian Ionescu-Idbohrn and Jonny Törnbom 
- bugfix: abort when invalid property name was configured
  in property-based filter
- bugfix: multiple rulesets did no longer work correctly (7.1.1 regression)
---------------------------------------------------------------------------
Version 7.1.1  [devel] 2012-09-11
- MAJOR NEW FEATURE: rulengine now fully supports nesting
  including if ... then ... else ... constructs. This is a big change
  and it obviously has a lot of bug potential.
- BSD-style (filter) blocks are no longer supported
  see http://www.rsyslog.com/g/BSD for details and solution
- imuxsock now stores trusted properties by default in the CEE root
  This was done in order to keep compatible with other implementations of
  the lumberjack schema
  Thanks to Miloslav Trmač for pointing to this.
- bugfix: string-generating templates caused abort if CEE field could not
  be found
---------------------------------------------------------------------------
Version 7.1.0  [devel] 2012-09-06
- added support for hierarchical properties (CEE/lumberjack)
- added pure JSON output plugin parameter passing mode
- ommongodb now supports templates
- bugfix: imtcp could abort on exit due to invalid free()
- imported bugfixes from 6.4.1
---------------------------------------------------------------------------
Version 6.5.1  [devel] 2012-08-??
- added tool "logctl" to handle lumberjack logs in MongoDB
- imfile ported to new v6 config interface
- imfile now supports config parameter for maximum number of submits
  which is a fine-tuning parameter in regard to input baching
- added pure JSON output plugin parameter passing mode
- ommongodb now supports templates
- bugfix: imtcp could abort on exit due to invalid free()
- bugfix: remove invalid socket option call from imuxsock
  Thanks to Cristian Ionescu-Idbohrn and Jonny Törnbom 
- added pure JSON output plugin parameter passing mode
- ommongodb now supports templates
- bugfix: imtcp could abort on exit due to invalid free()
- bugfix: remove invalid socket option call from imuxsock
  Thanks to Cristian Ionescu-Idbohrn and Jonny Törnbom 
- bugfix: missing support for escape sequences in RainerScript
  only \' was supported. Now the usual set is supported. Note that v5
  used \x as escape where x was any character (e.g. "\n" meant "n" and NOT
  LF). This also means there is some incompatibility to v5 for well-know
  sequences. Better break it now than later.
- bugfix: small memory leaks in template() statements
  these were one-time memory leaks during startup, so they did NOT grow
  during runtime
- bugfix: config validation run did not always return correct return state
- bugfix: config errors did not always cause statement to fail
  This could lead to startup with invalid parameters.
---------------------------------------------------------------------------
Version 6.5.0  [devel] 2012-08-28
- imrelp now supports non-cancel thread termination
  (but now requires at least librelp 1.0.1)
- implemented freeCnf() module interface
  This was actually not present in older versions, even though some modules
  already used it. The implementation was now done, and not in 6.3/6.4 
  because the resulting memory leak was ultra-slim and the new interface
  handling has some potential to seriously break things. Not the kind of
  thing you want to add in late beta state, if avoidable.
- added --enable-debugless configure option for very high demanding envs
  This actually at compile time disables a lot of debug code, resulting
  in some speedup (but serious loss of debugging capabilities)
- added new 0mq plugins (via czmq lib)
  Thanks to David Kelly for contributing these modules
- bugfix: omhdfs did no longer compile
- bugfix: SystemLogSocketAnnotate did not work correctly
  Thanks to Miloslav Trmač for the patch
- $SystemLogParseTrusted config file option
  Thanks to Milan Bartos for the patch
- added template config directive
- added new uuid message property
  Thanks to Jérôme Renard for the idea and patches.
  Note: patches were released under ASL 2.0, see
  http://bugzilla.adiscon.com/show_bug.cgi?id=353
---------------------------------------------------------------------------
Version 6.4.3  [V6-STABLE] 2012-??-??
- cleanup: removed remains of -c option (compatibility mode)
  both from code & doc and emitted warning message if still used
  closes: http://bugzilla.adiscon.com/show_bug.cgi?id=361
  Thanks to Michael Biebl for reporting & suggestions
- bugfix: imuxsock truncated head of received message
  This happened only under some circumstances. Thanks to Marius
  Tomaschwesky, Florian Piekert and Milan Bartos for their help in
  solving this issue.
- change lumberjack cookie to "@cee:" from "@cee: "
  CEE originally specified the cookie with SP, whereas other lumberjack
  tools used it without space. In order to keep interop with lumberjack,
  we now use the cookie without space as well. I hope this can be changed
  in CEE as well when it is released at a later time.
  Thanks to Miloslav Trmač for pointing this out and a similiar v7 patch.
- bugfix: comments inside objects (e.g. action()) were not properly handled
- bugfix: sysklogd-emulating standard template was no longer present in v6
  This was obviously lost during the transition to the new config format.
  Thanks to Milan Bartos for alerting us and a patch!
- bugfix: some valid legacy PRI filters were flagged as errornous
  closes: http://bugzilla.adiscon.com/show_bug.cgi?id=358
  This happend to filters of the style "local0,local1.*", where the 
  multiple facilities were comma-separated.
---------------------------------------------------------------------------
Version 6.4.2  [V6-STABLE] 2012-09-20
- bugfix: potential abort, if action queue could not be properly started
  This most importantly could happen due to configuration errors.
- bugfix: remove invalid socket option call from imuxsock
  Thanks to Cristian Ionescu-Idbohrn and Jonny Törnbom 
- bugfix: missing support for escape sequences in RainerScript
  only \' was supported. Now the usual set is supported. Note that v5
  used \x as escape where x was any character (e.g. "\n" meant "n" and NOT
  LF). This also means there is some incompatibility to v5 for well-know
  sequences. Better break it now than later.
- bugfix: config validation run did not always return correct return state
---------------------------------------------------------------------------
Version 6.4.1  [V6-STABLE] 2012-09-06
- bugfix: multiple main queues with same queue file name were not detected
  This lead to queue file corruption. While the root cause is a config
  error, it is a bug that this important and hard to find config error
  was not detected by rsyslog.
- bugfix: "jsonf" property replacer option did generate invalid JSON
  in JSON, we have "fieldname":"value", but the option emitted 
  "fieldname"="value". Interestingly, this was accepted by a couple
  of sinks, most importantly elasticsearch. Now the correct format is
  emitted, which causes a remote chance that some things that relied on
  the wrong format will break.
  Thanks to Miloslav Trmač for the patch
- change $!all-json did emit an empty (thus non-JSON) string if no libee
  data was present. It now emits {} and thus valid JSON. There is a
  small risk that this may break some things that relied on the previous
  inconsistency.
  Thanks to Miloslav Trmač for the patch
- bugfix: omusrsmsg incorrect return state & config warning handling
  During config file processing, Omusrmsg often incorrectly returned a
  warning status, even when no warning was present (caused by
  uninitialized variable). Also, the core handled warning messages
  incorrectly, and treated them as errors. As a result, omusrmsg
  (most often) could not properly be loaded. Note that this only
  occurs with legacy config action syntax. This was a regression
  caused by an incorrect merge in to the 6.3.x codebase.
  Thanks to Stefano Mason for alerting us of this bug.
- bugfix: Fixed TCP CheckConnection handling in omfwd.c. Interface needed 
  to be changed in lower stream classes. Syslog TCP Sending is now resumed
  properly. Unfixed, that lead to non-detection of downstate of remote
  hosts.
---------------------------------------------------------------------------
Version 6.4.0  [V6-STABLE] 2012-08-20
- THIS IS THE FIRST VERSION OF THE 6.4.x STABLE BRANCH
  It includes all enhancements made in 6.3.x plus what is written in the
  ChangeLog below. 
- omelasticsearch: support for parameters parent & dynparent added
- bugfix: imtcp aborted when more than 2 connections were used.
  Incremented pthread stack size to 4MB for imtcp, imptcp and imttcp
  closes: http://bugzilla.adiscon.com/show_bug.cgi?id=342
- bugfix: imptcp aborted when $InputPTCPServerBindRuleset was used
- bugfix: problem with cutting first 16 characters from message with
  bAnnotate
  Thanks to Milan Bartos for the patch.
---------------------------------------------------------------------------
Version 6.3.12  [BETA] 2012-07-02
- support for elasticsearch via omelasticsearch added
  Note that this module has been tested quite well by a number of folks,
  and this is why we merge in new functionality in a late beta stage.
  Even if problems would exist, only users of omelasticsearch would
  experience them, making it a pretty safe addition.
- bugfix: $ActionName was not properly honored
  Thanks to Abby Edwards for alerting us
---------------------------------------------------------------------------
Version 6.3.11  [BETA] 2012-06-18
- bugfix: expression-based filters with AND/OR could segfault
  due to a problem with boolean shortcut operations. From the user's
  perspective, the segfault is almost non-deterministic (it occurs when
  a shortcut is used).
  Thanks to Lars Peterson for providing the initial bug report and his
  support in solving it.
- bugfix: "last message repeated n times" message was missing hostname
  Thanks to Zdenek Salvet for finding this bug and to Bodik for reporting
---------------------------------------------------------------------------
Version 6.3.10  [BETA] 2012-06-04
- bugfix: delayble source could block action queue, even if there was
  a disk queue associated with it. The root cause of this problem was
  that it makes no sense to delay messages once they arrive in the 
  action queue - the "input" that is being held in that case is the main
  queue worker, what makes no sense.
  Thanks to Marcin for alerting us on this problem and providing 
  instructions to reproduce it.
- bugfix: invalid free in imptcp could lead to abort during startup
- bugfix: if debug message could end up in log file when forking
  if rsyslog was set to auto-background (thus fork, the default) and debug
  mode to stdout was enabled, debug messages ended up in the first log file
  opened. Currently, stdout logging is completely disabled in forking mode
  (but writing to the debug log file is still possible). This is a change 
  in behaviour, which is under review. If it causes problems to you,
  please let us know.
  Thanks to Tomas Heinrich for the patch.
- bugfix: --enable-smcustbindcdr configure directive did not work
  closes: http://bugzilla.adiscon.com/show_bug.cgi?id=330
  Thanks to Ultrabug for the patch.
- bugfix: made rsyslog compile when libestr ist not installed in /usr
  Thanks to Miloslav Trmač for providing patches and suggestions
---------------------------------------------------------------------------
Version 6.3.9  [BETA] 2012-05-22
- bugfix: imtcp could cause hang during reception
  this also applied to other users of core file tcpsrv.c, but imtcp was
  by far the most prominent and widely-used, the rest rather exotic
  (like imdiag)
- added capability to specify substrings for field extraction mode
- added the "jsonf" property replacer option (and fieldname)
- bugfix: omudpspoof did not work correctly if no spoof hostname was
  configured
- bugfix: property replacer option "json" could lead to content loss
  message was truncated if escaping was necessary
- bugfix: assigned ruleset was lost when using disk queues
  This looked quite hard to diagnose for disk-assisted queues, as the
  pure memory part worked well, but ruleset info was lost for messages
  stored inside the disk queue.
- bugfix/imuxsock: solving abort if hostname was not set; configured
  hostname was not used (both merge regressions)
 -bugfix/omfile: template action parameter was not accepted
  (and template name set to "??" if the parameter was used)
  Thanks to Brian Knox for alerting us on this bug.
- bugfix: ommysql did not properly init/exit the mysql runtime library
  this could lead to segfaults. Triggering condition: multiple action
  instances using ommysql.  Thanks to Tomas Heinrich for reporting this
  problem and providing an initial patch (which my solution is based on,
  I need to add more code to clean the mess up).
- bugfix: rsyslog did not terminate when delayable inputs were blocked
  due to unvailable sources. Fixes:
  http://bugzilla.adiscon.com/show_bug.cgi?id=299
  Thanks to Marcin M for bringing up this problem and Andre Lorbach
  for helping to reproduce and fix it.
- added capability to specify substrings for field extraction mode
- bugfix: disk queue was not persisted on shutdown, regression of fix to
  http://bugzilla.adiscon.com/show_bug.cgi?id=299
  The new code also handles the case of shutdown of blocking light and 
  full delayable sources somewhat smarter and permits, assuming sufficient
  timouts, to persist message up to the max queue capacity. Also some nits
  in debug instrumentation have been fixed.
---------------------------------------------------------------------------
Version 6.3.8  [DEVEL] 2012-04-16
- added $PStatJSON directive to permit stats records in JSON format
- added "date-unixtimestamp" property replacer option to format as a
  unix timestamp (seconds since epoch)
- added "json" property replacer option to support JSON encoding on a
  per-property basis
- added omhiredis (contributed module)
- added mmjsonparse to support recognizing and parsing JSON enhanced syslog
  messages
- upgraded more plugins to support the new v6 config format:
  - ommysql
  - omlibdbi
  - omsnmp
- added configuration directives to customize queue light delay marks
  $MainMsgQueueLightDelayMark, $ActionQueueLightDelayMark; both
  specify number of messages starting at which a delay happens.
- added message property parsesuccess to indicate if the last run
  higher-level parser could successfully parse the message or not
  (see property replacer html doc for details)
- bugfix: abort during startup when rsyslog.conf v6+ format was used in
  a certain way
- bugfix: property $!all-json made rsyslog abort if no normalized data
  was available
- bugfix: memory leak in array passing output module mode
- added configuration directives to customize queue light delay marks
- permit size modifiers (k,m,g,...) in integer config parameters
  Thanks to Jo Rhett for the suggestion.
- bugfix: hostname was not requeried on HUP
  Thanks to Per Jessen for reporting this bug and Marius Tomaschewski for
  his help in testing the fix.
- bugfix: imklog invalidly computed facility and severity
  closes: http://bugzilla.adiscon.com/show_bug.cgi?id=313
- added configuration directive to disable octet-counted framing
  for imtcp, directive is $InputTCPServerSupportOctetCountedFraming 
  for imptcp, directive is $InputPTCPServerSupportOctetCountedFraming 
- added capability to use a local interface IP address as fromhost-ip for
  locally originating messages. New directive $LocalHostIPIF
---------------------------------------------------------------------------
Version 6.3.7  [DEVEL] 2012-02-02
- imported refactored v5.9.6 imklog linux driver, now combined with BSD
  driver
- removed imtemplate/omtemplate template modules, as this was waste of time
  The actual input/output modules are better copy templates. Instead, the
  now-removed modules cost time for maintenance AND often caused confusion
  on what their role was.
- added a couple of new stats objects
- improved support for new v6 config system. The build-in output modules
  now all support the new config language
- bugfix: facility local<x> was not correctly interpreted in legacy filters
  Was only accepted if it was the first PRI in a multi-filter PRI.
  Thanks to forum user Mark for bringing this to our attention.
- bugfix: potential abort after reading invalid X.509 certificate
  closes: http://bugzilla.adiscon.com/show_bug.cgi?id=290
  Thanks to Tomas Heinrich for the patch
- bufgix: legacy parsing of some filters did not work correctly
- bugfix: rsyslog aborted during startup if there is an error in loading
  an action and legacy configuration mode is used
- bugfix: bsd klog driver did no longer compile
- relicensed larger parts of the code under Apache (ASL) 2.0
---------------------------------------------------------------------------
Version 6.3.6  [DEVEL] 2011-09-19
- added $InputRELPServerBindRuleset directive to specify rulesets for RELP
- bugfix: config parser did not support properties with dashes in them
  inside property-based filters. Thanks to Gerrit Seré for reporting this.
---------------------------------------------------------------------------
Version 6.3.5  [DEVEL] (rgerhards/al), 2011-09-01
- bugfix/security: off-by-two bug in legacy syslog parser, CVE-2011-3200
- bugfix: mark message processing did not work correctly
- imudp&imtcp now report error if no listener at all was defined
  Thanks to Marcin for suggesting this error message.
- bugfix: potential misadressing in property replacer
---------------------------------------------------------------------------
Version 6.3.4  [DEVEL] (rgerhards), 2011-08-02
- added support for action() config object
  * in rsyslog core engine
  * in omfile
  * in omusrmsg
- bugfix: omusrmsg format usr1,usr2 was no longer supported
- bugfix: misaddressing in config handler
  In theory, can cause segfault, in practice this is extremely unlikely
  Thanks to Marcin for alertig me.
---------------------------------------------------------------------------
Version 6.3.3  [DEVEL] (rgerhards), 2011-07-13
- rsyslog.conf format: now parsed by RainerScript parser
  this provides the necessary base for future enhancements as well as some
  minor immediate ones. For details see:
  http://blog.gerhards.net/2011/07/rsyslog-633-config-format-improvements.html
- performance of script-based filters notably increased
- removed compatibility mode as we expect people have adjusted their
  confs by now
- added support for the ":omfile:" syntax for actions
---------------------------------------------------------------------------
Version 6.3.2  [DEVEL] (rgerhards), 2011-07-06
- added support for the ":omusrmsg:" syntax in configuring user messages
- systemd support: set stdout/stderr to null - thx to Lennart for the patch
- added support for obtaining timestamp for kernel message from message
  If the kernel time-stamps messages, time is now take from that
  timestamp instead of the system time when the message was read. This
  provides much better accuracy. Thanks to Lennart Poettering for
  suggesting this feature and his help during implementation.
- added support for obtaining timestamp from system for imuxsock
  This permits to read the time a message was submitted to the system
  log socket. Most importantly, this is provided in microsecond resolution.
  So we are able to obtain high precision timestampis even for messages
  that were - as is usual - not formatted with them. This also simplifies
  things in regard to local time calculation in chroot environments.
  Many thanks to Lennart Poettering for suggesting this feature,
  providing some guidance on implementing it and coordinating getting the
  necessary support into the Linux kernel.
- bugfix: timestamp was incorrectly calculated for timezones with minute
  offset
  closes: http://bugzilla.adiscon.com/show_bug.cgi?id=271
- bugfix: memory leak in imtcp & subsystems under some circumstances
  This leak is tied to error conditions which lead to incorrect cleanup
  of some data structures.
---------------------------------------------------------------------------
Version 6.3.1  [DEVEL] (rgerhards), 2011-06-07
- added a first implementation of a DNS name cache
  this still has a couple of weaknesses, like no expiration of entries,
  suboptimal algorithms -- but it should perform much better than
  what we had previously. Implementation will be improved based on
  feedback during the next couple of releases
---------------------------------------------------------------------------
Version 6.3.0  [DEVEL] (rgerhards), 2011-06-01
- introduced new config system
  http://blog.gerhards.net/2011/06/new-rsyslog-config-system-materializes.html
---------------------------------------------------------------------------
Version 6.2.2  [v6-stable], 2012-06-13
- build system improvements and spec file templates
  Thanks to Abby Edwards for providing these enhancements
- bugfix: disk queue was not persisted on shutdown, regression of fix to
  http://bugzilla.adiscon.com/show_bug.cgi?id=299
  The new code also handles the case of shutdown of blocking light and 
  full delayable sources somewhat smarter and permits, assuming sufficient
  timouts, to persist message up to the max queue capacity. Also some nits
  in debug instrumentation have been fixed.
- bugfix: --enable-smcustbindcdr configure directive did not work
  closes: http://bugzilla.adiscon.com/show_bug.cgi?id=330
  Thanks to Ultrabug for the patch.
- add small delay (50ms) after sending shutdown message
  There seem to be cases where the shutdown message is otherwise not
  processed, not even on an idle system. Thanks to Marcin for
  bringing this problem up.
- support for resolving huge groups
  closes: http://bugzilla.adiscon.com/show_bug.cgi?id=310
  Thanks to Alec Warner for the patch
- bugfix: potential hang due to mutex deadlock
  closes: http://bugzilla.adiscon.com/show_bug.cgi?id=316
  Thanks to Andreas Piesk for reporting&analyzing this bug as well as
  providing patches and other help in resolving it.
- bugfix: property PROCID empty instead of proper nilvalue if not present
  If it is not present, it must have the nilvalue "-" as of RFC5424
  closes: http://bugzilla.adiscon.com/show_bug.cgi?id=332
  Thanks to John N for reporting this issue.
- bugfix: did not compile under solaris due to $uptime property code
  For the time being, $uptime is not supported on Solaris
- bugfix: "last message repeated n times" message was missing hostname
  Thanks to Zdenek Salvet for finding this bug and to Bodik for reporting
---------------------------------------------------------------------------
Version 6.2.1  [v6-stable], 2012-05-10
- change plugin config interface to be compatible with pre-v6.2 system
  The functionality was already removed (because it is superseeded by the
  v6.3+ config language), but code was still present. I have now removed
  those parts that affect interface. Full removal will happen in v6.3, in
  order to limit potential regressions. However, it was considered useful
  enough to do the interface change in v6-stable; this also eases merging
  branches!
- re-licensed larger parts of the codebase under the Apache license 2.0
- bugfix: omprog made rsyslog abort on startup if not binary to
  execute was configured
- bugfix: imklog invalidly computed facility and severity
  closes: http://bugzilla.adiscon.com/show_bug.cgi?id=313
- bugfix: stopped DA queue was never processed after a restart due to a
  regression from statistics module
- bugfix: memory leak in array passing output module mode
- bugfix: ommysql did not properly init/exit the mysql runtime library
  this could lead to segfaults. Triggering condition: multiple action
  instances using ommysql.  Thanks to Tomas Heinrich for reporting this
  problem and providing an initial patch (which my solution is based on,
  I need to add more code to clean the mess up).
- bugfix: rsyslog did not terminate when delayable inputs were blocked
  due to unvailable sources. Fixes:
  http://bugzilla.adiscon.com/show_bug.cgi?id=299
  Thanks to Marcin M for bringing up this problem and Andre Lorbach
  for helping to reproduce and fix it.
- bugfix/tcpflood: sending small test files did not work correctly
---------------------------------------------------------------------------
Version 6.2.0  [v6-stable], 2012-01-09
- bugfix (kind of): removed numerical part from pri-text
  see v6 compatibility document for reasons
- bugfix: race condition when extracting program name, APPNAME, structured
  data and PROCID (RFC5424 fields) could lead to invalid characters e.g.
  in dynamic file names or during forwarding (general malfunction of these
  fields in templates, mostly under heavy load)
- bugfix: imuxsock did no longer ignore message-provided timestamp, if
  so configured (the *default*). Lead to no longer sub-second timestamps.
  closes: http://bugzilla.adiscon.com/show_bug.cgi?id=281
- bugfix: omfile returns fatal error code for things that go really wrong
  previously, RS_RET_RESUME was returned, which lead to a loop inside the
  rule engine as omfile could not really recover.
- bugfix: rsyslogd -v always said 64 atomics were not present
  thanks to mono_matsuko for the patch
- bugfix: potential abort after reading invalid X.509 certificate
  closes: http://bugzilla.adiscon.com/show_bug.cgi?id=290
  Thanks to Tomas Heinrich for the patch
- enhanced module loader to not rely on PATH_MAX
- imuxsock: added capability to "annotate" messages with "trusted
  information", which contains some properties obtained from the system
  and as such sure to not be faked. This is inspired by the similiar idea
  introduced in systemd.
---------------------------------------------------------------------------
Version 6.1.12  [BETA], 2011-09-01
- bugfix/security: off-by-two bug in legacy syslog parser, CVE-2011-3200
- bugfix: mark message processing did not work correctly
- bugfix: potential misadressing in property replacer
- bugfix: memcpy overflow can occur in allowed sender checkig
  if a name is resolved to IPv4-mapped-on-IPv6 address
  Found by Ismail Dönmez at suse
- bugfix: The NUL-Byte for the syslogtag was not copied in MsgDup (msg.c)
- bugfix: fixed incorrect state handling for Discard Action (transactions)
  Note: This caused all messages in a batch to be set to COMMITTED, 
  even if they were discarded. 
---------------------------------------------------------------------------
Version 6.1.11  [BETA] (rgerhards), 2011-07-11
- systemd support: set stdout/stderr to null - thx to Lennart for the patch
- added support for the ":omusrmsg:" syntax in configuring user messages
- added support for the ":omfile:" syntax in configuring user messages
---------------------------------------------------------------------------
Version 6.1.10  [BETA] (rgerhards), 2011-06-22
- bugfix: problems in failover action handling
  closes: http://bugzilla.adiscon.com/show_bug.cgi?id=270
  closes: http://bugzilla.adiscon.com/show_bug.cgi?id=254
- bugfix: mutex was invalidly left unlocked during action processing
  At least one case where this can occur is during thread shutdown, which
  may be initiated by lower activity. In most cases, this is quite
  unlikely to happen. However, if it does, data structures may be 
  corrupted which could lead to fatal failure and segfault. I detected
  this via a testbench test, not a user report. But I assume that some
  users may have had unreproducable aborts that were cause by this bug.
---------------------------------------------------------------------------
Version 6.1.9  [BETA] (rgerhards), 2011-06-14
- bugfix: problems in failover action handling
  closes: http://bugzilla.adiscon.com/show_bug.cgi?id=270
  closes: http://bugzilla.adiscon.com/show_bug.cgi?id=254
- bugfix: mutex was invalidly left unlocked during action processing
  At least one case where this can occur is during thread shutdown, which
  may be initiated by lower activity. In most cases, this is quite
  unlikely to happen. However, if it does, data structures may be 
  corrupted which could lead to fatal failure and segfault. I detected
  this via a testbench test, not a user report. But I assume that some
  users may have had unreproducable aborts that were cause by this bug.
- bugfix/improvement:$WorkDirectory now gracefully handles trailing slashes
- bugfix: memory leak in imtcp & subsystems under some circumstances
  This leak is tied to error conditions which lead to incorrect cleanup
  of some data structures. [backport from v6.3]
- bugfix: $ActionFileDefaultTemplate did not work
  closes: http://bugzilla.adiscon.com/show_bug.cgi?id=262
---------------------------------------------------------------------------
Version 6.1.8  [BETA] (rgerhards), 2011-05-20
- official new beta version (note that in a sense 6.1.7 was already beta,
  so we may release the first stable v6 earlier than usual)
- new module mmsnmptrapd, a sample message modification module
- import of minor bug fixes from v4 & v5
---------------------------------------------------------------------------
Version 6.1.7  [DEVEL] (rgerhards), 2011-04-15
- added log classification capabilities (via mmnormalize & tags)
- speeded up tcp forwarding by reducing number of API calls
  this especially speeds up TLS processing
- somewhat improved documentation index
- bugfix: enhanced imudp config processing code disabled due to wrong
  merge (affected UDP realtime capabilities)
- bugfix (kind of): memory leak with tcp reception epoll handler
  This was an extremely unlikely leak and, if it happend, quite small.
  Still it is better to handle this border case.
- bugfix: IPv6-address could not be specified in omrelp
  this was due to improper parsing of ":"
  closes: http://bugzilla.adiscon.com/show_bug.cgi?id=250
- bugfix: do not open files with full privileges, if privs will be dropped
  This make the privilege drop code more bulletproof, but breaks Ubuntu's
  work-around for log files created by external programs with the wrong
  user and/or group. Note that it was long said that this "functionality"
  would break once we go for serious privilege drop code, so hopefully
  nobody still depends on it (and, if so, they lost...).
- bugfix: pipes not opened in full priv mode when privs are to be dropped
---------------------------------------------------------------------------
Version 6.1.6  [DEVEL] (rgerhards), 2011-03-14
- enhanced omhdfs to support batching mode. This permits to increase
  performance, as we now call the HDFS API with much larger message
  sizes and far more infrequently
- improved testbench
  among others, life tests for ommysql (against a test database) have
  been added, valgrind-based testing enhanced, ...
- bugfix: minor memory leak in omlibdbi (< 1k per instance and run)
- bugfix: (regression) omhdfs did no longer compile
- bugfix: omlibdbi did not use password from rsyslog.con
  closes: http://bugzilla.adiscon.com/show_bug.cgi?id=203
- systemd support somewhat improved (can now take over existing log sockt)
- bugfix: discard action did not work under some circumstances
  fixes: http://bugzilla.adiscon.com/show_bug.cgi?id=217
- bugfix: file descriptor leak in gnutls netstream driver
  fixes: http://bugzilla.adiscon.com/show_bug.cgi?id=222
- fixed compile problem in imtemplate
  fixes: http://bugzilla.adiscon.com/show_bug.cgi?id=235
---------------------------------------------------------------------------
Version 6.1.5  [DEVEL] (rgerhards), 2011-03-04
- improved testbench
- enhanced imtcp to use a pool of worker threads to process incoming
  messages. This enables higher processing rates, especially in the TLS
  case (where more CPU is needed for the crypto functions)
- added support for TLS (in anon mode) to tcpflood
- improved TLS error reporting
- improved TLS startup (Diffie-Hellman bits do not need to be generated,
  as we do not support full anon key exchange -- we always need certs)
- bugfix: fixed a memory leak and potential abort condition
  this could happen if multiple rulesets were used and some output batches
  contained messages belonging to more than one ruleset.
  fixes: http://bugzilla.adiscon.com/show_bug.cgi?id=226
  fixes: http://bugzilla.adiscon.com/show_bug.cgi?id=218
- bugfix: memory leak when $RepeatedMsgReduction on was used
  bug tracker: http://bugzilla.adiscon.com/show_bug.cgi?id=225
- bugfix: potential abort condition when $RepeatedMsgReduction set to on
  as well as potentially in a number of other places where MsgDup() was
  used. This only happened when the imudp input module was used and it
  depended on name resolution not yet had taken place. In other words,
  this was a strange problem that could lead to hard to diagnose 
  instability. So if you experience instability, chances are good that
  this fix will help.
---------------------------------------------------------------------------
Version 6.1.4  [DEVEL] (rgerhards), 2011-02-18
- bugfix/omhdfs: directive $OMHDFSFileName rendered unusable 
  due to a search and replace-induced bug ;)
- bugfix: minor race condition in action.c - considered cosmetic
  This is considered cosmetic as multiple threads tried to write exactly
  the same value into the same memory location without sync. The method
  has been changed so this can no longer happen.
- added pmsnare parser module (written by David Lang)
- enhanced imfile to support non-cancel input termination
- improved systemd socket activation thanks to Marius Tomaschweski
- improved error reporting for $WorkDirectory
  non-existance and other detectable problems are now reported,
  and the work directory is NOT set in this case
- bugfix: pmsnare causded abort under some conditions
- bugfix: abort if imfile reads file line of more than 64KiB
  Thanks to Peter Eisentraut for reporting and analysing this problem.
  bug tracker: http://bugzilla.adiscon.com/show_bug.cgi?id=221
- bugfix: queue engine did not properly slow down inputs in FULL_DELAY mode
  when in disk-assisted mode. This especially affected imfile, which
  created unnecessarily queue files if a large set of input file data was
  to process.
- bugfix: very long running actions could prevent shutdown under some
  circumstances. This has now been solved, at least for common
  situations.
- bugfix: fixed compile problem due to empty structs
  this occured only on some platforms/compilers. thanks to Dražen Kačar 
  for the fix
---------------------------------------------------------------------------
Version 6.1.3  [DEVEL] (rgerhards), 2011-02-01
- experimental support for monogodb added
- added $IMUDPSchedulingPolicy and $IMUDPSchedulingPriority config settings
- added $LocalHostName config directive
- improved tcpsrv performance by enabling multiple-entry epoll
  so far, we always pulled a single event from the epoll interface. 
  Now 128, what should result in performance improvement (less API
  calls) on busy systems. Most importantly affects imtcp.
- imptcp now supports non-cancel termination mode, a plus in stability
- imptcp speedup: multiple worker threads can now be used to read data
- new directive $InputIMPTcpHelperThreads added
- bugfix: fixed build problems on some platforms
  namely those that have 32bit atomic operations but not 64 bit ones
- bugfix: local hostname was pulled too-early, so that some config 
  directives (namely FQDN settings) did not have any effect
- enhanced tcpflood to support multiple sender threads
  this is required for some high-throughput scenarios (and necessary to
  run some performance tests, because otherwise the sender is too slow).
- added some new custom parsers (snare, aix, some Cisco "specialities")
  thanks to David Lang
---------------------------------------------------------------------------
Version 6.1.2  [DEVEL] (rgerhards), 2010-12-16
- added experimental support for log normalizaton (via liblognorm)
  support for normalizing log messages has been added in the form of
  mmnormalize. The core engine (property replacer, filter engine) has
  been enhanced to support properties from normalized events.
  Note: this is EXPERIMENTAL code. It is currently know that
  there are issues if the functionality is used with
  - disk-based queues
  - asynchronous action queues
  You can not use the new functionality together with these features.
  This limitation will be removed in later releases. However, we 
  preferred to release early, so that one can experiment with the new
  feature set and accepted the price that this means the full set of
  functionality is not yet available. If not used together with
  these features, log normalizing should be pretty stable.
- enhanced testing tool tcpflood
  now supports sending via UDP and the capability to run multiple
  iterations and generate statistics data records
- bugfix: potential abort when output modules with different parameter
  passing modes were used in configured output modules
---------------------------------------------------------------------------
Version 6.1.1  [DEVEL] (rgerhards), 2010-11-30
- bugfix(important): problem in TLS handling could cause rsyslog to loop
  in a tight loop, effectively disabling functionality and bearing the
  risk of unresponsiveness of the whole system.
  Bug tracker: http://bugzilla.adiscon.com/show_bug.cgi?id=194
- support for omhdfs officially added (import from 5.7.1)
- merged imuxsock improvements from 5.7.1 (see there)
- support for systemd officially added (import from 5.7.0)
- bugfix: a couple of problems that imfile had on some platforms, namely
  Ubuntu (not their fault, but occured there)
- bugfix: imfile utilizes 32 bit to track offset. Most importantly,
  this problem can not experienced on Fedora 64 bit OS (which has
  64 bit long's!)
- a number of other bugfixes from older versions imported
---------------------------------------------------------------------------
Version 6.1.0  [DEVEL] (rgerhards), 2010-08-12

*********************************** NOTE **********************************
The v6 versions of rsyslog feature a greatly redesigned config system 
which, among others, supports scoping. However, the initial version does
not contain the whole new system. Rather it will evolve. So it is
expected that interfaces, even new ones, break during the initial
6.x.y releases.
*********************************** NOTE **********************************

- added $Begin, $End and $ScriptScoping config scope statments
  (at this time for actions only).
- added imptcp, a simplified, Linux-specific and potentielly fast
  syslog plain tcp input plugin (NOT supporting TLS!)
  [ported from v4]
---------------------------------------------------------------------------
Version 5.10.1  [V5-STABLE], 2012-0?-??
- bugfix: imuxsock truncated head of received message
  This happened only under some circumstances. Thanks to Marius
  Tomaschwesky, Florian Piekert and Milan Bartos for their help in
  solving this issue.
- enable DNS resolution in imrelp
  Thanks to Apollon Oikonomopoulos for the patch
- bugfix: invalid property name in property-filter could cause abort
  if action chaining (& operator) was used
  http://bugzilla.adiscon.com/show_bug.cgi?id=355
  Thanks to pilou@gmx.com for the bug report
- bugfix: remove invalid socket option call from imuxsock
  Thanks to Cristian Ionescu-Idbohrn and Jonny Törnbom 
- bugfix: fixed wrong bufferlength for snprintf in tcpflood.c when using 
  the -f (dynafiles) option. 
- fixed issues in build system (namely related to cust1 dummy plugin)
---------------------------------------------------------------------------
Version 5.10.0  [V5-STABLE], 2012-08-23

NOTE: this is the new rsyslog v5-stable, incorporating all changes from the
      5.9.x series. In addition to that, it contains the fixes and
      enhancements listed below in this entry.

- bugfix: delayble source could block action queue, even if there was
  a disk queue associated with it. The root cause of this problem was
  that it makes no sense to delay messages once they arrive in the 
  action queue - the "input" that is being held in that case is the main
  queue worker, what makes no sense.
  Thanks to Marcin for alerting us on this problem and providing 
  instructions to reproduce it.
- bugfix: disk queue was not persisted on shutdown, regression of fix to
  http://bugzilla.adiscon.com/show_bug.cgi?id=299
  The new code also handles the case of shutdown of blocking light and 
  full delayable sources somewhat smarter and permits, assuming sufficient
  timouts, to persist message up to the max queue capacity. Also some nits
  in debug instrumentation have been fixed.
- add small delay (50ms) after sending shutdown message
  There seem to be cases where the shutdown message is otherwise not
  processed, not even on an idle system. Thanks to Marcin for
  bringing this problem up.
- support for resolving huge groups
  closes: http://bugzilla.adiscon.com/show_bug.cgi?id=310
  Thanks to Alec Warner for the patch
- bugfix: potential hang due to mutex deadlock
  closes: http://bugzilla.adiscon.com/show_bug.cgi?id=316
  Thanks to Andreas Piesk for reporting&analyzing this bug as well as
  providing patches and other help in resolving it.
- bugfix: property PROCID empty instead of proper nilvalue if not present
  If it is not present, it must have the nilvalue "-" as of RFC5424
  closes: http://bugzilla.adiscon.com/show_bug.cgi?id=332
  Thanks to John N for reporting this issue.
- bugfix: "last message repeated n times" message was missing hostname
  Thanks to Zdenek Salvet for finding this bug and to Bodik for reporting
- bugfix: multiple main queues with same queue file name was not detected
  This lead to queue file corruption. While the root cause is a config
  error, it is a bug that this important and hard to find config error
  was not detected by rsyslog.
---------------------------------------------------------------------------
Version 5.9.7  [V5-BETA], 2012-05-10
- added capability to specify substrings for field extraction mode
- bugfix: ommysql did not properly init/exit the mysql runtime library
  this could lead to segfaults. Triggering condition: multiple action
  instances using ommysql.  Thanks to Tomas Heinrich for reporting this
  problem and providing an initial patch (which my solution is based on,
  I need to add more code to clean the mess up).
- bugfix: rsyslog did not terminate when delayable inputs were blocked
  due to unvailable sources. Fixes:
  http://bugzilla.adiscon.com/show_bug.cgi?id=299
  Thanks to Marcin M for bringing up this problem and Andre Lorbach
  for helping to reproduce and fix it.
- bugfix/tcpflood: sending small test files did not work correctly
---------------------------------------------------------------------------
Version 5.9.6  [V5-BETA], 2012-04-12
- added configuration directives to customize queue light delay marks
- permit size modifiers (k,m,g,...) in integer config parameters
  Thanks to Jo Rhett for the suggestion.
- bugfix: hostname was not requeried on HUP
  Thanks to Per Jessen for reporting this bug and Marius Tomaschewski for
  his help in testing the fix.
- bugfix: imklog invalidly computed facility and severity
  closes: http://bugzilla.adiscon.com/show_bug.cgi?id=313
- bugfix: imptcp input name could not be set
  config directive was accepted, but had no effect
- added configuration directive to disable octet-counted framing
  for imtcp, directive is $InputTCPServerSupportOctetCountedFraming 
  for imptcp, directive is $InputPTCPServerSupportOctetCountedFraming 
- added capability to use a local interface IP address as fromhost-ip for
  locally originating messages. New directive $LocalHostIPIF
- added configuration directives to customize queue light delay marks
  $MainMsgQueueLightDelayMark, $ActionQueueLightDelayMark; both
  specify number of messages starting at which a delay happens.
---------------------------------------------------------------------------
Version 5.9.5  [V5-DEVEL], 2012-01-27
- improved impstats subsystem, added many new counters
- enhanced module loader to not rely on PATH_MAX
- refactored imklog linux driver, now combined with BSD driver
  The Linux driver no longer supports outdated kernel symbol resolution,
  which was disabled by default for very long. Also overall cleanup,
  resulting in much smaller code. Linux and BSD are now covered by a
  single small driver.
- $IMUXSockRateLimitInterval DEFAULT CHANGED, was 5, now 0
  The new default turns off rate limiting. This was chosen as people
  experienced problems with rate-limiting activated by default. Now it
  needs an explicit opt-in by setting this parameter.
  Thanks to Chris Gaffney for suggesting to make it opt-in; thanks to
  many unnamed others who already had complained at the time Chris made
  the suggestion ;-)
---------------------------------------------------------------------------
Version 5.9.4  [V5-DEVEL], 2011-11-29
- imuxsock: added capability to "annotate" messages with "trusted
  information", which contains some properties obtained from the system
  and as such sure to not be faked. This is inspired by the similiar idea
  introduced in systemd.
- removed dependency on gcrypt for recently-enough GnuTLS
  see: http://bugzilla.adiscon.com/show_bug.cgi?id=289
- bugfix: imuxsock did no longer ignore message-provided timestamp, if
  so configured (the *default*). Lead to no longer sub-second timestamps.
  closes: http://bugzilla.adiscon.com/show_bug.cgi?id=281
- bugfix: omfile returns fatal error code for things that go really wrong
  previously, RS_RET_RESUME was returned, which lead to a loop inside the
  rule engine as omfile could not really recover.
- bugfix: rsyslogd -v always said 64 atomics were not present
  thanks to mono_matsuko for the patch
---------------------------------------------------------------------------
Version 5.9.3  [V5-DEVEL], 2011-09-01
- bugfix/security: off-by-two bug in legacy syslog parser, CVE-2011-3200
- bugfix: mark message processing did not work correctly
- added capability to emit config error location info for warnings 
  otherwise, omusrmsg's warning about new config format was not
  accompanied by problem location.
- bugfix: potential misadressing in property replacer
- bugfix: MSGID corruption in RFC5424 parser under some circumstances
  closes: http://bugzilla.adiscon.com/show_bug.cgi?id=275
- bugfix: The NUL-Byte for the syslogtag was not copied in MsgDup (msg.c)
---------------------------------------------------------------------------
Version 5.9.2  [V5-DEVEL] (rgerhards), 2011-07-11
- systemd support: set stdout/stderr to null - thx to Lennart for the patch
- added support for the ":omusrmsg:" syntax in configuring user messages
- added support for the ":omfile:" syntax for actions
---------------------------------------------------------------------------
Version 5.9.1  [V5-DEVEL] (rgerhards), 2011-06-30
- added support for obtaining timestamp for kernel message from message
  If the kernel time-stamps messages, time is now take from that
  timestamp instead of the system time when the message was read. This
  provides much better accuracy. Thanks to Lennart Poettering for
  suggesting this feature and his help during implementation.
- added support for obtaining timestamp from system for imuxsock
  This permits to read the time a message was submitted to the system
  log socket. Most importantly, this is provided in microsecond resolution.
  So we are able to obtain high precision timestampis even for messages
  that were - as is usual - not formatted with them. This also simplifies
  things in regard to local time calculation in chroot environments.
  Many thanks to Lennart Poettering for suggesting this feature,
  providing some guidance on implementing it and coordinating getting the
  necessary support into the Linux kernel.
- bugfix: timestamp was incorrectly calculated for timezones with minute
  offset
  closes: http://bugzilla.adiscon.com/show_bug.cgi?id=271
- bugfix: problems in failover action handling
  closes: http://bugzilla.adiscon.com/show_bug.cgi?id=270
  closes: http://bugzilla.adiscon.com/show_bug.cgi?id=254
- bugfix: mutex was invalidly left unlocked during action processing
  At least one case where this can occur is during thread shutdown, which
  may be initiated by lower activity. In most cases, this is quite
  unlikely to happen. However, if it does, data structures may be 
  corrupted which could lead to fatal failure and segfault. I detected
  this via a testbench test, not a user report. But I assume that some
  users may have had unreproducable aborts that were cause by this bug.
- bugfix: memory leak in imtcp & subsystems under some circumstances
  This leak is tied to error conditions which lead to incorrect cleanup
  of some data structures. [backport from v6]
- bugfix/improvement:$WorkDirectory now gracefully handles trailing slashes
---------------------------------------------------------------------------
Version 5.9.0  [V5-DEVEL] (rgerhards), 2011-06-08
- imfile: added $InputFileMaxLinesAtOnce directive
- enhanced imfile to support input batching
- added capability for imtcp and imptcp to activate keep-alive packets
  at the socket layer. This has not been added to imttcp, as the latter is
  only an experimental module, and one which did not prove to be useful.
  reference: http://kb.monitorware.com/post20791.html
- added support to control KEEPALIVE settings in imptcp
  this has not yet been added to imtcp, but could be done on request.
- $ActionName is now also used for naming of queues in impstats
  as well as in the debug output
- bugfix: do not open files with full privileges, if privs will be dropped
  This make the privilege drop code more bulletproof, but breaks Ubuntu's
  work-around for log files created by external programs with the wrong
  user and/or group. Note that it was long said that this "functionality"
  would break once we go for serious privilege drop code, so hopefully
  nobody still depends on it (and, if so, they lost...).
- bugfix: pipes not opened in full priv mode when privs are to be dropped
- this begins a new devel branch for v5
- better handling of queue i/o errors in disk queues. This is kind of a
  bugfix, but a very intrusive one, this it goes into the devel version
  first. Right now, "file not found" is handled and leads to the new
  emergency mode, in which disk action is stopped and the queue run
  in direct mode. An error message is emited if this happens.
- added support for user-level PRI provided via systemd
- added new config directive $InputTCPFlowControl to select if tcp
  received messages shall be flagged as light delayable or not.
- enhanced omhdfs to support batching mode. This permits to increase
  performance, as we now call the HDFS API with much larger message
  sizes and far more infrequently
- bugfix: failover did not work correctly if repeated msg reduction was on
  affected directive was: $ActionExecOnlyWhenPreviousIsSuspended on
  closes: http://bugzilla.adiscon.com/show_bug.cgi?id=236
---------------------------------------------------------------------------
Version 5.8.13  [V5-stable] 2012-08-22
- bugfix: DA queue could cause abort
- bugfix: "last message repeated n times" message was missing hostname
  Thanks to Zdenek Salvet for finding this bug and to Bodik for reporting
- bugfix "$PreserveFQDN on" was not honored in some modules
  Thanks to bodik for reporting this bug.
- bugfix: randomized IP option header in omudpspoof caused problems
  closes: http://bugzilla.adiscon.com/show_bug.cgi?id=327
  Thanks to Rick Brown for helping to test out the patch.
- bugfix: potential abort if output plugin logged message during shutdown
  note that none of the rsyslog-provided plugins does this
  Thanks to bodik and Rohit Prasad for alerting us on this bug and
  analyzing it.
  fixes: http://bugzilla.adiscon.com/show_bug.cgi?id=347
- bugfix: multiple main queues with same queue file name was not detected
  This lead to queue file corruption. While the root cause is a config
  error, it is a bug that this important and hard to find config error
  was not detected by rsyslog.
---------------------------------------------------------------------------
Version 5.8.12  [V5-stable] 2012-06-06
- add small delay (50ms) after sending shutdown message
  There seem to be cases where the shutdown message is otherwise not
  processed, not even on an idle system. Thanks to Marcin for
  bringing this problem up.
- support for resolving huge groups
  closes: http://bugzilla.adiscon.com/show_bug.cgi?id=310
  Thanks to Alec Warner for the patch
- bugfix: delayble source could block action queue, even if there was
  a disk queue associated with it. The root cause of this problem was
  that it makes no sense to delay messages once they arrive in the 
  action queue - the "input" that is being held in that case is the main
  queue worker, what makes no sense.
  Thanks to Marcin for alerting us on this problem and providing 
  instructions to reproduce it.
- bugfix: disk queue was not persisted on shutdown, regression of fix to
  http://bugzilla.adiscon.com/show_bug.cgi?id=299
  The new code also handles the case of shutdown of blocking light and 
  full delayable sources somewhat smarter and permits, assuming sufficient
  timouts, to persist message up to the max queue capacity. Also some nits
  in debug instrumentation have been fixed.
- bugfix/omudpspoof: problems, including abort, happend when run on
  multiple threads. Root cause is that libnet is not thread-safe. 
  omudpspoof now guards libnet calls with their own mutex.
- bugfix: if debug message could end up in log file when forking
  if rsyslog was set to auto-background (thus fork, the default) and debug
  mode to stdout was enabled, debug messages ended up in the first log file
  opened. Currently, stdout logging is completely disabled in forking mode
  (but writing to the debug log file is still possible). This is a change 
  in behaviour, which is under review. If it causes problems to you,
  please let us know.
  Thanks to Tomas Heinrich for the patch.
- bugfix/tcpflood: sending small test files did not work correctly
- bugfix: potential hang due to mutex deadlock
  closes: http://bugzilla.adiscon.com/show_bug.cgi?id=316
  Thanks to Andreas Piesk for reporting&analyzing this bug as well as
  providing patches and other help in resolving it.
- bugfix: property PROCID empty instead of proper nilvalue if not present
  If it is not present, it must have the nilvalue "-" as of RFC5424
  closes: http://bugzilla.adiscon.com/show_bug.cgi?id=332
  Thanks to John N for reporting this issue.
---------------------------------------------------------------------------
Version 5.8.11  [V5-stable] 2012-05-03
- bugfix: ommysql did not properly init/exit the mysql runtime library
  this could lead to segfaults. Triggering condition: multiple action
  instances using ommysql.  Thanks to Tomas Heinrich for reporting this
  problem and providing an initial patch (which my solution is based on,
  I need to add more code to clean the mess up).
- bugfix: rsyslog did not terminate when delayable inputs were blocked
  due to unvailable sources. Fixes:
  http://bugzilla.adiscon.com/show_bug.cgi?id=299
  Thanks to Marcin M for bringing up this problem and Andre Lorbach
  for helping to reproduce and fix it.
- bugfix: active input in "light delay state" could block rsyslog
  termination, at least for prolonged period of time
- bugfix: imptcp input name could not be set
  config directive was accepted, but had no effect
- bugfix: assigned ruleset was lost when using disk queues
  This looked quite hard to diagnose for disk-assisted queues, as the
  pure memory part worked well, but ruleset info was lost for messages
  stored inside the disk queue.
- bugfix: hostname was not requeried on HUP
  Thanks to Per Jessen for reporting this bug and Marius Tomaschewski for
  his help in testing the fix.
- bugfix: inside queue.c, some thread cancel states were not correctly
  reset. While this is a bug, we assume it did have no practical effect
  because the reset as it was done was set to the state the code actually
  had at this point. But better fix this...
---------------------------------------------------------------------------
Version 5.8.10  [V5-stable] 2012-04-05
- bugfix: segfault on startup if $actionqueuefilename was missing for disk
  queue config
  Thanks to Tomas Heinrich for the patch.
- bugfix: segfault if disk-queue was started up with old queue file
  Thanks to Tomas Heinrich for the patch.
- bugfix: memory leak in array passing output module mode
---------------------------------------------------------------------------
Version 5.8.9  [V5-stable] 2012-03-15
- added tool to recover disk queue if .qi file is missing (recover_qi.pl)
  Thanks to Kaiwang Chen for contributing this tool
- bugfix: stopped DA queue was never processed after a restart due to a
  regression from statistics module
- added better doc for statsobj interface
  Thanks to Kaiwang Chen for his suggestions and analysis in regard to the
  stats subsystem.
---------------------------------------------------------------------------
Version 5.8.8  [V5-stable] 2012-03-05
- added capability to use a local interface IP address as fromhost-ip for
  imuxsock imklog
  new config directives: $IMUXSockLocalIPIF, $klogLocalIPIF
- added configuration directives to customize queue light delay marks
  $MainMsgQueueLightDelayMark, $ActionQueueLightDelayMark; both
  specify number of messages starting at which a delay happens.
- bugfix: omprog made rsyslog abort on startup if not binary to
  execute was configured
- bugfix: imklog invalidly computed facility and severity
  closes: http://bugzilla.adiscon.com/show_bug.cgi?id=313
---------------------------------------------------------------------------
Version 5.8.7  [V5-stable] 2012-01-17
- bugfix: instabilities when using RFC5424 header fields
  Thanks to Kaiwang Chen for the patch
- bugfix: imuxsock did truncate part of received message if it did not
  contain a proper date. The truncation occured because we removed that
  part of the messages that was expected to be the date.
  closes: http://bugzilla.adiscon.com/show_bug.cgi?id=295
- bugfix: potential abort after reading invalid X.509 certificate
  closes: http://bugzilla.adiscon.com/show_bug.cgi?id=290
  Thanks to Tomas Heinrich for the patch
- bugfix: stats counter were not properly initialized on creation
- FQDN hostname for multihomed host was not always set to the correct name
  if multiple aliases existed. Thanks to Tomas Heinreich for the patch.
- re-licensed larger parts of the codebase under the Apache license 2.0
---------------------------------------------------------------------------
Version 5.8.6  [V5-stable] 2011-10-21
- bugfix: missing whitespace after property-based filter was not detected
- bugfix: $OMFileFlushInterval period was doubled - now using correct value
- bugfix: ActionQueue could malfunction due to index error
  Thanks to Vlad Grigorescu for the patch
- bugfix: $ActionExecOnlyOnce interval did not work properly
  Thanks to Tomas Heinrich for the patch
- bugfix: race condition when extracting program name, APPNAME, structured
  data and PROCID (RFC5424 fields) could lead to invalid characters e.g.
  in dynamic file names or during forwarding (general malfunction of these
  fields in templates, mostly under heavy load)
- bugfix: imuxsock did no longer ignore message-provided timestamp, if
  so configured (the *default*). Lead to no longer sub-second timestamps.
  closes: http://bugzilla.adiscon.com/show_bug.cgi?id=281
- bugfix: omfile returns fatal error code for things that go really wrong
  previously, RS_RET_RESUME was returned, which lead to a loop inside the
  rule engine as omfile could not really recover.
- bugfix: imfile did invalid system call under some circumstances
  when a file that was to be monitored did not exist BUT the state file
  actually existed. Mostly a cosmetic issue. Root cause was incomplete
  error checking in stream.c; so patch may affect other code areas.
- bugfix: rsyslogd -v always said 64 atomics were not present
  thanks to mono_matsuko for the patch
---------------------------------------------------------------------------
Version 5.8.5  [V5-stable] (rgerhards/al), 2011-09-01
- bugfix/security: off-by-two bug in legacy syslog parser, CVE-2011-3200
- bugfix: mark message processing did not work correctly
- bugfix: potential hang condition during tag emulation
- bugfix: too-early string termination during tag emulation
- bugfix: The NUL-Byte for the syslogtag was not copied in MsgDup (msg.c)
- bugfix: fixed incorrect state handling for Discard Action (transactions)
  Note: This caused all messages in a batch to be set to COMMITTED, 
  even if they were discarded. 
---------------------------------------------------------------------------
Version 5.8.4  [V5-stable] (al), 2011-08-10
- bugfix: potential misadressing in property replacer
- bugfix: memcpy overflow can occur in allowed sender checkig
  if a name is resolved to IPv4-mapped-on-IPv6 address
  Found by Ismail Dönmez at suse
- bugfix: potential misadressing in property replacer
- bugfix: MSGID corruption in RFC5424 parser under some circumstances
  closes: http://bugzilla.adiscon.com/show_bug.cgi?id=275
---------------------------------------------------------------------------
Version 5.8.3  [V5-stable] (rgerhards), 2011-07-11
- systemd support: set stdout/stderr to null - thx to Lennart for the patch
- added support for the ":omusrmsg:" syntax in configuring user messages
- added support for the ":omfile:" syntax for actions
  Note: previous outchannel syntax will generate a warning message. This
  may be surprising to some users, but it is quite urgent to alert them
  of the new syntax as v6 can no longer support the previous one.
---------------------------------------------------------------------------
Version 5.8.2  [V5-stable] (rgerhards), 2011-06-21
- bugfix: problems in failover action handling
  closes: http://bugzilla.adiscon.com/show_bug.cgi?id=270
  closes: http://bugzilla.adiscon.com/show_bug.cgi?id=254
- bugfix: mutex was invalidly left unlocked during action processing
  At least one case where this can occur is during thread shutdown, which
  may be initiated by lower activity. In most cases, this is quite
  unlikely to happen. However, if it does, data structures may be 
  corrupted which could lead to fatal failure and segfault. I detected
  this via a testbench test, not a user report. But I assume that some
  users may have had unreproducable aborts that were cause by this bug.
- bugfix: memory leak in imtcp & subsystems under some circumstances
  This leak is tied to error conditions which lead to incorrect cleanup
  of some data structures. [backport from v6]
- bugfix/improvement:$WorkDirectory now gracefully handles trailing slashes
---------------------------------------------------------------------------
Version 5.8.1  [V5-stable] (rgerhards), 2011-05-19
- bugfix: invalid processing in QUEUE_FULL condition
  If the the multi-submit interface was used and a QUEUE_FULL condition
  occured, the failed message was properly destructed. However, the
  rest of the input batch, if it existed, was not processed. So this
  lead to potential loss of messages and a memory leak. The potential
  loss of messages was IMHO minor, because they would have been dropped
  in most cases due to the queue remaining full, but very few lucky ones
  from the batch may have made it. Anyhow, this has now been changed so
  that the rest of the batch is properly tried to be enqueued and, if
  not possible, destructed.
- new module mmsnmptrapd, a sample message modification module
  This can be useful to reformat snmptrapd messages and also serves as
  a sample for how to write message modification modules using the
  output module interface. Note that we introduced this new 
  functionality directly into the stable release, as it does not 
  modify the core and as such cannot have any side-effects if it is
  not used (and thus the risk is solely on users requiring that
  functionality).
- bugfix: rate-limiting inside imuxsock did not work 100% correct
  reason was that a global config variable was invalidly accessed where a
  listener variable should have been used.
  Also performance-improved the case when rate limiting is turned off (this
  is a very unintrusive change, thus done directly to the stable version).
- bugfix: $myhostname not available in RainerScript (and no error message)
  closes: http://bugzilla.adiscon.com/show_bug.cgi?id=233
- bugfix: memory and file descriptor leak in stream processing
  Leaks could occur under some circumstances if the file stream handler
  errored out during the open call. Among others, this could cause very
  big memory leaks if there were a problem with unreadable disk queue
  files. In regard to the memory leak, this
  closes: http://bugzilla.adiscon.com/show_bug.cgi?id=256
- bugfix: doc for impstats had wrong config statements
  also, config statements were named a bit inconsistent, resolved that
  problem by introducing an alias and only documenting the consistent
  statements
  Thanks to Marcin for bringing up this problem.
- bugfix: IPv6-address could not be specified in omrelp
  this was due to improper parsing of ":"
  closes: http://bugzilla.adiscon.com/show_bug.cgi?id=250
- bugfix: TCP connection invalidly aborted when messages needed to be
  discarded (due to QUEUE_FULL or similar problem)
- bugfix: $LocalHostName was not honored under all circumstances
  closes: http://bugzilla.adiscon.com/show_bug.cgi?id=258
- bugfix(minor): improper template function call in syslogd.c
---------------------------------------------------------------------------
Version 5.8.0  [V5-stable] (rgerhards), 2011-04-12

This is the new v5-stable branch, importing all feature from the 5.7.x
versions. To see what has changed in regard to the previous v5-stable,
check the Changelog for 5.7.x below.

- bugfix: race condition in deferred name resolution
  closes: http://bugzilla.adiscon.com/show_bug.cgi?id=238
  Special thanks to Marcin for his persistence in helping to solve this
  bug.
- bugfix: DA queue was never shutdown once it was started
  closes: http://bugzilla.adiscon.com/show_bug.cgi?id=241
---------------------------------------------------------------------------
Version 5.7.10  [V5-BETA] (rgerhards), 2011-03-29
- bugfix: ompgsql did not work properly with ANSI SQL strings
  closes: http://bugzilla.adiscon.com/show_bug.cgi?id=229
- bugfix: rsyslog did not build with --disable-regexp configure option
  closes: http://bugzilla.adiscon.com/show_bug.cgi?id=243
- bugfix: PRI was invalid on Solaris for message from local log socket
- enhance: added $BOM system property to ease writing byte order masks
- bugfix: RFC5424 parser confused by empty structured data
  closes: http://bugzilla.adiscon.com/show_bug.cgi?id=237
- bugfix: error return from strgen caused abort, now causes action to be
  ignored (just like a failed filter)
- new sample plugin for a strgen to generate sql statement consumable
  by a database plugin
- bugfix: strgen could not be used together with database outputs
  because the sql/stdsql option could not be specified. This has been
  solved by permitting the strgen to include the opton inside its name.
  closes: http://bugzilla.adiscon.com/show_bug.cgi?id=195
---------------------------------------------------------------------------
Version 5.7.9  [V5-BETA] (rgerhards), 2011-03-16
- improved testbench
  among others, life tests for ommysql (against a test database) have
  been added, valgrind-based testing enhanced, ...
- enhance: fallback *at runtime* to epoll_create if epoll_create1 is not
  available. Thanks to Michael Biebl for analysis and patch!
- bugfix: failover did not work correctly if repeated msg reduction was on
  closes: http://bugzilla.adiscon.com/show_bug.cgi?id=236
  affected directive was: $ActionExecOnlyWhenPreviousIsSuspended on
- bugfix: minor memory leak in omlibdbi (< 1k per instance and run)
- bugfix: (regression) omhdfs did no longer compile
- bugfix: omlibdbi did not use password from rsyslog.conf
  closes: http://bugzilla.adiscon.com/show_bug.cgi?id=203
---------------------------------------------------------------------------
Version 5.7.8  [V5-BETA] (rgerhards), 2011-03-09
- systemd support somewhat improved (can now take over existing log sockt)
- bugfix: discard action did not work under some circumstances
  fixes: http://bugzilla.adiscon.com/show_bug.cgi?id=217
- bugfix: file descriptor leak in gnutls netstream driver
  fixes: http://bugzilla.adiscon.com/show_bug.cgi?id=222
---------------------------------------------------------------------------
Version 5.7.7  [V5-BETA] (rgerhards), 2011-03-02
- bugfix: potential abort condition when $RepeatedMsgReduction set to on
  as well as potentially in a number of other places where MsgDup() was
  used. This only happened when the imudp input module was used and it
  depended on name resolution not yet had taken place. In other words,
  this was a strange problem that could lead to hard to diagnose 
  instability. So if you experience instability, chances are good that
  this fix will help.
---------------------------------------------------------------------------
Version 5.7.6  [V5-BETA] (rgerhards), 2011-02-25
- bugfix: fixed a memory leak and potential abort condition
  this could happen if multiple rulesets were used and some output batches
  contained messages belonging to more than one ruleset.
  fixes: http://bugzilla.adiscon.com/show_bug.cgi?id=226
  fixes: http://bugzilla.adiscon.com/show_bug.cgi?id=218
- bugfix: memory leak when $RepeatedMsgReduction on was used
  bug tracker: http://bugzilla.adiscon.com/show_bug.cgi?id=225
---------------------------------------------------------------------------
Version 5.7.5  [V5-BETA] (rgerhards), 2011-02-23
- enhance: imfile did not yet support multiple rulesets, now added
  we do this directly in the beta because a) it does not affect existing
  functionality and b) one may argue that this missing functionality is
  close to a bug.
- improved testbench, added tests for imuxsock
- bugfix: imuxsock did no longer sanitize received messages
  This was a regression from the imuxsock partial rewrite. Happened
  because the message is no longer run through the standard parsers. 
  bug tracker: http://bugzilla.adiscon.com/show_bug.cgi?id=224
- bugfix: minor race condition in action.c - considered cosmetic
  This is considered cosmetic as multiple threads tried to write exactly
  the same value into the same memory location without sync. The method
  has been changed so this can no longer happen.
---------------------------------------------------------------------------
Version 5.7.4  [V5-BETA] (rgerhards), 2011-02-17
- added pmsnare parser module (written by David Lang)
- enhanced imfile to support non-cancel input termination
- improved systemd socket activation thanks to Marius Tomaschweski
- improved error reporting for $WorkDirectory
  non-existance and other detectable problems are now reported,
  and the work directory is NOT set in this case
- bugfix: pmsnare causded abort under some conditions
- bugfix: abort if imfile reads file line of more than 64KiB
  Thanks to Peter Eisentraut for reporting and analysing this problem.
  bug tracker: http://bugzilla.adiscon.com/show_bug.cgi?id=221
- bugfix: queue engine did not properly slow down inputs in FULL_DELAY mode
  when in disk-assisted mode. This especially affected imfile, which
  created unnecessarily queue files if a large set of input file data was
  to process.
- bugfix: very long running actions could prevent shutdown under some
  circumstances. This has now been solved, at least for common
  situations.
- bugfix: fixed compile problem due to empty structs
  this occured only on some platforms/compilers. thanks to Dražen Kačar 
  for the fix
---------------------------------------------------------------------------
Version 5.7.3  [V5-BETA] (rgerhards), 2011-02-07
- added support for processing multi-line messages in imfile
- added $IMUDPSchedulingPolicy and $IMUDPSchedulingPriority config settings
- added $LocalHostName config directive
- bugfix: fixed build problems on some platforms
  namely those that have 32bit atomic operations but not 64 bit ones
- bugfix: local hostname was pulled too-early, so that some config 
  directives (namely FQDN settings) did not have any effect
- bugfix: imfile did duplicate messages under some circumstances
- added $OMMySQLConfigFile config directive
- added $OMMySQLConfigSection config directive
---------------------------------------------------------------------------
Version 5.7.2  [V5-DEVEL] (rgerhards), 2010-11-26
- bugfix(important): problem in TLS handling could cause rsyslog to loop
  in a tight loop, effectively disabling functionality and bearing the
  risk of unresponsiveness of the whole system.
  Bug tracker: http://bugzilla.adiscon.com/show_bug.cgi?id=194
- bugfix: imfile state file was not written when relative file name
  for it was specified
- bugfix: compile failed on systems without epoll_create1()
  Thanks to David Hill for providing a fix.
- bugfix: atomic increment for msg object may not work correct on all
  platforms. Thanks to Chris Metcalf for the patch
- bugfix: replacements for atomic operations for non-int sized types had
  problems. At least one instance of that problem could potentially lead
  to abort (inside omfile).
---------------------------------------------------------------------------
Version 5.7.1  [V5-DEVEL] (rgerhards), 2010-10-05
- support for Hadoop's HDFS added (via omhdfs)
- imuxsock now optionally use SCM_CREDENTIALS to pull the pid from the log
  socket itself
  (thanks to Lennart Poettering for the suggesting this feature)
- imuxsock now optionally uses per-process input rate limiting, guarding the
  user against processes spamming the system log
  (thanks to Lennart Poettering for suggesting this feature)
- added new config statements
  * $InputUnixListenSocketUsePIDFromSystem 
  * $SystemLogUsePIDFromSystem 
  * $SystemLogRateLimitInterval
  * $SystemLogRateLimitBurst
  * $SystemLogRateLimitSeverity
  * $IMUxSockRateLimitInterval
  * $IMUxSockRateLimitBurst
  * $IMUxSockRateLimitSeverity
- imuxsock now supports up to 50 different sockets for input
- some code cleanup in imuxsock (consider this a release a major
  modification, especially if problems show up)
- bugfix: /dev/log was unlinked even when passed in from systemd
  in which case it should be preserved as systemd owns it
---------------------------------------------------------------------------
Version 5.7.0  [V5-DEVEL] (rgerhards), 2010-09-16
- added module impstat to emit periodic statistics on rsyslog counters
- support for systemd officially added
  * acquire /dev/log socket optionally from systemd
    thanks to Lennart Poettering for this patch
  * sd-systemd API added as part of rsyslog runtime library
---------------------------------------------------------------------------
Version 5.6.5  [V5-STABLE] (rgerhards), 2011-03-22
- bugfix: failover did not work correctly if repeated msg reduction was on
  affected directive was: $ActionExecOnlyWhenPreviousIsSuspended on
  closes: http://bugzilla.adiscon.com/show_bug.cgi?id=236
- bugfix: omlibdbi did not use password from rsyslog.con
  closes: http://bugzilla.adiscon.com/show_bug.cgi?id=203
- bugfix(kind of): tell users that config graph can currently not be
  generated
  closes: http://bugzilla.adiscon.com/show_bug.cgi?id=232
- bugfix: discard action did not work under some circumstances
  fixes: http://bugzilla.adiscon.com/show_bug.cgi?id=217
  (backport from 5.7.8)
---------------------------------------------------------------------------
Version 5.6.4  [V5-STABLE] (rgerhards), 2011-03-03
- bugfix: potential abort condition when $RepeatedMsgReduction set to on
  as well as potentially in a number of other places where MsgDup() was
  used. This only happened when the imudp input module was used and it
  depended on name resolution not yet had taken place. In other words,
  this was a strange problem that could lead to hard to diagnose 
  instability. So if you experience instability, chances are good that
  this fix will help.
- bugfix: fixed a memory leak and potential abort condition
  this could happen if multiple rulesets were used and some output batches
  contained messages belonging to more than one ruleset.
  fixes: http://bugzilla.adiscon.com/show_bug.cgi?id=226
  fixes: http://bugzilla.adiscon.com/show_bug.cgi?id=218
- bugfix: memory leak when $RepeatedMsgReduction on was used
  bug tracker: http://bugzilla.adiscon.com/show_bug.cgi?id=225
---------------------------------------------------------------------------
Version 5.6.3  [V5-STABLE] (rgerhards), 2011-01-26
- bugfix: action processor released memory too early, resulting in
  potential issue in retry cases (but very unlikely due to another
  bug, which I also fixed -- only after the fix this problem here
  became actually visible).
- bugfix: batch processing flagged invalid message as "bad" under some
  circumstances
- bugfix: unitialized variable could cause issues under extreme conditions
  plus some minor nits. This was found after a clang static code analyzer
  analysis (great tool, and special thanks to Marcin for telling me about
  it!)
- bugfix: batches which had actions in error were not properly retried in
  all cases
- bugfix: imfile did duplicate messages under some circumstances
- bugfix: testbench was not activated if no Java was present on system
  ... what actually was a left-over. Java is no longer required.
---------------------------------------------------------------------------
Version 5.6.2  [V5-STABLE] (rgerhards), 2010-11-30
- bugfix: compile failed on systems without epoll_create1()
  Thanks to David Hill for providing a fix.
- bugfix: atomic increment for msg object may not work correct on all
  platforms. Thanks to Chris Metcalf for the patch
- bugfix: replacements for atomic operations for non-int sized types had
  problems. At least one instance of that problem could potentially lead
  to abort (inside omfile).
- added the $InputFilePersistStateInterval config directive to imfile
- changed imfile so that the state file is never deleted (makes imfile
  more robust in regard to fatal failures)
- bugfix: a slightly more informative error message when a TCP
  connections is aborted
---------------------------------------------------------------------------
Version 5.6.1  [V5-STABLE] (rgerhards), 2010-11-24
- bugfix(important): problem in TLS handling could cause rsyslog to loop
  in a tight loop, effectively disabling functionality and bearing the
  risk of unresponsiveness of the whole system.
  Bug tracker: http://bugzilla.adiscon.com/show_bug.cgi?id=194
- permitted imptcp to work on systems which support epoll(), but not
  epoll_create().
  Bug: http://bugzilla.adiscon.com/show_bug.cgi?id=204
  Thanks to Nicholas Brink for reporting this problem.
- bugfix: testbench failed if imptcp was not enabled
- bugfix: segfault when an *empty* template was used
  Bug: http://bugzilla.adiscon.com/show_bug.cgi?id=206
  Thanks to David Hill for alerting us.
- bugfix: compile failed with --enable-unlimited-select
  thanks varmojfekoj for the patch
---------------------------------------------------------------------------
Version 5.6.0  [V5-STABLE] (rgerhards), 2010-10-19

This release brings all changes and enhancements of the 5.5.x series
to the v5-stable branch.

- bugfix: a couple of problems that imfile had on some platforms, namely
  Ubuntu (not their fault, but occured there)
- bugfix: imfile utilizes 32 bit to track offset. Most importantly,
  this problem can not experienced on Fedora 64 bit OS (which has
  64 bit long's!)
---------------------------------------------------------------------------
Version 5.5.7  [V5-BETA] (rgerhards), 2010-08-09
- changed omudpspoof default spoof address to simplify typical use case
  thanks to David Lang for suggesting this
- doc bugfix: pmlastmsg doc samples had errors
- bugfix[minor]: pmrfc3164sd had invalid name (resided in rsyslog name 
  space, what should not be the case for a contributed module)
- added omuxsock, which permits to write message to local Unix sockets
  this is the counterpart to imuxsock, enabling fast local forwarding
---------------------------------------------------------------------------
Version 5.5.6  [DEVEL] (rgerhards), 2010-07-21
- added parser modules
  * pmlastmsg, which supports the notoriously malformed "last message
    repeated n times" messages from some syslogd's (namely sysklogd)
  * pmrfc3164sd (contributed), supports RFC5424 structured data in 
    RFC3164 messages [untested]
- added new module type "string generator", used to speed up output
  processing. Expected speedup for (typical) rsyslog processing is
  roughly 5 to 6 percent compared to using string-based templates.
  They may also be used to do more complex formatting with custom
  C code, what provided greater flexibility and probably far higher
  speed, for example if using multiple regular expressions within a 
  template.
- added 4 string generators for
  * RSYSLOG_FileFormat
  * RSYSLOG_TraditionalFileFormat
  * RSYSLOG_ForwardFormat
  * RSYSLOG_TraditionalForwardFormat
- bugfix: mutexes used to simulate atomic instructions were not destructed
- bugfix: regression caused more locking action in msg.c than necessary
- bugfix: "$ActionExecOnlyWhenPreviousIsSuspended on" was broken
- bugfix: segfault on HUP when "HUPIsRestart" was set to "on"
  thanks varmojfekoj for the patch
- bugfix: default for $OMFileFlushOnTXEnd was wrong ("off").
  This, in default mode, caused buffered writing to be used, what
  means that it looked like no output were written or partial
  lines. Thanks to Michael Biebl for pointing out this bug.
- bugfix: programname filter in ! configuration can not be reset
  Thanks to Kiss Gabor for the patch.
---------------------------------------------------------------------------
Version 5.5.5  [DEVEL] (rgerhards), 2010-05-20
- added new cancel-reduced action thread termination method
  We now manage to cancel threads that block inside a retry loop to
  terminate without the need to cancel the thread. Avoiding cancellation
  helps keep the system complexity minimal and thus provides for better
  stability. This also solves some issues with improper shutdown when
  inside an action retry loop.
---------------------------------------------------------------------------
Version 5.5.4  [DEVEL] (rgerhards), 2010-05-03
- This version offers full support for Solaris on Intel and Sparc
- bugfix: problems with atomic operations emulation
  replaced atomic operation emulation with new code. The previous code
  seemed to have some issue and also limited concurrency severely. The
  whole atomic operation emulation has been rewritten.
- bugfix: netstream ptcp support class was not correctly build on systems
  without epoll() support
- bugfix: segfault on Solaris/Sparc
---------------------------------------------------------------------------
Version 5.5.3  [DEVEL] (rgerhards), 2010-04-09
- added basic but functional support for Solaris
- imported many bugfixes from 3.6.2/4.6.1 (see ChangeLog below!)
- added new property replacer option "date-rfc3164-buggyday" primarily
  to ease migration from syslog-ng. See property replacer doc for
  details.
- added capability to turn off standard LF delimiter in TCP server
  via new directive "$InputTCPServerDisableLFDelimiter on"
- bugfix: failed to compile on systems without epoll support
- bugfix: comment char ('#') in literal terminated script parsing
  and thus could not be used.
  but tracker: http://bugzilla.adiscon.com/show_bug.cgi?id=119
  [merged in from v3.22.2]
- imported patches from 4.6.0:
  * improved testbench to contain samples for totally malformed messages
    which miss parts of the message content
  * bugfix: some malformed messages could lead to a missing LF inside files
    or some other missing parts of the template content.
  * bugfix: if a message ended immediately with a hostname, the hostname
    was mistakenly interpreted as TAG, and localhost be used as hostname
---------------------------------------------------------------------------
Version 5.5.2  [DEVEL] (rgerhards), 2010-02-05
- applied patches that make rsyslog compile under Apple OS X.
  Thanks to trey for providing these.
- replaced data type "bool" by "sbool" because this created some
  portability issues.
- added $Escape8BitCharactersOnReceive directive
  Thanks to David Lang for suggesting it.
- worked around an issue where omfile failed to compile on 32 bit platforms
  under some circumstances (this smells like a gcc problem, but a simple
  solution was available). Thanks to Kenneth Marshall for some advice.
- extended testbench
---------------------------------------------------------------------------
Version 5.5.1  [DEVEL] (rgerhards), 2009-11-27
- introduced the ablity for netstream drivers to utilize an epoll interface
  This offers increased performance and removes the select() FDSET size
  limit from imtcp. Note that we fall back to select() if there is no
  epoll netstream drivers. So far, an epoll driver has only been
  implemented for plain tcp syslog, the rest will follow once the code
  proves well in practice AND there is demand.
- re-implemented $EscapeControlCharacterTab config directive
  Based on Jonathan Bond-Caron's patch for v4. This now also includes some
  automatted tests.
- bugfix: enabling GSSServer crashes rsyslog startup
  Thanks to Tomas Kubina for the patch [imgssapi]
- bugfix (kind of): check if TCP connection is still alive if using TLS
  Thanks to Jonathan Bond-Caron for the patch.
---------------------------------------------------------------------------
Version 5.5.0  [DEVEL] (rgerhards), 2009-11-18
- moved DNS resolution code out of imudp and into the backend processing
  Most importantly, DNS resolution now never happens if the resolved name
  is not required. Note that this applies to imudp - for the other inputs,
  DNS resolution almost comes for free, so we do not do it there. However,
  the new method has been implemented in a generic way and as such may 
  also be used by other modules in the future.
- added option to use unlimited-size select() calls
  Thanks to varmjofekoj for the patch
  This is not done in imudp, as it natively supports epoll().
- doc: improved description of what loadable modules can do
---------------------------------------------------------------------------
Version 5.4.2  [v5-stable] (rgerhards), 2010-03-??
- bugfix(kind of): output plugin retry behaviour could cause engine to loop
  The rsyslog engine did not guard itself against output modules that do
  not properly convey back the tryResume() behaviour. This then leads to
  what looks like an endless loop. I consider this to be a bug of the 
  engine not only because it should be hardened against plugin misbehaviour,
  but also because plugins may not be totally able to avoid this situation
  (depending on the type of and processing done by the plugin).
- bugfix: testbench failed when not executed in UTC+1 timezone
  accidently, the time zone information was kept inside some
  to-be-checked-for responses
- temporary bugfix replaced by permanent one for
  message-induced off-by-one error (potential segfault) (see 4.6.2)
  The analysis has been completed and a better fix been crafted and 
  integrated.
- bugfix(minor): status variable was uninitialized
  However, this would have caused harm only if NO parser modules at
  all were loaded, which would lead to a defunctional configuration
  at all. And, even more important, this is impossible as two parser
  modules are built-in and thus can not be "not loaded", so we always
  have a minimum of two.
---------------------------------------------------------------------------
Version 5.4.1  [v5-stable] (rgerhards), 2010-03-??
- added new property replacer option "date-rfc3164-buggyday" primarily
  to ease migration from syslog-ng. See property replacer doc for
  details. [backport from 5.5.3 because urgently needed by some]
- imported all bugfixes vom 4.6.2 (see below)
---------------------------------------------------------------------------
Version 5.4.0  [v5-stable] (rgerhards), 2010-03-08
***************************************************************************
* This is a new stable v5 version. It contains all fixes and enhancements *
* made during the 5.3.x phase as well as those listed below.              *
* Note that the 5.2.x series was quite buggy and as such all users are    *
* strongly advised to upgrade to 5.4.0.                                   *
***************************************************************************
- bugfix: omruleset failed to work in many cases
  bug tracker: http://bugzilla.adiscon.com/show_bug.cgi?id=179
  Thanks to Ryan B. Lynch for reporting this issue.
- bugfix: comment char ('#') in literal terminated script parsing
  and thus could not be used.
  but tracker: http://bugzilla.adiscon.com/show_bug.cgi?id=119
  [merged in from v3.22.2]
---------------------------------------------------------------------------
Version 5.3.7  [BETA] (rgerhards), 2010-01-27
- bugfix: queues in direct mode could case a segfault, especially if an
  action failed for action queues. The issue was an invalid increment of
  a stack-based pointer which lead to destruction of the stack frame and
  thus a segfault on function return.
  Thanks to Michael Biebl for alerting us on this problem.
- bugfix: hostname accidently set to IP address for some message sources,
  for example imudp. Thanks to Anton for reporting this bug. [imported v4]
- bugfix: ompgsql had problems with transaction support, what actually 
  rendered it unsuable. Thanks to forum user "horhe" for alerting me
  on this bug and helping to debug/fix it! [imported from 5.3.6]
- bugfix: $CreateDirs variable not properly initialized, default thus
  was random (but most often "on") [imported from v3]
- bugfix: potential segfaults during queue shutdown
  (bugs require certain non-standard settings to appear)
  Thanks to varmojfekoj for the patch [imported from 4.5.8]
  [backport from 5.5.2]
- bugfix: wrong memory assignment for a config variable (probably
  without causing any harm) [backport from 5.2.2]
- bugfix: rsyslog hangs when writing to a named pipe which nobody was
  reading. Thanks to Michael Biebl for reporting this bug.
  Bugzilla entry: http://bugzilla.adiscon.com/show_bug.cgi?id=169
  [imported from 4.5.8]
---------------------------------------------------------------------------
Version 5.3.6  [BETA] (rgerhards), 2010-01-13
- bugfix: ompgsql did not properly check the server connection in
  tryResume(), which could lead to rsyslog running in a thight loop
- bugfix: suspension during beginTransaction() was not properly handled
  by rsyslog core
- bugfix: omfile output was only written when buffer was full, not at
  end of transaction
- bugfix: commit transaction was not properly conveyed to message layer,
  potentially resulting in non-message destruction and thus hangs
- bugfix: enabling GSSServer crashes rsyslog startup
  Thanks to Tomas Kubina for the patch [imgssapi]
- bugfix (kind of): check if TCP connection is still alive if using TLS
  Thanks to Jonathan Bond-Caron for the patch.
- bugfix: $CreateDirs variable not properly initialized, default thus
  was random (but most often "on") [imported from v3]
- bugfix: ompgsql had problems with transaction support, what actually 
  rendered it unsuable. Thanks to forum user "horhe" for alerting me
  on this bug and helping to debug/fix it!
- bugfix: memory leak when sending messages in zip-compressed format
  Thanks to Naoya Nakazawa for analyzing this issue and providing a patch.
- worked around an issue where omfile failed to compile on 32 bit platforms
  under some circumstances (this smells like a gcc problem, but a simple
  solution was available). Thanks to Kenneth Marshall for some advice.
  [backported from 5.5.x branch]
---------------------------------------------------------------------------
Version 5.3.5  [BETA] (rgerhards), 2009-11-13
- some light performance enhancement by replacing time() call with much
  faster (at least under linux) gettimeofday() calls.
- some improvement of omfile performance with dynafiles
  saved costly time() calls by employing a logical clock, which is 
  sufficient for the use case
- bugfix: omudpspoof miscalculated source and destination ports
  while this was probably not noticed for source ports, it resulted in
  almost all destination ports being wrong, except for the default port
  of 514, which by virtue of its binary representation was calculated 
  correct (and probably thus the bug not earlier detected).
- bugfixes imported from earlier releases
  * bugfix: named pipes did no longer work (they always got an open error)
    this was a regression from the omfile rewrite in 4.5.0
  * bugfix(testbench): sequence check was not always performed correctly,
    that could result in tests reporting success when they actually failed
- improved testbench: added tests for UDP forwarding and omudpspoof
- doc bugfix: omudpspoof had wrong config command names ("om" missing)
- bugfix [imported from 4.4.3]: $ActionExecOnlyOnceEveryInterval did
  not work.
- [inport v4] improved testbench, contains now tcp and gzip test cases
- [import v4] added a so-called "On Demand Debug" mode, in which debug
  output can be generated only after the process has started, but not right
  from the beginning. This is assumed to be useful for hard-to-find bugs.
  Also improved the doc on the debug system.
- bugfix: segfault on startup when -q or -Q option was given
  [imported from v3-stable]
---------------------------------------------------------------------------
Version 5.3.4  [DEVEL] (rgerhards), 2009-11-04
- added the ability to create custom message parsers
- added $RulesetParser config directive that permits to bind specific
  parsers to specific rulesets
- added omruleset output module, which provides great flexibility in 
  action processing. THIS IS A VERY IMPORTANT ADDITION, see its doc
  for why.
- added the capability to have ruleset-specific main message queues
  This offers considerable additional flexibility AND superior performance
  (in cases where multiple inputs now can avoid lock contention)
- bugfix: correct default for escape ('#') character restored
  This was accidently changed to '\\', thanks to David Lang for reporting
- bugfix(testbench): testcase did not properly wait for rsyslogd shutdown
  thus some unpredictable behavior and a false negative test result
  could occur.
---------------------------------------------------------------------------
Version 5.3.3  [DEVEL] (rgerhards), 2009-10-27
- simplified and thus speeded up the queue engine, also fixed some
  potential race conditions (in very unusual shutdown conditions)
  along the way. The threading model has seriously changes, so there may
  be some regressions.
- enhanced test environment (inlcuding testbench): support for enhancing
  probability of memory addressing failure by using non-NULL default
  value for malloced memory (optional, only if requested by configure
  option). This helps to track down some otherwise undetected issues
  within the testbench.
- bugfix: potential abort if inputname property was not set 
  primarily a problem of imdiag
- bugfix: message processing states were not set correctly in all cases
  however, this had no negative effect, as the message processing state
  was not evaluated when a batch was deleted, and that was the only case
  where the state could be wrong.
---------------------------------------------------------------------------
Version 5.3.2  [DEVEL] (rgerhards), 2009-10-21
- enhanced omfile to support transactional interface. This will increase
  performance in many cases.
- added multi-ruleset support to imudp
- re-enabled input thread termination handling that does avoid thread
  cancellation where possible. This provides a more reliable mode of
  rsyslogd termination (canceling threads my result in not properly
  freed resouces and potential later hangs, even though we perform
  proper cancel handling in our code). This is part of an effort to
  reduce thread cancellation as much as possible in rsyslog.
  NOTE: the code previously written code for this functionality had a
  subtle race condition. The new code solves that.
- enhanced immark to support non-cancel input module termination
- improved imudp so that epoll can be used in more environments,
  fixed potential compile time problem if EPOLL_CLOEXEC is not available.
- some cleanup/slight improvement:
  * changed imuxsock to no longer use deprecated submitAndParseMsg() IF
  * changed submitAndParseMsg() interface to be a wrapper around the new
    way of message creation/submission. This enables older plugins to be
    used together with the new interface. The removal also enables us to
    drop a lot of duplicate code, reducing complexity and increasing
    maintainability.
- bugfix: segfault when starting up with an invalid .qi file for a disk queue
  Failed for both pure disk as well as DA queues. Now, we emit an error
  message and disable disk queueing facility.
- bugfix: potential segfault on messages with empty MSG part. This was a
  recently introduced regression.
- bugfix: debug string larger than 1K were improperly displayed. Max size
  is now 32K, and if a string is even longer it is meaningfully truncated.
---------------------------------------------------------------------------
Version 5.3.1  [DEVEL] (rgerhards), 2009-10-05
- added $AbortOnUncleanConfig directive - permits to prevent startup when
  there are problems with the configuration file. See it's doc for
  details.
- included some important fixes from v4-stable:
  * bugfix: invalid handling of zero-sized messages
  * bugfix: zero-sized UDP messages are no longer processed
  * bugfix: random data could be appended to message
  * bugfix: reverse lookup reduction logic in imudp do DNS queries too often
- bugfixes imported from 4.5.4:
  * bugfix: potential segfault in stream writer on destruction
  * bugfix: potential race in object loader (obj.c) during use/release
  * bugfixes: potential problems in out file zip writer
---------------------------------------------------------------------------
Version 5.3.0  [DEVEL] (rgerhards), 2009-09-14
- begun to add simple GUI programs to gain insight into running rsyslogd
  instances and help setup and troubleshooting (active via the
  --enable-gui ./configure switch)
- changed imudp to utilize epoll(), where available. This shall provide
  slightly better performance (just slightly because we called select()
  rather infrequently on a busy system)
---------------------------------------------------------------------------
Version 5.2.2  [v5-stable] (rgerhards), 2009-11-??
- bugfix: enabling GSSServer crashes rsyslog startup
  Thanks to Tomas Kubina for the patch [imgssapi]
---------------------------------------------------------------------------
Version 5.2.1  [v5-stable] (rgerhards), 2009-11-02
- bugfix [imported from 4.4.3]: $ActionExecOnlyOnceEveryInterval did
  not work.
- bugfix: segfault on startup when -q or -Q option was given
  [imported from v3-stable]
---------------------------------------------------------------------------
Version 5.2.0  [v5-stable] (rgerhards), 2009-11-02
This is a re-release of version 5.1.6 as stable after we did not get any bug 
reports during the whole beta phase. Still, this first v5-stable may not be 
as stable as one hopes for, I am not sure if we did not get bug reports
just because nobody tried it. Anyhow, we need to go forward and so we
have the initial v5-stable.
---------------------------------------------------------------------------
Version 5.1.6  [v5-beta] (rgerhards), 2009-10-15
- feature imports from v4.5.6
- bugfix: potential race condition when queue worker threads were
  terminated
- bugfix: solved potential (temporary) stall of messages when the queue was
  almost empty and few new data added (caused testbench to sometimes hang!)
- fixed some race condition in testbench
- added more elaborate diagnostics to parts of the testbench
- bugfixes imported from 4.5.4:
  * bugfix: potential segfault in stream writer on destruction
  * bugfix: potential race in object loader (obj.c) during use/release
  * bugfixes: potential problems in out file zip writer
- included some important fixes from 4.4.2:
  * bugfix: invalid handling of zero-sized messages
  * bugfix: zero-sized UDP messages are no longer processed
  * bugfix: random data could be appended to message
  * bugfix: reverse lookup reduction logic in imudp do DNS queries too often
---------------------------------------------------------------------------
Version 5.1.5  [v5-beta] (rgerhards), 2009-09-11
- added new config option $ActionWriteAllMarkMessages
  this option permites to process mark messages under all circumstances,
  even if an action was recently called. This can be useful to use mark
  messages as a kind of heartbeat.
- added new config option $InputUnixListenSocketCreatePath
  to permit the auto-creation of pathes to additional log sockets. This
  turns out to be useful if they reside on temporary file systems and
  rsyslogd starts up before the daemons that create these sockets
  (rsyslogd always creates the socket itself if it does not exist).
- added $LogRSyslogStatusMessages configuration directive
  permitting to turn off rsyslog start/stop/HUP messages. See Debian
  ticket http://bugs.debian.org/cgi-bin/bugreport.cgi?bug=463793
- bugfix: hostnames with dashes in them were incorrectly treated as
  malformed, thus causing them to be treated as TAG (this was a regression
  introduced from the "rfc3164 strict" change in 4.5.0). Testbench has been
  updated to include a smaple message with a hostname containing a dash.
- bugfix: strings improperly reused, resulting in some message properties
  be populated with strings from previous messages. This was caused by
  an improper predicate check.
- added new config directive $omfileForceChown [import from 4.7.0]
---------------------------------------------------------------------------
Version 5.1.4  [DEVEL] (rgerhards), 2009-08-20
- legacy syslog parser changed so that it now accepts date stamps in
  wrong case. Some devices seem to create them and I do not see any harm
  in supporting that.
- added $InputTCPMaxListeners directive - permits to specify how many 
  TCP servers shall be possible (default is 20).
- bugfix: memory leak with some input modules. Those inputs that
  use parseAndSubmitMsg() leak two small memory blocks with every message.
  Typically, those process only relatively few messages, so the issue 
  does most probably not have any effect in practice.
- bugfix: if tcp listen port could not be created, no error message was
  emitted
- bugfix: discard action did not work (did not discard messages)
- bugfix: discard action caused segfault
- bugfix: potential segfault in output file writer (omfile)
  In async write mode, we use modular arithmetic to index the output
  buffer array. However, the counter variables accidently were signed,
  thus resulting in negative indizes after integer overflow. That in turn
  could lead to segfaults, but was depending on the memory layout of 
  the instance in question (which in turn depended on a number of
  variables, like compile settings but also configuration). The counters
  are now unsigned (as they always should have been) and so the dangling
  mis-indexing does no longer happen. This bug potentially affected all
  installations, even if only some may actually have seen a segfault.
---------------------------------------------------------------------------
Version 5.1.3  [DEVEL] (rgerhards), 2009-07-28
- architecture change: queue now always has at least one worker thread
  if not running in direct mode. Previous versions could run without 
  any active workers. This simplifies the code at a very small expense.
  See v5 compatibility note document for more in-depth discussion.
- enhance: UDP spoofing supported via new output module omudpspoof
  See the omudpspoof documentation for details and samples
- bugfix: message could be truncated after TAG, often when forwarding
  This was a result of an internal processing error if maximum field
  sizes had been specified in the property replacer.
- bugfix: minor static memory leak while reading configuration
  did NOT leak based on message volume
- internal: added ability to terminate input modules not via pthread_cancel
  but an alternate approach via pthread_kill. This is somewhat safer as we
  do not need to think about the cancel-safeness of all libraries we use.
  However, not all inputs can easily supported, so this now is a feature
  that can be requested by the input module (the most important ones
  request it).
---------------------------------------------------------------------------
Version 5.1.2  [DEVEL] (rgerhards), 2009-07-08
- bugfix: properties inputname, fromhost, fromhost-ip, msg were lost when
  working with disk queues
- some performance enhancements
- bugfix: abort condition when RecvFrom was not set and message reduction
  was on. Happend e.g. with imuxsock.
- added $klogConsoleLogLevel directive which permits to set a new
  console log level while rsyslog is active
- some internal code cleanup
---------------------------------------------------------------------------
Version 5.1.1  [DEVEL] (rgerhards), 2009-07-03
- bugfix: huge memory leak in queue engine (made rsyslogd unusable in
  production). Occured if at least one queue was in direct mode 
  (the default for action queues)
- imported many performance optimizations from v4-devel (4.5.0)
- bugfix: subtle (and usually irrelevant) issue in timout processing
  timeout could be one second too early if nanoseconds wrapped
- set a more sensible timeout for shutdow, now 1.5 seconds to complete
  processing (this also removes those cases where the shutdown message
  was not written because the termination happened before it)
---------------------------------------------------------------------------
Version 5.1.0  [DEVEL] (rgerhards), 2009-05-29

*********************************** NOTE **********************************
The v5 versions of rsyslog feature a greatly redesigned queue engine. The
major theme for the v5 release is twofold:

a) greatly improved performance
b) enable audit-grade processing

Here, audit-grade processing means that rsyslog, if used together with
audit-grade transports and configured correctly, will never lose messages
that already have been acknowledged, not even in fatal failure cases like
sudden loss of power.

Note that large parts of rsyslog's important core components have been
restructured to support these design goals. As such, early versions of
the engine will probably be less stable than the v3/v4 engine.

Also note that the initial versions do not cover all and everything. As
usual, the code will evolve toward the final goal as version numbers
increase.
*********************************** NOTE **********************************

- redesigned queue engine so that it supports ultra-reliable operations
  This resulted in a rewrite of large parts. The new capability can be
  used to build audit-grade systems on the basis of rsyslog.
- added $MainMsgQueueDequeueBatchSize and $ActionQueueDequeueBatchSize 
  configuration directives
- implemented a new transactional output module interface which provides
  superior performance (for databases potentially far superior performance)
- increased ompgsql performance by adapting to new transactional
  output module interface
---------------------------------------------------------------------------
Version 4.8.1  [v4-stable], 2011-09-??
- increased max config file line size to 64k
  We now also emit an error message if even 64k is not enough (not
  doing so previously may rightfully be considered as a bug)
- bugfix: omprog made rsyslog abort on startup if not binary to
  execute was configured
- bugfix: $ActionExecOnlyOnce interval did not work properly
  Thanks to Tomas Heinrich for the patch
- bugfix: potential abort if ultra-large file io buffers are used and
  dynafile cache exhausts address space (primarily a problem on 32 bit
  platforms)
- bugfix: potential abort after reading invalid X.509 certificate
  closes: http://bugzilla.adiscon.com/show_bug.cgi?id=290
  Thanks to Tomas Heinrich for the patch.
- bugfix: potential fatal abort in omgssapi
  Thanks to Tomas Heinrich for the patch.
- added doc for omprog
- FQDN hostname for multihomed host was not always set to the correct name
  if multiple aliases existed. Thanks to Tomas Heinreich for the patch.
- re-licensed larger parts of the codebase under the Apache license 2.0
---------------------------------------------------------------------------
Version 4.8.0  [v4-stable] (rgerhards), 2011-09-07
***************************************************************************
* This is a new stable v4 version. It contains all fixes and enhancements *
* made during the 4.7.x phase as well as those listed below.              *
* Note: major new development to v4 is concluded  and will only be done   *
*       for custom projects.                                              *
***************************************************************************
There are no changes compared to 4.7.5, just a re-release with the new
version number as new v4-stable. The most important new feature is Solaris
support.
---------------------------------------------------------------------------
Version 4.7.5  [v4-beta], 2011-09-01
- bugfix/security: off-by-two bug in legacy syslog parser, CVE-2011-3200
- bugfix: potential misadressing in property replacer
- bugfix: The NUL-Byte for the syslogtag was not copied in MsgDup (msg.c)
---------------------------------------------------------------------------
Version 4.7.4  [v4-beta] (rgerhards), 2011-07-11
- added support for the ":omusrmsg:" syntax in configuring user messages
- added support for the ":omfile:" syntax in configuring user messages
- added $LocalHostName config directive
- bugfix: PRI was invalid on Solaris for message from local log socket
Version 4.7.3  [v4-devel] (rgerhards), 2010-11-25
- added omuxsock, which permits to write message to local Unix sockets
  this is the counterpart to imuxsock, enabling fast local forwarding
- added imptcp, a simplified, Linux-specific and potentielly fast
  syslog plain tcp input plugin (NOT supporting TLS!)
- bugfix: a couple of problems that imfile had on some platforms, namely
  Ubuntu (not their fault, but occured there)
- bugfix: imfile utilizes 32 bit to track offset. Most importantly,
  this problem can not experienced on Fedora 64 bit OS (which has
  64 bit long's!)
- added the $InputFilePersistStateInterval config directive to imfile
- changed imfile so that the state file is never deleted (makes imfile
  more robust in regard to fatal failures)
---------------------------------------------------------------------------
Version 4.7.2  [v4-devel] (rgerhards), 2010-05-03
- bugfix: problems with atomic operations emulaton
  replaced atomic operation emulation with new code. The previous code
  seemed to have some issue and also limited concurrency severely. The
  whole atomic operation emulation has been rewritten.
- added new $Sleep directive to hold processing for a couple of seconds
  during startup
- bugfix: programname filter in ! configuration can not be reset
  Thanks to Kiss Gabor for the patch.
---------------------------------------------------------------------------
Version 4.7.1  [v4-devel] (rgerhards), 2010-04-22
- Solaris support much improved -- was not truely usable in 4.7.0
  Solaris is no longer supported in imklog, but rather there is a new
  plugin imsolaris, which is used to pull local log sources on a Solaris
  machine.
- testbench improvement: Java is no longer needed for testing tool creation
---------------------------------------------------------------------------
Version 4.7.0  [v4-devel] (rgerhards), 2010-04-14
- new: support for Solaris added (but not yet the Solaris door API)
- added function getenv() to RainerScript
- added new config option $InputUnixListenSocketCreatePath
  to permit the auto-creation of pathes to additional log sockets. This
  turns out to be useful if they reside on temporary file systems and
  rsyslogd starts up before the daemons that create these sockets
  (rsyslogd always creates the socket itself if it does not exist).
- added $LogRSyslogStatusMessages configuration directive
  permitting to turn off rsyslog start/stop/HUP messages. See Debian
  ticket http://bugs.debian.org/cgi-bin/bugreport.cgi?bug=463793
- added new config directive $omfileForceChown to (try to) fix some broken
  system configs.
  See ticket for details: http://bugzilla.adiscon.com/show_bug.cgi?id=150
- added $EscapeControlCharacterTab config directive
  Thanks to Jonathan Bond-Caron for the patch.
- added option to use unlimited-size select() calls
  Thanks to varmjofekoj for the patch
- debugondemand mode caused backgrounding to fail - close to a bug, but I'd
  consider the ability to background in this mode a new feature...
- bugfix (kind of): check if TCP connection is still alive if using TLS
  Thanks to Jonathan Bond-Caron for the patch.
- imported changes from 4.5.7 and below
- bugfix: potential segfault when -p command line option was used
  Thanks for varmojfekoj for pointing me at this bug.
- imported changes from 4.5.6 and below
---------------------------------------------------------------------------
Version 4.6.8  [v4-stable] (rgerhards), 2011-09-01
- bugfix/security: off-by-two bug in legacy syslog parser, CVE-2011-3200
- bugfix: potential misadressing in property replacer
- bugfix: memcpy overflow can occur in allowed sender checking
  if a name is resolved to IPv4-mapped-on-IPv6 address
  Found by Ismail Dönmez at suse
- bugfix: The NUL-Byte for the syslogtag was not copied in MsgDup (msg.c)
---------------------------------------------------------------------------
Version 4.6.7  [v4-stable] (rgerhards), 2011-07-11
- added support for the ":omusrmsg:" syntax in configuring user messages
- added support for the ":omfile:" syntax for actions
---------------------------------------------------------------------------
Version 4.6.6  [v4-stable] (rgerhards), 2011-06-24
- bugfix: memory leak in imtcp & subsystems under some circumstances
  This leak is tied to error conditions which lead to incorrect cleanup
  of some data structures. [backport from v6, limited testing under v4]
- bugfix: invalid processing in QUEUE_FULL condition
  If the the multi-submit interface was used and a QUEUE_FULL condition
  occured, the failed message was properly destructed. However, the
  rest of the input batch, if it existed, was not processed. So this
  lead to potential loss of messages and a memory leak. The potential
  loss of messages was IMHO minor, because they would have been dropped
  in most cases due to the queue remaining full, but very few lucky ones
  from the batch may have made it. Anyhow, this has now been changed so
  that the rest of the batch is properly tried to be enqueued and, if
  not possible, destructed.
- bugfix: invalid storage type for config variables
- bugfix: stream driver mode was not correctly set on tcp ouput on big
  endian systems.
  thanks varmojfekoj for the patch
- bugfix: IPv6-address could not be specified in omrelp
  this was due to improper parsing of ":"
  closes: http://bugzilla.adiscon.com/show_bug.cgi?id=250
- bugfix: memory and file descriptor leak in stream processing
  Leaks could occur under some circumstances if the file stream handler
  errored out during the open call. Among others, this could cause very
  big memory leaks if there were a problem with unreadable disk queue
  files. In regard to the memory leak, this
  closes: http://bugzilla.adiscon.com/show_bug.cgi?id=256
- bugfix: imfile potentially duplicates lines
  This can happen when 0 bytes are read from the input file, and some
  writer appends data to the file BEFORE we check if a rollover happens.
  The check for rollover uses the inode and size as a criterion. So far,
  we checked for equality of sizes, which is not given in this scenario,
  but that does not indicate a rollover. From the source code comments:
     Note that when we check the size, we MUST NOT check for equality.
     The reason is that the file may have been written right after we
     did try to read (so the file size has increased). That is NOT in
     indicator of a rollover (this is an actual bug scenario we 
     experienced). So we need to check if the new size is smaller than
     what we already have seen!
  Also, under some circumstances an invalid truncation was detected. This
  code has now been removed, a file change (and thus resent) is only
  detected if the inode number changes.
- bugfix: a couple of problems that imfile had on some platforms, namely
  Ubuntu (not their fault, but occured there)
- bugfix: imfile utilizes 32 bit to track offset. Most importantly,
  this problem can not experienced on Fedora 64 bit OS (which has
  64 bit long's!)
- bugfix: abort if imfile reads file line of more than 64KiB
  Thanks to Peter Eisentraut for reporting and analysing this problem.
  bug tracker: http://bugzilla.adiscon.com/show_bug.cgi?id=221
- bugfix: omlibdbi did not use password from rsyslog.con
  closes: http://bugzilla.adiscon.com/show_bug.cgi?id=203
- bugfix: TCP connection invalidly aborted when messages needed to be
  discarded (due to QUEUE_FULL or similar problem)
- bugfix: a slightly more informative error message when a TCP
  connections is aborted
- bugfix: timestamp was incorrectly calculated for timezones with minute
  offset
  closes: http://bugzilla.adiscon.com/show_bug.cgi?id=271
- some improvements thanks to clang's static code analyzer
  o overall cleanup (mostly unnecessary writes and otherwise unused stuff)
  o bugfix: fixed a very remote problem in msg.c which could occur when
    running under extremely low memory conditions
---------------------------------------------------------------------------
Version 4.6.5  [v4-stable] (rgerhards), 2010-11-24
- bugfix(important): problem in TLS handling could cause rsyslog to loop
  in a tight loop, effectively disabling functionality and bearing the
  risk of unresponsiveness of the whole system.
  Bug tracker: http://bugzilla.adiscon.com/show_bug.cgi?id=194
---------------------------------------------------------------------------
Version 4.6.4  [v4-stable] (rgerhards), 2010-08-05
- bugfix: zero-sized (empty) messages were processed by imtcp
  they are now dropped as they always should have been
- bugfix: programname filter in ! configuration can not be reset
  Thanks to Kiss Gabor for the patch.
---------------------------------------------------------------------------
Version 4.6.3  [v4-stable] (rgerhards), 2010-07-07
- improvded testbench
  - added test with truly random data received via syslog to test
    robustness
  - added new configure option that permits to disable and enable an
    extended testbench
- bugfix: segfault on HUP when "HUPIsRestart" was set to "on"
  thanks varmojfekoj for the patch
- bugfix: default for $OMFileFlushOnTXEnd was wrong ("off").
  This, in default mode, caused buffered writing to be used, what
  means that it looked like no output were written or partial
  lines. Thanks to Michael Biebl for pointing out this bug.
- bugfix: testbench failed when not executed in UTC+1 timezone
  accidently, the time zone information was kept inside some
  to-be-checked-for responses
- temporary bugfix replaced by permanent one for
  message-induced off-by-one error (potential segfault) (see 4.6.2)
  The analysis has been completed and a better fix been crafted and 
  integrated.
- bugfix: the T/P/E config size specifiers did not work properly under
  all 32-bit platforms
- bugfix: local unix system log socket was deleted even when it was
  not configured
- some doc fixes; incorrect config samples could cause confusion
  thanks to Anthony Edwards for pointing the problems out
---------------------------------------------------------------------------
Version 4.6.2  [v4-stable] (rgerhards), 2010-03-26
- new feature: "." action type added to support writing files to relative
  pathes (this is primarily meant as a debug aid)
- added replacements for atomic instructions on systems that do not
  support them. [backport of Stefen Sledz' patch for v5)
- new feature: $OMFileAsyncWriting directive added
  it permits to specifiy if asynchronous writing should be done or not
- bugfix(temporary): message-induced off-by-one error (potential segfault)
  Some types of malformed messages could trigger an off-by-one error
  (for example, \0 or \n as the last character, and generally control
  character escaption is questionable). This is due to not strictly
  following a the \0 or string counted string paradigm (during the last
  optimization on the cstring class). As a temporary fix, we have 
  introduced a proper recalculation of the size. However, a final
  patch is expected in the future. See bug tracker for further details
  and when the final patch will be available:
  http://bugzilla.adiscon.com/show_bug.cgi?id=184
  Note that the current patch is considered sufficient to solve the
  situation, but it requires a bit more runtime than desirable.
- bugfix: potential segfault in dynafile cache
  This bug was triggered by an open failure. The the cache was full and
  a new entry needed to be placed inside it, a victim for eviction was
  selected. That victim was freed, then the open of the new file tried. If
  the open failed, the victim entry was still freed, and the function
  exited. However, on next invocation and cache search, the victim entry
  was used as if it were populated, most probably resulting in a segfault.
- bugfix: race condition during directory creation
  If multiple files try to create a directory at (almost) the same time,
  some of them may fail. This is a data race and also exists with other
  processes that may create the same directory. We do now check for this
  condition and gracefully handle it.
- bugfix: potential re-use of free()ed file stream object in omfile
  when dynaCache is enabled, the cache is full, a new entry needs to
  be allocated, thus the LRU discarded, then a new entry is opend and that
  fails. In that case, it looks like the discarded stream may be reused
  improperly (based on code analysis, test case and confirmation pending)
- added new property replacer option "date-rfc3164-buggyday" primarily
  to ease migration from syslog-ng. See property replacer doc for
  details. [backport from 5.5.3 because urgently needed by some]
- improved testbench
- bugfix: invalid buffer write in (file) stream class
  currently being accessed buffer could be overwritten with new data.
  While this probably did not cause access violations, it could case loss
  and/or duplication of some data (definitely a race with no deterministic
  outcome)
- bugfix: potential hang condition during filestream close
  predicate was not properly checked when waiting for the background file
  writer
- bugfix: improper synchronization when "$OMFileFlushOnTXEnd on" was used
  Internal data structures were not properly protected due to missing
  mutex calls.
- bugfix: potential data loss during file stream shutdown
- bugfix: potential problems during file stream shutdown
  The shutdown/close sequence was not clean, what potentially (but
  unlikely) could lead to some issues. We have not been able to describe
  any fatal cases, but there was some bug potential. Sequence has now
  been straighted out.
- bugfix: potential problem (loop, abort) when file write error occured
  When a write error occured in stream.c, variable iWritten had the error
  code but this was handled as if it were the actual number of bytes
  written. That was used in pointer arithmetic later on, and thus could
  lead to all sorts of problems. However, this could only happen if the
  error was EINTR or the file in question was a tty. All other cases were
  handled properly. Now, iWritten is reset to zero in such cases, resulting
  in proper retries.
- bugfix: $omfileFlushOnTXEnd was turned on when set to off and vice
  versa due to an invalid check
- bugfix: recent patch to fix small memory leak could cause invalid free.
  This could only happen during config file parsing.
- bugfix(minor): handling of extremely large strings in dbgprintf() fixed
  Previously, it could lead to garbagge output and, in extreme cases, also
  to segfaults. Note: this was a problem only when debug output was 
  actually enabled, so it caused no problem in production use.
- bugfix(minor): BSD_SO_COMPAT query function had some global vars not
  properly initialized. However, in practice the loader initializes them 
  with zero, the desired value, so there were no actual issue in almost 
  all cases.
---------------------------------------------------------------------------
Version 4.6.1  [v4-stable] (rgerhards), 2010-03-04
- re-enabled old pipe output (using new module ompipe, built-in) after
  some problems with pipes (and especially in regard to xconsole) were
  discovered. Thanks to Michael Biebl for reporting the issues.
- bugfix: potential problems with large file support could cause segfault
  ... and other weird problems. This seemed to affect 32bit-platforms
  only, but I can not totally outrule there were issues on other
  platforms as well. The previous code could cause system data types
  to be defined inconsistently, and that could lead to various 
  troubles. Special thanks go to the Mandriva team for identifying
  an initial problem, help discussing it and ultimately a fix they
  contributed.
- bugfix: fixed problem that caused compilation on FreeBSD 9.0 to fail.
  bugtracker: http://bugzilla.adiscon.com/show_bug.cgi?id=181
  Thanks to Christiano for reporting.
- bugfix: potential segfault in omfile when a dynafile open failed
  In that case, a partial cache entry was written, and some internal
  pointers (iCurrElt) not correctly updated. In the next iteration, that
  could lead to a segfault, especially if iCurrElt then points to the
  then-partial record. Not very likely, but could happen in practice.
- bugfix (theoretical): potential segfault in omfile under low memory
  condition. This is only a theoretical bug, because it would only 
  happen when strdup() fails to allocate memory - which is highly 
  unlikely and will probably lead to all other sorts of errors.
- bugfix: comment char ('#') in literal terminated script parsing
  and thus could not be used.
  but tracker: http://bugzilla.adiscon.com/show_bug.cgi?id=119
  [merged in from v3.22.2]
---------------------------------------------------------------------------
Version 4.6.0  [v4-stable] (rgerhards), 2010-02-24
***************************************************************************
* This is a new stable v4 version. It contains all fixes and enhancements *
* made during the 4.5.x phase as well as those listed below.              *
* Note: this version is scheduled to conclude the v4 development process. *
*       Do not expect any more new developments in v4. The focus is now   *
*       on v5 (what also means we have a single devel branch again).      *
*       ("development" means new feature development, bug fixes are of    *
*       course provided for v4-stable)                                    *
***************************************************************************
- improved testbench to contain samples for totally malformed messages
  which miss parts of the message content
- bugfix: some malformed messages could lead to a missing LF inside files
  or some other missing parts of the template content.
- bugfix: if a message ended immediately with a hostname, the hostname
  was mistakenly interpreted as TAG, and localhost be used as hostname
- bugfix: message without MSG part could case a segfault
  [backported from v5 commit 98d1ed504ec001728955a5bcd7916f64cd85f39f]
  This actually was a "recent" regression, but I did not realize that it
  was introduced by the performance optimization in v4-devel. Shame on
  me for having two devel versions at the same time...
---------------------------------------------------------------------------
Version 4.5.8  [v4-beta] (rgerhards), 2010-02-10
- enhanced doc for using PostgreSQL
  Thanks to Marc Schiffbauer for the new/updated doc
- bugfix: property replacer returned invalid parameters under some (unusual)
  conditions. In extreme cases, this could lead to garbled logs and/or
  a system failure.
- bugfix: invalid length returned (often) when using regular expressions
  inside the property replacer
- bugfix: submatch regex in property replacer did not honor "return 0 on
  no match" config case
- bugfix: imuxsock incorrectly stated inputname "imudp"
  Thanks to Ryan Lynch for reporting this.
- (slightly) enhanced support for FreeBSD by setting _PATH_MODDIR to
  the correct value on FreeBSD.
  Thanks to Cristiano for the patch.
- bugfix: -d did not enable display of debug messages
  regression from introduction of "debug on demand" mode
  Thanks to Michael Biebl for reporting this bug
- bugfix: blanks inside file names did not terminate file name parsing.
  This could reslult in the whole rest of a line (including comments)
  to be treated as file name in "write to file" actions.
  Thanks to Jack for reporting this issue.
- bugfix: rsyslog hang when writing to a named pipe which nobody was
  reading. Thanks to Michael Biebl for reporting this bug.
  Bugzilla entry: http://bugzilla.adiscon.com/show_bug.cgi?id=169
- bugfix: potential segfaults during queue shutdown
  (bugs require certain non-standard settings to appear)
  Thanks to varmojfekoj for the patch
---------------------------------------------------------------------------
Version 4.5.7  [v4-beta] (rgerhards), 2009-11-18
- added a so-called "On Demand Debug" mode, in which debug output can
  be generated only after the process has started, but not right from
  the beginning. This is assumed to be useful for hard-to-find bugs.
  Also improved the doc on the debug system.
- bugfix (kind of): check if TCP connection is still alive if using TLS
  Thanks to Jonathan Bond-Caron for the patch.
- bugfix: hostname accidently set to IP address for some message sources,
  for example imudp. Thanks to Anton for reporting this bug.
- bugfix [imported from 4.4.3]: $ActionExecOnlyOnceEveryInterval did
  not work.
---------------------------------------------------------------------------
Version 4.5.6  [v4-beta] (rgerhards), 2009-11-05
- bugfix: named pipes did no longer work (they always got an open error)
  this was a regression from the omfile rewrite in 4.5.0
- bugfix(minor): diag function returned wrong queue memeber count
  for the main queue if an active DA queue existed. This had no relevance
  to real deployments (assuming they are not running the debug/diagnostic
  module...), but sometimes caused grief and false alerts in the 
  testbench.
- included some important fixes from v4-stable:
  * bugfix: invalid handling of zero-sized messages
  * bugfix: zero-sized UDP messages are no longer processed
  * bugfix: random data could be appended to message
  * bugfix: reverse lookup reduction logic in imudp do DNS queries too often
- bugfix(testbench): testcase did not properly wait for rsyslod shutdown
  thus some unpredictable behavior and a false negative test result
  could occur. [BACKPORTED from v5]
- bugfix(testbench): sequence check was not always performed correctly,
  that could result in tests reporting success when they actually failed
---------------------------------------------------------------------------
Version 4.5.5  [v4-beta] (rgerhards), 2009-10-21
- added $InputTCPServerNotifyOnConnectionClose config directive
  see doc for details
- bugfix: debug string larger than 1K were improperly displayed. Max size
  is now 32K
- bugfix: invalid storage class selected for some size config parameters.
  This resulted in wrong values. The most prominent victim was the
  directory creation mode, which was set to zero in some cases. For 
  details, see related blog post:
  http://blog.gerhards.net/2009/10/another-note-on-hard-to-find-bugs.html
---------------------------------------------------------------------------
Version 4.5.4  [v4-beta] (rgerhards), 2009-09-29
- bugfix: potential segfault in stream writer on destruction
  Most severely affected omfile. The problem was that some buffers were
  freed before the asynchronous writer thread was shut down. So the
  writer thread accessed invalid data, which may even already be
  overwritten. Symptoms (with omfile) were segfaults, grabled data
  and files with random names placed around the file system (most
  prominently into the root directory). Special thanks to Aaron for
  helping to track this down.
- bugfix: potential race in object loader (obj.c) during use/release
  of object interface
- bugfixes: potential problems in out file zip writer. Problems could
  lead to abort and/or memory leak. The module is now hardened in a very
  conservative way, which is sub-optimal from a performance point of view.
  This should be improved if it has proven reliable in practice.
---------------------------------------------------------------------------
Version 4.5.3  [v4-beta] (rgerhards), 2009-09-17
- bugfix: repeated messages were incorrectly processed
  this could lead to loss of the repeated message content. As a side-
  effect, it could probably also be possible that some segfault occurs
  (quite unlikely). The root cause was that some counters introduced
  during the malloc optimizations were not properly duplicated in
  MsgDup(). Note that repeated message processing is not enabled
  by default.
- bugfix: message sanitation had some issues:
  - control character DEL was not properly escaped
  - NUL and LF characters were not properly stripped if no control
    character replacement was to be done
  - NUL characters in the message body were silently dropped (this was
    a regeression introduced by some of the recent optimizations)
- bugfix: strings improperly reused, resulting in some message properties
  be populated with strings from previous messages. This was caused by
  an improper predicate check. [backported from v5]
- fixed some minor portability issues
- bugfix: reverse lookup reduction logic in imudp do DNS queries too often
  [imported from 4.4.2]
---------------------------------------------------------------------------
Version 4.5.2  [v4-beta] (rgerhards), 2009-08-21
- legacy syslog parser changed so that it now accepts date stamps in
  wrong case. Some devices seem to create them and I do not see any harm
  in supporting that.
- added $InputTCPMaxListeners directive - permits to specify how many 
  TCP servers shall be possible (default is 20).
- bugfix: memory leak with some input modules. Those inputs that
  use parseAndSubmitMsg() leak two small memory blocks with every message.
  Typically, those process only relatively few messages, so the issue 
  does most probably not have any effect in practice.
- bugfix: if tcp listen port could not be created, no error message was
  emitted
- bugfix: potential segfault in output file writer (omfile)
  In async write mode, we use modular arithmetic to index the output
  buffer array. However, the counter variables accidently were signed,
  thus resulting in negative indizes after integer overflow. That in turn
  could lead to segfaults, but was depending on the memory layout of 
  the instance in question (which in turn depended on a number of
  variables, like compile settings but also configuration). The counters
  are now unsigned (as they always should have been) and so the dangling
  mis-indexing does no longer happen. This bug potentially affected all
  installations, even if only some may actually have seen a segfault.
- bugfix: hostnames with dashes in them were incorrectly treated as
  malformed, thus causing them to be treated as TAG (this was a regression
  introduced from the "rfc3164 strict" change in 4.5.0).
---------------------------------------------------------------------------
Version 4.5.1  [DEVEL] (rgerhards), 2009-07-15
- CONFIG CHANGE: $HUPisRestart default is now "off". We are doing this
  to support removal of restart-type HUP in v5.
- bugfix: fromhost-ip was sometimes truncated
- bugfix: potential segfault when zip-compressed syslog records were
  received (double free)
- bugfix: properties inputname, fromhost, fromhost-ip, msg were lost when
  working with disk queues
- performance enhancement: much faster, up to twice as fast (depending
  on configuration)
- bugfix: abort condition when RecvFrom was not set and message reduction
  was on. Happend e.g. with imuxsock.
- added $klogConsoleLogLevel directive which permits to set a new
  console log level while rsyslog is active
- bugfix: message could be truncated after TAG, often when forwarding
  This was a result of an internal processing error if maximum field
  sizes had been specified in the property replacer.
- added ability for the TCP output action to "rebind" its send socket after
  sending n messages (actually, it re-opens the connection, the name is 
  used because this is a concept very similiar to $ActionUDPRebindInterval).
  New config directive $ActionSendTCPRebindInterval added for the purpose.
  By default, rebinding is disabled. This is considered useful for load
  balancers.
- testbench improvements
---------------------------------------------------------------------------
Version 4.5.0  [DEVEL] (rgerhards), 2009-07-02
- activation order of inputs changed, they are now activated only after
  privileges are dropped. Thanks to Michael Terry for the patch.
- greatly improved performance
- greatly reduced memory requirements of msg object
  to around half of the previous demand. This means that more messages can
  be stored in core! Due to fewer cache misses, this also means some
  performance improvement.
- improved config error messages: now contain a copy of the config line
  that (most likely) caused the error
- reduced max value for $DynaFileCacheSize to 1,000 (the former maximum
  of 10,000 really made no sense, even 1,000 is very high, but we like
  to keep the user in control ;)).
- added capability to fsync() queue disk files for enhanced reliability
  (also add's speed, because you do no longer need to run the whole file
  system in sync mode)
- more strict parsing of the hostname in rfc3164 mode, hopefully
  removes false positives (but may cause some trouble with hostname
  parsing). For details, see this bug tracker:
  http://bugzilla.adiscon.com/show_bug.cgi?id=126
- omfile rewrite to natively support zip files (includes large extension
  of the stream class)
- added configuration commands (see doc for explanations)
  * $OMFileZipLevel
  * $OMFileIOBufferSize
  * $OMFileFlushOnTXEnd
  * $MainMsgQueueSyncQueueFiles
  * $ActionQueueSyncQueueFiles
- done some memory accesses explicitely atomic
- bugfix: subtle (and usually irrelevant) issue in timout processing
  timeout could be one second too early if nanoseconds wrapped
- set a more sensible timeout for shutdow, now 1.5 seconds to complete
  processing (this also removes those cases where the shutdown message
  was not written because the termination happened before it)
- internal bugfix: object pointer was only reset to NULL when an object
  was actually destructed. This most likely had no effect to existing code,
  but it may also have caused trouble in remote cases. Similarly, the fix
  may also cause trouble...
- bugfix: missing initialization during timestamp creation
  This could lead to timestamps written in the wrong format, but not to
  an abort
---------------------------------------------------------------------------
Version 4.4.3  [v4-stable] (rgerhards), 2009-10-??
- bugfix: several smaller bugs resolved after flexelint review
  Thanks to varmojfekoj for the patch.
- bugfix: $ActionExecOnlyOnceEveryInterval did not work.
  This was a regression from the time() optimizations done in v4.
  Bug tracker: http://bugzilla.adiscon.com/show_bug.cgi?id=143
  Thanks to Klaus Tachtler for reporting this bug.
- bugfix: potential segfault on queue shutdown
  Thanks to varmojfekoj for the patch.
- bugfix: potential hang condition on queue shutdown
  [imported from v3-stable]
- bugfix: segfault on startup when -q or -Q option was given
  [imported from v3-stable]
---------------------------------------------------------------------------
Version 4.4.2  [v4-stable] (rgerhards), 2009-10-09
- bugfix: invalid handling of zero-sized messages, could lead to mis-
  addressing and potential memory corruption/segfault
- bugfix: zero-sized UDP messages are no longer processed
  until now, they were forwarded to processing, but this makes no sense
  Also, it looks like the system seems to provide a zero return code
  on a UDP recvfrom() from time to time for some internal reasons. These
  "receives" are now silently ignored.
- bugfix: random data could be appended to message, possibly causing
  segfaults
- bugfix: reverse lookup reduction logic in imudp do DNS queries too often
  A comparison was done between the current and the former source address.
  However, this was done on the full sockaddr_storage structure and not
  on the host address only. This has now been changed for IPv4 and IPv6.
  The end result of this bug could be a higher UDP message loss rate than
  necessary (note that UDP message loss can not totally be avoided due
  to the UDP spec)
---------------------------------------------------------------------------
Version 4.4.1  [v4-stable] (rgerhards), 2009-09-02
- features requiring Java are automatically disabled if Java is not
  present (thanks to Michael Biebl for his help!)
- bugfix: invalid double-quoted PRI, among others in outgoing messages
  This causes grief with all receivers.
  Bug tracker: http://bugzilla.adiscon.com/show_bug.cgi?id=147
- bugfix: Java testing tools were required, even if testbench was disabled
  This resulted in build errors if no Java was present on the build system,
  even though none of the selected option actually required Java.
  (I forgot to backport a similar fix to newer releases).
- bugfix (backport): omfwd segfault
  Note that the orginal (higher version) patch states this happens only
  when debugging mode is turned on. That statement is wrong: if debug
  mode is turned off, the message is not being emitted, but the division
  by zero in the actual parameters still happens.
---------------------------------------------------------------------------
Version 4.4.0  [v4-stable] (rgerhards), 2009-08-21
- bugfix: stderr/stdout were not closed to be able to emit error messages,
  but this caused ssh sessions to hang. Now we close them after the 
  initial initialization. See forum thread:
  http://kb.monitorware.com/controlling-terminal-issues-t9875.html
- bugfix: sending syslog messages with zip compression did not work
---------------------------------------------------------------------------
Version 4.3.2  [v4-beta] (rgerhards), 2009-06-24
- removed long-obsoleted property UxTradMsg
- added a generic network stream server (in addition to rather specific
  syslog tcp server)
- added ability for the UDP output action to rebind its send socket after
  sending n messages. New config directive $ActionSendUDPRebindInterval
  added for the purpose. By default, rebinding is disabled. This is 
  considered useful for load balancers.
- bugfix: imdiag/imtcp had a race condition
- improved testbench (now much better code design and reuse)
- added config switch --enable-testbench=no to turn off testbench
---------------------------------------------------------------------------
Version 4.3.1  [DEVEL] (rgerhards), 2009-05-25
- added capability to run multiple tcp listeners (on different ports)
- performance enhancement: imtcp calls parser no longer on input thread
  but rather inside on of the potentially many main msg queue worker
  threads (an enhancement scheduled for all input plugins where this is
  possible)
- added $GenerateConfigGraph configuration command which can be used
  to generate nice-looking (and very informative) rsyslog configuration
  graphs.
- added $ActionName configuration directive (currently only used for
  graph generation, but may find other uses)
- improved doc
  * added (hopefully) easier to grasp queue explanation
- improved testbench
  * added tests for queue disk-only mode (checks disk queue logic)
- bugfix: light and full delay watermarks had invalid values, badly
  affecting performance for delayable inputs
- build system improvements - thanks to Michael Biebl
- added new testing module imdiag, which enables to talk to the 
  rsyslog core at runtime. The current implementation is only a 
  beginning, but can be expanded over time
---------------------------------------------------------------------------
Version 4.3.0  [DEVEL] (rgerhards), 2009-04-17
- new feature: new output plugin omprog, which permits to start program
  and feed it (via its stdin) with syslog messages. If the program
  terminates, it is restarted.
- improved internal handling of RainerScript functions, building the
  necessary plumbing to support more functions with decent runtime
  performance. This is also necessary towards the long-term goal
  of loadable library modules.
- added new RainerScript function "tolower"
- improved testbench
  * added tests for tcp-based reception
  * added tcp-load test (1000 connections, 20,000 messages)
- added $MaxOpenFiles configuration directive
- bugfix: solved potential memory leak in msg processing, could manifest
  itself in imtcp
- bugfix: ompgsql did not detect problems in sql command execution
  this could cause loss of messages. The handling was correct if the
  connection broke, but not if there was a problem with statement
  execution. The most probable case for such a case would be invalid
  sql inside the template, and this is now much easier to diagnose.
---------------------------------------------------------------------------
Version 4.2.0  [v4-stable] (rgerhards), 2009-06-23
- bugfix: light and full delay watermarks had invalid values, badly
  affecting performance for delayable inputs
- imported all patches from 3.22.1 as of today (see below)
- bugfix: compile problems in im3195
---------------------------------------------------------------------------
Version 4.1.7  [BETA] (rgerhards), 2009-04-22
- bugfix: $InputTCPMaxSessions config directive was accepted, but not
  honored. This resulted in a fixed upper limit of 200 connections.
- bugfix: the default for $DirCreateMode was 0644, and as such wrong.
  It has now been changed to 0700. For some background, please see
  http://lists.adiscon.net/pipermail/rsyslog/2009-April/001986.html
- bugfix: ompgsql did not detect problems in sql command execution
  this could cause loss of messages. The handling was correct if the
  connection broke, but not if there was a problem with statement
  execution. The most probable case for such a case would be invalid
  sql inside the template, and this is now much easier to diagnose.
---------------------------------------------------------------------------
Version 4.1.6  [DEVEL] (rgerhards), 2009-04-07
- added new "csv" property replacer options to enable simple creation
  of CSV-formatted outputs (format from RFC4180 is used)
- implemented function support in RainerScript. That means the engine
  parses and compile functions, as well as executes a few build-in
  ones. Dynamic loading and registration of functions is not yet
  supported - but we now have a good foundation to do that later on.
- implemented the strlen() RainerScript function
- added a template output module
- added -T rsyslogd command line option, enables to specify a directory
  where to chroot() into on startup. This is NOT a security feature but
  introduced to support testing. Thus, -T does not make sure chroot()
  is used in a secure way. (may be removed later)
- added omstdout module for testing purposes. Spits out all messages to
  stdout - no config option, no other features
- added a parser testing suite (still needs to be extended, but a good
  start)
- modified $ModLoad statement so that for modules whom's name starts with
  a dot, no path is prepended (this enables relative-pathes and should
  not break any valid current config)
- fixed a bug that caused action retries not to work correctly
  situation was only cleared by a restart
- bugfix: closed dynafile was potentially never written until another
  dynafile name was generated - potential loss of messages
- improved omfile so that it properly suspends itself if there is an
  i/o or file name generation error. This enables it to be used with
  the full high availability features of rsyslog's engine
- bugfix: fixed some segaults on Solaris, where vsprintf() does not
  check for NULL pointers
- improved performance of regexp-based filters
  Thanks to Arnaud Cornet for providing the idea and initial patch.
- added a new way how output plugins may be passed parameters. This is
  more effcient for some outputs. They new can receive fields not only
  as a single string but rather in an array where each string is seperated.
- added (some) developer documentation for output plugin interface
- bugfix: potential abort with DA queue after high watermark is reached
  There exists a race condition that can lead to a segfault. Thanks
  go to vbernetr, who performed the analysis and provided patch, which
  I only tweaked a very little bit.
- bugfix: imtcp did incorrectly parse hostname/tag
  Thanks to Luis Fernando Muñoz Mejías for the patch.
---------------------------------------------------------------------------
Version 4.1.5  [DEVEL] (rgerhards), 2009-03-11
- bugfix: parser did not correctly parse fields in UDP-received messages
- added ERE support in filter conditions
  new comparison operation "ereregex"
- added new config directive $RepeatedMsgContainsOriginalMsg so that the
  "last message repeated n times" messages, if generated, may
  have an alternate format that contains the message that is being repeated
---------------------------------------------------------------------------
Version 4.1.4  [DEVEL] (rgerhards), 2009-01-29
- bugfix: inconsistent use of mutex/atomic operations could cause segfault
  details are too many, for full analysis see blog post at:
  http://blog.gerhards.net/2009/01/rsyslog-data-race-analysis.html
- bugfix: unitialized mutex was used in msg.c:getPRI
  This was subtle, because getPRI is called as part of the debugging code
  (always executed) in syslogd.c:logmsg.
- bufgix: $PreserveFQDN was not properly handled for locally emitted
  messages
---------------------------------------------------------------------------
Version 4.1.3  [DEVEL] (rgerhards), 2008-12-17
- added $InputTCPServerAddtlFrameDelimiter config directive, which
  enables to specify an additional, non-standard message delimiter
  for processing plain tcp syslog. This is primarily a fix for the invalid
  framing used in Juniper's NetScreen products. Credit to forum user
  Arv for suggesting this solution.
- added $InputTCPServerInputName property, which enables a name to be
  specified that will be available during message processing in the
  inputname property. This is considered useful for logic that treats
  messages differently depending on which input received them.
- added $PreserveFQDN config file directive
  Enables to use FQDNs in sender names where the legacy default
  would have stripped the domain part.
  Thanks to BlinkMind, Inc. http://www.blinkmind.com for sponsoring this
  development.
- bugfix: imudp went into an endless loop under some circumstances
  (but could also leave it under some other circumstances...)
  Thanks to David Lang and speedfox for reporting this issue.
---------------------------------------------------------------------------
Version 4.1.2  [DEVEL] (rgerhards), 2008-12-04
- bugfix: code did not compile without zlib
- security bugfix: $AllowedSender was not honored, all senders were
  permitted instead (see http://www.rsyslog.com/Article322.phtml)
- security fix: imudp emitted a message when a non-permitted sender
  tried to send a message to it. This behaviour is operator-configurable.
  If enabled, a message was emitted each time. That way an attacker could
  effectively fill the disk via this facility. The message is now
  emitted only once in a minute (this currently is a hard-coded limit,
  if someone comes up with a good reason to make it configurable, we
  will probably do that).
- doc bugfix: typo in v3 compatibility document directive syntax
  thanks to Andrej for reporting
- imported other changes from 3.21.8 and 3.20.1 (see there)
---------------------------------------------------------------------------
Version 4.1.1  [DEVEL] (rgerhards), 2008-11-26
- added $PrivDropToGroup, $PrivDropToUser, $PrivDropToGroupID,
  $PrivDropToUserID config directives to enable dropping privileges.
  This is an effort to provide a security enhancement. For the limits of this
  approach, see http://wiki.rsyslog.com/index.php/Security
- re-enabled imklog to compile on FreeBSD (brought in from beta)
---------------------------------------------------------------------------
Version 4.1.0  [DEVEL] (rgerhards), 2008-11-18

********************************* WARNING *********************************
This version has a slightly different on-disk format for message entries.
As a consequence, old queue files being read by this version may have
an invalid output timestamp, which could result to some malfunction inside
the output driver. It is recommended to drain queues with the previous
version before switching to this one.
********************************* WARNING *********************************

- greatly enhanced performance when compared to v3.
- added configuration directive "HUPisRestart" which enables to configure
  HUP to be either a full restart or "just" a leightweight way to
  close open files.
- enhanced legacy syslog parser to detect year if part of the timestamp
  the format is based on what Cisco devices seem to emit.
- added a setting "$OptimizeForUniprocessor" to enable users to turn off
  pthread_yield calls which are counter-productive on multiprocessor 
  machines (but have been shown to be useful on uniprocessors)
- reordered imudp processing. Message parsing is now done as part of main
  message queue worker processing (was part of the input thread)
  This should also improve performance, as potentially more work is
  done in parallel.
- bugfix: compressed syslog messages could be slightly mis-uncompressed
  if the last byte of the compressed record was a NUL
- added $UDPServerTimeRequery option which enables to work with
  less acurate timestamps in favor of performance. This enables querying
  of the time only every n-th time if imudp is running in the tight
  receive loop (aka receiving messsages at a high rate)
- doc bugfix: queue doc had wrong parameter name for setting controlling
  worker thread shutdown period
- restructured rsyslog.conf documentation
- bugfix: memory leak in ompgsql
  Thanks to Ken for providing the patch
---------------------------------------------------------------------------
Version 3.22.4 [v3-stable] (rgerhards), 2010-??-??
- bugfix: action resume interval incorrectly handled, thus took longer to
  resume
- bugfix: cosmetic: proper constant used instead of number in open call
- bugfix: timestamp was incorrectly calculated for timezones with minute
  offset
  closes: http://bugzilla.adiscon.com/show_bug.cgi?id=271
- improved some code based on clang static analyzer results
- bugfix: potential misadressing in property replacer
---------------------------------------------------------------------------
Version 3.22.3 [v3-stable] (rgerhards), 2010-11-24
- bugfix(important): problem in TLS handling could cause rsyslog to loop
  in a tight loop, effectively disabling functionality and bearing the
  risk of unresponsiveness of the whole system.
  Bug tracker: http://bugzilla.adiscon.com/show_bug.cgi?id=194
---------------------------------------------------------------------------
Version 3.22.2 [v3-stable] (rgerhards), 2010-08-05
- bugfix: comment char ('#') in literal terminated script parsing
  and thus could not be used.
  but tracker: http://bugzilla.adiscon.com/show_bug.cgi?id=119
- enhance: imrelp now also provides remote peer's IP address 
  [if librelp != 1.0.0 is used]
- bugfix: sending syslog messages with zip compression did not work
- bugfix: potential hang condition on queue shutdown
- bugfix: segfault on startup when -q or -Q option was given
  bug tracker: http://bugzilla.adiscon.com/show_bug.cgi?id=157
  Thanks to Jonas Nogueira for reporting this bug.
- clarified use of $ActionsSendStreamDriver[AuthMode/PermittedPeers]
  in doc set (require TLS drivers)
- bugfix: $CreateDirs variable not properly initialized, default thus
  was random (but most often "on")
- bugfix: potential segfault when -p command line option was used
  thanks to varmojfekoj for pointing me at this bug
- bugfix: programname filter in ! configuration can not be reset
  Thanks to Kiss Gabor for the patch.
---------------------------------------------------------------------------
Version 3.22.1 [v3-stable] (rgerhards), 2009-07-02
- bugfix: invalid error message issued if $inlcudeConfig was on an empty
  set of files (e.g. *.conf, where none such files existed)
  thanks to Michael Biebl for reporting this bug
- bugfix: when run in foreground (but not in debug mode), a 
  debug message ("DoDie called") was emitted at shutdown. Removed.
  thanks to Michael Biebl for reporting this bug
- bugfix: some garbagge was emitted to stderr on shutdown. This
  garbage consisted of file names, which were written during 
  startup (key point: not a pointer error)
  thanks to Michael Biebl for reporting this bug
- bugfix: startup and shutdown message were emitted to stdout
  thanks to Michael Biebl for reporting this bug
- bugfix: error messages were not emitted to stderr in forked mode
  (stderr and stdo are now kept open across forks)
- bugfix: internal messages were emitted to whatever file had fd2 when
  rsyslogd ran in forked mode (as usual!)
  Thanks to varmojfekoj for the patch
- small enhancement: config validation run now exits with code 1 if an
  error is detected. This change is considered important but small enough
  to apply it directly to the stable version. [But it is a border case,
  the change requires more code than I had hoped. Thus I have NOT tried
  to actually catch all cases, this is left for the current devel
  releases, if necessary]
- bugfix: light and full delay watermarks had invalid values, badly
  affecting performance for delayable inputs
- bugfix: potential segfault issue when multiple $UDPServerRun directives
  are specified. Thanks to Michael Biebl for helping to debug this one.
- relaxed GnuTLS version requirement to 1.4.0 after confirmation from the
  field that this version is sufficient
- bugfix: parser did not properly handle empty structured data
- bugfix: invalid mutex release in msg.c (detected under thread debugger,
  seems not to have any impact on actual deployments)
---------------------------------------------------------------------------
Version 3.22.0 [v3-stable] (rgerhards), 2009-04-21
This is the first stable release that includes the full functionality
of the 3.21.x version tree.
- bugfix: $InputTCPMaxSessions config directive was accepted, but not
  honored. This resulted in a fixed upper limit of 200 connections.
- bugfix: the default for $DirCreateMode was 0644, and as such wrong.
  It has now been changed to 0700. For some background, please see
  http://lists.adiscon.net/pipermail/rsyslog/2009-April/001986.html
- bugfix: ompgsql did not detect problems in sql command execution
  this could cause loss of messages. The handling was correct if the
  connection broke, but not if there was a problem with statement
  execution. The most probable case for such a case would be invalid
  sql inside the template, and this is now much easier to diagnose.
---------------------------------------------------------------------------
Version 3.21.11 [BETA] (rgerhards), 2009-04-03
- build system improvements contributed by Michael Biebl - thx!
- all patches from 3.20.5 incorporated (see it's ChangeLog entry)
---------------------------------------------------------------------------
Version 3.21.10 [BETA] (rgerhards), 2009-02-02
- bugfix: inconsistent use of mutex/atomic operations could cause segfault
  details are too many, for full analysis see blog post at:
  http://blog.gerhards.net/2009/01/rsyslog-data-race-analysis.html
- the string "Do Die" was accidently emited upon exit in non-debug mode
  This has now been corrected. Thanks to varmojfekoj for the patch.
- some legacy options were not correctly processed.
  Thanks to varmojfekoj for the patch.
- doc bugfix: v3-compatiblity document had typo in config directive
  thanks to Andrej for reporting this
---------------------------------------------------------------------------
Version 3.21.9 [BETA] (rgerhards), 2008-12-04
- re-release of 3.21.8 with an additional fix, that could also lead
  to DoS; 3.21.8 has been removed from the official download archives
- security fix: imudp emitted a message when a non-permitted sender
  tried to send a message to it. This behaviour is operator-configurable.
  If enabled, a message was emitted each time. That way an attacker could
  effectively fill the disk via this facility. The message is now
  emitted only once in a minute (this currently is a hard-coded limit,
  if someone comes up with a good reason to make it configurable, we
  will probably do that).
---------------------------------------------------------------------------
Version 3.21.8  [BETA] (rgerhards), 2008-12-04
- bugfix: imklog did not compile on FreeBSD
- security bugfix: $AllowedSender was not honored, all senders were
  permitted instead (see http://www.rsyslog.com/Article322.phtml)
- merged in all other changes from 3.20.1 (see there)
---------------------------------------------------------------------------
Version 3.21.7  [BETA] (rgerhards), 2008-11-11
- this is the new beta branch, based on the former 3.21.6 devel
- new functionality: ZERO property replacer nomatch option (from v3-stable)
---------------------------------------------------------------------------
Version 3.21.6  [DEVEL] (rgerhards), 2008-10-22
- consolidated time calls during msg object creation, improves performance
  and consistency
- bugfix: solved a segfault condition
- bugfix: subsecond time properties generated by imfile, imklog and
  internal messages could be slightly inconsistent
- bugfix: (potentially big) memory leak on HUP if queues could not be
  drained before timeout - thanks to David Lang for pointing this out
- added capability to support multiple module search pathes. Thank
  to Marius Tomaschewski for providing the patch.
- bugfix: im3195 did no longer compile
- improved "make distcheck" by ensuring everything relevant is recompiled
---------------------------------------------------------------------------
Version 3.21.5  [DEVEL] (rgerhards), 2008-09-30
- performance optimization: unnecessary time() calls during message
  parsing removed - thanks to David Lang for his excellent performance
  analysis
- added new capability to property replacer: multiple immediately
  successive field delimiters are treated as a single one.
  Thanks to Zhuang Yuyao for the patch.
- added message property "inputname", which contains the name of the
  input (module) that generated it. Presence is depending on suport in
  each input module (else it is blank).
- added system property "$myhostname", which contains the name of the
  local host as it knows itself.
- imported a number of fixes and enhancements from the stable and
  devel branches, including a fix to a potential segfault on HUP
  when using UDP listners
- re-enabled gcc builtin atomic operations and added a proper
  ./configure check
- bugfix: potential race condition when adding messages to queue
  There was a wrong order of mutex lock operations. It is hard to
  believe that really caused problems, but in theory it could and with
  threading we often see that theory becomes practice if something is only
  used long enough on a fast enough machine with enough CPUs ;)
- cleaned up internal debug system code and made it behave better
  in regard to multi-threading
---------------------------------------------------------------------------
Version 3.21.4  [DEVEL] (rgerhards), 2008-09-04
- removed compile time fixed message size limit (was 2K), limit can now
  be set via $MaxMessageSize global config directive (finally gotten rid
  of MAXLINE ;))
- enhanced doc for $ActionExecOnlyEveryNthTimeTimeout
- integrated a number of patches from 3.18.4, namely
  - bugfix: order-of magnitude issue with base-10 size definitions
    in config file parser. Could lead to invalid sizes, constraints
    etc for e.g. queue files and any other object whose size was specified
    in base-10 entities. Did not apply to binary entities. Thanks to
    RB for finding this bug and providing a patch.
  - bugfix: action was not called when system time was set backwards
    (until the previous time was reached again). There are still some
    side-effects when time is rolled back (A time rollback is really a bad
    thing to do, ideally the OS should issue pseudo time (like NetWare did)
    when the user tries to roll back time). Thanks to varmojfekoj for this
    patch.
  - doc bugfix: rsyslog.conf man page improved and minor nit fixed
    thanks to Lukas Kuklinek for the patch.
---------------------------------------------------------------------------
Version 3.21.3  [DEVEL] (rgerhards), 2008-08-13
- added ability to specify flow control mode for imuxsock
- added ability to execute actions only after the n-th call of the action
  This also lead to the addition of two new config directives:
  $ActionExecOnlyEveryNthTime and $ActionExecOnlyEveryNthTimeTimeout
  This feature is useful, for example, for alerting: it permits you to
  send an alert only after at least n occurences of a specific message
  have been seen by rsyslogd. This protectes against false positives
  due to waiting for additional confirmation.
- bugfix: IPv6 addresses could not be specified in forwarding actions
  New syntax @[addr]:port introduced to enable that. Root problem was IPv6
  addresses contain colons.
- somewhat enhanced debugging messages
- imported from 3.18.3:
  - enhanced ommysql to support custom port to connect to server
    Port can be set via new $ActionOmmysqlServerPort config directive
    Note: this was a very minor change and thus deemed appropriate to be
    done in the stable release.
  - bugfix: misspelled config directive, previously was
    $MainMsgQueueWorkeTimeoutrThreadShutdown, is now
    $MainMsgQueueWorkerTimeoutThreadShutdown. Note that the misspelled
    directive is not preserved - if the misspelled directive was used
    (which I consider highly unlikely), the config file must be changed.
    Thanks to lperr for reporting the bug.
---------------------------------------------------------------------------
Version 3.21.2  [DEVEL] (rgerhards), 2008-08-04
- added $InputUnixListenSocketHostName config directive, which permits to
  override the hostname being used on a local unix socket. This is useful
  for differentiating "hosts" running in several jails. Feature was
  suggested by David Darville, thanks for the suggestion.
- enhanced ommail to support multiple email recipients. This is done by
  specifying $ActionMailTo multiple times. Note that this introduces a
  small incompatibility to previous config file syntax: the recipient
  list is now reset for each action (we honestly believe that will
  not cause any problem - apologies if it does).
- enhanced troubleshooting documentation
---------------------------------------------------------------------------
Version 3.21.1  [DEVEL] (rgerhards), 2008-07-30
- bugfix: no error was reported if the target of a $IncludeConfig
  could not be accessed.
- added testbed for common config errors
- added doc for -u option to rsyslogd man page
- enhanced config file checking - no active actions are detected
- added -N rsyslogd command line option for a config validation run
  (which does not execute actual syslogd code and does not interfere
  with a running instance)
- somewhat improved emergency configuration. It is now also selected
  if the config contains no active actions
- rsyslogd error messages are now reported to stderr by default. can be
  turned off by the new "$ErrorMessagesToStderr off" directive
 Thanks to HKS for suggesting the new features.
---------------------------------------------------------------------------
Version 3.21.0  [DEVEL] (rgerhards), 2008-07-18
- starts a new devel branch
- added a generic test driver for RainerScript plus some test cases
  to the testbench
- added a small diagnostic tool to obtain result of gethostname() API
- imported all changes from 3.18.1 until today (some quite important,
  see below)
---------------------------------------------------------------------------
Version 3.20.6 [v3-stable] (rgerhards), 2009-04-16
- this is the last v3-stable for the 3.20.x series
- bugfix: $InputTCPMaxSessions config directive was accepted, but not
  honored. This resulted in a fixed upper limit of 200 connections.
- bugfix: the default for $DirCreateMode was 0644, and as such wrong.
  It has now been changed to 0700. For some background, please see
  http://lists.adiscon.net/pipermail/rsyslog/2009-April/001986.html
---------------------------------------------------------------------------
Version 3.20.5 [v3-stable] (rgerhards), 2009-04-02
- bugfix: potential abort with DA queue after high watermark is reached
  There exists a race condition that can lead to a segfault. Thanks
  go to vbernetr, who performed the analysis and provided patch, which
  I only tweaked a very little bit.
- fixed bugs in RainerScript:
  o when converting a number and a string to a common type, both were 
    actually converted to the other variable's type.
  o the value of rsCStrConvertToNumber() was miscalculated.
  Thanks to varmojfekoj for the patch
- fixed a bug in configure.ac which resulted in problems with
  environment detection - thanks to Michael Biebl for the patch
- fixed a potential segfault problem in gssapi code
  thanks to varmojfekoj for the patch
- doc enhance: provide standard template for MySQL module and instructions
  on how to modify schema
---------------------------------------------------------------------------
Version 3.20.4 [v3-stable] (rgerhards), 2009-02-09
- bugfix: inconsistent use of mutex/atomic operations could cause segfault
  details are too many, for full analysis see blog post at:
  http://blog.gerhards.net/2009/01/rsyslog-data-race-analysis.html
- bugfix: invalid ./configure settings for RFC3195
  thanks to Michael Biebl for the patch
- bugfix: invalid mutex access in msg.c
- doc bugfix: dist tarball missed 2 files, had one extra file that no
  longer belongs into it. Thanks to Michael Biebl for pointing this out.
---------------------------------------------------------------------------
Version 3.20.3 [v3-stable] (rgerhards), 2009-01-19
- doc bugfix: v3-compatiblity document had typo in config directive
  thanks to Andrej for reporting this
- fixed a potential segfault condition with $AllowedSender directive
  On HUP, the root pointers were not properly cleaned up. Thanks to
  Michael Biebel, olgoat, and Juha Koho for reporting and analyzing
  the bug.
---------------------------------------------------------------------------
Version 3.20.2 [v3-stable] (rgerhards), 2008-12-04
- re-release of 3.20.1 with an additional fix, that could also lead
  to DoS; 3.20.1 has been removed from the official download archives
- security fix: imudp emitted a message when a non-permitted sender
  tried to send a message to it. This behaviour is operator-configurable.
  If enabled, a message was emitted each time. That way an attacker could
  effectively fill the disk via this facility. The message is now
  emitted only once in a minute (this currently is a hard-coded limit,
  if someone comes up with a good reason to make it configurable, we
  will probably do that).
---------------------------------------------------------------------------
Version 3.20.1 [v3-stable] (rgerhards), 2008-12-04
- security bugfix: $AllowedSender was not honored, all senders were
  permitted instead
- enhance: regex nomatch option "ZERO" has been added
  This allows to return the string 0 if a regular expression is
  not found. This is probably useful for storing numerical values into
  database columns.
- bugfix: memory leak in gtls netstream driver fixed
  memory was lost each time a TLS session was torn down. This could 
  result in a considerable memory leak if it happened quite frequently
  (potential system crash condition)
- doc update: documented how to specify multiple property replacer
  options + link to new online regex generator tool added
- minor bufgfix: very small memory leak in gtls netstream driver
  around a handful of bytes (< 20) for each HUP
- improved debug output for regular expressions inside property replacer
  RE's seem to be a big trouble spot and I would like to have more
  information inside the debug log. So I decided to add some additional
  debug strings permanently.
---------------------------------------------------------------------------
Version 3.20.0 [v3-stable] (rgerhards), 2008-11-05
- this is the inital release of the 3.19.x branch as a stable release
- bugfix: double-free in pctp netstream driver. Thank to varmojfeko
  for the patch
---------------------------------------------------------------------------
Version 3.19.12 [BETA] (rgerhards), 2008-10-16
- bugfix: subseconds where not correctly extracted from a timestamp
  if that timestamp did not contain any subsecond information (the
  resulting string was garbagge but should have been "0", what it
  now is).
- increased maximum size of a configuration statement to 4K (was 1K)
- imported all fixes from the stable branch (quite a lot)
- bugfix: (potentially big) memory leak on HUP if queues could not be
  drained before timeout - thanks to David Lang for pointing this out
---------------------------------------------------------------------------
Version 3.19.11 [BETA] (rgerhards), 2008-08-25
This is a refresh of the beta. No beta-specific fixes have been added.
- included fixes from v3-stable (most importantly 3.18.3)
---------------------------------------------------------------------------
Version 3.19.10 [BETA] (rgerhards), 2008-07-15
- start of a new beta branch based on former 3.19 devel branch
- bugfix: bad memory leak in disk-based queue modes
- bugfix: UDP syslog forwarding did not work on all platforms
  the ai_socktype was incorrectly set to 1. On some platforms, this
  lead to failing name resolution (e.g. FreeBSD 7). Thanks to HKS for
  reporting the bug.
- bugfix: priority was incorrectly calculated on FreeBSD 7,
  because the LOG_MAKEPRI() C macro has a different meaning there (it
  is just a simple addition of faciltity and severity). I have changed
  this to use own, consistent, code for PRI calculation. Thank to HKS
  for reporting this bug.
- bugfix (cosmetical): authorization was not checked when gtls handshake
  completed immediately. While this sounds scary, the situation can not
  happen in practice. We use non-blocking IO only for server-based gtls
  session setup. As TLS requires the exchange of multiple frames before
  the handshake completes, it simply is impossible to do this in one
  step. However, it is useful to have the code path correct even for 
  this case - otherwise, we may run into problems if the code is changed
  some time later (e.g. to use blocking sockets). Thanks to varmojfekoj
  for providing the patch.
- important queue bugfix from 3.18.1 imported (see below)
- cleanup of some debug messages
---------------------------------------------------------------------------
Version 3.19.9 (rgerhards), 2008-07-07
- added tutorial for creating a TLS-secured syslog infrastructure
- rewritten omusrmsg to no longer fork() a new process for sending messages
  this caused some problems with the threading model, e.g. zombies. Also,
  it was far less optimal than it is now.
- bugfix: machine certificate was required for client even in TLS anon mode
  Reference: http://bugzilla.adiscon.com/show_bug.cgi?id=85
  The fix also slightly improves performance by not storing certificates in
  client sessions when there is no need to do so.
- bugfix: RainerScript syntax error was not always detected
---------------------------------------------------------------------------
Version 3.19.8 (rgerhards), 2008-07-01
- bugfix: gtls module did not correctly handle EGAIN (and similar) recv()
  states. This has been fixed by introducing a new abstraction layer inside
  gtls.
- added (internal) error codes to error messages; added redirector to
  web description of error codes
  closes bug http://bugzilla.adiscon.com/show_bug.cgi?id=20
- disabled compile warnings caused by third-party libraries
- reduced number of compile warnings in gcc's -pedantic mode
- some minor documentation improvements
- included all fixes from beta 3.17.5
---------------------------------------------------------------------------
Version 3.19.7 (rgerhards), 2008-06-11
- added new property replacer option "date-subseconds" that enables
  to query just the subsecond part of a high-precision timestamp
- somewhat improved plain tcp syslog reliability by doing a connection
  check before sending. Credits to Martin Schuette for providing the
  idea. Details are available at
  http://blog.gerhards.net/2008/06/reliable-plain-tcp-syslog-once-again.html
- made rsyslog tickless in the (usual and default) case that repeated
  message reduction is turned off. More info:
  http://blog.gerhards.net/2008/06/coding-to-save-environment.html
- some build system cleanup, thanks to Michael Biebl
- bugfix: compile under (Free)BSD failed due to some invalid library
  definitions - this is fixed now. Thanks to Michael Biebl for the patch.
---------------------------------------------------------------------------
Version 3.19.6 (rgerhards), 2008-06-06
- enhanced property replacer to support multiple regex matches
- bugfix: part of permittedPeer structure was not correctly initialized
  thanks to varmojfekoj for spotting this
- bugfix: off-by-one bug during certificate check
- bugfix: removed some memory leaks in TLS code
---------------------------------------------------------------------------
Version 3.19.5 (rgerhards), 2008-05-30
- enabled Posix ERE expressions inside the property replacer
  (previously BRE was permitted only)
- provided ability to specify that a regular expression submatch shall
  be used inside the property replacer
- implemented in property replacer: if a regular expression does not match,
  it can now either return "**NO MATCH** (default, as before), a blank
  property or the full original property text
- enhanced property replacer to support multiple regex matches
---------------------------------------------------------------------------
Version 3.19.4 (rgerhards), 2008-05-27
- implemented x509/certvalid gtls auth mode
- implemented x509/name gtls auth mode (including wildcards)
- changed fingerprint gtls auth mode to new format fingerprint
- protected gtls error string function by a mutex. Without it, we
  could have a race condition in extreme cases. This was very remote,
  but now can no longer happen.
- changed config directive name to reflect different use
  $ActionSendStreamDriverCertFingerprint is now
  $ActionSendStreamDriverPermittedPeer and can be used both for
  fingerprint and name authentication (similar to the input side)
- bugfix: sender information (fromhost et al) was missing in imudp
  thanks to sandiso for reporting this bug
- this release fully inplements IETF's syslog-transport-tls-12 plus
  the latest text changes Joe Salowey provided via email. Not included
  is ipAddress subjectAltName authentication, which I think will be
  dropped from the draft. I don't think there is any real need for it.
This release also includes all bug fix up to today from the beta
and stable branches. Most importantly, this means the bugfix for
100% CPU utilization by imklog.
---------------------------------------------------------------------------
Version 3.19.3 (rgerhards), 2008-05-21
- added ability to authenticate the server against its certificate
  fingerprint
- added ability for client to provide its fingerprint
- added ability for server to obtain client cert's fingerprint
- bugfix: small mem leak in omfwd on exit (strmdriver name was not freed)
- bugfix: $ActionSendStreamDriver had no effect
- bugfix: default syslog port was no longer used if none was
  configured. Thanks to varmojfekoj for the patch
- bugfix: missing linker options caused build to fail on some
  systems. Thanks to Tiziano Mueller for the patch.
---------------------------------------------------------------------------
Version 3.19.2 (rgerhards), 2008-05-16
- bugfix: TCP input modules did incorrectly set fromhost property
  (always blank)
- bugfix: imklog did not set fromhost property
- added "fromhost-ip" property
  Note that adding this property changes the on-disk format for messages.
  However, that should not have any bad effect on existing spool files.
  But you will run into trouble if you create a spool file with this
  version and then try to process it with an older one (after a downgrade).
  Don't do that ;)
- added "RSYSLOG_DebugFormat" canned template
- bugfix: hostname and fromhost were swapped when a persisted message
  (in queued mode) was read in
- bugfix: lmtcpclt, lmtcpsrv and lmgssutil did all link to the static
  runtime library, resulting in a large size increase (and potential
  "interesting" effects). Thanks to Michael Biebel for reporting the size
  issue.
- bugfix: TLS server went into an endless loop in some situations.
  Thanks to Michael Biebl for reporting the problem.
- fixed potential segfault due to invalid call to cfsysline
  thanks to varmojfekoj for the patch
---------------------------------------------------------------------------
Version 3.19.1 (rgerhards), 2008-05-07
- configure help for --enable-gnutls wrong - said default is "yes" but
  default actually is "no" - thanks to darix for pointing this out
- file dirty.h was missing - thanks to darix for pointing this out
- bugfix: man files were not properly distributed - thanks to
  darix for reporting and to Michael Biebl for help with the fix
- some minor cleanup
---------------------------------------------------------------------------
Version 3.19.0 (rgerhards), 2008-05-06
- begins new devel branch version
- implemented TLS for plain tcp syslog (this is also the world's first
  implementation of IETF's upcoming syslog-transport-tls draft)
- partly rewritten and improved omfwd among others, now loads TCP
  code only if this is actually necessary
- split of a "runtime library" for rsyslog - this is not yet a clean
  model, because some modularization is still outstanding. In theory,
  this shall enable other utilities but rsyslogd to use the same
  runtime
- implemented im3195, the RFC3195 input as a plugin
- changed directory structure, files are now better organized
- a lot of cleanup in regard to modularization
- -c option no longer must be the first option - thanks to varmjofekoj
  for the patch
---------------------------------------------------------------------------
Version 3.18.7 (rgerhards), 2008-12-??
- bugfix: the default for $DirCreateMode was 0644, and as such wrong.
  It has now been changed to 0700. For some background, please see
  http://lists.adiscon.net/pipermail/rsyslog/2009-April/001986.html
- fixed a potential segfault condition with $AllowedSender directive
  On HUP, the root pointers were not properly cleaned up. Thanks to
  Michael Biebel, olgoat, and Juha Koho for reporting and analyzing
  the bug.
- some legacy options were not correctly processed.
  Thanks to varmojfekoj for the patch.
- doc bugfix: some spelling errors in man pages corrected. Thanks to
  Geoff Simmons for the patch.
---------------------------------------------------------------------------
Version 3.18.6 (rgerhards), 2008-12-08
- security bugfix: $AllowedSender was not honored, all senders were
  permitted instead (see http://www.rsyslog.com/Article322.phtml)
  (backport from v3-stable, v3.20.9)
- minor bugfix: dual close() call on tcp session closure
---------------------------------------------------------------------------
Version 3.18.5 (rgerhards), 2008-10-09
- bugfix: imudp input module could cause segfault on HUP
  It did not properly de-init a variable acting as a linked list head.
  That resulted in trying to access freed memory blocks after the HUP.
- bugfix:  rsyslogd could hang on HUP
  because getnameinfo() is not cancel-safe, but was not guarded against
  being cancelled. pthread_cancel() is routinely being called during
  HUP processing.
- bugfix[minor]: if queue size reached light_delay mark, enqueuing
  could potentially be blocked for a longer period of time, which
  was not the behaviour desired.
- doc bugfix: $ActionExecOnlyWhenPreviousIsSuspended was still misspelled
  as $...OnlyIfPrev... in some parts of the documentation. Thanks to 
  Lorenzo M. Catucci for reporting this bug.
- added doc on malformed messages, cause and how to work-around, to the
  doc set
- added doc on how to build from source repository
---------------------------------------------------------------------------
Version 3.18.4 (rgerhards), 2008-09-18
- bugfix: order-of magnitude issue with base-10 size definitions
  in config file parser. Could lead to invalid sizes, constraints
  etc for e.g. queue files and any other object whose size was specified
  in base-10 entities. Did not apply to binary entities. Thanks to
  RB for finding this bug and providing a patch.
- bugfix: action was not called when system time was set backwards
  (until the previous time was reached again). There are still some
  side-effects when time is rolled back (A time rollback is really a bad
  thing to do, ideally the OS should issue pseudo time (like NetWare did)
  when the user tries to roll back time). Thanks to varmojfekoj for this
  patch.
- doc bugfix: rsyslog.conf man page improved and minor nit fixed
  thanks to Lukas Kuklinek for the patch.
- bugfix: error code -2025 was used for two different errors. queue full
  is now -2074 and -2025 is unique again. (did cause no real problem
  except for troubleshooting)
- bugfix: default discard severity was incorrectly set to 4, which lead
  to discard-on-queue-full to be enabled by default. That could cause
  message loss where non was expected.  The default has now been changed
  to the correct value of 8, which disables the functionality. This
  problem applied both to the main message queue and the action queues.
  Thanks to Raoul Bhatia for pointing out this problem.
- bugfix: option value for legacy -a option could not be specified,
  resulting in strange operations. Thanks to Marius Tomaschewski
  for the patch.
- bugfix: colon after date should be ignored, but was not. This has
  now been corrected. Required change to the internal ParseTIMESTAMP3164()
  interface.
---------------------------------------------------------------------------
Version 3.18.3 (rgerhards), 2008-08-18
- bugfix: imfile could cause a segfault upon rsyslogd HUP and termination
  Thanks to lperr for an excellent bug report that helped detect this
  problem.
- enhanced ommysql to support custom port to connect to server
  Port can be set via new $ActionOmmysqlServerPort config directive
  Note: this was a very minor change and thus deemed appropriate to be
  done in the stable release.
- bugfix: misspelled config directive, previously was
  $MainMsgQueueWorkeTimeoutrThreadShutdown, is now
  $MainMsgQueueWorkerTimeoutThreadShutdown. Note that the misspelled
  directive is not preserved - if the misspelled directive was used
  (which I consider highly unlikely), the config file must be changed.
  Thanks to lperr for reporting the bug.
- disabled flow control for imuxsock, as it could cause system hangs
  under some circumstances. The devel (3.21.3 and above) will
  re-enable it and provide enhanced configurability to overcome the
  problems if they occur.
---------------------------------------------------------------------------
Version 3.18.2 (rgerhards), 2008-08-08
- merged in IPv6 forwarding address bugfix from v2-stable
---------------------------------------------------------------------------
Version 3.18.1 (rgerhards), 2008-07-21
- bugfix: potential segfault in creating message mutex in non-direct queue
  mode. rsyslogd segfaults on freeeBSD 7.0 (an potentially other platforms)
  if an action queue is running in any other mode than non-direct. The
  same problem can potentially be triggered by some main message queue
  settings. In any case, it will manifest during rsylog's startup. It is
  unlikely to happen after a successful startup (the only window of
  exposure may be a relatively seldom executed action running in queued
  mode). This has been corrected. Thank to HKS for point out the problem.
- bugfix: priority was incorrectly calculated on FreeBSD 7,
  because the LOG_MAKEPRI() C macro has a different meaning there (it
  is just a simple addition of faciltity and severity). I have changed
  this to use own, consistent, code for PRI calculation. [Backport from
  3.19.10]
- bugfix: remove PRI part from kernel message if it is present
  Thanks to Michael Biebl for reporting this bug
- bugfix: mark messages were not correctly written to text log files
  the markmessageinterval was not correctly propagated to all places
  where it was needed. This resulted in rsyslog using the default
  (20 minutes) in some code pathes, what looked to the user like mark
  messages were never written.
- added a new property replacer option "sp-if-no-1st-sp" to cover
  a problem with RFC 3164 based interpreation of tag separation. While
  it is a generic approach, it fixes a format problem introduced in
  3.18.0, where kernel messages no longer had a space after the tag.
  This is done by a modifcation of the default templates.
  Please note that this may affect some messages where there intentionally
  is no space between the tag and the first character of the message
  content. If so, this needs to be worked around via a specific
  template. However, we consider this scenario to be quite remote and,
  even if it exists, it is not expected that it will actually cause
  problems with log parsers (instead, we assume the new default template
  behaviour may fix previous problems with log parsers due to the 
  missing space).
- bugfix: imklog module was not correctly compiled for GNU/kFreeBSD.
  Thanks to Petr Salinger for the patch
- doc bugfix: property replacer options secpath-replace and
  secpath-drop were not documented
- doc bugfix: fixed some typos in rsyslog.conf man page
- fixed typo in source comment  - thanks to Rio Fujita
- some general cleanup (thanks to Michael Biebl)
---------------------------------------------------------------------------
Version 3.18.0 (rgerhards), 2008-07-11
- begun a new v3-stable based on former 3.17.4 beta plus patches to
  previous v3-stable
- bugfix in RainerScript: syntax error was not always detected
---------------------------------------------------------------------------
Version 3.17.5 (rgerhards), 2008-06-27
- added doc: howto set up a reliable connection to remote server via
  queued mode (and plain tcp protocol)
- bugfix: comments after actions were not properly treated. For some
  actions (e.g. forwarding), this could also lead to invalid configuration
---------------------------------------------------------------------------
Version 3.17.4 (rgerhards), 2008-06-16
- changed default for $KlogSymbolLookup to "off". The directive is
  also scheduled for removal in a later version. This was necessary
  because on kernels >= 2.6, the kernel does the symbol lookup itself. The
  imklog lookup logic then breaks the log message and makes it unusable.
---------------------------------------------------------------------------
Version 3.17.3 (rgerhards), 2008-05-28
- bugfix: imklog went into an endless loop if a PRI value was inside
  a kernel log message (unusual case under Linux, frequent under BSD)
---------------------------------------------------------------------------
Version 3.17.2 (rgerhards), 2008-05-04
- this version is the new beta, based on 3.17.1 devel feature set
- merged in imklog bug fix from v3-stable (3.16.1)
---------------------------------------------------------------------------
Version 3.17.1 (rgerhards), 2008-04-15
- removed dependency on MAXHOSTNAMELEN as much as it made sense.
  GNU/Hurd does not define it (because it has no limit), and we have taken
  care for cases where it is undefined now. However, some very few places
  remain where IMHO it currently is not worth fixing the code. If it is
  not defined, we have used a generous value of 1K, which is above IETF
  RFC's on hostname length at all. The memory consumption is no issue, as
  there are only a handful of this buffers allocated *per run* -- that's
  also the main reason why we consider it not worth to be fixed any further.
- enhanced legacy syslog parser to handle slightly malformed messages
  (with a space in front of the timestamp) - at least HP procurve is
  known to do that and I won't outrule that others also do it. The 
  change looks quite unintrusive and so we added it to the parser.
- implemented klogd functionality for BSD
- implemented high precision timestamps for the kernel log. Thanks to
  Michael Biebl for pointing out that the kernel log did not have them.
- provided ability to discard non-kernel messages if they are present
  in the kernel log (seems to happen on BSD)
- implemented $KLogInternalMsgFacility config directive
- implemented $KLogPermitNonKernelFacility config directive
Plus a number of bugfixes that were applied to v3-stable and beta
branches (not mentioned here in detail).
---------------------------------------------------------------------------
Version 3.17.0 (rgerhards), 2008-04-08
- added native ability to send mail messages
- removed no longer needed file relptuil.c/.h
- added $ActionExecOnlyOnceEveryInterval config directive
- bugfix: memory leaks in script engine
- bugfix: zero-length strings were not supported in object
  deserializer
- properties are now case-insensitive everywhere (script, filters,
  templates)
- added the capability to specify a processing (actually dequeue)
  timeframe with queues - so things can be configured to be done
  at off-peak hours
- We have removed the 32 character size limit (from RFC3164) on the
  tag. This had bad effects on existing envrionments, as sysklogd didn't
  obey it either (probably another bug in RFC3164...). We now receive
  the full size, but will modify the outputs so that only 32 characters
  max are used by default. If you need large tags in the output, you need
  to provide custom templates.
- changed command line processing. -v, -M, -c options are now parsed
  and processed before all other options. Inter-option dependencies
  have been relieved. Among others, permits to specify intial module
  load path via -M only (not the environment) which makes it much
  easier to work with non-standard module library locations. Thanks
  to varmojfekoj for suggesting this change. Matches bugzilla bug 55.
- bugfix: some messages were emited without hostname
Plus a number of bugfixes that were applied to v3-stable and beta
branches (not mentioned here in detail).
---------------------------------------------------------------------------
Version 3.16.3 (rgerhards), 2008-07-11
- updated information on rsyslog packages
- bugfix: memory leak in disk-based queue modes
---------------------------------------------------------------------------
Version 3.16.2 (rgerhards), 2008-06-25
- fixed potential segfault due to invalid call to cfsysline
  thanks to varmojfekoj for the patch
- bugfix: some whitespaces where incorrectly not ignored when parsing
  the config file. This is now corrected. Thanks to Michael Biebl for
  pointing out the problem.
---------------------------------------------------------------------------
Version 3.16.1 (rgerhards), 2008-05-02
- fixed a bug in imklog which lead to startup problems (including
  segfault) on some platforms under some circumsances. Thanks to
  Vieri for reporting this bug and helping to troubleshoot it.
---------------------------------------------------------------------------
Version 3.16.0 (rgerhards), 2008-04-24
- new v3-stable (3.16.x) based on beta 3.15.x (RELP support)
- bugfix: omsnmp had a too-small sized buffer for hostname+port. This
  could not lead to a segfault, as snprintf() was used, but could cause
  some trouble with extensively long hostnames.
- applied patch from Tiziano Müller to remove some compiler warnings
- added gssapi overview/howto thanks to Peter Vrabec
- changed some files to grant LGPLv3 extended persmissions on top of GPLv3
  this also is the first sign of something that will evolve into a
  well-defined "rsyslog runtime library"
---------------------------------------------------------------------------
Version 3.15.1 (rgerhards), 2008-04-11
- bugfix: some messages were emited without hostname
- disabled atomic operations for the time being because they introduce some
  cross-platform trouble - need to see how to fix this in the best 
  possible way
- bugfix: zero-length strings were not supported in object
  deserializer
- added librelp check via PKG_CHECK thanks to Michael Biebl's patch
- file relputil.c deleted, is not actually needed
- added more meaningful error messages to rsyslogd (when some errors
  happens during startup)
- bugfix: memory leaks in script engine
- bugfix: $hostname and $fromhost in RainerScript did not work
This release also includes all changes applied to the stable versions
up to today.
---------------------------------------------------------------------------
Version 3.15.0 (rgerhards), 2008-04-01
- major new feature: imrelp/omrelp support reliable delivery of syslog
  messages via the RELP protocol and librelp (http://www.librelp.com).
  Plain tcp syslog, so far the best reliability solution, can lose
  messages when something goes wrong or a peer goes down. With RELP,
  this can no longer happen. See imrelp.html for more details.
- bugfix: rsyslogd was no longer build by default; man pages are 
  only installed if corresponding option is selected. Thanks to
  Michael Biebl for pointing these problems out.
---------------------------------------------------------------------------
Version 3.14.2 (rgerhards), 2008-04-09
- bugfix: segfault with expression-based filters
- bugfix: omsnmp did not deref errmsg object on exit (no bad effects caused)
- some cleanup
- bugfix: imklog did not work well with kernel 2.6+. Thanks to Peter
  Vrabec for patching it based on the development in sysklogd - and thanks
  to the sysklogd project for upgrading klogd to support the new
  functionality
- some cleanup in imklog
- bugfix: potential segfault in imklog when kernel is compiled without
  /proc/kallsyms and the file System.map is missing. Thanks to
  Andrea Morandi for pointing it out and suggesting a fix.
- bugfixes, credits to varmojfekoj:
  * reset errno before printing a warning message
  * misspelled directive name in code processing legacy options
- bugfix: some legacy options not correctly interpreted - thanks to
  varmojfekoj for the patch
- improved detection of modules being loaded more than once
  thanks to varmojfekoj for the patch
---------------------------------------------------------------------------
Version 3.14.1 (rgerhards), 2008-04-04
- bugfix: some messages were emited without hostname
- bugfix: rsyslogd was no longer build by default; man pages are 
  only installed if corresponding option is selected. Thanks to
  Michael Biebl for pointing these problems out.
- bugfix: zero-length strings were not supported in object
  deserializer
- disabled atomic operations for this stable build as it caused
  platform problems
- bugfix: memory leaks in script engine
- bugfix: $hostname and $fromhost in RainerScript did not work
- bugfix: some memory leak when queue is runing in disk mode
- man pages improved thanks to varmofekoj and Peter Vrabec
- We have removed the 32 character size limit (from RFC3164) on the
  tag. This had bad effects on existing envrionments, as sysklogd didn't
  obey it either (probably another bug in RFC3164...). We now receive
  the full size, but will modify the outputs so that only 32 characters
  max are used by default. If you need large tags in the output, you need
  to provide custom templates.
- bugfix: some memory leak when queue is runing in disk mode
---------------------------------------------------------------------------
Version 3.14.0 (rgerhards), 2008-04-02
An interim version was accidently released to the web. It was named 3.14.0.
To avoid confusion, we have not assigned this version number to any
official release. If you happen to use 3.14.0, please update to 3.14.1.
---------------------------------------------------------------------------
Version 3.13.0-dev0 (rgerhards), 2008-03-31
- bugfix: accidently set debug option in 3.12.5 reset to production
  This option prevented dlclose() to be called. It had no real bad effects,
  as the modules were otherwise correctly deinitialized and dlopen()
  supports multiple opens of the same module without any memory footprint.
- removed --enable-mudflap, added --enable-valgrind ./configure setting
- bugfix: tcp receiver could segfault due to uninitialized variable
- docfix: queue doc had a wrong directive name that prevented max worker
  threads to be correctly set
- worked a bit on atomic memory operations to support problem-free
  threading (only at non-intrusive places)
- added a --enable/disable-rsyslogd configure option so that
  source-based packaging systems can build plugins without the need
  to compile rsyslogd
- some cleanup
- test of potential new version number scheme
---------------------------------------------------------------------------
Version 3.12.5 (rgerhards), 2008-03-28
- changed default for "last message repeated n times", which is now
  off by default
- implemented backward compatibility commandline option parsing
- automatically generated compatibility config lines are now also
  logged so that a user can diagnose problems with them
- added compatibility mode for -a, -o and -p options
- compatibility mode processing finished
- changed default file output format to include high-precision timestamps
- added a buid-in template for previous syslogd file format
- added new $ActionFileDefaultTemplate directive
- added support for high-precision timestamps when receiving legacy
  syslog messages
- added new $ActionForwardDefaultTemplate directive
- added new $ActionGSSForwardDefaultTemplate directive
- added build-in templates for easier configuration
- bugfix: fixed small memory leak in tcpclt.c
- bugfix: fixed small memory leak in template regular expressions
- bugfix: regular expressions inside property replacer did not work
  properly
- bugfix: QHOUR and HHOUR properties were wrongly calculated
- bugfix: fixed memory leaks in stream class and imfile
- bugfix: $ModDir did invalid bounds checking, potential overlow in
  dbgprintf() - thanks to varmojfekoj for the patch
- bugfix: -t and -g legacy options max number of sessions had a wrong
  and much too high value
---------------------------------------------------------------------------
Version 3.12.4 (rgerhards), 2008-03-25
- Greatly enhanced rsyslogd's file write performance by disabling
  file syncing capability of output modules by default. This
  feature is usually not required, not useful and an extreme performance
  hit (both to rsyslogd as well as the system at large). Unfortunately,
  most users enable it by default, because it was most intuitive to enable
  it in plain old sysklogd syslog.conf format. There is now the
  $ActionFileEnableSync config setting which must be enabled in order to
  support syncing. By default it is off. So even if the old-format config
  lines request syncing, it is not done unless explicitely enabled. I am
  sure this is a very useful change and not a risk at all. I need to think
  if I undo it under compatibility mode, but currently this does not
  happen (I fear a lot of lazy users will run rsyslogd in compatibility
  mode, again bringing up this performance problem...).
- added flow control options to other input sources
- added $HHOUR and $QHOUR system properties - can be used for half- and
  quarter-hour logfile rotation
- changed queue's discard severities default value to 8 (do not discard)
  to prevent unintentional message loss
- removed a no-longer needed callback from the output module 
  interface. Results in reduced code complexity.
- bugfix/doc: removed no longer supported -h option from man page
- bugfix: imklog leaked several hundered KB on each HUP. Thanks to
  varmojfekoj for the patch
- bugfix: potential segfault on module unload. Thanks to varmojfekoj for
  the patch
- bugfix: fixed some minor memory leaks
- bugfix: fixed some slightly invalid memory accesses
- bugfix: internally generated messages had "FROMHOST" property not set
---------------------------------------------------------------------------
Version 3.12.3 (rgerhards), 2008-03-18
- added advanced flow control for congestion cases (mode depending on message
  source and its capablity to be delayed without bad side effects)
- bugfix: $ModDir should not be reset on $ResetConfig - this can cause a lot
  of confusion and there is no real good reason to do so. Also conflicts with
  the new -M option and environment setting.
- bugfix: TCP and GSSAPI framing mode variable was uninitialized, leading to
  wrong framing (caused, among others, interop problems)
- bugfix: TCP (and GSSAPI) octet-counted frame did not work correctly in all
  situations. If the header was split across two packet reads, it was invalidly
  processed, causing loss or modification of messages.
- bugfix: memory leak in imfile
- bugfix: duplicate public symbol in omfwd and omgssapi could lead to
  segfault. thanks to varmojfekoj for the patch.
- bugfix: rsyslogd aborted on sigup - thanks to varmojfekoj for the patch
- some more internal cleanup ;)
- begun relp modules, but these are not functional yet
- Greatly enhanced rsyslogd's file write performance by disabling
  file syncing capability of output modules by default. This
  feature is usually not required, not useful and an extreme performance
  hit (both to rsyslogd as well as the system at large). Unfortunately,
  most users enable it by default, because it was most intuitive to enable
  it in plain old sysklogd syslog.conf format. There is now a new config
  setting which must be enabled in order to support syncing. By default it
  is off. So even if the old-format config lines request syncing, it is
  not done unless explicitely enabled. I am sure this is a very useful
  change and not a risk at all. I need to think if I undo it under
  compatibility mode, but currently this does not happen (I fear a lot of
  lazy users will run rsyslogd in compatibility mode, again bringing up
  this performance problem...).
---------------------------------------------------------------------------
Version 3.12.2 (rgerhards), 2008-03-13
- added RSYSLOGD_MODDIR environment variable
- added -M rsyslogd option (allows to specify module directory location)
- converted net.c into a loadable library plugin
- bugfix: debug module now survives unload of loadable module when
  printing out function call data
- bugfix: not properly initialized data could cause several segfaults if
  there were errors in the config file - thanks to varmojfekoj for the patch
- bugfix: rsyslogd segfaulted when imfile read an empty line - thanks
  to Johnny Tan for an excellent bug report
- implemented dynamic module unload capability (not visible to end user)
- some more internal cleanup
- bugfix: imgssapi segfaulted under some conditions; this fix is actually
  not just a fix but a change in the object model. Thanks to varmojfekoj
  for providing the bug report, an initial fix and lots of good discussion
  that lead to where we finally ended up.
- improved session recovery when outbound tcp connection breaks, reduces
  probability of message loss at the price of a highly unlikely potential
  (single) message duplication
---------------------------------------------------------------------------
Version 3.12.1 (rgerhards), 2008-03-06
- added library plugins, which can be automatically loaded
- bugfix: actions were not correctly retried; caused message loss
- changed module loader to automatically add ".so" suffix if not
  specified (over time, this shall also ease portability of config
  files)
- improved debugging support; debug runtime options can now be set via
  an environment variable
- bugfix: removed debugging code that I forgot to remove before releasing
  3.12.0 (does not cause harm and happened only during startup)
- added support for the MonitorWare syslog MIB to omsnmp
- internal code improvements (more code converted into classes)
- internal code reworking of the imtcp/imgssapi module
- added capability to ignore client-provided timestamp on unix sockets and
  made this mode the default; this was needed, as some programs (e.g. sshd)
  log with inconsistent timezone information, what messes up the local
  logs (which by default don't even contain time zone information). This
  seems to be consistent with what sysklogd did for the past four years.
  Alternate behaviour may be desirable if gateway-like processes send
  messages via the local log slot - in this case, it can be enabled
  via the $InputUnixListenSocketIgnoreMsgTimestamp and
  $SystemLogSocketIgnoreMsgTimestamp config directives
- added ability to compile on HP UX; verified that imudp worked on HP UX;
  however, we are still in need of people trying out rsyslogd on HP UX,
  so it can not yet be assumed it runs there
- improved session recovery when outbound tcp connection breaks, reduces
  probability of message loss at the price of a highly unlikely potential
  (single) message duplication
---------------------------------------------------------------------------
Version 3.12.0 (rgerhards), 2008-02-28
- added full expression support for filters; filters can now contain
  arbitrary complex boolean, string and arithmetic expressions
---------------------------------------------------------------------------
Version 3.11.6 (rgerhards), 2008-02-27
- bugfix: gssapi libraries were still linked to rsyslog core, what should
  no longer be necessary. Applied fix by Michael Biebl to solve this.
- enabled imgssapi to be loaded side-by-side with imtcp
- added InputGSSServerPermitPlainTCP config directive
- split imgssapi source code somewhat from imtcp
- bugfix: queue cancel cleanup handler could be called with
  invalid pointer if dequeue failed
- bugfix: rsyslogd segfaulted on second SIGHUP
  tracker: http://bugzilla.adiscon.com/show_bug.cgi?id=38
- improved stability of queue engine
- bugfix: queue disk file were not properly persisted when 
  immediately after closing an output file rsyslog was stopped
  or huped (the new output file open must NOT have happend at
  that point) - this lead to a sparse and invalid queue file
  which could cause several problems to the engine (unpredictable
  results). This situation should have happened only in very
  rare cases. tracker: http://bugzilla.adiscon.com/show_bug.cgi?id=40
- bugfix: during queue shutdown, an assert invalidly triggered when
  the primary queue's DA worker was terminated while the DA queue's
  regular worker was still executing. This could result in a segfault
  during shutdown.
  tracker: http://bugzilla.adiscon.com/show_bug.cgi?id=41
- bugfix: queue properties sizeOnDisk, bytesRead were persisted to 
  disk with wrong data type (long instead of int64) - could cause
  problems on 32 bit machines
- bugfix: queue aborted when it was shut down, DA-enabled, DA mode
  was just initiated but not fully initialized (a race condition)
- bugfix: imfile could abort under extreme stress conditions
  (when it was terminated before it could open all of its
  to be monitored files)
- applied patch from varmojfekoj to fix an issue with compatibility 
  mode and default module directories (many thanks!):
  I've also noticed a bug in the compatibility code; the problem is that 
  options are parsed before configuration file so options which need a 
  module to be loaded will currently ignore any $moddir directive. This 
  can be fixed by moving legacyOptsHook() after config file parsing. 
  (see the attached patch) This goes against the logical order of 
  processing, but the legacy options are only few and it doesn't seem to 
  be a problem.
- bugfix: object property deserializer did not handle negative numbers
---------------------------------------------------------------------------
Version 3.11.5 (rgerhards), 2008-02-25
- new imgssapi module, changed imtcp module - this enables to load/package
  GSSAPI support separately - thanks to varmojfekoj for the patch
- compatibility mode (the -c option series) is now at least partly
  completed - thanks to varmojfekoj for the patch
- documentation for imgssapi and imtcp added
- duplicate $ModLoad's for the same module are now detected and
  rejected -- thanks to varmojfekoj for the patch
---------------------------------------------------------------------------
Version 3.11.4 (rgerhards), 2008-02-21
- bugfix: debug.html was missing from release tarball - thanks to Michael
  Biebl for bringing this to my attention
- some internal cleanup on the stringbuf object calling interface
- general code cleanup and further modularization
- $MainMessageQueueDiscardSeverity can now also handle textual severities
  (previously only integers)
- bugfix: message object was not properly synchronized when the 
  main queue had a single thread and non-direct action queues were used
- some documentation improvements
---------------------------------------------------------------------------
Version 3.11.3 (rgerhards), 2008-02-18
- fixed a bug in imklog which lead to duplicate message content in
  kernel logs
- added support for better plugin handling in libdbi (we contributed
  a patch to do that, we just now need to wait for the next libdbi
  version)
- bugfix: fixed abort when invalid template was provided to an action
  bug http://bugzilla.adiscon.com/show_bug.cgi?id=4
- re-instantiated SIGUSR1 function; added SIGUSR2 to generate debug
  status output
- added some documentation on runtime-debug settings
- slightly improved man pages for novice users
---------------------------------------------------------------------------
Version 3.11.2 (rgerhards), 2008-02-15
- added the capability to monitor text files and process their content
  as syslog messages (including forwarding)
- added support for libdbi, a database abstraction layer. rsyslog now
  also supports the following databases via dbi drivers:
  * Firebird/Interbase
  * FreeTDS (access to MS SQL Server and Sybase)
  * SQLite/SQLite3
  * Ingres (experimental)
  * mSQL (experimental)
  * Oracle (experimental)
  Additional drivers may be provided by the libdbi-drivers project, which
  can be used by rsyslog as soon as they become available.
- removed some left-over unnecessary dbgprintf's (cluttered screen,
  cosmetic)
- doc bugfix: html documentation for omsnmp was missing
---------------------------------------------------------------------------
Version 3.11.1 (rgerhards), 2008-02-12
- SNMP trap sender added thanks to Andre Lorbach (omsnmp)
- added input-plugin interface specification in form of a (copy) template
  input module
- applied documentation fix by Michael Biebl -- many thanks!
- bugfix: immark did not have MARK flags set...
- added x-info field to rsyslogd startup/shutdown message. Hopefully
  points users to right location for further info (many don't even know
  they run rsyslog ;))
- bugfix: trailing ":" of tag was lost while parsing legacy syslog messages
  without timestamp - thanks to Anders Blomdell for providing a patch!
- fixed a bug in stringbuf.c related to STRINGBUF_TRIM_ALLOCSIZE, which
  wasn't supposed to be used with rsyslog. Put a warning message up that
  tells this feature is not tested and probably not worth the effort.
  Thanks to Anders Blomdell fro bringing this to our attention
- somewhat improved performance of string buffers
- fixed bug that caused invalid treatment of tabs (HT) in rsyslog.conf
- bugfix: setting for $EscapeCopntrolCharactersOnReceive was not 
  properly initialized
- clarified usage of space-cc property replacer option
- improved abort diagnostic handler
- some initial effort for malloc/free runtime debugging support
- bugfix: using dynafile actions caused rsyslogd abort
- fixed minor man errors thanks to Michael Biebl
---------------------------------------------------------------------------
Version 3.11.0 (rgerhards), 2008-01-31
- implemented queued actions
- implemented simple rate limiting for actions
- implemented deliberate discarding of lower priority messages over higher
  priority ones when a queue runs out of space
- implemented disk quotas for disk queues
- implemented the $ActionResumeRetryCount config directive
- added $ActionQueueFilename config directive
- added $ActionQueueSize config directive
- added $ActionQueueHighWaterMark config directive
- added $ActionQueueLowWaterMark config directive
- added $ActionQueueDiscardMark config directive
- added $ActionQueueDiscardSeverity config directive
- added $ActionQueueCheckpointInterval config directive
- added $ActionQueueType config directive
- added $ActionQueueWorkerThreads config directive
- added $ActionQueueTimeoutshutdown config directive
- added $ActionQueueTimeoutActionCompletion config directive
- added $ActionQueueTimeoutenQueue config directive
- added $ActionQueueTimeoutworkerThreadShutdown config directive
- added $ActionQueueWorkerThreadMinimumMessages config directive
- added $ActionQueueMaxFileSize config directive
- added $ActionQueueSaveonShutdown config directive
- addded $ActionQueueDequeueSlowdown config directive
- addded $MainMsgQueueDequeueSlowdown config directive
- bugfix: added forgotten docs to package
- improved debugging support
- fixed a bug that caused $MainMsgQueueCheckpointInterval to work incorrectly
- when a long-running action needs to be cancelled on shutdown, the message
  that was processed by it is now preserved. This finishes support for
  guaranteed delivery of messages (if the output supports it, of course)
- fixed bug in output module interface, see
  http://sourceforge.net/tracker/index.php?func=detail&aid=1881008&group_id=123448&atid=696552
- changed the ommysql output plugin so that the (lengthy) connection
  initialization now takes place in message processing. This works much
  better with the new queued action mode (fast startup)
- fixed a bug that caused a potential hang in file and fwd output module
  varmojfekoj provided the patch - many thanks!
- bugfixed stream class offset handling on 32bit platforms
---------------------------------------------------------------------------
Version 3.10.3 (rgerhards), 2008-01-28
- fixed a bug with standard template definitions (not a big deal) - thanks
  to varmojfekoj for spotting it
- run-time instrumentation added
- implemented disk-assisted queue mode, which enables on-demand disk
  spooling if the queue's in-memory queue is exhausted
- implemented a dynamic worker thread pool for processing incoming
  messages; workers are started and shut down as need arises
- implemented a run-time instrumentation debug package
- implemented the $MainMsgQueueSaveOnShutdown config directive
- implemented the $MainMsgQueueWorkerThreadMinimumMessages config directive
- implemented the $MainMsgQueueTimeoutWorkerThreadShutdown config directive
---------------------------------------------------------------------------
Version 3.10.2 (rgerhards), 2008-01-14
- added the ability to keep stop rsyslogd without the need to drain
  the main message queue. In disk queue mode, rsyslog continues to
  run from the point where it stopped. In case of a system failure, it
  continues to process messages from the last checkpoint.
- fixed a bug that caused a segfault on startup when no $WorkDir directive
  was specified in rsyslog.conf
- provided more fine-grain control over shutdown timeouts and added a
  way to specify the enqueue timeout when the main message queue is full
- implemented $MainMsgQueueCheckpointInterval config directive
- implemented $MainMsgQueueTimeoutActionCompletion config directive
- implemented $MainMsgQueueTimeoutEnqueue config directive
- implemented $MainMsgQueueTimeoutShutdown config directive
---------------------------------------------------------------------------
Version 3.10.1 (rgerhards), 2008-01-10
- implemented the "disk" queue mode. However, it currently is of very
  limited use, because it does not support persistence over rsyslogd
  runs. So when rsyslogd is stopped, the queue is drained just as with
  the in-memory queue modes. Persistent queues will be a feature of
  the next release.
- performance-optimized string class, should bring an overall improvement
- fixed a memory leak in imudp -- thanks to varmojfekoj for the patch
- fixed a race condition that could lead to a rsyslogd hang when during
  HUP or termination
- done some doc updates
- added $WorkDirectory config directive
- added $MainMsgQueueFileName config directive
- added $MainMsgQueueMaxFileSize config directive
---------------------------------------------------------------------------
Version 3.10.0 (rgerhards), 2008-01-07
- implemented input module interface and initial input modules
- enhanced threading for input modules (each on its own thread now)
- ability to bind UDP listeners to specific local interfaces/ports and
  ability to run multiple of them concurrently
- added ability to specify listen IP address for UDP syslog server
- license changed to GPLv3
- mark messages are now provided by loadble module immark
- rklogd is no longer provided. Its functionality has now been taken over
  by imklog, a loadable input module. This offers a much better integration
  into rsyslogd and makes sure that the kernel logger process is brought
  up and down at the appropriate times
- enhanced $IncludeConfig directive to support wildcard characters
  (thanks to Michael Biebl)
- all inputs are now implemented as loadable plugins
- enhanced threading model: each input module now runs on its own thread
- enhanced message queue which now supports different queueing methods
  (among others, this can be used for performance fine-tuning)
- added a large number of new configuration directives for the new
  input modules
- enhanced multi-threading utilizing a worker thread pool for the
  main message queue
- compilation without pthreads is no longer supported
- much cleaner code due to new objects and removal of single-threading
  mode
---------------------------------------------------------------------------
Version 2.0.8 V2-STABLE (rgerhards), 2008-??-??
- bugfix: ompgsql did not detect problems in sql command execution
  this could cause loss of messages. The handling was correct if the
  connection broke, but not if there was a problem with statement
  execution. The most probable case for such a case would be invalid
  sql inside the template, and this is now much easier to diagnose.
- doc bugfix: default for $DirCreateMode incorrectly stated
---------------------------------------------------------------------------
Version 2.0.7 V2-STABLE (rgerhards), 2008-04-14
- bugfix: the default for $DirCreateMode was 0644, and as such wrong.
  It has now been changed to 0700. For some background, please see
  http://lists.adiscon.net/pipermail/rsyslog/2009-April/001986.html
- bugfix: "$CreateDirs off" also disabled file creation
  Thanks to William Tisater for analyzing this bug and providing a patch.
  The actual code change is heavily based on William's patch.
- bugfix: memory leak in ompgsql
  Thanks to Ken for providing the patch
- bugfix: potential memory leak in msg.c
  This one did not surface yet and the issue was actually found due to
  a problem in v4 - but better fix it here, too
---------------------------------------------------------------------------
Version 2.0.6 V2-STABLE (rgerhards), 2008-08-07
- bugfix: memory leaks in rsyslogd, primarily in singlethread mode
  Thanks to Frederico Nunez for providing the fix
- bugfix: copy&paste error lead to dangling if - this caused a very minor
  issue with re-formatting a RFC3164 date when the message was invalidly
  formatted and had a colon immediately after the date. This was in the
  code for some years (even v1 had it) and I think it never had any
  effect at all in practice. Though, it should be fixed - but definitely
  nothing to worry about.
---------------------------------------------------------------------------
Version 2.0.6 V2-STABLE (rgerhards), 2008-08-07
- bugfix: IPv6 addresses could not be specified in forwarding actions
  New syntax @[addr]:port introduced to enable that. Root problem was IPv6
  addresses contain colons. (backport from 3.21.3)
---------------------------------------------------------------------------
Version 2.0.5 STABLE (rgerhards), 2008-05-15
- bugfix: regular expressions inside property replacer did not work
  properly
- adapted to liblogging 0.7.1+
---------------------------------------------------------------------------
Version 2.0.4 STABLE (rgerhards), 2008-03-27
- bugfix: internally generated messages had "FROMHOST" property not set
- bugfix: continue parsing if tag is oversize (discard oversize part) - thanks
  to mclaughlin77@gmail.com for the patch
- added $HHOUR and $QHOUR system properties - can be used for half- and
  quarter-hour logfile rotation
---------------------------------------------------------------------------
Version 2.0.3 STABLE (rgerhards), 2008-03-12
- bugfix: setting for $EscapeCopntrolCharactersOnReceive was not 
  properly initialized
- bugfix: resolved potential segfault condition on HUP (extremely
  unlikely to happen in practice), for details see tracker:
  http://bugzilla.adiscon.com/show_bug.cgi?id=38
- improved the man pages a bit - thanks to Michael Biebl for the patch
- bugfix: not properly initialized data could cause several segfaults if
  there were errors in the config file - thanks to varmojfekoj for the patch
---------------------------------------------------------------------------
Version 2.0.2 STABLE (rgerhards), 2008-02-12
- fixed a bug that could cause invalid string handling via strerror_r
  varmojfekoj provided the patch - many thanks!
- added x-info field to rsyslogd startup/shutdown message. Hopefully
  points users to right location for further info (many don't even know
  they run rsyslog ;))
- bugfix: suspended actions were not always properly resumed
  varmojfekoj provided the patch - many thanks!
- bugfix: errno could be changed during mark processing, leading to
  invalid error messages when processing inputs. Thank to varmojfekoj for
  pointing out this problem.
- bugfix: trailing ":" of tag was lost while parsing legacy syslog messages
  without timestamp - thanks to Anders Blomdell for providing a patch!
- bugfix (doc): misspelled config directive, invalid signal info
- applied some doc fixes from Michel Biebl and cleaned up some no longer
  needed files suggested by him
- cleaned up stringbuf.c to fix an annoyance reported by Anders Blomdell
- fixed bug that caused invalid treatment of tabs (HT) in rsyslog.conf
---------------------------------------------------------------------------
Version 2.0.1 STABLE (rgerhards), 2008-01-24
- fixed a bug in integer conversion - but this function was never called,
  so it is not really a useful bug fix ;)
- fixed a bug with standard template definitions (not a big deal) - thanks
  to varmojfekoj for spotting it
- fixed a bug that caused a potential hang in file and fwd output module
  varmojfekoj provided the patch - many thanks!
---------------------------------------------------------------------------
Version 2.0.0 STABLE (rgerhards), 2008-01-02
- re-release of 1.21.2 as STABLE with no modifications except some
  doc updates
---------------------------------------------------------------------------
Version 1.21.2 (rgerhards), 2007-12-28
- created a gss-api output module. This keeps GSS-API code and
  TCP/UDP code separated. It is also important for forward-
  compatibility with v3. Please note that this change breaks compatibility
  with config files created for 1.21.0 and 1.21.1 - this was considered
  acceptable.
- fixed an error in forwarding retry code (could lead to message corruption
  but surfaced very seldom)
- increased portability for older platforms (AI_NUMERICSERV moved)
- removed socket leak in omfwd.c
- cross-platform patch for GSS-API compile problem on some platforms
  thanks to darix for the patch!
---------------------------------------------------------------------------
Version 1.21.1 (rgerhards), 2007-12-23
- small doc fix for $IncludeConfig
- fixed a bug in llDestroy()
- bugfix: fixing memory leak when message queue is full and during
  parsing. Thanks to varmojfekoj for the patch.
- bugfix: when compiled without network support, unix sockets were
  not properply closed
- bugfix: memory leak in cfsysline.c/doGetWord() fixed
---------------------------------------------------------------------------
Version 1.21.0 (rgerhards), 2007-12-19
- GSS-API support for syslog/TCP connections was added. Thanks to
  varmojfekoj for providing the patch with this functionality
- code cleanup
- enhanced $IncludeConfig directive to support wildcard filenames
- changed some multithreading synchronization
---------------------------------------------------------------------------
Version 1.20.1 (rgerhards), 2007-12-12
- corrected a debug setting that survived release. Caused TCP connections
  to be retried unnecessarily often.
- When a hostname ACL was provided and DNS resolution for that name failed,
  ACL processing was stopped at that point. Thanks to mildew for the patch.
  Fedora Bugzilla: http://bugzilla.redhat.com/show_bug.cgi?id=395911
- fixed a potential race condition, see link for details:
  http://rgerhards.blogspot.com/2007/12/rsyslog-race-condition.html
  Note that the probability of problems from this bug was very remote
- fixed a memory leak that happend when PostgreSQL date formats were
  used
---------------------------------------------------------------------------
Version 1.20.0 (rgerhards), 2007-12-07
- an output module for postgres databases has been added. Thanks to
  sur5r for contributing this code
- unloading dynamic modules has been cleaned up, we now have a
  real implementation and not just a dummy "good enough for the time
  being".
- enhanced platform independence - thanks to Bartosz Kuzma and Michael
  Biebl for their very useful contributions
- some general code cleanup (including warnings on 64 platforms, only)
---------------------------------------------------------------------------
Version 1.19.12 (rgerhards), 2007-12-03
- cleaned up the build system (thanks to Michael Biebl for the patch)
- fixed a bug where ommysql was still not compiled with -pthread option
---------------------------------------------------------------------------
Version 1.19.11 (rgerhards), 2007-11-29
- applied -pthread option to build when building for multi-threading mode
  hopefully solves an issue with segfaulting
---------------------------------------------------------------------------
Version 1.19.10 (rgerhards), 2007-10-19
- introdcued the new ":modulename:" syntax for calling module actions
  in selector lines; modified ommysql to support it. This is primarily
  an aid for further modules and a prequisite to actually allow third
  party modules to be created.
- minor fix in slackware startup script, "-r 0" is now "-r0"
- updated rsyslogd doc set man page; now in html format
- undid creation of a separate thread for the main loop -- this did not
  turn out to be needed or useful, so reduce complexity once again.
- added doc fixes provided by Michael Biebl - thanks
---------------------------------------------------------------------------
Version 1.19.9 (rgerhards), 2007-10-12
- now packaging system which again contains all components in a single
  tarball
- modularized main() a bit more, resulting in less complex code
- experimentally added an additional thread - will see if that affects
  the segfault bug we experience on some platforms. Note that this change
  is scheduled to be removed again later.
---------------------------------------------------------------------------
Version 1.19.8 (rgerhards), 2007-09-27
- improved repeated message processing
- applied patch provided by varmojfekoj to support building ommysql
  in its own way (now also resides in a plugin subdirectory);
  ommysql is now a separate package
- fixed a bug in cvthname() that lead to message loss if part
  of the source hostname would have been dropped
- created some support for distributing ommysql together with the
  main rsyslog package. I need to re-think it in the future, but
  for the time being the current mode is best. I now simply include
  one additional tarball for ommysql inside the main distribution.
  I look forward to user feedback on how this should be done best. In the
  long term, a separate project should be spawend for ommysql, but I'd
  like to do that only after the plugin interface is fully stable (what
  it is not yet).
---------------------------------------------------------------------------
Version 1.19.7 (rgerhards), 2007-09-25
- added code to handle situations where senders send us messages ending with
  a NUL character. It is now simply removed. This also caused trailing LF
  reduction to fail, when it was followed by such a NUL. This is now also
  handled.
- replaced some non-thread-safe function calls by their thread-safe
  counterparts
- fixed a minor memory leak that occured when the %APPNAME% property was
  used (I think nobody used that in practice)
- fixed a bug that caused signal handlers in cvthname() not to be restored when
  a malicious pointer record was detected and processing of the message been
  stopped for that reason (this should be really rare and can not be related
  to the segfault bug we are hunting).
- fixed a bug in cvthname that lead to passing a wrong parameter - in
  practice, this had no impact.
- general code cleanup (e.g. compiler warnings, comments)
---------------------------------------------------------------------------
Version 1.19.6 (rgerhards), 2007-09-11
- applied patch by varmojfekoj to change signal handling to the new
  sigaction API set (replacing the depreciated signal() calls and its
  friends.
- fixed a bug that in --enable-debug mode caused an assertion when the
  discard action was used
- cleaned up compiler warnings
- applied patch by varmojfekoj to FIX a bug that could cause 
  segfaults if empty properties were processed using modifying
  options (e.g. space-cc, drop-cc)
- fixed man bug: rsyslogd supports -l option
---------------------------------------------------------------------------
Version 1.19.5 (rgerhards), 2007-09-07
- changed part of the CStr interface so that better error tracking
  is provided and the calling sequence is more intuitive (there were
  invalid calls based on a too-weired interface)
- (hopefully) fixed some remaining bugs rooted in wrong use of 
  the CStr class. These could lead to program abort.
- applied patch by varmojfekoj two fix two potential segfault situations
- added $ModDir config directive
- modified $ModLoad so that an absolute path may be specified as
  module name (e.g. /rsyslog/ommysql.so)
---------------------------------------------------------------------------
Version 1.19.4 (rgerhards/varmojfekoj), 2007-09-04
- fixed a number of small memory leaks - thanks varmojfekoj for patching
- fixed an issue with CString class that could lead to rsyslog abort
  in tplToString() - thanks varmojfekoj for patching
- added a man-version of the config file documenation - thanks to Michel
  Samia for providing the man file
- fixed bug: a template like this causes an infinite loop:
  $template opts,"%programname:::a,b%"
  thanks varmojfekoj for the patch
- fixed bug: case changing options crash freeing the string pointer
  because they modify it: $template opts2,"%programname::1:lowercase%"
  thanks varmojfekoj for the patch
---------------------------------------------------------------------------
Version 1.19.3 (mmeckelein/varmojfekoj), 2007-08-31
- small mem leak fixed (after calling parseSelectorAct) - Thx varmojkekoj
- documentation section "Regular File" und "Blocks" updated
- solved an issue with dynamic file generation - Once again many thanks
  to varmojfekoj
- the negative selector for program name filter (Blocks) does not work as
  expected - Thanks varmojfekoj for patching
- added forwarding information to sysklogd (requires special template)
  to config doc
---------------------------------------------------------------------------
Version 1.19.2 (mmeckelein/varmojfekoj), 2007-08-28
- a specifically formed message caused a segfault - Many thanks varmojfekoj
  for providing a patch
- a typo and a weird condition are fixed in msg.c - Thanks again
  varmojfekoj 
- on file creation the file was always owned by root:root. This is fixed
  now - Thanks ypsa for solving this issue
---------------------------------------------------------------------------
Version 1.19.1 (mmeckelein), 2007-08-22
- a bug that caused a high load when a TCP/UDP connection was closed is 
  fixed now - Thanks mildew for solving this issue
- fixed a bug which caused a segfault on reinit - Thx varmojfekoj for the
  patch
- changed the hardcoded module path "/lib/rsyslog" to $(pkglibdir) in order
  to avoid trouble e.g. on 64 bit platforms (/lib64) - many thanks Peter
  Vrabec and darix, both provided a patch for solving this issue
- enhanced the unloading of modules - thanks again varmojfekoj
- applied a patch from varmojfekoj which fixes various little things in
  MySQL output module
---------------------------------------------------------------------------
Version 1.19.0 (varmojfekoj/rgerhards), 2007-08-16
- integrated patch from varmojfekoj to make the mysql module a loadable one
  many thanks for the patch, MUCH appreciated
---------------------------------------------------------------------------
Version 1.18.2 (rgerhards), 2007-08-13
- fixed a bug in outchannel code that caused templates to be incorrectly
  parsed
- fixed a bug in ommysql that caused a wrong ";template" missing message
- added some code for unloading modules; not yet fully complete (and we do
  not yet have loadable modules, so this is no problem)
- removed debian subdirectory by request of a debian packager (this is a special
  subdir for debian and there is also no point in maintaining it when there
  is a debian package available - so I gladly did this) in some cases
- improved overall doc quality (some pages were quite old) and linked to
  more of the online resources.
- improved /contrib/delete_mysql script by adding a host option and some
  other minor modifications
---------------------------------------------------------------------------
Version 1.18.1 (rgerhards), 2007-08-08
- applied a patch from varmojfekoj which solved a potential segfault
  of rsyslogd on HUP
- applied patch from Michel Samia to fix compilation when the pthreads
  feature is disabled
- some code cleanup (moved action object to its own file set)
- add config directive $MainMsgQueueSize, which now allows to configure the
  queue size dynamically
- all compile-time settings are now shown in rsyslogd -v, not just the
  active ones
- enhanced performance a little bit more
- added config file directive $ActionResumeInterval
- fixed a bug that prevented compilation under debian sid
- added a contrib directory for user-contributed useful things
---------------------------------------------------------------------------
Version 1.18.0 (rgerhards), 2007-08-03
- rsyslog now supports fallback actions when an action did not work. This
  is a great feature e.g. for backup database servers or backup syslog
  servers
- modified rklogd to only change the console log level if -c is specified
- added feature to use multiple actions inside a single selector
- implemented $ActionExecOnlyWhenPreviousIsSuspended config directive
- error messages during startup are now spit out to the configured log
  destinations
---------------------------------------------------------------------------
Version 1.17.6 (rgerhards), 2007-08-01
- continued to work on output module modularization - basic stage of
  this work is now FINISHED
- fixed bug in OMSRcreate() - always returned SR_RET_OK
- fixed a bug that caused ommysql to always complain about missing
  templates
- fixed a mem leak in OMSRdestruct - freeing the object itself was
  forgotten - thanks to varmojfekoj for the patch
- fixed a memory leak in syslogd/init() that happend when the config
  file could not be read - thanks to varmojfekoj for the patch
- fixed insufficient memory allocation in addAction() and its helpers.
  The initial fix and idea was developed by mildew, I fine-tuned
  it a bit. Thanks a lot for the fix, I'd probably had pulled out my
  hair to find the bug...
- added output of config file line number when a parsing error occured
- fixed bug in objomsr.c that caused program to abort in debug mode with
  an invalid assertion (in some cases)
- fixed a typo that caused the default template for MySQL to be wrong.
  thanks to mildew for catching this.
- added configuration file command $DebugPrintModuleList and
  $DebugPrintCfSysLineHandlerList
- fixed an invalid value for the MARK timer - unfortunately, there was
  a testing aid left in place. This resulted in quite frequent MARK messages
- added $IncludeConfig config directive
- applied a patch from mildew to prevent rsyslogd from freezing under heavy
  load. This could happen when the queue was full. Now, we drop messages
  but rsyslogd remains active.
---------------------------------------------------------------------------
Version 1.17.5 (rgerhards), 2007-07-30
- continued to work on output module modularization
- fixed a missing file bug - thanks to Andrea Montanari for reporting
  this problem
- fixed a problem with shutting down the worker thread and freeing the
  selector_t list - this caused messages to be lost, because the
  message queue was not properly drained before the selectors got
  destroyed.
---------------------------------------------------------------------------
Version 1.17.4 (rgerhards), 2007-07-27
- continued to work on output module modularization
- fixed a situation where rsyslogd could create zombie processes
  thanks to mildew for the patch
- applied patch from Michel Samia to fix compilation when NOT
  compiled for pthreads
---------------------------------------------------------------------------
Version 1.17.3 (rgerhards), 2007-07-25
- continued working on output module modularization
- fixed a bug that caused rsyslogd to segfault on exit (and
  probably also on HUP), when there was an unsent message in a selector
  that required forwarding and the dns lookup failed for that selector
  (yes, it was pretty unlikely to happen;))
  thanks to varmojfekoj <varmojfekoj@gmail.com> for the patch
- fixed a memory leak in config file parsing and die()
  thanks to varmojfekoj <varmojfekoj@gmail.com> for the patch
- rsyslogd now checks on startup if it is capable to performa any work
  at all. If it cant, it complains and terminates
  thanks to Michel Samia for providing the patch!
- fixed a small memory leak when HUPing syslogd. The allowed sender
  list now gets freed. thanks to mildew for the patch.
- changed the way error messages in early startup are logged. They
  now do no longer use the syslogd code directly but are rather
  send to stderr.
---------------------------------------------------------------------------
Version 1.17.2 (rgerhards), 2007-07-23
- made the port part of the -r option optional. Needed for backward
  compatibility with sysklogd
- replaced system() calls with something more reasonable. Please note that
  this might break compatibility with some existing configuration files.
  We accept this in favour of the gained security.
- removed a memory leak that could occur if timegenerated was used in
  RFC 3164 format in templates
- did some preparation in msg.c for advanced multithreading - placed the
  hooks, but not yet any active code
- worked further on modularization
- added $ModLoad MySQL (dummy) config directive
- added DropTrailingLFOnReception config directive
---------------------------------------------------------------------------
Version 1.17.1 (rgerhards), 2007-07-20
- fixed a bug that caused make install to install rsyslogd and rklogd under
  the wrong names
- fixed bug that caused $AllowedSenders to handle IPv6 scopes incorrectly;
  also fixed but that could grabble $AllowedSender wildcards. Thanks to
  mildew@gmail.com for the patch
- minor code cleanup - thanks to Peter Vrabec for the patch
- fixed minimal memory leak on HUP (caused by templates)
  thanks to varmojfekoj <varmojfekoj@gmail.com> for the patch
- fixed another memory leak on HUPing and on exiting rsyslogd
  again thanks to varmojfekoj <varmojfekoj@gmail.com> for the patch
- code cleanup (removed compiler warnings)
- fixed portability bug in configure.ac - thanks to Bartosz Kuźma for patch
- moved msg object into its own file set
- added the capability to continue trying to write log files when the
  file system is full. Functionality based on patch by Martin Schulze
  to sysklogd package.
---------------------------------------------------------------------------
Version 1.17.0 (RGer), 2007-07-17
- added $RepeatedLineReduction config parameter
- added $EscapeControlCharactersOnReceive config parameter
- added $ControlCharacterEscapePrefix config parameter
- added $DirCreateMode config parameter
- added $CreateDirs config parameter
- added $DebugPrintTemplateList config parameter
- added $ResetConfigVariables config parameter
- added $FileOwner config parameter
- added $FileGroup config parameter
- added $DirOwner config parameter
- added $DirGroup config parameter
- added $FailOnChownFailure config parameter
- added regular expression support to the filter engine
  thanks to Michel Samia for providing the patch!
- enhanced $AllowedSender functionality. Credits to mildew@gmail.com for
  the patch doing that
  - added IPv6 support
  - allowed DNS hostnames
  - allowed DNS wildcard names
- added new option $DropMsgsWithMaliciousDnsPTRRecords
- added autoconf so that rfc3195d, rsyslogd and klogd are stored to /sbin
- added capability to auto-create directories with dynaFiles
---------------------------------------------------------------------------
Version 1.16.0 (RGer/Peter Vrabec), 2007-07-13 - The Friday, 13th Release ;)
- build system switched to autotools
- removed SYSV preprocessor macro use, replaced with autotools equivalents
- fixed a bug that caused rsyslogd to segfault when TCP listening was
  disabled and it terminated
- added new properties "syslogfacility-text" and "syslogseverity-text"
  thanks to varmojfekoj <varmojfekoj@gmail.com> for the patch
- added the -x option to disable hostname dns reslution
  thanks to varmojfekoj <varmojfekoj@gmail.com> for the patch
- begun to better modularize syslogd.c - this is an ongoing project; moved
  type definitions to a separate file
- removed some now-unused fields from struct filed
- move file size limit fields in struct field to the "right spot" (the file
  writing part of the union - f_un.f_file)
- subdirectories linux and solaris are no longer part of the distribution
  package. This is not because we cease support for them, but there are no
  longer any files in them after the move to autotools
---------------------------------------------------------------------------
Version 1.15.1 (RGer), 2007-07-10
- fixed a bug that caused a dynaFile selector to stall when there was
  an open error with one file 
- improved template processing for dynaFiles; templates are now only
  looked up during initialization - speeds up processing
- optimized memory layout in struct filed when compiled with MySQL
  support
- fixed a bug that caused compilation without SYSLOG_INET to fail
- re-enabled the "last message repeated n times" feature. This
  feature was not taken care of while rsyslogd evolved from sysklogd
  and it was more or less defunct. Now it is fully functional again.
- added system properties: $NOW, $YEAR, $MONTH, $DAY, $HOUR, $MINUTE
- fixed a bug in iovAsString() that caused a memory leak under stress
  conditions (most probably memory shortage). This was unlikely to
  ever happen, but it doesn't hurt doing it right
- cosmetic: defined type "uchar", change all unsigned chars to uchar
---------------------------------------------------------------------------
Version 1.15.0 (RGer), 2007-07-05
- added ability to dynamically generate file names based on templates
  and thus properties. This was a much-requested feature. It makes
  life easy when it e.g. comes to splitting files based on the sender
  address.
- added $umask and $FileCreateMode config file directives
- applied a patch from Bartosz Kuzma to compile cleanly under NetBSD
- checks for extra (unexpected) characters in system config file lines
  have been added
- added IPv6 documentation - was accidently missing from CVS
- begun to change char to unsigned char
---------------------------------------------------------------------------
Version 1.14.2 (RGer), 2007-07-03
** this release fixes all known nits with IPv6 **
- restored capability to do /etc/service lookup for "syslog"
  service when -r 0 was given
- documented IPv6 handling of syslog messages
- integrate patch from Bartosz Kuźma to make rsyslog compile under
  Solaris again (the patch replaced a strndup() call, which is not
  available under Solaris
- improved debug logging when waiting on select
- updated rsyslogd man page with new options (-46A)
---------------------------------------------------------------------------
Version 1.14.1 (RGer/Peter Vrabec), 2007-06-29
- added Peter Vrabec's patch for IPv6 TCP
- prefixed all messages send to stderr in rsyslogd with "rsyslogd: "
---------------------------------------------------------------------------
Version 1.14.0 (RGer/Peter Vrabec), 2007-06-28
- Peter Vrabec provided IPv6 for rsyslog, so we are now IPv6 enabled
  IPv6 Support is currently for UDP only, TCP is to come soon.
  AllowedSender configuration does not yet work for IPv6.
- fixed code in iovCreate() that broke C's strict aliasing rules 
- fixed some char/unsigned char differences that forced the compiler
  to spit out warning messages
- updated the Red Hat init script to fix a known issue (thanks to
  Peter Vrabec)
---------------------------------------------------------------------------
Version 1.13.5 (RGer), 2007-06-22
- made the TCP session limit configurable via command line switch
  now -t <port>,<max sessions>
- added man page for rklogd(8) (basically a copy from klogd, but now
  there is one...)
- fixed a bug that caused internal messages (e.g. rsyslogd startup) to
  appear without a tag.
- removed a minor memory leak that occurred when TAG processing requalified
  a HOSTNAME to be a TAG (and a TAG already was set).
- removed potential small memory leaks in MsgSet***() functions. There
  would be a leak if a property was re-set, something that happened
  extremely seldom.
---------------------------------------------------------------------------
Version 1.13.4 (RGer), 2007-06-18
- added a new property "PRI-text", which holds the PRI field in
  textual form (e.g. "syslog.info")
- added alias "syslogseverity" for "syslogpriority", which is a
  misleading property name that needs to stay for historical
  reasons (and backward-compatility)
- added doc on how to record PRI value in log file
- enhanced signal handling in klogd, including removal of an unsafe
  call to the logging system during signal handling
---------------------------------------------------------------------------
Version 1.13.3 (RGer), 2007-06-15
- create a version of syslog.c from scratch. This is now
  - highly optimized for rsyslog
  - removes an incompatible license problem as the original
    version had a BSD license with advertising clause
  - fixed in the regard that rklogd will continue to work when
    rsysogd has been restarted (the original version, as well
    as sysklogd, will remain silent then)
  - solved an issue with an extra NUL char at message end that the
    original version had
- applied some changes to klogd to care for the new interface
- fixed a bug in syslogd.c which prevented compiling under debian
---------------------------------------------------------------------------
Version 1.13.2 (RGer), 2007-06-13
- lib order in makefile patched to facilitate static linking - thanks
  to Bennett Todd for providing the patch
- Integrated a patch from Peter Vrabec (pvrabec@redheat.com):
  - added klogd under the name of rklogd (remove dependency on
    original sysklogd package
  - createDB.sql now in UTF
  - added additional config files for use on Red Hat
---------------------------------------------------------------------------
Version 1.13.1 (RGer), 2007-02-05
- changed the listen backlog limit to a more reasonable value based on
  the maximum number of TCP connections configurd (10% + 5) - thanks to Guy
  Standen for the hint (actually, the limit was 5 and that was a 
  left-over from early testing).
- fixed a bug in makefile which caused DB-support to be disabled when
  NETZIP support was enabled
- added the -e option to allow transmission of every message to remote
  hosts (effectively turns off duplicate message suppression)
- (somewhat) improved memory consumption when compiled with MySQL support
- looks like we fixed an incompatibility with MySQL 5.x and above software
  At least in one case, the remote server name was destroyed, leading to 
  a connection failure. The new, improved code does not have this issue and
  so we see this as solved (the new code is generally somewhat better, so
  there is a good chance we fixed this incompatibility).
---------------------------------------------------------------------------
Version 1.13.0 (RGer), 2006-12-19
- added '$' as ToPos proptery replacer specifier - means "up to the
  end of the string"
- property replacer option "escape-cc", "drop-cc" and "space-cc"  added
- changed the handling of \0 characters inside syslog messages. We now
  consistently escape them to "#000". This is somewhat recommended in
  the draft-ietf-syslog-protocol-19 draft. While the real recomendation
  is to not escape any characters at all, we can not do this without
  considerable modification of the code. So we escape it to "#000", which
  is consistent with a sample found in the Internet-draft.
- removed message glue logic (see printchopped() comment for details)
  Also caused removal of parts table and thus some improvements in
  memory usage.
- changed the default MAXLINE to 2048 to take care of recent syslog
  standardization efforts (can easily be changed in syslogd.c)
- added support for byte-counted TCP syslog messages (much like
  syslog-transport-tls-05 Internet Draft). This was necessary to
  support compression over TCP.
- added support for receiving compressed syslog messages
- added support for sending compressed syslog messages
- fixed a bug where the last message in a syslog/tcp stream was
  lost if it was not properly terminated by a LF character
---------------------------------------------------------------------------
Version 1.12.3 (RGer), 2006-10-04
- implemented some changes to support Solaris (but support is not
  yet complete)
- commented out (via #if 0) some methods that are currently not being use
  but should be kept for further us
- added (interim) -u 1 option to turn off hostname and tag parsing
- done some modifications to better support Fedora
- made the field delimiter inside property replace configurable via
  template
- fixed a bug in property replacer: if fields were used, the delimitor
  became part of the field. Up until now, this was barely noticable as 
  the delimiter as TAB only and thus invisible to a human. With other
  delimiters available now, it quickly showed up. This bug fix might cause
  some grief to existing installations if they used the extra TAB for
  whatever reasons - sorry folks... Anyhow, a solution is easy: just add
  a TAB character contstant into your template. Thus, there has no attempt
  been made to do this in a backwards-compatible way.
---------------------------------------------------------------------------
Version 1.12.2 (RGer), 2006-02-15
- fixed a bug in the RFC 3339 date formatter. An extra space was added
  after the actual timestamp
- added support for providing high-precision RFC3339 timestamps for
  (rsyslogd-)internally-generated messages
- very (!) experimental support for syslog-protocol internet draft
  added (the draft is experimental, the code is solid ;))
- added support for field-extracting in the property replacer
- enhanced the legacy-syslog parser so that it can interpret messages
  that do not contain a TIMESTAMP
- fixed a bug that caused the default socket (usually /dev/log) to be
  opened even when -o command line option was given
- fixed a bug in the Debian sample startup script - it caused rsyslogd
  to listen to remote requests, which it shouldn't by default
---------------------------------------------------------------------------
Version 1.12.1 (RGer), 2005-11-23
- made multithreading work with BSD. Some signal-handling needed to be
  restructured. Also, there might be a slight delay of up to 10 seconds
  when huping and terminating rsyslogd under BSD
- fixed a bug where a NULL-pointer was passed to printf() in logmsg().
- fixed a bug during "make install" where rc3195d was not installed
  Thanks to Bennett Todd for spotting this.
- fixed a bug where rsyslogd dumped core when no TAG was found in the
  received message
- enhanced message parser so that it can deal with missing hostnames
  in many cases (may not be totally fail-safe)
- fixed a bug where internally-generated messages did not have the correct
  TAG
---------------------------------------------------------------------------
Version 1.12.0 (RGer), 2005-10-26
- moved to a multi-threaded design. single-threading is still optionally
  available. Multi-threading is experimental!
- fixed a potential race condition. In the original code, marking was done
  by an alarm handler, which could lead to all sorts of bad things. This
  has been changed now. See comments in syslogd.c/domark() for details.
- improved debug output for property-based filters
- not a code change, but: I have checked all exit()s to make sure that
  none occurs once rsyslogd has started up. Even in unusual conditions
  (like low-memory conditions) rsyslogd somehow remains active. Of course,
  it might loose a message or two, but at least it does not abort and it
  can also recover when the condition no longer persists.
- fixed a bug that could cause loss of the last message received
  immediately before rsyslogd was terminated.
- added comments on thread-safety of global variables in syslogd.c
- fixed a small bug: spurios printf() when TCP syslog was used
- fixed a bug that causes rsyslogd to dump core on termination when one
  of the selector lines did not receive a message during the run (very
  unlikely)
- fixed an one-too-low memory allocation in the TCP sender. Could result
  in rsyslogd dumping core.
- fixed a bug with regular expression support (thanks to Andres Riancho)
- a little bit of code restructuring (especially main(), which was
  horribly large)
---------------------------------------------------------------------------
Version 1.11.1 (RGer), 2005-10-19
- support for BSD-style program name and host blocks
- added a new property "programname" that can be used in templates
- added ability to specify listen port for rfc3195d
- fixed a bug that rendered the "startswith" comparison operation
  unusable.
- changed more functions to "static" storage class to help compiler
  optimize (should have been static in the first place...)
- fixed a potential memory leak in the string buffer class destructor.
  As the destructur was previously never called, the leak did not actually
  appear.
- some internal restructuring in anticipation/preparation of minimal
  multi-threading support
- rsyslogd still shares some code with the sysklogd project. Some patches
  for this shared code have been brought over from the sysklogd CVS.
---------------------------------------------------------------------------
Version 1.11.0 (RGer), 2005-10-12
- support for receiving messages via RFC 3195; added rfc3195d for that
  purpose
- added an additional guard to prevent rsyslogd from aborting when the
  2gb file size limit is hit. While a user can configure rsyslogd to
  handle such situations, it would abort if that was not done AND large
  file support was not enabled (ok, this is hopefully an unlikely scenario)
- fixed a bug that caused additional Unix domain sockets to be incorrectly
  processed - could lead to message loss in extreme cases
---------------------------------------------------------------------------
Version 1.10.2 (RGer), 2005-09-27
- added comparison operations in property-based filters:
  * isequal
  * startswith
- added ability to negate all property-based filter comparison operations
  by adding a !-sign right in front of the operation name
- added the ability to specify remote senders for UDP and TCP
  received messages. Allows to block all but well-known hosts
- changed the $-config line directives to be case-INsensitive
- new command line option -w added: "do not display warnings if messages
  from disallowed senders are received"
- fixed a bug that caused rsyslogd to dump core when the compare value
  was not quoted in property-based filters
- fixed a bug in the new CStr compare function which lead to invalid
  results (fortunately, this function was not yet used widely)
- added better support for "debugging" rsyslog.conf property filters
  (only if -d switch is given)
- changed some function definitions to static, which eventually enables
  some compiler optimizations
- fixed a bug in MySQL code; when a SQL error occured, rsyslogd could
  run in a tight loop. This was due to invalid sequence of error reporting
  and is now fixed.
---------------------------------------------------------------------------
Version 1.10.1 (RGer), 2005-09-23
- added the ability to execute a shell script as an action.
  Thanks to Bjoern Kalkbrenner for providing the code!
- fixed a bug in the MySQL code; due to the bug the automatic one-time
  retry after an error did not happen - this lead to error message in
  cases where none should be seen (e.g. after a MySQL restart)
- fixed a security issue with SQL-escaping in conjunction with
  non-(SQL-)standard MySQL features.
---------------------------------------------------------------------------
Version 1.10.0 (RGer), 2005-09-20
  REMINDER: 1.10 is the first unstable version if the 1.x series!
- added the capability to filter on any property in selector lines
  (not just facility and priority)
- changed stringbuf into a new counted string class
- added support for a "discard" action. If a selector line with
  discard (~ character) is found, no selector lines *after* that
  line will be processed.
- thanks to Andres Riancho, regular expression support has been
  added to the template engine
- added the FROMHOST property in the template processor, which could
  previously not be obtained. Thanks to Cristian Testa for pointing
  this out and even providing a fix.
- added display of compile-time options to -v output
- performance improvement for production build - made some checks
  to happen only during debug mode
- fixed a problem with compiling on SUSE and - while doing so - removed
  the socket call to set SO_BSDCOMPAT in cases where it is obsolete.
---------------------------------------------------------------------------
Version 1.0.4 (RGer), 2006-02-01
- a small but important fix: the tcp receiver had two forgotten printf's
  in it that caused a lot of unnecessary output to stdout. This was
  important enough to justify a new release
---------------------------------------------------------------------------
Version 1.0.3 (RGer), 2005-11-14
- added an additional guard to prevent rsyslogd from aborting when the
  2gb file size limit is hit. While a user can configure rsyslogd to
  handle such situations, it would abort if that was not done AND large
  file support was not enabled (ok, this is hopefully an unlikely scenario)
- fixed a bug that caused additional Unix domain sockets to be incorrectly
  processed - could lead to message loss in extreme cases
- applied some patches available from the sysklogd project to code
  shared from there
- fixed a bug that causes rsyslogd to dump core on termination when one
  of the selector lines did not receive a message during the run (very
  unlikely)
- fixed an one-too-low memory allocation in the TCP sender. Could result
  in rsyslogd dumping core.
- fixed a bug in the TCP sender that caused the retry logic to fail
  after an error or receiver overrun
- fixed a bug in init() that could lead to dumping core
- fixed a bug that could lead to dumping core when no HOSTNAME or no TAG
  was present in the syslog message
---------------------------------------------------------------------------
Version 1.0.2 (RGer), 2005-10-05
- fixed an issue with MySQL error reporting. When an error occured,
  the MySQL driver went into an endless loop (at least in most cases).
---------------------------------------------------------------------------
Version 1.0.1 (RGer), 2005-09-23
- fixed a security issue with SQL-escaping in conjunction with
  non-(SQL-)standard MySQL features.
---------------------------------------------------------------------------
Version 1.0.0 (RGer), 2005-09-12
- changed install doc to cover daily cron scripts - a trouble source
- added rc script for slackware (provided by Chris Elvidge - thanks!) 
- fixed a really minor bug in usage() - the -r option was still
  reported as without the port parameter
---------------------------------------------------------------------------
Version 0.9.8 (RGer), 2005-09-05
- made startup and shutdown message more consistent and included the
  pid, so that they can be easier correlated. Used syslog-protocol
  structured data format for this purpose.
- improved config info in startup message, now tells not only
  if it is listening remote on udp, but also for tcp. Also includes
  the port numbers. The previous startup message was misleading, because
  it did not say "remote reception" if rsyslogd was only listening via
  tcp (but not via udp).
- added a "how can you help" document to the doc set
---------------------------------------------------------------------------
Version 0.9.7 (RGer), 2005-08-15
- some of the previous doc files (like INSTALL) did not properly
  reflect the changes to the build process and the new doc. Fixed
  that.
- changed syslogd.c so that when compiled without database support,
  an error message is displayed when a database action is detected
  in the config file (previously this was used as an user rule ;))
- fixed a bug in the os-specific Makefiles which caused MySQL
  support to not be compiled, even if selected
---------------------------------------------------------------------------
Version 0.9.6 (RGer), 2005-08-09
- greatly enhanced documentation. Now available in html format in
  the "doc" folder and FreeBSD. Finally includes an install howto.
- improved MySQL error messages a little - they now show up as log
  messages, too (formerly only in debug mode)
- added the ability to specify the listen port for udp syslog.
  WARNING: This introduces an incompatibility. Formerly, udp
  syslog was enabled by the -r command line option. Now, it is
  "-r [port]", which is consistent with the tcp listener. However,
  just -r will now return an error message.
- added sample startup scripts for Debian and FreeBSD
- added support for easy feature selection in the makefile. Un-
  fortunately, this also means I needed to spilt the make file
  for different OS and distros. There are some really bad syntax
  differences between FreeBSD and Linux make.
---------------------------------------------------------------------------
Version 0.9.5 (RGer), 2005-08-01
- the "semicolon bug" was actually not (fully) solved in 0.9.4. One
  part of the bug was solved, but another still existed. This one
  is fixed now, too.
- the "semicolon bug" actually turned out to be a more generic bug.
  It appeared whenever an invalid template name was given. With some
  selector actions, rsyslogd dumped core, with other it "just" had
  a small ressource leak with others all worked well. These anomalies
  are now fixed. Note that they only appeared during system initaliziation
  once the system was running, nothing bad happened.
- improved error reporting for template errors on startup. They are now
  shown on the console and the start-up tty. Formerly, they were only
  visible in debug mode.
- support for multiple instances of rsyslogd on a single machine added
- added new option "-o" --> omit local unix domain socket. This option
  enables rsyslogd NOT to listen to the local socket. This is most
  helpful when multiple instances of rsyslogd (or rsyslogd and another
  syslogd) shall run on a single system.
- added new option "-i <pidfile>" which allows to specify the pidfile.
  This is needed when multiple instances of rsyslogd are to be run.
- the new project home page is now online at www.rsyslog.com
---------------------------------------------------------------------------
Version 0.9.4 (RGer), 2005-07-25
- finally added the TCP sender. It now supports non-blocking mode, no
  longer disabling message reception during connect. As it is now, it
  is usable in production. The code could be more sophisticated, but
  I've kept it short in anticipation of the move to liblogging, which
  will lead to the removal of the code just written ;)
- the "exiting on signal..." message still had the "syslogd" name in 
  it. Changed this to "rsyslogd", as we do not have a large user base
  yet, this should pose no problem.
- fixed "the semiconlon" bug. rsyslogd dumped core if a write-db action
  was specified but no semicolon was given after the password (an empty
  template was ok, but the semicolon needed to be present).
- changed a default for traditional output format. During testing, it
  was seen that the timestamp written to file in default format was
  the time of message reception, not the time specified in the TIMESTAMP
  field of the message itself. Traditionally, the message TIMESTAMP is
  used and this has been changed now.
---------------------------------------------------------------------------
Version 0.9.3 (RGer), 2005-07-19
- fixed a bug in the message parser. In June, the RFC 3164 timestamp
  was not correctly parsed (yes, only in June and some other months,
  see the code comment to learn why...)
- added the ability to specify the destination port when forwarding
  syslog messages (both for TCP and UDP)
- added an very experimental TCP sender (activated by
  @@machine:port in config). This is not yet for production use. If
  the receiver is not alive, rsyslogd will wait quite some time until
  the connection request times out, which most probably leads to
  loss of incoming messages.

---------------------------------------------------------------------------
Version 0.9.2 (RGer), around 2005-07-06
- I intended to change the maxsupported message size to 32k to
  support IHE - but given the memory inefficiency in the usual use
  cases, I have not done this. I have, however, included very
  specific instructions on how to do this in the source code. I have
  also done some testing with 32k messages, so you can change the
  max size without taking too much risk.
- added a syslog/tcp receiver; we now can receive messages via
  plain tcp, but we can still send only via UDP. The syslog/tcp
  receiver is the primary enhancement of this release.
- slightly changed some error messages that contained a spurios \n at
  the end of the line (which gives empty lines in your log...)

---------------------------------------------------------------------------
Version 0.9.1 (RGer)
- fixed code so that it compiles without errors under FreeBSD
- removed now unused function "allocate_log()" from syslogd.c
- changed the make file so that it contains more defines for
  different environments (in the long term, we need a better
  system for disabling/enabling features...)
- changed some printf's printing off_t types to %lld and
  explicit (long long) casts. I tried to figure out the exact type,
  but did not succeed in this. In the worst case, ultra-large peta-
  byte files will now display funny informational messages on rollover,
  something I think we can live with for the neersion 3.11.2 (rgerhards), 2008-02-??
---------------------------------------------------------------------------
Version 3.11.1 (rgerhards), 2008-02-12
- SNMP trap sender added thanks to Andre Lorbach (omsnmp)
- added input-plugin interface specification in form of a (copy) template
  input module
- applied documentation fix by Michael Biebl -- many thanks!
- bugfix: immark did not have MARK flags set...
- added x-info field to rsyslogd startup/shutdown message. Hopefully
  points users to right location for further info (many don't even know
  they run rsyslog ;))
- bugfix: trailing ":" of tag was lost while parsing legacy syslog messages
  without timestamp - thanks to Anders Blomdell for providing a patch!
- fixed a bug in stringbuf.c related to STRINGBUF_TRIM_ALLOCSIZE, which
  wasn't supposed to be used with rsyslog. Put a warning message up that
  tells this feature is not tested and probably not worth the effort.
  Thanks to Anders Blomdell fro bringing this to our attention
- somewhat improved performance of string buffers
- fixed bug that caused invalid treatment of tabs (HT) in rsyslog.conf
- bugfix: setting for $EscapeCopntrolCharactersOnReceive was not 
  properly initialized
- clarified usage of space-cc property replacer option
- improved abort diagnostic handler
- some initial effort for malloc/free runtime debugging support
- bugfix: using dynafile actions caused rsyslogd abort
- fixed minor man errors thanks to Michael Biebl
---------------------------------------------------------------------------
Version 3.11.0 (rgerhards), 2008-01-31
- implemented queued actions
- implemented simple rate limiting for actions
- implemented deliberate discarding of lower priority messages over higher
  priority ones when a queue runs out of space
- implemented disk quotas for disk queues
- implemented the $ActionResumeRetryCount config directive
- added $ActionQueueFilename config directive
- added $ActionQueueSize config directive
- added $ActionQueueHighWaterMark config directive
- added $ActionQueueLowWaterMark config directive
- added $ActionQueueDiscardMark config directive
- added $ActionQueueDiscardSeverity config directive
- added $ActionQueueCheckpointInterval config directive
- added $ActionQueueType config directive
- added $ActionQueueWorkerThreads config directive
- added $ActionQueueTimeoutshutdown config directive
- added $ActionQueueTimeoutActionCompletion config directive
- added $ActionQueueTimeoutenQueue config directive
- added $ActionQueueTimeoutworkerThreadShutdown config directive
- added $ActionQueueWorkerThreadMinimumMessages config directive
- added $ActionQueueMaxFileSize config directive
- added $ActionQueueSaveonShutdown config directive
- addded $ActionQueueDequeueSlowdown config directive
- addded $MainMsgQueueDequeueSlowdown config directive
- bugfix: added forgotten docs to package
- improved debugging support
- fixed a bug that caused $MainMsgQueueCheckpointInterval to work incorrectly
- when a long-running action needs to be cancelled on shutdown, the message
  that was processed by it is now preserved. This finishes support for
  guaranteed delivery of messages (if the output supports it, of course)
- fixed bug in output module interface, see
  http://sourceforge.net/tracker/index.php?func=detail&aid=1881008&group_id=123448&atid=696552
- changed the ommysql output plugin so that the (lengthy) connection
  initialization now takes place in message processing. This works much
  better with the new queued action mode (fast startup)
- fixed a bug that caused a potential hang in file and fwd output module
  varmojfekoj provided the patch - many thanks!
- bugfixed stream class offset handling on 32bit platforms
---------------------------------------------------------------------------
Version 3.10.3 (rgerhards), 2008-01-28
- fixed a bug with standard template definitions (not a big deal) - thanks
  to varmojfekoj for spotting it
- run-time instrumentation added
- implemented disk-assisted queue mode, which enables on-demand disk
  spooling if the queue's in-memory queue is exhausted
- implemented a dynamic worker thread pool for processing incoming
  messages; workers are started and shut down as need arises
- implemented a run-time instrumentation debug package
- implemented the $MainMsgQueueSaveOnShutdown config directive
- implemented the $MainMsgQueueWorkerThreadMinimumMessages config directive
- implemented the $MainMsgQueueTimeoutWorkerThreadShutdown config directive
---------------------------------------------------------------------------
Version 3.10.2 (rgerhards), 2008-01-14
- added the ability to keep stop rsyslogd without the need to drain
  the main message queue. In disk queue mode, rsyslog continues to
  run from the point where it stopped. In case of a system failure, it
  continues to process messages from the last checkpoint.
- fixed a bug that caused a segfault on startup when no $WorkDir directive
  was specified in rsyslog.conf
- provided more fine-grain control over shutdown timeouts and added a
  way to specify the enqueue timeout when the main message queue is full
- implemented $MainMsgQueueCheckpointInterval config directive
- implemented $MainMsgQueueTimeoutActionCompletion config directive
- implemented $MainMsgQueueTimeoutEnqueue config directive
- implemented $MainMsgQueueTimeoutShutdown config directive
---------------------------------------------------------------------------
Version 3.10.1 (rgerhards), 2008-01-10
- implemented the "disk" queue mode. However, it currently is of very
  limited use, because it does not support persistence over rsyslogd
  runs. So when rsyslogd is stopped, the queue is drained just as with
  the in-memory queue modes. Persistent queues will be a feature of
  the next release.
- performance-optimized string class, should bring an overall improvement
- fixed a memory leak in imudp -- thanks to varmojfekoj for the patch
- fixed a race condition that could lead to a rsyslogd hang when during
  HUP or termination
- done some doc updates
- added $WorkDirectory config directive
- added $MainMsgQueueFileName config directive
- added $MainMsgQueueMaxFileSize config directive
---------------------------------------------------------------------------
Version 3.10.0 (rgerhards), 2008-01-07
- implemented input module interface and initial input modules
- enhanced threading for input modules (each on its own thread now)
- ability to bind UDP listeners to specific local interfaces/ports and
  ability to run multiple of them concurrently
- added ability to specify listen IP address for UDP syslog server
- license changed to GPLv3
- mark messages are now provided by loadble module immark
- rklogd is no longer provided. Its functionality has now been taken over
  by imklog, a loadable input module. This offers a much better integration
  into rsyslogd and makes sure that the kernel logger process is brought
  up and down at the appropriate times
- enhanced $IncludeConfig directive to support wildcard characters
  (thanks to Michael Biebl)
- all inputs are now implemented as loadable plugins
- enhanced threading model: each input module now runs on its own thread
- enhanced message queue which now supports different queueing methods
  (among others, this can be used for performance fine-tuning)
- added a large number of new configuration directives for the new
  input modules
- enhanced multi-threading utilizing a worker thread pool for the
  main message queue
- compilation without pthreads is no longer supported
- much cleaner code due to new objects and removal of single-threading
  mode
---------------------------------------------------------------------------
Version 2.0.1 STABLE (rgerhards), 2008-01-24
- fixed a bug in integer conversion - but this function was never called,
  so it is not really a useful bug fix ;)
- fixed a bug with standard template definitions (not a big deal) - thanks
  to varmojfekoj for spotting it
- fixed a bug that caused a potential hang in file and fwd output module
  varmojfekoj provided the patch - many thanks!
---------------------------------------------------------------------------
Version 2.0.0 STABLE (rgerhards), 2008-01-02
- re-release of 1.21.2 as STABLE with no modifications except some
  doc updates
---------------------------------------------------------------------------
Version 1.21.2 (rgerhards), 2007-12-28
- created a gss-api output module. This keeps GSS-API code and
  TCP/UDP code separated. It is also important for forward-
  compatibility with v3. Please note that this change breaks compatibility
  with config files created for 1.21.0 and 1.21.1 - this was considered
  acceptable.
- fixed an error in forwarding retry code (could lead to message corruption
  but surfaced very seldom)
- increased portability for older platforms (AI_NUMERICSERV moved)
- removed socket leak in omfwd.c
- cross-platform patch for GSS-API compile problem on some platforms
  thanks to darix for the patch!
---------------------------------------------------------------------------
Version 1.21.1 (rgerhards), 2007-12-23
- small doc fix for $IncludeConfig
- fixed a bug in llDestroy()
- bugfix: fixing memory leak when message queue is full and during
  parsing. Thanks to varmojfekoj for the patch.
- bugfix: when compiled without network support, unix sockets were
  not properply closed
- bugfix: memory leak in cfsysline.c/doGetWord() fixed
---------------------------------------------------------------------------
Version 1.21.0 (rgerhards), 2007-12-19
- GSS-API support for syslog/TCP connections was added. Thanks to
  varmojfekoj for providing the patch with this functionality
- code cleanup
- enhanced $IncludeConfig directive to support wildcard filenames
- changed some multithreading synchronization
---------------------------------------------------------------------------
Version 1.20.1 (rgerhards), 2007-12-12
- corrected a debug setting that survived release. Caused TCP connections
  to be retried unnecessarily often.
- When a hostname ACL was provided and DNS resolution for that name failed,
  ACL processing was stopped at that point. Thanks to mildew for the patch.
  Fedora Bugzilla: http://bugzilla.redhat.com/show_bug.cgi?id=395911
- fixed a potential race condition, see link for details:
  http://rgerhards.blogspot.com/2007/12/rsyslog-race-condition.html
  Note that the probability of problems from this bug was very remote
- fixed a memory leak that happend when PostgreSQL date formats were
  used
---------------------------------------------------------------------------
Version 1.20.0 (rgerhards), 2007-12-07
- an output module for postgres databases has been added. Thanks to
  sur5r for contributing this code
- unloading dynamic modules has been cleaned up, we now have a
  real implementation and not just a dummy "good enough for the time
  being".
- enhanced platform independence - thanks to Bartosz Kuzma and Michael
  Biebl for their very useful contributions
- some general code cleanup (including warnings on 64 platforms, only)
---------------------------------------------------------------------------
Version 1.19.12 (rgerhards), 2007-12-03
- cleaned up the build system (thanks to Michael Biebl for the patch)
- fixed a bug where ommysql was still not compiled with -pthread option
---------------------------------------------------------------------------
Version 1.19.11 (rgerhards), 2007-11-29
- applied -pthread option to build when building for multi-threading mode
  hopefully solves an issue with segfaulting
---------------------------------------------------------------------------
Version 1.19.10 (rgerhards), 2007-10-19
- introdcued the new ":modulename:" syntax for calling module actions
  in selector lines; modified ommysql to support it. This is primarily
  an aid for further modules and a prequisite to actually allow third
  party modules to be created.
- minor fix in slackware startup script, "-r 0" is now "-r0"
- updated rsyslogd doc set man page; now in html format
- undid creation of a separate thread for the main loop -- this did not
  turn out to be needed or useful, so reduce complexity once again.
- added doc fixes provided by Michael Biebl - thanks
---------------------------------------------------------------------------
Version 1.19.9 (rgerhards), 2007-10-12
- now packaging system which again contains all components in a single
  tarball
- modularized main() a bit more, resulting in less complex code
- experimentally added an additional thread - will see if that affects
  the segfault bug we experience on some platforms. Note that this change
  is scheduled to be removed again later.
---------------------------------------------------------------------------
Version 1.19.8 (rgerhards), 2007-09-27
- improved repeated message processing
- applied patch provided by varmojfekoj to support building ommysql
  in its own way (now also resides in a plugin subdirectory);
  ommysql is now a separate package
- fixed a bug in cvthname() that lead to message loss if part
  of the source hostname would have been dropped
- created some support for distributing ommysql together with the
  main rsyslog package. I need to re-think it in the future, but
  for the time being the current mode is best. I now simply include
  one additional tarball for ommysql inside the main distribution.
  I look forward to user feedback on how this should be done best. In the
  long term, a separate project should be spawend for ommysql, but I'd
  like to do that only after the plugin interface is fully stable (what
  it is not yet).
---------------------------------------------------------------------------
Version 1.19.7 (rgerhards), 2007-09-25
- added code to handle situations where senders send us messages ending with
  a NUL character. It is now simply removed. This also caused trailing LF
  reduction to fail, when it was followed by such a NUL. This is now also
  handled.
- replaced some non-thread-safe function calls by their thread-safe
  counterparts
- fixed a minor memory leak that occured when the %APPNAME% property was
  used (I think nobody used that in practice)
- fixed a bug that caused signal handlers in cvthname() not to be restored when
  a malicious pointer record was detected and processing of the message been
  stopped for that reason (this should be really rare and can not be related
  to the segfault bug we are hunting).
- fixed a bug in cvthname that lead to passing a wrong parameter - in
  practice, this had no impact.
- general code cleanup (e.g. compiler warnings, comments)
---------------------------------------------------------------------------
Version 1.19.6 (rgerhards), 2007-09-11
- applied patch by varmojfekoj to change signal handling to the new
  sigaction API set (replacing the depreciated signal() calls and its
  friends.
- fixed a bug that in --enable-debug mode caused an assertion when the
  discard action was used
- cleaned up compiler warnings
- applied patch by varmojfekoj to FIX a bug that could cause 
  segfaults if empty properties were processed using modifying
  options (e.g. space-cc, drop-cc)
- fixed man bug: rsyslogd supports -l option
---------------------------------------------------------------------------
Version 1.19.5 (rgerhards), 2007-09-07
- changed part of the CStr interface so that better error tracking
  is provided and the calling sequence is more intuitive (there were
  invalid calls based on a too-weired interface)
- (hopefully) fixed some remaining bugs rooted in wrong use of 
  the CStr class. These could lead to program abort.
- applied patch by varmojfekoj two fix two potential segfault situations
- added $ModDir config directive
- modified $ModLoad so that an absolute path may be specified as
  module name (e.g. /rsyslog/ommysql.so)
---------------------------------------------------------------------------
Version 1.19.4 (rgerhards/varmojfekoj), 2007-09-04
- fixed a number of small memory leaks - thanks varmojfekoj for patching
- fixed an issue with CString class that could lead to rsyslog abort
  in tplToString() - thanks varmojfekoj for patching
- added a man-version of the config file documenation - thanks to Michel
  Samia for providing the man file
- fixed bug: a template like this causes an infinite loop:
  $template opts,"%programname:::a,b%"
  thanks varmojfekoj for the patch
- fixed bug: case changing options crash freeing the string pointer
  because they modify it: $template opts2,"%programname::1:lowercase%"
  thanks varmojfekoj for the patch
---------------------------------------------------------------------------
Version 1.19.3 (mmeckelein/varmojfekoj), 2007-08-31
- small mem leak fixed (after calling parseSelectorAct) - Thx varmojkekoj
- documentation section "Regular File" und "Blocks" updated
- solved an issue with dynamic file generation - Once again many thanks
  to varmojfekoj
- the negative selector for program name filter (Blocks) does not work as
  expected - Thanks varmojfekoj for patching
- added forwarding information to sysklogd (requires special template)
  to config doc
---------------------------------------------------------------------------
Version 1.19.2 (mmeckelein/varmojfekoj), 2007-08-28
- a specifically formed message caused a segfault - Many thanks varmojfekoj
  for providing a patch
- a typo and a weird condition are fixed in msg.c - Thanks again
  varmojfekoj 
- on file creation the file was always owned by root:root. This is fixed
  now - Thanks ypsa for solving this issue
---------------------------------------------------------------------------
Version 1.19.1 (mmeckelein), 2007-08-22
- a bug that caused a high load when a TCP/UDP connection was closed is 
  fixed now - Thanks mildew for solving this issue
- fixed a bug which caused a segfault on reinit - Thx varmojfekoj for the
  patch
- changed the hardcoded module path "/lib/rsyslog" to $(pkglibdir) in order
  to avoid trouble e.g. on 64 bit platforms (/lib64) - many thanks Peter
  Vrabec and darix, both provided a patch for solving this issue
- enhanced the unloading of modules - thanks again varmojfekoj
- applied a patch from varmojfekoj which fixes various little things in
  MySQL output module
---------------------------------------------------------------------------
Version 1.19.0 (varmojfekoj/rgerhards), 2007-08-16
- integrated patch from varmojfekoj to make the mysql module a loadable one
  many thanks for the patch, MUCH appreciated
---------------------------------------------------------------------------
Version 1.18.2 (rgerhards), 2007-08-13
- fixed a bug in outchannel code that caused templates to be incorrectly
  parsed
- fixed a bug in ommysql that caused a wrong ";template" missing message
- added some code for unloading modules; not yet fully complete (and we do
  not yet have loadable modules, so this is no problem)
- removed debian subdirectory by request of a debian packager (this is a special
  subdir for debian and there is also no point in maintaining it when there
  is a debian package available - so I gladly did this) in some cases
- improved overall doc quality (some pages were quite old) and linked to
  more of the online resources.
- improved /contrib/delete_mysql script by adding a host option and some
  other minor modifications
---------------------------------------------------------------------------
Version 1.18.1 (rgerhards), 2007-08-08
- applied a patch from varmojfekoj which solved a potential segfault
  of rsyslogd on HUP
- applied patch from Michel Samia to fix compilation when the pthreads
  feature is disabled
- some code cleanup (moved action object to its own file set)
- add config directive $MainMsgQueueSize, which now allows to configure the
  queue size dynamically
- all compile-time settings are now shown in rsyslogd -v, not just the
  active ones
- enhanced performance a little bit more
- added config file directive $ActionResumeInterval
- fixed a bug that prevented compilation under debian sid
- added a contrib directory for user-contributed useful things
---------------------------------------------------------------------------
Version 1.18.0 (rgerhards), 2007-08-03
- rsyslog now supports fallback actions when an action did not work. This
  is a great feature e.g. for backup database servers or backup syslog
  servers
- modified rklogd to only change the console log level if -c is specified
- added feature to use multiple actions inside a single selector
- implemented $ActionExecOnlyWhenPreviousIsSuspended config directive
- error messages during startup are now spit out to the configured log
  destinations
---------------------------------------------------------------------------
Version 1.17.6 (rgerhards), 2007-08-01
- continued to work on output module modularization - basic stage of
  this work is now FINISHED
- fixed bug in OMSRcreate() - always returned SR_RET_OK
- fixed a bug that caused ommysql to always complain about missing
  templates
- fixed a mem leak in OMSRdestruct - freeing the object itself was
  forgotten - thanks to varmojfekoj for the patch
- fixed a memory leak in syslogd/init() that happend when the config
  file could not be read - thanks to varmojfekoj for the patch
- fixed insufficient memory allocation in addAction() and its helpers.
  The initial fix and idea was developed by mildew, I fine-tuned
  it a bit. Thanks a lot for the fix, I'd probably had pulled out my
  hair to find the bug...
- added output of config file line number when a parsing error occured
- fixed bug in objomsr.c that caused program to abort in debug mode with
  an invalid assertion (in some cases)
- fixed a typo that caused the default template for MySQL to be wrong.
  thanks to mildew for catching this.
- added configuration file command $DebugPrintModuleList and
  $DebugPrintCfSysLineHandlerList
- fixed an invalid value for the MARK timer - unfortunately, there was
  a testing aid left in place. This resulted in quite frequent MARK messages
- added $IncludeConfig config directive
- applied a patch from mildew to prevent rsyslogd from freezing under heavy
  load. This could happen when the queue was full. Now, we drop messages
  but rsyslogd remains active.
---------------------------------------------------------------------------
Version 1.17.5 (rgerhards), 2007-07-30
- continued to work on output module modularization
- fixed a missing file bug - thanks to Andrea Montanari for reporting
  this problem
- fixed a problem with shutting down the worker thread and freeing the
  selector_t list - this caused messages to be lost, because the
  message queue was not properly drained before the selectors got
  destroyed.
---------------------------------------------------------------------------
Version 1.17.4 (rgerhards), 2007-07-27
- continued to work on output module modularization
- fixed a situation where rsyslogd could create zombie processes
  thanks to mildew for the patch
- applied patch from Michel Samia to fix compilation when NOT
  compiled for pthreads
---------------------------------------------------------------------------
Version 1.17.3 (rgerhards), 2007-07-25
- continued working on output module modularization
- fixed a bug that caused rsyslogd to segfault on exit (and
  probably also on HUP), when there was an unsent message in a selector
  that required forwarding and the dns lookup failed for that selector
  (yes, it was pretty unlikely to happen;))
  thanks to varmojfekoj <varmojfekoj@gmail.com> for the patch
- fixed a memory leak in config file parsing and die()
  thanks to varmojfekoj <varmojfekoj@gmail.com> for the patch
- rsyslogd now checks on startup if it is capable to performa any work
  at all. If it cant, it complains and terminates
  thanks to Michel Samia for providing the patch!
- fixed a small memory leak when HUPing syslogd. The allowed sender
  list now gets freed. thanks to mildew for the patch.
- changed the way error messages in early startup are logged. They
  now do no longer use the syslogd code directly but are rather
  send to stderr.
---------------------------------------------------------------------------
Version 1.17.2 (rgerhards), 2007-07-23
- made the port part of the -r option optional. Needed for backward
  compatibility with sysklogd
- replaced system() calls with something more reasonable. Please note that
  this might break compatibility with some existing configuration files.
  We accept this in favour of the gained security.
- removed a memory leak that could occur if timegenerated was used in
  RFC 3164 format in templates
- did some preparation in msg.c for advanced multithreading - placed the
  hooks, but not yet any active code
- worked further on modularization
- added $ModLoad MySQL (dummy) config directive
- added DropTrailingLFOnReception config directive
---------------------------------------------------------------------------
Version 1.17.1 (rgerhards), 2007-07-20
- fixed a bug that caused make install to install rsyslogd and rklogd under
  the wrong names
- fixed bug that caused $AllowedSenders to handle IPv6 scopes incorrectly;
  also fixed but that could grabble $AllowedSender wildcards. Thanks to
  mildew@gmail.com for the patch
- minor code cleanup - thanks to Peter Vrabec for the patch
- fixed minimal memory leak on HUP (caused by templates)
  thanks to varmojfekoj <varmojfekoj@gmail.com> for the patch
- fixed another memory leak on HUPing and on exiting rsyslogd
  again thanks to varmojfekoj <varmojfekoj@gmail.com> for the patch
- code cleanup (removed compiler warnings)
- fixed portability bug in configure.ac - thanks to Bartosz Kuźma for patch
- moved msg object into its own file set
- added the capability to continue trying to write log files when the
  file system is full. Functionality based on patch by Martin Schulze
  to sysklogd package.
---------------------------------------------------------------------------
Version 1.17.0 (RGer), 2007-07-17
- added $RepeatedLineReduction config parameter
- added $EscapeControlCharactersOnReceive config parameter
- added $ControlCharacterEscapePrefix config parameter
- added $DirCreateMode config parameter
- added $CreateDirs config parameter
- added $DebugPrintTemplateList config parameter
- added $ResetConfigVariables config parameter
- added $FileOwner config parameter
- added $FileGroup config parameter
- added $DirOwner config parameter
- added $DirGroup config parameter
- added $FailOnChownFailure config parameter
- added regular expression support to the filter engine
  thanks to Michel Samia for providing the patch!
- enhanced $AllowedSender functionality. Credits to mildew@gmail.com for
  the patch doing that
  - added IPv6 support
  - allowed DNS hostnames
  - allowed DNS wildcard names
- added new option $DropMsgsWithMaliciousDnsPTRRecords
- added autoconf so that rfc3195d, rsyslogd and klogd are stored to /sbin
- added capability to auto-create directories with dynaFiles
---------------------------------------------------------------------------
Version 1.16.0 (RGer/Peter Vrabec), 2007-07-13 - The Friday, 13th Release ;)
- build system switched to autotools
- removed SYSV preprocessor macro use, replaced with autotools equivalents
- fixed a bug that caused rsyslogd to segfault when TCP listening was
  disabled and it terminated
- added new properties "syslogfacility-text" and "syslogseverity-text"
  thanks to varmojfekoj <varmojfekoj@gmail.com> for the patch
- added the -x option to disable hostname dns reslution
  thanks to varmojfekoj <varmojfekoj@gmail.com> for the patch
- begun to better modularize syslogd.c - this is an ongoing project; moved
  type definitions to a separate file
- removed some now-unused fields from struct filed
- move file size limit fields in struct field to the "right spot" (the file
  writing part of the union - f_un.f_file)
- subdirectories linux and solaris are no longer part of the distribution
  package. This is not because we cease support for them, but there are no
  longer any files in them after the move to autotools
---------------------------------------------------------------------------
Version 1.15.1 (RGer), 2007-07-10
- fixed a bug that caused a dynaFile selector to stall when there was
  an open error with one file 
- improved template processing for dynaFiles; templates are now only
  looked up during initialization - speeds up processing
- optimized memory layout in struct filed when compiled with MySQL
  support
- fixed a bug that caused compilation without SYSLOG_INET to fail
- re-enabled the "last message repeated n times" feature. This
  feature was not taken care of while rsyslogd evolved from sysklogd
  and it was more or less defunct. Now it is fully functional again.
- added system properties: $NOW, $YEAR, $MONTH, $DAY, $HOUR, $MINUTE
- fixed a bug in iovAsString() that caused a memory leak under stress
  conditions (most probably memory shortage). This was unlikely to
  ever happen, but it doesn't hurt doing it right
- cosmetic: defined type "uchar", change all unsigned chars to uchar
---------------------------------------------------------------------------
Version 1.15.0 (RGer), 2007-07-05
- added ability to dynamically generate file names based on templates
  and thus properties. This was a much-requested feature. It makes
  life easy when it e.g. comes to splitting files based on the sender
  address.
- added $umask and $FileCreateMode config file directives
- applied a patch from Bartosz Kuzma to compile cleanly under NetBSD
- checks for extra (unexpected) characters in system config file lines
  have been added
- added IPv6 documentation - was accidently missing from CVS
- begun to change char to unsigned char
---------------------------------------------------------------------------
Version 1.14.2 (RGer), 2007-07-03
** this release fixes all known nits with IPv6 **
- restored capability to do /etc/service lookup for "syslog"
  service when -r 0 was given
- documented IPv6 handling of syslog messages
- integrate patch from Bartosz Kuźma to make rsyslog compile under
  Solaris again (the patch replaced a strndup() call, which is not
  available under Solaris
- improved debug logging when waiting on select
- updated rsyslogd man page with new options (-46A)
---------------------------------------------------------------------------
Version 1.14.1 (RGer/Peter Vrabec), 2007-06-29
- added Peter Vrabec's patch for IPv6 TCP
- prefixed all messages send to stderr in rsyslogd with "rsyslogd: "
---------------------------------------------------------------------------
Version 1.14.0 (RGer/Peter Vrabec), 2007-06-28
- Peter Vrabec provided IPv6 for rsyslog, so we are now IPv6 enabled
  IPv6 Support is currently for UDP only, TCP is to come soon.
  AllowedSender configuration does not yet work for IPv6.
- fixed code in iovCreate() that broke C's strict aliasing rules 
- fixed some char/unsigned char differences that forced the compiler
  to spit out warning messages
- updated the Red Hat init script to fix a known issue (thanks to
  Peter Vrabec)
---------------------------------------------------------------------------
Version 1.13.5 (RGer), 2007-06-22
- made the TCP session limit configurable via command line switch
  now -t <port>,<max sessions>
- added man page for rklogd(8) (basically a copy from klogd, but now
  there is one...)
- fixed a bug that caused internal messages (e.g. rsyslogd startup) to
  appear without a tag.
- removed a minor memory leak that occurred when TAG processing requalified
  a HOSTNAME to be a TAG (and a TAG already was set).
- removed potential small memory leaks in MsgSet***() functions. There
  would be a leak if a property was re-set, something that happened
  extremely seldom.
---------------------------------------------------------------------------
Version 1.13.4 (RGer), 2007-06-18
- added a new property "PRI-text", which holds the PRI field in
  textual form (e.g. "syslog.info")
- added alias "syslogseverity" for "syslogpriority", which is a
  misleading property name that needs to stay for historical
  reasons (and backward-compatility)
- added doc on how to record PRI value in log file
- enhanced signal handling in klogd, including removal of an unsafe
  call to the logging system during signal handling
---------------------------------------------------------------------------
Version 1.13.3 (RGer), 2007-06-15
- create a version of syslog.c from scratch. This is now
  - highly optimized for rsyslog
  - removes an incompatible license problem as the original
    version had a BSD license with advertising clause
  - fixed in the regard that rklogd will continue to work when
    rsysogd has been restarted (the original version, as well
    as sysklogd, will remain silent then)
  - solved an issue with an extra NUL char at message end that the
    original version had
- applied some changes to klogd to care for the new interface
- fixed a bug in syslogd.c which prevented compiling under debian
---------------------------------------------------------------------------
Version 1.13.2 (RGer), 2007-06-13
- lib order in makefile patched to facilitate static linking - thanks
  to Bennett Todd for providing the patch
- Integrated a patch from Peter Vrabec (pvrabec@redheat.com):
  - added klogd under the name of rklogd (remove dependency on
    original sysklogd package
  - createDB.sql now in UTF
  - added additional config files for use on Red Hat
---------------------------------------------------------------------------
Version 1.13.1 (RGer), 2007-02-05
- changed the listen backlog limit to a more reasonable value based on
  the maximum number of TCP connections configurd (10% + 5) - thanks to Guy
  Standen for the hint (actually, the limit was 5 and that was a 
  left-over from early testing).
- fixed a bug in makefile which caused DB-support to be disabled when
  NETZIP support was enabled
- added the -e option to allow transmission of every message to remote
  hosts (effectively turns off duplicate message suppression)
- (somewhat) improved memory consumption when compiled with MySQL support
- looks like we fixed an incompatibility with MySQL 5.x and above software
  At least in one case, the remote server name was destroyed, leading to 
  a connection failure. The new, improved code does not have this issue and
  so we see this as solved (the new code is generally somewhat better, so
  there is a good chance we fixed this incompatibility).
---------------------------------------------------------------------------
Version 1.13.0 (RGer), 2006-12-19
- added '$' as ToPos proptery replacer specifier - means "up to the
  end of the string"
- property replacer option "escape-cc", "drop-cc" and "space-cc"  added
- changed the handling of \0 characters inside syslog messages. We now
  consistently escape them to "#000". This is somewhat recommended in
  the draft-ietf-syslog-protocol-19 draft. While the real recomendation
  is to not escape any characters at all, we can not do this without
  considerable modification of the code. So we escape it to "#000", which
  is consistent with a sample found in the Internet-draft.
- removed message glue logic (see printchopped() comment for details)
  Also caused removal of parts table and thus some improvements in
  memory usage.
- changed the default MAXLINE to 2048 to take care of recent syslog
  standardization efforts (can easily be changed in syslogd.c)
- added support for byte-counted TCP syslog messages (much like
  syslog-transport-tls-05 Internet Draft). This was necessary to
  support compression over TCP.
- added support for receiving compressed syslog messages
- added support for sending compressed syslog messages
- fixed a bug where the last message in a syslog/tcp stream was
  lost if it was not properly terminated by a LF character
---------------------------------------------------------------------------
Version 1.12.3 (RGer), 2006-10-04
- implemented some changes to support Solaris (but support is not
  yet complete)
- commented out (via #if 0) some methods that are currently not being use
  but should be kept for further us
- added (interim) -u 1 option to turn off hostname and tag parsing
- done some modifications to better support Fedora
- made the field delimiter inside property replace configurable via
  template
- fixed a bug in property replacer: if fields were used, the delimitor
  became part of the field. Up until now, this was barely noticable as 
  the delimiter as TAB only and thus invisible to a human. With other
  delimiters available now, it quickly showed up. This bug fix might cause
  some grief to existing installations if they used the extra TAB for
  whatever reasons - sorry folks... Anyhow, a solution is easy: just add
  a TAB character contstant into your template. Thus, there has no attempt
  been made to do this in a backwards-compatible way.
---------------------------------------------------------------------------
Version 1.12.2 (RGer), 2006-02-15
- fixed a bug in the RFC 3339 date formatter. An extra space was added
  after the actual timestamp
- added support for providing high-precision RFC3339 timestamps for
  (rsyslogd-)internally-generated messages
- very (!) experimental support for syslog-protocol internet draft
  added (the draft is experimental, the code is solid ;))
- added support for field-extracting in the property replacer
- enhanced the legacy-syslog parser so that it can interpret messages
  that do not contain a TIMESTAMP
- fixed a bug that caused the default socket (usually /dev/log) to be
  opened even when -o command line option was given
- fixed a bug in the Debian sample startup script - it caused rsyslogd
  to listen to remote requests, which it shouldn't by default
---------------------------------------------------------------------------
Version 1.12.1 (RGer), 2005-11-23
- made multithreading work with BSD. Some signal-handling needed to be
  restructured. Also, there might be a slight delay of up to 10 seconds
  when huping and terminating rsyslogd under BSD
- fixed a bug where a NULL-pointer was passed to printf() in logmsg().
- fixed a bug during "make install" where rc3195d was not installed
  Thanks to Bennett Todd for spotting this.
- fixed a bug where rsyslogd dumped core when no TAG was found in the
  received message
- enhanced message parser so that it can deal with missing hostnames
  in many cases (may not be totally fail-safe)
- fixed a bug where internally-generated messages did not have the correct
  TAG
---------------------------------------------------------------------------
Version 1.12.0 (RGer), 2005-10-26
- moved to a multi-threaded design. single-threading is still optionally
  available. Multi-threading is experimental!
- fixed a potential race condition. In the original code, marking was done
  by an alarm handler, which could lead to all sorts of bad things. This
  has been changed now. See comments in syslogd.c/domark() for details.
- improved debug output for property-based filters
- not a code change, but: I have checked all exit()s to make sure that
  none occurs once rsyslogd has started up. Even in unusual conditions
  (like low-memory conditions) rsyslogd somehow remains active. Of course,
  it might loose a message or two, but at least it does not abort and it
  can also recover when the condition no longer persists.
- fixed a bug that could cause loss of the last message received
  immediately before rsyslogd was terminated.
- added comments on thread-safety of global variables in syslogd.c
- fixed a small bug: spurios printf() when TCP syslog was used
- fixed a bug that causes rsyslogd to dump core on termination when one
  of the selector lines did not receive a message during the run (very
  unlikely)
- fixed an one-too-low memory allocation in the TCP sender. Could result
  in rsyslogd dumping core.
- fixed a bug with regular expression support (thanks to Andres Riancho)
- a little bit of code restructuring (especially main(), which was
  horribly large)
---------------------------------------------------------------------------
Version 1.11.1 (RGer), 2005-10-19
- support for BSD-style program name and host blocks
- added a new property "programname" that can be used in templates
- added ability to specify listen port for rfc3195d
- fixed a bug that rendered the "startswith" comparison operation
  unusable.
- changed more functions to "static" storage class to help compiler
  optimize (should have been static in the first place...)
- fixed a potential memory leak in the string buffer class destructor.
  As the destructur was previously never called, the leak did not actually
  appear.
- some internal restructuring in anticipation/preparation of minimal
  multi-threading support
- rsyslogd still shares some code with the sysklogd project. Some patches
  for this shared code have been brought over from the sysklogd CVS.
---------------------------------------------------------------------------
Version 1.11.0 (RGer), 2005-10-12
- support for receiving messages via RFC 3195; added rfc3195d for that
  purpose
- added an additional guard to prevent rsyslogd from aborting when the
  2gb file size limit is hit. While a user can configure rsyslogd to
  handle such situations, it would abort if that was not done AND large
  file support was not enabled (ok, this is hopefully an unlikely scenario)
- fixed a bug that caused additional Unix domain sockets to be incorrectly
  processed - could lead to message loss in extreme cases
---------------------------------------------------------------------------
Version 1.10.2 (RGer), 2005-09-27
- added comparison operations in property-based filters:
  * isequal
  * startswith
- added ability to negate all property-based filter comparison operations
  by adding a !-sign right in front of the operation name
- added the ability to specify remote senders for UDP and TCP
  received messages. Allows to block all but well-known hosts
- changed the $-config line directives to be case-INsensitive
- new command line option -w added: "do not display warnings if messages
  from disallowed senders are received"
- fixed a bug that caused rsyslogd to dump core when the compare value
  was not quoted in property-based filters
- fixed a bug in the new CStr compare function which lead to invalid
  results (fortunately, this function was not yet used widely)
- added better support for "debugging" rsyslog.conf property filters
  (only if -d switch is given)
- changed some function definitions to static, which eventually enables
  some compiler optimizations
- fixed a bug in MySQL code; when a SQL error occured, rsyslogd could
  run in a tight loop. This was due to invalid sequence of error reporting
  and is now fixed.
---------------------------------------------------------------------------
Version 1.10.1 (RGer), 2005-09-23
- added the ability to execute a shell script as an action.
  Thanks to Bjoern Kalkbrenner for providing the code!
- fixed a bug in the MySQL code; due to the bug the automatic one-time
  retry after an error did not happen - this lead to error message in
  cases where none should be seen (e.g. after a MySQL restart)
- fixed a security issue with SQL-escaping in conjunction with
  non-(SQL-)standard MySQL features.
---------------------------------------------------------------------------
Version 1.10.0 (RGer), 2005-09-20
  REMINDER: 1.10 is the first unstable version if the 1.x series!
- added the capability to filter on any property in selector lines
  (not just facility and priority)
- changed stringbuf into a new counted string class
- added support for a "discard" action. If a selector line with
  discard (~ character) is found, no selector lines *after* that
  line will be processed.
- thanks to Andres Riancho, regular expression support has been
  added to the template engine
- added the FROMHOST property in the template processor, which could
  previously not be obtained. Thanks to Cristian Testa for pointing
  this out and even providing a fix.
- added display of compile-time options to -v output
- performance improvement for production build - made some checks
  to happen only during debug mode
- fixed a problem with compiling on SUSE and - while doing so - removed
  the socket call to set SO_BSDCOMPAT in cases where it is obsolete.
---------------------------------------------------------------------------
Version 1.0.4 (RGer), 2006-02-01
- a small but important fix: the tcp receiver had two forgotten printf's
  in it that caused a lot of unnecessary output to stdout. This was
  important enough to justify a new release
---------------------------------------------------------------------------
Version 1.0.3 (RGer), 2005-11-14
- added an additional guard to prevent rsyslogd from aborting when the
  2gb file size limit is hit. While a user can configure rsyslogd to
  handle such situations, it would abort if that was not done AND large
  file support was not enabled (ok, this is hopefully an unlikely scenario)
- fixed a bug that caused additional Unix domain sockets to be incorrectly
  processed - could lead to message loss in extreme cases
- applied some patches available from the sysklogd project to code
  shared from there
- fixed a bug that causes rsyslogd to dump core on termination when one
  of the selector lines did not receive a message during the run (very
  unlikely)
- fixed an one-too-low memory allocation in the TCP sender. Could result
  in rsyslogd dumping core.
- fixed a bug in the TCP sender that caused the retry logic to fail
  after an error or receiver overrun
- fixed a bug in init() that could lead to dumping core
- fixed a bug that could lead to dumping core when no HOSTNAME or no TAG
  was present in the syslog message
---------------------------------------------------------------------------
Version 1.0.2 (RGer), 2005-10-05
- fixed an issue with MySQL error reporting. When an error occured,
  the MySQL driver went into an endless loop (at least in most cases).
---------------------------------------------------------------------------
Version 1.0.1 (RGer), 2005-09-23
- fixed a security issue with SQL-escaping in conjunction with
  non-(SQL-)standard MySQL features.
---------------------------------------------------------------------------
Version 1.0.0 (RGer), 2005-09-12
- changed install doc to cover daily cron scripts - a trouble source
- added rc script for slackware (provided by Chris Elvidge - thanks!) 
- fixed a really minor bug in usage() - the -r option was still
  reported as without the port parameter
---------------------------------------------------------------------------
Version 0.9.8 (RGer), 2005-09-05
- made startup and shutdown message more consistent and included the
  pid, so that they can be easier correlated. Used syslog-protocol
  structured data format for this purpose.
- improved config info in startup message, now tells not only
  if it is listening remote on udp, but also for tcp. Also includes
  the port numbers. The previous startup message was misleading, because
  it did not say "remote reception" if rsyslogd was only listening via
  tcp (but not via udp).
- added a "how can you help" document to the doc set
---------------------------------------------------------------------------
Version 0.9.7 (RGer), 2005-08-15
- some of the previous doc files (like INSTALL) did not properly
  reflect the changes to the build process and the new doc. Fixed
  that.
- changed syslogd.c so that when compiled without database support,
  an error message is displayed when a database action is detected
  in the config file (previously this was used as an user rule ;))
- fixed a bug in the os-specific Makefiles which caused MySQL
  support to not be compiled, even if selected
---------------------------------------------------------------------------
Version 0.9.6 (RGer), 2005-08-09
- greatly enhanced documentation. Now available in html format in
  the "doc" folder and FreeBSD. Finally includes an install howto.
- improved MySQL error messages a little - they now show up as log
  messages, too (formerly only in debug mode)
- added the ability to specify the listen port for udp syslog.
  WARNING: This introduces an incompatibility. Formerly, udp
  syslog was enabled by the -r command line option. Now, it is
  "-r [port]", which is consistent with the tcp listener. However,
  just -r will now return an error message.
- added sample startup scripts for Debian and FreeBSD
- added support for easy feature selection in the makefile. Un-
  fortunately, this also means I needed to spilt the make file
  for different OS and distros. There are some really bad syntax
  differences between FreeBSD and Linux make.
---------------------------------------------------------------------------
Version 0.9.5 (RGer), 2005-08-01
- the "semicolon bug" was actually not (fully) solved in 0.9.4. One
  part of the bug was solved, but another still existed. This one
  is fixed now, too.
- the "semicolon bug" actually turned out to be a more generic bug.
  It appeared whenever an invalid template name was given. With some
  selector actions, rsyslogd dumped core, with other it "just" had
  a small ressource leak with others all worked well. These anomalies
  are now fixed. Note that they only appeared during system initaliziation
  once the system was running, nothing bad happened.
- improved error reporting for template errors on startup. They are now
  shown on the console and the start-up tty. Formerly, they were only
  visible in debug mode.
- support for multiple instances of rsyslogd on a single machine added
- added new option "-o" --> omit local unix domain socket. This option
  enables rsyslogd NOT to listen to the local socket. This is most
  helpful when multiple instances of rsyslogd (or rsyslogd and another
  syslogd) shall run on a single system.
- added new option "-i <pidfile>" which allows to specify the pidfile.
  This is needed when multiple instances of rsyslogd are to be run.
- the new project home page is now online at www.rsyslog.com
---------------------------------------------------------------------------
Version 0.9.4 (RGer), 2005-07-25
- finally added the TCP sender. It now supports non-blocking mode, no
  longer disabling message reception during connect. As it is now, it
  is usable in production. The code could be more sophisticated, but
  I've kept it short in anticipation of the move to liblogging, which
  will lead to the removal of the code just written ;)
- the "exiting on signal..." message still had the "syslogd" name in 
  it. Changed this to "rsyslogd", as we do not have a large user base
  yet, this should pose no problem.
- fixed "the semiconlon" bug. rsyslogd dumped core if a write-db action
  was specified but no semicolon was given after the password (an empty
  template was ok, but the semicolon needed to be present).
- changed a default for traditional output format. During testing, it
  was seen that the timestamp written to file in default format was
  the time of message reception, not the time specified in the TIMESTAMP
  field of the message itself. Traditionally, the message TIMESTAMP is
  used and this has been changed now.
---------------------------------------------------------------------------
Version 0.9.3 (RGer), 2005-07-19
- fixed a bug in the message parser. In June, the RFC 3164 timestamp
  was not correctly parsed (yes, only in June and some other months,
  see the code comment to learn why...)
- added the ability to specify the destination port when forwarding
  syslog messages (both for TCP and UDP)
- added an very experimental TCP sender (activated by
  @@machine:port in config). This is not yet for production use. If
  the receiver is not alive, rsyslogd will wait quite some time until
  the connection request times out, which most probably leads to
  loss of incoming messages.

---------------------------------------------------------------------------
Version 0.9.2 (RGer), around 2005-07-06
- I intended to change the maxsupported message size to 32k to
  support IHE - but given the memory inefficiency in the usual use
  cases, I have not done this. I have, however, included very
  specific instructions on how to do this in the source code. I have
  also done some testing with 32k messages, so you can change the
  max size without taking too much risk.
- added a syslog/tcp receiver; we now can receive messages via
  plain tcp, but we can still send only via UDP. The syslog/tcp
  receiver is the primary enhancement of this release.
- slightly changed some error messages that contained a spurios \n at
  the end of the line (which gives empty lines in your log...)

---------------------------------------------------------------------------
Version 0.9.1 (RGer)
- fixed code so that it compiles without errors under FreeBSD
- removed now unused function "allocate_log()" from syslogd.c
- changed the make file so that it contains more defines for
  different environments (in the long term, we need a better
  system for disabling/enabling features...)
- changed some printf's printing off_t types to %lld and
  explicit (long long) casts. I tried to figure out the exact type,
  but did not succeed in this. In the worst case, ultra-large peta-
  byte files will now display funny informational messages on rollover,
  something I think we can live with for the neersion 3.11.2 (rgerhards), 2008-02-??
---------------------------------------------------------------------------
Version 3.11.1 (rgerhards), 2008-02-12
- SNMP trap sender added thanks to Andre Lorbach (omsnmp)
- added input-plugin interface specification in form of a (copy) template
  input module
- applied documentation fix by Michael Biebl -- many thanks!
- bugfix: immark did not have MARK flags set...
- added x-info field to rsyslogd startup/shutdown message. Hopefully
  points users to right location for further info (many don't even know
  they run rsyslog ;))
- bugfix: trailing ":" of tag was lost while parsing legacy syslog messages
  without timestamp - thanks to Anders Blomdell for providing a patch!
- fixed a bug in stringbuf.c related to STRINGBUF_TRIM_ALLOCSIZE, which
  wasn't supposed to be used with rsyslog. Put a warning message up that
  tells this feature is not tested and probably not worth the effort.
  Thanks to Anders Blomdell fro bringing this to our attention
- somewhat improved performance of string buffers
- fixed bug that caused invalid treatment of tabs (HT) in rsyslog.conf
- bugfix: setting for $EscapeCopntrolCharactersOnReceive was not 
  properly initialized
- clarified usage of space-cc property replacer option
- improved abort diagnostic handler
- some initial effort for malloc/free runtime debugging support
- bugfix: using dynafile actions caused rsyslogd abort
- fixed minor man errors thanks to Michael Biebl
---------------------------------------------------------------------------
Version 3.11.0 (rgerhards), 2008-01-31
- implemented queued actions
- implemented simple rate limiting for actions
- implemented deliberate discarding of lower priority messages over higher
  priority ones when a queue runs out of space
- implemented disk quotas for disk queues
- implemented the $ActionResumeRetryCount config directive
- added $ActionQueueFilename config directive
- added $ActionQueueSize config directive
- added $ActionQueueHighWaterMark config directive
- added $ActionQueueLowWaterMark config directive
- added $ActionQueueDiscardMark config directive
- added $ActionQueueDiscardSeverity config directive
- added $ActionQueueCheckpointInterval config directive
- added $ActionQueueType config directive
- added $ActionQueueWorkerThreads config directive
- added $ActionQueueTimeoutshutdown config directive
- added $ActionQueueTimeoutActionCompletion config directive
- added $ActionQueueTimeoutenQueue config directive
- added $ActionQueueTimeoutworkerThreadShutdown config directive
- added $ActionQueueWorkerThreadMinimumMessages config directive
- added $ActionQueueMaxFileSize config directive
- added $ActionQueueSaveonShutdown config directive
- addded $ActionQueueDequeueSlowdown config directive
- addded $MainMsgQueueDequeueSlowdown config directive
- bugfix: added forgotten docs to package
- improved debugging support
- fixed a bug that caused $MainMsgQueueCheckpointInterval to work incorrectly
- when a long-running action needs to be cancelled on shutdown, the message
  that was processed by it is now preserved. This finishes support for
  guaranteed delivery of messages (if the output supports it, of course)
- fixed bug in output module interface, see
  http://sourceforge.net/tracker/index.php?func=detail&aid=1881008&group_id=123448&atid=696552
- changed the ommysql output plugin so that the (lengthy) connection
  initialization now takes place in message processing. This works much
  better with the new queued action mode (fast startup)
- fixed a bug that caused a potential hang in file and fwd output module
  varmojfekoj provided the patch - many thanks!
- bugfixed stream class offset handling on 32bit platforms
---------------------------------------------------------------------------
Version 3.10.3 (rgerhards), 2008-01-28
- fixed a bug with standard template definitions (not a big deal) - thanks
  to varmojfekoj for spotting it
- run-time instrumentation added
- implemented disk-assisted queue mode, which enables on-demand disk
  spooling if the queue's in-memory queue is exhausted
- implemented a dynamic worker thread pool for processing incoming
  messages; workers are started and shut down as need arises
- implemented a run-time instrumentation debug package
- implemented the $MainMsgQueueSaveOnShutdown config directive
- implemented the $MainMsgQueueWorkerThreadMinimumMessages config directive
- implemented the $MainMsgQueueTimeoutWorkerThreadShutdown config directive
---------------------------------------------------------------------------
Version 3.10.2 (rgerhards), 2008-01-14
- added the ability to keep stop rsyslogd without the need to drain
  the main message queue. In disk queue mode, rsyslog continues to
  run from the point where it stopped. In case of a system failure, it
  continues to process messages from the last checkpoint.
- fixed a bug that caused a segfault on startup when no $WorkDir directive
  was specified in rsyslog.conf
- provided more fine-grain control over shutdown timeouts and added a
  way to specify the enqueue timeout when the main message queue is full
- implemented $MainMsgQueueCheckpointInterval config directive
- implemented $MainMsgQueueTimeoutActionCompletion config directive
- implemented $MainMsgQueueTimeoutEnqueue config directive
- implemented $MainMsgQueueTimeoutShutdown config directive
---------------------------------------------------------------------------
Version 3.10.1 (rgerhards), 2008-01-10
- implemented the "disk" queue mode. However, it currently is of very
  limited use, because it does not support persistence over rsyslogd
  runs. So when rsyslogd is stopped, the queue is drained just as with
  the in-memory queue modes. Persistent queues will be a feature of
  the next release.
- performance-optimized string class, should bring an overall improvement
- fixed a memory leak in imudp -- thanks to varmojfekoj for the patch
- fixed a race condition that could lead to a rsyslogd hang when during
  HUP or termination
- done some doc updates
- added $WorkDirectory config directive
- added $MainMsgQueueFileName config directive
- added $MainMsgQueueMaxFileSize config directive
---------------------------------------------------------------------------
Version 3.10.0 (rgerhards), 2008-01-07
- implemented input module interface and initial input modules
- enhanced threading for input modules (each on its own thread now)
- ability to bind UDP listeners to specific local interfaces/ports and
  ability to run multiple of them concurrently
- added ability to specify listen IP address for UDP syslog server
- license changed to GPLv3
- mark messages are now provided by loadble module immark
- rklogd is no longer provided. Its functionality has now been taken over
  by imklog, a loadable input module. This offers a much better integration
  into rsyslogd and makes sure that the kernel logger process is brought
  up and down at the appropriate times
- enhanced $IncludeConfig directive to support wildcard characters
  (thanks to Michael Biebl)
- all inputs are now implemented as loadable plugins
- enhanced threading model: each input module now runs on its own thread
- enhanced message queue which now supports different queueing methods
  (among others, this can be used for performance fine-tuning)
- added a large number of new configuration directives for the new
  input modules
- enhanced multi-threading utilizing a worker thread pool for the
  main message queue
- compilation without pthreads is no longer supported
- much cleaner code due to new objects and removal of single-threading
  mode
---------------------------------------------------------------------------
Version 2.0.1 STABLE (rgerhards), 2008-01-24
- fixed a bug in integer conversion - but this function was never called,
  so it is not really a useful bug fix ;)
- fixed a bug with standard template definitions (not a big deal) - thanks
  to varmojfekoj for spotting it
- fixed a bug that caused a potential hang in file and fwd output module
  varmojfekoj provided the patch - many thanks!
---------------------------------------------------------------------------
Version 2.0.0 STABLE (rgerhards), 2008-01-02
- re-release of 1.21.2 as STABLE with no modifications except some
  doc updates
---------------------------------------------------------------------------
Version 1.21.2 (rgerhards), 2007-12-28
- created a gss-api output module. This keeps GSS-API code and
  TCP/UDP code separated. It is also important for forward-
  compatibility with v3. Please note that this change breaks compatibility
  with config files created for 1.21.0 and 1.21.1 - this was considered
  acceptable.
- fixed an error in forwarding retry code (could lead to message corruption
  but surfaced very seldom)
- increased portability for older platforms (AI_NUMERICSERV moved)
- removed socket leak in omfwd.c
- cross-platform patch for GSS-API compile problem on some platforms
  thanks to darix for the patch!
---------------------------------------------------------------------------
Version 1.21.1 (rgerhards), 2007-12-23
- small doc fix for $IncludeConfig
- fixed a bug in llDestroy()
- bugfix: fixing memory leak when message queue is full and during
  parsing. Thanks to varmojfekoj for the patch.
- bugfix: when compiled without network support, unix sockets were
  not properply closed
- bugfix: memory leak in cfsysline.c/doGetWord() fixed
---------------------------------------------------------------------------
Version 1.21.0 (rgerhards), 2007-12-19
- GSS-API support for syslog/TCP connections was added. Thanks to
  varmojfekoj for providing the patch with this functionality
- code cleanup
- enhanced $IncludeConfig directive to support wildcard filenames
- changed some multithreading synchronization
---------------------------------------------------------------------------
Version 1.20.1 (rgerhards), 2007-12-12
- corrected a debug setting that survived release. Caused TCP connections
  to be retried unnecessarily often.
- When a hostname ACL was provided and DNS resolution for that name failed,
  ACL processing was stopped at that point. Thanks to mildew for the patch.
  Fedora Bugzilla: http://bugzilla.redhat.com/show_bug.cgi?id=395911
- fixed a potential race condition, see link for details:
  http://rgerhards.blogspot.com/2007/12/rsyslog-race-condition.html
  Note that the probability of problems from this bug was very remote
- fixed a memory leak that happend when PostgreSQL date formats were
  used
---------------------------------------------------------------------------
Version 1.20.0 (rgerhards), 2007-12-07
- an output module for postgres databases has been added. Thanks to
  sur5r for contributing this code
- unloading dynamic modules has been cleaned up, we now have a
  real implementation and not just a dummy "good enough for the time
  being".
- enhanced platform independence - thanks to Bartosz Kuzma and Michael
  Biebl for their very useful contributions
- some general code cleanup (including warnings on 64 platforms, only)
---------------------------------------------------------------------------
Version 1.19.12 (rgerhards), 2007-12-03
- cleaned up the build system (thanks to Michael Biebl for the patch)
- fixed a bug where ommysql was still not compiled with -pthread option
---------------------------------------------------------------------------
Version 1.19.11 (rgerhards), 2007-11-29
- applied -pthread option to build when building for multi-threading mode
  hopefully solves an issue with segfaulting
---------------------------------------------------------------------------
Version 1.19.10 (rgerhards), 2007-10-19
- introdcued the new ":modulename:" syntax for calling module actions
  in selector lines; modified ommysql to support it. This is primarily
  an aid for further modules and a prequisite to actually allow third
  party modules to be created.
- minor fix in slackware startup script, "-r 0" is now "-r0"
- updated rsyslogd doc set man page; now in html format
- undid creation of a separate thread for the main loop -- this did not
  turn out to be needed or useful, so reduce complexity once again.
- added doc fixes provided by Michael Biebl - thanks
---------------------------------------------------------------------------
Version 1.19.9 (rgerhards), 2007-10-12
- now packaging system which again contains all components in a single
  tarball
- modularized main() a bit more, resulting in less complex code
- experimentally added an additional thread - will see if that affects
  the segfault bug we experience on some platforms. Note that this change
  is scheduled to be removed again later.
---------------------------------------------------------------------------
Version 1.19.8 (rgerhards), 2007-09-27
- improved repeated message processing
- applied patch provided by varmojfekoj to support building ommysql
  in its own way (now also resides in a plugin subdirectory);
  ommysql is now a separate package
- fixed a bug in cvthname() that lead to message loss if part
  of the source hostname would have been dropped
- created some support for distributing ommysql together with the
  main rsyslog package. I need to re-think it in the future, but
  for the time being the current mode is best. I now simply include
  one additional tarball for ommysql inside the main distribution.
  I look forward to user feedback on how this should be done best. In the
  long term, a separate project should be spawend for ommysql, but I'd
  like to do that only after the plugin interface is fully stable (what
  it is not yet).
---------------------------------------------------------------------------
Version 1.19.7 (rgerhards), 2007-09-25
- added code to handle situations where senders send us messages ending with
  a NUL character. It is now simply removed. This also caused trailing LF
  reduction to fail, when it was followed by such a NUL. This is now also
  handled.
- replaced some non-thread-safe function calls by their thread-safe
  counterparts
- fixed a minor memory leak that occured when the %APPNAME% property was
  used (I think nobody used that in practice)
- fixed a bug that caused signal handlers in cvthname() not to be restored when
  a malicious pointer record was detected and processing of the message been
  stopped for that reason (this should be really rare and can not be related
  to the segfault bug we are hunting).
- fixed a bug in cvthname that lead to passing a wrong parameter - in
  practice, this had no impact.
- general code cleanup (e.g. compiler warnings, comments)
---------------------------------------------------------------------------
Version 1.19.6 (rgerhards), 2007-09-11
- applied patch by varmojfekoj to change signal handling to the new
  sigaction API set (replacing the depreciated signal() calls and its
  friends.
- fixed a bug that in --enable-debug mode caused an assertion when the
  discard action was used
- cleaned up compiler warnings
- applied patch by varmojfekoj to FIX a bug that could cause 
  segfaults if empty properties were processed using modifying
  options (e.g. space-cc, drop-cc)
- fixed man bug: rsyslogd supports -l option
---------------------------------------------------------------------------
Version 1.19.5 (rgerhards), 2007-09-07
- changed part of the CStr interface so that better error tracking
  is provided and the calling sequence is more intuitive (there were
  invalid calls based on a too-weired interface)
- (hopefully) fixed some remaining bugs rooted in wrong use of 
  the CStr class. These could lead to program abort.
- applied patch by varmojfekoj two fix two potential segfault situations
- added $ModDir config directive
- modified $ModLoad so that an absolute path may be specified as
  module name (e.g. /rsyslog/ommysql.so)
---------------------------------------------------------------------------
Version 1.19.4 (rgerhards/varmojfekoj), 2007-09-04
- fixed a number of small memory leaks - thanks varmojfekoj for patching
- fixed an issue with CString class that could lead to rsyslog abort
  in tplToString() - thanks varmojfekoj for patching
- added a man-version of the config file documenation - thanks to Michel
  Samia for providing the man file
- fixed bug: a template like this causes an infinite loop:
  $template opts,"%programname:::a,b%"
  thanks varmojfekoj for the patch
- fixed bug: case changing options crash freeing the string pointer
  because they modify it: $template opts2,"%programname::1:lowercase%"
  thanks varmojfekoj for the patch
---------------------------------------------------------------------------
Version 1.19.3 (mmeckelein/varmojfekoj), 2007-08-31
- small mem leak fixed (after calling parseSelectorAct) - Thx varmojkekoj
- documentation section "Regular File" und "Blocks" updated
- solved an issue with dynamic file generation - Once again many thanks
  to varmojfekoj
- the negative selector for program name filter (Blocks) does not work as
  expected - Thanks varmojfekoj for patching
- added forwarding information to sysklogd (requires special template)
  to config doc
---------------------------------------------------------------------------
Version 1.19.2 (mmeckelein/varmojfekoj), 2007-08-28
- a specifically formed message caused a segfault - Many thanks varmojfekoj
  for providing a patch
- a typo and a weird condition are fixed in msg.c - Thanks again
  varmojfekoj 
- on file creation the file was always owned by root:root. This is fixed
  now - Thanks ypsa for solving this issue
---------------------------------------------------------------------------
Version 1.19.1 (mmeckelein), 2007-08-22
- a bug that caused a high load when a TCP/UDP connection was closed is 
  fixed now - Thanks mildew for solving this issue
- fixed a bug which caused a segfault on reinit - Thx varmojfekoj for the
  patch
- changed the hardcoded module path "/lib/rsyslog" to $(pkglibdir) in order
  to avoid trouble e.g. on 64 bit platforms (/lib64) - many thanks Peter
  Vrabec and darix, both provided a patch for solving this issue
- enhanced the unloading of modules - thanks again varmojfekoj
- applied a patch from varmojfekoj which fixes various little things in
  MySQL output module
---------------------------------------------------------------------------
Version 1.19.0 (varmojfekoj/rgerhards), 2007-08-16
- integrated patch from varmojfekoj to make the mysql module a loadable one
  many thanks for the patch, MUCH appreciated
---------------------------------------------------------------------------
Version 1.18.2 (rgerhards), 2007-08-13
- fixed a bug in outchannel code that caused templates to be incorrectly
  parsed
- fixed a bug in ommysql that caused a wrong ";template" missing message
- added some code for unloading modules; not yet fully complete (and we do
  not yet have loadable modules, so this is no problem)
- removed debian subdirectory by request of a debian packager (this is a special
  subdir for debian and there is also no point in maintaining it when there
  is a debian package available - so I gladly did this) in some cases
- improved overall doc quality (some pages were quite old) and linked to
  more of the online resources.
- improved /contrib/delete_mysql script by adding a host option and some
  other minor modifications
---------------------------------------------------------------------------
Version 1.18.1 (rgerhards), 2007-08-08
- applied a patch from varmojfekoj which solved a potential segfault
  of rsyslogd on HUP
- applied patch from Michel Samia to fix compilation when the pthreads
  feature is disabled
- some code cleanup (moved action object to its own file set)
- add config directive $MainMsgQueueSize, which now allows to configure the
  queue size dynamically
- all compile-time settings are now shown in rsyslogd -v, not just the
  active ones
- enhanced performance a little bit more
- added config file directive $ActionResumeInterval
- fixed a bug that prevented compilation under debian sid
- added a contrib directory for user-contributed useful things
---------------------------------------------------------------------------
Version 1.18.0 (rgerhards), 2007-08-03
- rsyslog now supports fallback actions when an action did not work. This
  is a great feature e.g. for backup database servers or backup syslog
  servers
- modified rklogd to only change the console log level if -c is specified
- added feature to use multiple actions inside a single selector
- implemented $ActionExecOnlyWhenPreviousIsSuspended config directive
- error messages during startup are now spit out to the configured log
  destinations
---------------------------------------------------------------------------
Version 1.17.6 (rgerhards), 2007-08-01
- continued to work on output module modularization - basic stage of
  this work is now FINISHED
- fixed bug in OMSRcreate() - always returned SR_RET_OK
- fixed a bug that caused ommysql to always complain about missing
  templates
- fixed a mem leak in OMSRdestruct - freeing the object itself was
  forgotten - thanks to varmojfekoj for the patch
- fixed a memory leak in syslogd/init() that happend when the config
  file could not be read - thanks to varmojfekoj for the patch
- fixed insufficient memory allocation in addAction() and its helpers.
  The initial fix and idea was developed by mildew, I fine-tuned
  it a bit. Thanks a lot for the fix, I'd probably had pulled out my
  hair to find the bug...
- added output of config file line number when a parsing error occured
- fixed bug in objomsr.c that caused program to abort in debug mode with
  an invalid assertion (in some cases)
- fixed a typo that caused the default template for MySQL to be wrong.
  thanks to mildew for catching this.
- added configuration file command $DebugPrintModuleList and
  $DebugPrintCfSysLineHandlerList
- fixed an invalid value for the MARK timer - unfortunately, there was
  a testing aid left in place. This resulted in quite frequent MARK messages
- added $IncludeConfig config directive
- applied a patch from mildew to prevent rsyslogd from freezing under heavy
  load. This could happen when the queue was full. Now, we drop messages
  but rsyslogd remains active.
---------------------------------------------------------------------------
Version 1.17.5 (rgerhards), 2007-07-30
- continued to work on output module modularization
- fixed a missing file bug - thanks to Andrea Montanari for reporting
  this problem
- fixed a problem with shutting down the worker thread and freeing the
  selector_t list - this caused messages to be lost, because the
  message queue was not properly drained before the selectors got
  destroyed.
---------------------------------------------------------------------------
Version 1.17.4 (rgerhards), 2007-07-27
- continued to work on output module modularization
- fixed a situation where rsyslogd could create zombie processes
  thanks to mildew for the patch
- applied patch from Michel Samia to fix compilation when NOT
  compiled for pthreads
---------------------------------------------------------------------------
Version 1.17.3 (rgerhards), 2007-07-25
- continued working on output module modularization
- fixed a bug that caused rsyslogd to segfault on exit (and
  probably also on HUP), when there was an unsent message in a selector
  that required forwarding and the dns lookup failed for that selector
  (yes, it was pretty unlikely to happen;))
  thanks to varmojfekoj <varmojfekoj@gmail.com> for the patch
- fixed a memory leak in config file parsing and die()
  thanks to varmojfekoj <varmojfekoj@gmail.com> for the patch
- rsyslogd now checks on startup if it is capable to performa any work
  at all. If it cant, it complains and terminates
  thanks to Michel Samia for providing the patch!
- fixed a small memory leak when HUPing syslogd. The allowed sender
  list now gets freed. thanks to mildew for the patch.
- changed the way error messages in early startup are logged. They
  now do no longer use the syslogd code directly but are rather
  send to stderr.
---------------------------------------------------------------------------
Version 1.17.2 (rgerhards), 2007-07-23
- made the port part of the -r option optional. Needed for backward
  compatibility with sysklogd
- replaced system() calls with something more reasonable. Please note that
  this might break compatibility with some existing configuration files.
  We accept this in favour of the gained security.
- removed a memory leak that could occur if timegenerated was used in
  RFC 3164 format in templates
- did some preparation in msg.c for advanced multithreading - placed the
  hooks, but not yet any active code
- worked further on modularization
- added $ModLoad MySQL (dummy) config directive
- added DropTrailingLFOnReception config directive
---------------------------------------------------------------------------
Version 1.17.1 (rgerhards), 2007-07-20
- fixed a bug that caused make install to install rsyslogd and rklogd under
  the wrong names
- fixed bug that caused $AllowedSenders to handle IPv6 scopes incorrectly;
  also fixed but that could grabble $AllowedSender wildcards. Thanks to
  mildew@gmail.com for the patch
- minor code cleanup - thanks to Peter Vrabec for the patch
- fixed minimal memory leak on HUP (caused by templates)
  thanks to varmojfekoj <varmojfekoj@gmail.com> for the patch
- fixed another memory leak on HUPing and on exiting rsyslogd
  again thanks to varmojfekoj <varmojfekoj@gmail.com> for the patch
- code cleanup (removed compiler warnings)
- fixed portability bug in configure.ac - thanks to Bartosz Kuźma for patch
- moved msg object into its own file set
- added the capability to continue trying to write log files when the
  file system is full. Functionality based on patch by Martin Schulze
  to sysklogd package.
---------------------------------------------------------------------------
Version 1.17.0 (RGer), 2007-07-17
- added $RepeatedLineReduction config parameter
- added $EscapeControlCharactersOnReceive config parameter
- added $ControlCharacterEscapePrefix config parameter
- added $DirCreateMode config parameter
- added $CreateDirs config parameter
- added $DebugPrintTemplateList config parameter
- added $ResetConfigVariables config parameter
- added $FileOwner config parameter
- added $FileGroup config parameter
- added $DirOwner config parameter
- added $DirGroup config parameter
- added $FailOnChownFailure config parameter
- added regular expression support to the filter engine
  thanks to Michel Samia for providing the patch!
- enhanced $AllowedSender functionality. Credits to mildew@gmail.com for
  the patch doing that
  - added IPv6 support
  - allowed DNS hostnames
  - allowed DNS wildcard names
- added new option $DropMsgsWithMaliciousDnsPTRRecords
- added autoconf so that rfc3195d, rsyslogd and klogd are stored to /sbin
- added capability to auto-create directories with dynaFiles
---------------------------------------------------------------------------
Version 1.16.0 (RGer/Peter Vrabec), 2007-07-13 - The Friday, 13th Release ;)
- build system switched to autotools
- removed SYSV preprocessor macro use, replaced with autotools equivalents
- fixed a bug that caused rsyslogd to segfault when TCP listening was
  disabled and it terminated
- added new properties "syslogfacility-text" and "syslogseverity-text"
  thanks to varmojfekoj <varmojfekoj@gmail.com> for the patch
- added the -x option to disable hostname dns reslution
  thanks to varmojfekoj <varmojfekoj@gmail.com> for the patch
- begun to better modularize syslogd.c - this is an ongoing project; moved
  type definitions to a separate file
- removed some now-unused fields from struct filed
- move file size limit fields in struct field to the "right spot" (the file
  writing part of the union - f_un.f_file)
- subdirectories linux and solaris are no longer part of the distribution
  package. This is not because we cease support for them, but there are no
  longer any files in them after the move to autotools
---------------------------------------------------------------------------
Version 1.15.1 (RGer), 2007-07-10
- fixed a bug that caused a dynaFile selector to stall when there was
  an open error with one file 
- improved template processing for dynaFiles; templates are now only
  looked up during initialization - speeds up processing
- optimized memory layout in struct filed when compiled with MySQL
  support
- fixed a bug that caused compilation without SYSLOG_INET to fail
- re-enabled the "last message repeated n times" feature. This
  feature was not taken care of while rsyslogd evolved from sysklogd
  and it was more or less defunct. Now it is fully functional again.
- added system properties: $NOW, $YEAR, $MONTH, $DAY, $HOUR, $MINUTE
- fixed a bug in iovAsString() that caused a memory leak under stress
  conditions (most probably memory shortage). This was unlikely to
  ever happen, but it doesn't hurt doing it right
- cosmetic: defined type "uchar", change all unsigned chars to uchar
---------------------------------------------------------------------------
Version 1.15.0 (RGer), 2007-07-05
- added ability to dynamically generate file names based on templates
  and thus properties. This was a much-requested feature. It makes
  life easy when it e.g. comes to splitting files based on the sender
  address.
- added $umask and $FileCreateMode config file directives
- applied a patch from Bartosz Kuzma to compile cleanly under NetBSD
- checks for extra (unexpected) characters in system config file lines
  have been added
- added IPv6 documentation - was accidently missing from CVS
- begun to change char to unsigned char
---------------------------------------------------------------------------
Version 1.14.2 (RGer), 2007-07-03
** this release fixes all known nits with IPv6 **
- restored capability to do /etc/service lookup for "syslog"
  service when -r 0 was given
- documented IPv6 handling of syslog messages
- integrate patch from Bartosz Kuźma to make rsyslog compile under
  Solaris again (the patch replaced a strndup() call, which is not
  available under Solaris
- improved debug logging when waiting on select
- updated rsyslogd man page with new options (-46A)
---------------------------------------------------------------------------
Version 1.14.1 (RGer/Peter Vrabec), 2007-06-29
- added Peter Vrabec's patch for IPv6 TCP
- prefixed all messages send to stderr in rsyslogd with "rsyslogd: "
---------------------------------------------------------------------------
Version 1.14.0 (RGer/Peter Vrabec), 2007-06-28
- Peter Vrabec provided IPv6 for rsyslog, so we are now IPv6 enabled
  IPv6 Support is currently for UDP only, TCP is to come soon.
  AllowedSender configuration does not yet work for IPv6.
- fixed code in iovCreate() that broke C's strict aliasing rules 
- fixed some char/unsigned char differences that forced the compiler
  to spit out warning messages
- updated the Red Hat init script to fix a known issue (thanks to
  Peter Vrabec)
---------------------------------------------------------------------------
Version 1.13.5 (RGer), 2007-06-22
- made the TCP session limit configurable via command line switch
  now -t <port>,<max sessions>
- added man page for rklogd(8) (basically a copy from klogd, but now
  there is one...)
- fixed a bug that caused internal messages (e.g. rsyslogd startup) to
  appear without a tag.
- removed a minor memory leak that occurred when TAG processing requalified
  a HOSTNAME to be a TAG (and a TAG already was set).
- removed potential small memory leaks in MsgSet***() functions. There
  would be a leak if a property was re-set, something that happened
  extremely seldom.
---------------------------------------------------------------------------
Version 1.13.4 (RGer), 2007-06-18
- added a new property "PRI-text", which holds the PRI field in
  textual form (e.g. "syslog.info")
- added alias "syslogseverity" for "syslogpriority", which is a
  misleading property name that needs to stay for historical
  reasons (and backward-compatility)
- added doc on how to record PRI value in log file
- enhanced signal handling in klogd, including removal of an unsafe
  call to the logging system during signal handling
---------------------------------------------------------------------------
Version 1.13.3 (RGer), 2007-06-15
- create a version of syslog.c from scratch. This is now
  - highly optimized for rsyslog
  - removes an incompatible license problem as the original
    version had a BSD license with advertising clause
  - fixed in the regard that rklogd will continue to work when
    rsysogd has been restarted (the original version, as well
    as sysklogd, will remain silent then)
  - solved an issue with an extra NUL char at message end that the
    original version had
- applied some changes to klogd to care for the new interface
- fixed a bug in syslogd.c which prevented compiling under debian
---------------------------------------------------------------------------
Version 1.13.2 (RGer), 2007-06-13
- lib order in makefile patched to facilitate static linking - thanks
  to Bennett Todd for providing the patch
- Integrated a patch from Peter Vrabec (pvrabec@redheat.com):
  - added klogd under the name of rklogd (remove dependency on
    original sysklogd package
  - createDB.sql now in UTF
  - added additional config files for use on Red Hat
---------------------------------------------------------------------------
Version 1.13.1 (RGer), 2007-02-05
- changed the listen backlog limit to a more reasonable value based on
  the maximum number of TCP connections configurd (10% + 5) - thanks to Guy
  Standen for the hint (actually, the limit was 5 and that was a 
  left-over from early testing).
- fixed a bug in makefile which caused DB-support to be disabled when
  NETZIP support was enabled
- added the -e option to allow transmission of every message to remote
  hosts (effectively turns off duplicate message suppression)
- (somewhat) improved memory consumption when compiled with MySQL support
- looks like we fixed an incompatibility with MySQL 5.x and above software
  At least in one case, the remote server name was destroyed, leading to 
  a connection failure. The new, improved code does not have this issue and
  so we see this as solved (the new code is generally somewhat better, so
  there is a good chance we fixed this incompatibility).
---------------------------------------------------------------------------
Version 1.13.0 (RGer), 2006-12-19
- added '$' as ToPos proptery replacer specifier - means "up to the
  end of the string"
- property replacer option "escape-cc", "drop-cc" and "space-cc"  added
- changed the handling of \0 characters inside syslog messages. We now
  consistently escape them to "#000". This is somewhat recommended in
  the draft-ietf-syslog-protocol-19 draft. While the real recomendation
  is to not escape any characters at all, we can not do this without
  considerable modification of the code. So we escape it to "#000", which
  is consistent with a sample found in the Internet-draft.
- removed message glue logic (see printchopped() comment for details)
  Also caused removal of parts table and thus some improvements in
  memory usage.
- changed the default MAXLINE to 2048 to take care of recent syslog
  standardization efforts (can easily be changed in syslogd.c)
- added support for byte-counted TCP syslog messages (much like
  syslog-transport-tls-05 Internet Draft). This was necessary to
  support compression over TCP.
- added support for receiving compressed syslog messages
- added support for sending compressed syslog messages
- fixed a bug where the last message in a syslog/tcp stream was
  lost if it was not properly terminated by a LF character
---------------------------------------------------------------------------
Version 1.12.3 (RGer), 2006-10-04
- implemented some changes to support Solaris (but support is not
  yet complete)
- commented out (via #if 0) some methods that are currently not being use
  but should be kept for further us
- added (interim) -u 1 option to turn off hostname and tag parsing
- done some modifications to better support Fedora
- made the field delimiter inside property replace configurable via
  template
- fixed a bug in property replacer: if fields were used, the delimitor
  became part of the field. Up until now, this was barely noticable as 
  the delimiter as TAB only and thus invisible to a human. With other
  delimiters available now, it quickly showed up. This bug fix might cause
  some grief to existing installations if they used the extra TAB for
  whatever reasons - sorry folks... Anyhow, a solution is easy: just add
  a TAB character contstant into your template. Thus, there has no attempt
  been made to do this in a backwards-compatible way.
---------------------------------------------------------------------------
Version 1.12.2 (RGer), 2006-02-15
- fixed a bug in the RFC 3339 date formatter. An extra space was added
  after the actual timestamp
- added support for providing high-precision RFC3339 timestamps for
  (rsyslogd-)internally-generated messages
- very (!) experimental support for syslog-protocol internet draft
  added (the draft is experimental, the code is solid ;))
- added support for field-extracting in the property replacer
- enhanced the legacy-syslog parser so that it can interpret messages
  that do not contain a TIMESTAMP
- fixed a bug that caused the default socket (usually /dev/log) to be
  opened even when -o command line option was given
- fixed a bug in the Debian sample startup script - it caused rsyslogd
  to listen to remote requests, which it shouldn't by default
---------------------------------------------------------------------------
Version 1.12.1 (RGer), 2005-11-23
- made multithreading work with BSD. Some signal-handling needed to be
  restructured. Also, there might be a slight delay of up to 10 seconds
  when huping and terminating rsyslogd under BSD
- fixed a bug where a NULL-pointer was passed to printf() in logmsg().
- fixed a bug during "make install" where rc3195d was not installed
  Thanks to Bennett Todd for spotting this.
- fixed a bug where rsyslogd dumped core when no TAG was found in the
  received message
- enhanced message parser so that it can deal with missing hostnames
  in many cases (may not be totally fail-safe)
- fixed a bug where internally-generated messages did not have the correct
  TAG
---------------------------------------------------------------------------
Version 1.12.0 (RGer), 2005-10-26
- moved to a multi-threaded design. single-threading is still optionally
  available. Multi-threading is experimental!
- fixed a potential race condition. In the original code, marking was done
  by an alarm handler, which could lead to all sorts of bad things. This
  has been changed now. See comments in syslogd.c/domark() for details.
- improved debug output for property-based filters
- not a code change, but: I have checked all exit()s to make sure that
  none occurs once rsyslogd has started up. Even in unusual conditions
  (like low-memory conditions) rsyslogd somehow remains active. Of course,
  it might loose a message or two, but at least it does not abort and it
  can also recover when the condition no longer persists.
- fixed a bug that could cause loss of the last message received
  immediately before rsyslogd was terminated.
- added comments on thread-safety of global variables in syslogd.c
- fixed a small bug: spurios printf() when TCP syslog was used
- fixed a bug that causes rsyslogd to dump core on termination when one
  of the selector lines did not receive a message during the run (very
  unlikely)
- fixed an one-too-low memory allocation in the TCP sender. Could result
  in rsyslogd dumping core.
- fixed a bug with regular expression support (thanks to Andres Riancho)
- a little bit of code restructuring (especially main(), which was
  horribly large)
---------------------------------------------------------------------------
Version 1.11.1 (RGer), 2005-10-19
- support for BSD-style program name and host blocks
- added a new property "programname" that can be used in templates
- added ability to specify listen port for rfc3195d
- fixed a bug that rendered the "startswith" comparison operation
  unusable.
- changed more functions to "static" storage class to help compiler
  optimize (should have been static in the first place...)
- fixed a potential memory leak in the string buffer class destructor.
  As the destructur was previously never called, the leak did not actually
  appear.
- some internal restructuring in anticipation/preparation of minimal
  multi-threading support
- rsyslogd still shares some code with the sysklogd project. Some patches
  for this shared code have been brought over from the sysklogd CVS.
---------------------------------------------------------------------------
Version 1.11.0 (RGer), 2005-10-12
- support for receiving messages via RFC 3195; added rfc3195d for that
  purpose
- added an additional guard to prevent rsyslogd from aborting when the
  2gb file size limit is hit. While a user can configure rsyslogd to
  handle such situations, it would abort if that was not done AND large
  file support was not enabled (ok, this is hopefully an unlikely scenario)
- fixed a bug that caused additional Unix domain sockets to be incorrectly
  processed - could lead to message loss in extreme cases
---------------------------------------------------------------------------
Version 1.10.2 (RGer), 2005-09-27
- added comparison operations in property-based filters:
  * isequal
  * startswith
- added ability to negate all property-based filter comparison operations
  by adding a !-sign right in front of the operation name
- added the ability to specify remote senders for UDP and TCP
  received messages. Allows to block all but well-known hosts
- changed the $-config line directives to be case-INsensitive
- new command line option -w added: "do not display warnings if messages
  from disallowed senders are received"
- fixed a bug that caused rsyslogd to dump core when the compare value
  was not quoted in property-based filters
- fixed a bug in the new CStr compare function which lead to invalid
  results (fortunately, this function was not yet used widely)
- added better support for "debugging" rsyslog.conf property filters
  (only if -d switch is given)
- changed some function definitions to static, which eventually enables
  some compiler optimizations
- fixed a bug in MySQL code; when a SQL error occured, rsyslogd could
  run in a tight loop. This was due to invalid sequence of error reporting
  and is now fixed.
---------------------------------------------------------------------------
Version 1.10.1 (RGer), 2005-09-23
- added the ability to execute a shell script as an action.
  Thanks to Bjoern Kalkbrenner for providing the code!
- fixed a bug in the MySQL code; due to the bug the automatic one-time
  retry after an error did not happen - this lead to error message in
  cases where none should be seen (e.g. after a MySQL restart)
- fixed a security issue with SQL-escaping in conjunction with
  non-(SQL-)standard MySQL features.
---------------------------------------------------------------------------
Version 1.10.0 (RGer), 2005-09-20
  REMINDER: 1.10 is the first unstable version if the 1.x series!
- added the capability to filter on any property in selector lines
  (not just facility and priority)
- changed stringbuf into a new counted string class
- added support for a "discard" action. If a selector line with
  discard (~ character) is found, no selector lines *after* that
  line will be processed.
- thanks to Andres Riancho, regular expression support has been
  added to the template engine
- added the FROMHOST property in the template processor, which could
  previously not be obtained. Thanks to Cristian Testa for pointing
  this out and even providing a fix.
- added display of compile-time options to -v output
- performance improvement for production build - made some checks
  to happen only during debug mode
- fixed a problem with compiling on SUSE and - while doing so - removed
  the socket call to set SO_BSDCOMPAT in cases where it is obsolete.
---------------------------------------------------------------------------
Version 1.0.4 (RGer), 2006-02-01
- a small but important fix: the tcp receiver had two forgotten printf's
  in it that caused a lot of unnecessary output to stdout. This was
  important enough to justify a new release
---------------------------------------------------------------------------
Version 1.0.3 (RGer), 2005-11-14
- added an additional guard to prevent rsyslogd from aborting when the
  2gb file size limit is hit. While a user can configure rsyslogd to
  handle such situations, it would abort if that was not done AND large
  file support was not enabled (ok, this is hopefully an unlikely scenario)
- fixed a bug that caused additional Unix domain sockets to be incorrectly
  processed - could lead to message loss in extreme cases
- applied some patches available from the sysklogd project to code
  shared from there
- fixed a bug that causes rsyslogd to dump core on termination when one
  of the selector lines did not receive a message during the run (very
  unlikely)
- fixed an one-too-low memory allocation in the TCP sender. Could result
  in rsyslogd dumping core.
- fixed a bug in the TCP sender that caused the retry logic to fail
  after an error or receiver overrun
- fixed a bug in init() that could lead to dumping core
- fixed a bug that could lead to dumping core when no HOSTNAME or no TAG
  was present in the syslog message
---------------------------------------------------------------------------
Version 1.0.2 (RGer), 2005-10-05
- fixed an issue with MySQL error reporting. When an error occured,
  the MySQL driver went into an endless loop (at least in most cases).
---------------------------------------------------------------------------
Version 1.0.1 (RGer), 2005-09-23
- fixed a security issue with SQL-escaping in conjunction with
  non-(SQL-)standard MySQL features.
---------------------------------------------------------------------------
Version 1.0.0 (RGer), 2005-09-12
- changed install doc to cover daily cron scripts - a trouble source
- added rc script for slackware (provided by Chris Elvidge - thanks!) 
- fixed a really minor bug in usage() - the -r option was still
  reported as without the port parameter
---------------------------------------------------------------------------
Version 0.9.8 (RGer), 2005-09-05
- made startup and shutdown message more consistent and included the
  pid, so that they can be easier correlated. Used syslog-protocol
  structured data format for this purpose.
- improved config info in startup message, now tells not only
  if it is listening remote on udp, but also for tcp. Also includes
  the port numbers. The previous startup message was misleading, because
  it did not say "remote reception" if rsyslogd was only listening via
  tcp (but not via udp).
- added a "how can you help" document to the doc set
---------------------------------------------------------------------------
Version 0.9.7 (RGer), 2005-08-15
- some of the previous doc files (like INSTALL) did not properly
  reflect the changes to the build process and the new doc. Fixed
  that.
- changed syslogd.c so that when compiled without database support,
  an error message is displayed when a database action is detected
  in the config file (previously this was used as an user rule ;))
- fixed a bug in the os-specific Makefiles which caused MySQL
  support to not be compiled, even if selected
---------------------------------------------------------------------------
Version 0.9.6 (RGer), 2005-08-09
- greatly enhanced documentation. Now available in html format in
  the "doc" folder and FreeBSD. Finally includes an install howto.
- improved MySQL error messages a little - they now show up as log
  messages, too (formerly only in debug mode)
- added the ability to specify the listen port for udp syslog.
  WARNING: This introduces an incompatibility. Formerly, udp
  syslog was enabled by the -r command line option. Now, it is
  "-r [port]", which is consistent with the tcp listener. However,
  just -r will now return an error message.
- added sample startup scripts for Debian and FreeBSD
- added support for easy feature selection in the makefile. Un-
  fortunately, this also means I needed to spilt the make file
  for different OS and distros. There are some really bad syntax
  differences between FreeBSD and Linux make.
---------------------------------------------------------------------------
Version 0.9.5 (RGer), 2005-08-01
- the "semicolon bug" was actually not (fully) solved in 0.9.4. One
  part of the bug was solved, but another still existed. This one
  is fixed now, too.
- the "semicolon bug" actually turned out to be a more generic bug.
  It appeared whenever an invalid template name was given. With some
  selector actions, rsyslogd dumped core, with other it "just" had
  a small ressource leak with others all worked well. These anomalies
  are now fixed. Note that they only appeared during system initaliziation
  once the system was running, nothing bad happened.
- improved error reporting for template errors on startup. They are now
  shown on the console and the start-up tty. Formerly, they were only
  visible in debug mode.
- support for multiple instances of rsyslogd on a single machine added
- added new option "-o" --> omit local unix domain socket. This option
  enables rsyslogd NOT to listen to the local socket. This is most
  helpful when multiple instances of rsyslogd (or rsyslogd and another
  syslogd) shall run on a single system.
- added new option "-i <pidfile>" which allows to specify the pidfile.
  This is needed when multiple instances of rsyslogd are to be run.
- the new project home page is now online at www.rsyslog.com
---------------------------------------------------------------------------
Version 0.9.4 (RGer), 2005-07-25
- finally added the TCP sender. It now supports non-blocking mode, no
  longer disabling message reception during connect. As it is now, it
  is usable in production. The code could be more sophisticated, but
  I've kept it short in anticipation of the move to liblogging, which
  will lead to the removal of the code just written ;)
- the "exiting on signal..." message still had the "syslogd" name in 
  it. Changed this to "rsyslogd", as we do not have a large user base
  yet, this should pose no problem.
- fixed "the semiconlon" bug. rsyslogd dumped core if a write-db action
  was specified but no semicolon was given after the password (an empty
  template was ok, but the semicolon needed to be present).
- changed a default for traditional output format. During testing, it
  was seen that the timestamp written to file in default format was
  the time of message reception, not the time specified in the TIMESTAMP
  field of the message itself. Traditionally, the message TIMESTAMP is
  used and this has been changed now.
---------------------------------------------------------------------------
Version 0.9.3 (RGer), 2005-07-19
- fixed a bug in the message parser. In June, the RFC 3164 timestamp
  was not correctly parsed (yes, only in June and some other months,
  see the code comment to learn why...)
- added the ability to specify the destination port when forwarding
  syslog messages (both for TCP and UDP)
- added an very experimental TCP sender (activated by
  @@machine:port in config). This is not yet for production use. If
  the receiver is not alive, rsyslogd will wait quite some time until
  the connection request times out, which most probably leads to
  loss of incoming messages.

---------------------------------------------------------------------------
Version 0.9.2 (RGer), around 2005-07-06
- I intended to change the maxsupported message size to 32k to
  support IHE - but given the memory inefficiency in the usual use
  cases, I have not done this. I have, however, included very
  specific instructions on how to do this in the source code. I have
  also done some testing with 32k messages, so you can change the
  max size without taking too much risk.
- added a syslog/tcp receiver; we now can receive messages via
  plain tcp, but we can still send only via UDP. The syslog/tcp
  receiver is the primary enhancement of this release.
- slightly changed some error messages that contained a spurios \n at
  the end of the line (which gives empty lines in your log...)

---------------------------------------------------------------------------
Version 0.9.1 (RGer)
- fixed code so that it compiles without errors under FreeBSD
- removed now unused function "allocate_log()" from syslogd.c
- changed the make file so that it contains more defines for
  different environments (in the long term, we need a better
  system for disabling/enabling features...)
- changed some printf's printing off_t types to %lld and
  explicit (long long) casts. I tried to figure out the exact type,
  but did not succeed in this. In the worst case, ultra-large peta-
  byte files will now display funny informational messages on rollover,
  something I think we can live with for the next 10 years or so...

---------------------------------------------------------------------------
Version 0.9.0 (RGer)
- changed the filed structure to be a linked list. Previously, it
  was a table - well, for non-SYSV it was defined as linked list,
  but from what I see that code did no longer work after my
  modifications. I am now using a linked list in general because
  that is needed for other upcoming modifications.
- fixed a bug that caused rsyslogd not to listen to anything if
  the configuration file could not be read
- pervious versions disabled network logging (send/receive) if
  syslog/udp port was not in /etc/services. Now defaulting to
  port 514 in this case.
- internal error messages are now supported up to 256 bytes
- error message seen during config file read are now also displayed
  to the attached tty and not only the console
- changed some error messages during init to be sent to the console
  and/or emergency log. Previously, they were only seen if the
  -d (debug) option was present on the command line.
- fixed the "2gb file issue on 32bit systems". If a file grew to
  more than 2gb, the syslogd was aborted with "file size exceeded". 
  Now, defines have been added according to
  http://www.daimi.au.dk/~kasperd/comp.os.linux.development.faq.html#LARGEFILE
  Testing revealed that they work ;)
  HOWEVER, if your file system, glibc, kernel, whatever does not
  support files larger 2gb, you need to set a file size limit with
  the new output channel mechanism.
- updated man pages to reflect the changes

---------------------------------------------------------------------------
Version 0.8.4

- improved -d debug output (removed developer-only content)
- now compiles under FreeBSD and NetBSD (only quick testing done on NetBSD)
---------------------------------------------------------------------------
Version 0.8.3

- security model in "make install" changed
- minor doc updates
---------------------------------------------------------------------------
Version 0.8.2

- added man page for rsyslog.conf and rsyslogd
- gave up on the concept of rsyslog being a "drop in" replacement
  for syslogd. Now, the user installs rsyslogd and also needs to
  adjust his system settings to this specifically. This also lead
  to these changes:
  * changed Makefile so that install now installs rsyslogd instead
    of dealing with syslogd
  * changed the default config file name to rsyslog.conf
---------------------------------------------------------------------------
Version 0.8.1

- fixed a nasty memory leak (probably not the last one with this release)
- some enhancements to Makefile as suggested by Bennett Todd
- syslogd-internal messages (like restart) were missing the hostname
  this has been corrected
---------------------------------------------------------------------------
Version 0.8.0

Initial testing release. Based on the sysklogd package. Thanks to the
sysklogd maintainers for all their good work!
---------------------------------------------------------------------------

----------------------------------------------------------------------
The following comments were left in the syslogd source. While they provide
not too much detail, the help to date when Rainer started work on the
project (which was 2003, now even surprising for Rainer himself ;)).
 * \author Rainer Gerhards <rgerhards@adiscon.com>
 * \date 2003-10-17
 *       Some initial modifications on the sysklogd package to support
 *       liblogging. These have actually not yet been merged to the
 *       source you see currently (but they hopefully will)
 *
 * \date 2004-10-28
 *       Restarted the modifications of sysklogd. This time, we
 *       focus on a simpler approach first. The initial goal is to
 *       provide MySQL database support (so that syslogd can log
 *       to the database).
----------------------------------------------------------------------
The following comments are from the stock syslogd.c source. They provide
some insight into what happened to the source before we forked
rsyslogd. However, much of the code already has been replaced and more
is to be replaced. So over time, these comments become less valuable.
I have moved them out of the syslogd.c file to shrink it, especially
as a lot of them do no longer apply. For historical reasons and
understanding of how the daemon evolved, they are probably still
helpful.
 * Author: Eric Allman
 * extensive changes by Ralph Campbell
 * more extensive changes by Eric Allman (again)
 *
 * Steve Lord:	Fix UNIX domain socket code, added linux kernel logging
 *		change defines to
 *		SYSLOG_INET	- listen on a UDP socket
 *		SYSLOG_UNIXAF	- listen on unix domain socket
 *		SYSLOG_KERNEL	- listen to linux kernel
 *
 * Mon Feb 22 09:55:42 CST 1993:  Dr. Wettstein
 * 	Additional modifications to the source.  Changed priority scheme
 *	to increase the level of configurability.  In its stock configuration
 *	syslogd no longer logs all messages of a certain priority and above
 *	to a log file.  The * wildcard is supported to specify all priorities.
 *	Note that this is a departure from the BSD standard.
 *
 *	Syslogd will now listen to both the inetd and the unixd socket.  The
 *	strategy is to allow all local programs to direct their output to
 *	syslogd through the unixd socket while the program listens to the
 *	inetd socket to get messages forwarded from other hosts.
 *
 * Fri Mar 12 16:55:33 CST 1993:  Dr. Wettstein
 *	Thanks to Stephen Tweedie (dcs.ed.ac.uk!sct) for helpful bug-fixes
 *	and an enlightened commentary on the prioritization problem.
 *
 *	Changed the priority scheme so that the default behavior mimics the
 *	standard BSD.  In this scenario all messages of a specified priority
 *	and above are logged.
 *
 *	Add the ability to specify a wildcard (=) as the first character
 *	of the priority name.  Doing this specifies that ONLY messages with
 *	this level of priority are to be logged.  For example:
 *
 *		*.=debug			/usr/adm/debug
 *
 *	Would log only messages with a priority of debug to the /usr/adm/debug
 *	file.
 *
 *	Providing an * as the priority specifies that all messages are to be
 *	logged.  Note that this case is degenerate with specifying a priority
 *	level of debug.  The wildcard * was retained because I believe that
 *	this is more intuitive.
 *
 * Thu Jun 24 11:34:13 CDT 1993:  Dr. Wettstein
 *	Modified sources to incorporate changes in libc4.4.  Messages from
 *	syslog are now null-terminated, syslogd code now parses messages
 *	based on this termination scheme.  Linux as of libc4.4 supports the
 *	fsync system call.  Modified code to fsync after all writes to
 *	log files.
 *
 * Sat Dec 11 11:59:43 CST 1993:  Dr. Wettstein
 *	Extensive changes to the source code to allow compilation with no
 *	complaints with -Wall.
 *
 *	Reorganized the facility and priority name arrays so that they
 *	compatible with the syslog.h source found in /usr/include/syslog.h.
 *	NOTE that this should really be changed.  The reason I do not
 *	allow the use of the values defined in syslog.h is on account of
 *	the extensions made to allow the wildcard character in the
 *	priority field.  To fix this properly one should malloc an array,
 *	copy the contents of the array defined by syslog.h and then
 *	make whatever modifications that are desired.  Next round.
 *
 * Thu Jan  6 12:07:36 CST 1994:  Dr. Wettstein
 *	Added support for proper decomposition and re-assembly of
 *	fragment messages on UNIX domain sockets.  Lack of this capability
 *	was causing 'partial' messages to be output.  Since facility and
 *	priority information is encoded as a leader on the messages this
 *	was causing lines to be placed in erroneous files.
 *
 *	Also added a patch from Shane Alderton (shane@ion.apana.org.au) to
 *	correct a problem with syslogd dumping core when an attempt was made
 *	to write log messages to a logged-on user.  Thank you.
 *
 *	Many thanks to Juha Virtanen (jiivee@hut.fi) for a series of
 *	interchanges which lead to the fixing of problems with messages set
 *	to priorities of none and emerg.  Also thanks to Juha for a patch
 *	to exclude users with a class of LOGIN from receiving messages.
 *
 *	Shane Alderton provided an additional patch to fix zombies which
 *	were conceived when messages were written to multiple users.
 *
 * Mon Feb  6 09:57:10 CST 1995:  Dr. Wettstein
 *	Patch to properly reset the single priority message flag.  Thanks
 *	to Christopher Gori for spotting this bug and forwarding a patch.
 *
 * Wed Feb 22 15:38:31 CST 1995:  Dr. Wettstein
 *	Added version information to startup messages.
 *
 *	Added defines so that paths to important files are taken from
 *	the definitions in paths.h.  Hopefully this will insure that
 *	everything follows the FSSTND standards.  Thanks to Chris Metcalf
 *	for a set of patches to provide this functionality.  Also thanks
 *	Elias Levy for prompting me to get these into the sources.
 *
 * Wed Jul 26 18:57:23 MET DST 1995:  Martin Schulze
 *	Linux' gethostname only returns the hostname and not the fqdn as
 *	expected in the code. But if you call hostname with an fqdn then
 *	gethostname will return an fqdn, so we have to mention that. This
 *	has been changed.
 *
 *	The 'LocalDomain' and the hostname of a remote machine is
 *	converted to lower case, because the original caused some
 *	inconsistency, because the (at least my) nameserver did respond an
 *	fqdn containing of upper- _and_ lowercase letters while
 *	'LocalDomain' consisted only of lowercase letters and that didn't
 *	match.
 *
 * Sat Aug  5 18:59:15 MET DST 1995:  Martin Schulze
 *	Now no messages that were received from any remote host are sent
 *	out to another. At my domain this missing feature caused ugly
 *	syslog-loops, sometimes.
 *
 *	Remember that no message is sent out. I can't figure out any
 *	scenario where it might be useful to change this behavior and to
 *	send out messages to other hosts than the one from which we
 *	received the message, but I might be shortsighted. :-/
 *
 * Thu Aug 10 19:01:08 MET DST 1995:  Martin Schulze
 *	Added my pidfile.[ch] to it to perform a better handling with
 *	pidfiles. Now both, syslogd and klogd, can only be started
 *	once. They check the pidfile.
 *
 * Sun Aug 13 19:01:41 MET DST 1995:  Martin Schulze
 *	Add an addition to syslog.conf's interpretation. If a priority
 *	begins with an exclamation mark ('!') the normal interpretation
 *	of the priority is inverted: ".!*" is the same as ".none", ".!=info"
 *	don't logs the info priority, ".!crit" won't log any message with
 *	the priority crit or higher. For example:
 *
 *		mail.*;mail.!=info		/usr/adm/mail
 *
 *	Would log all messages of the facility mail except those with
 *	the priority info to /usr/adm/mail. This makes the syslogd
 *	much more flexible.
 *
 *	Defined TABLE_ALLPRI=255 and changed some occurrences.
 *
 * Sat Aug 19 21:40:13 MET DST 1995:  Martin Schulze
 *	Making the table of facilities and priorities while in debug
 *	mode more readable.
 *
 *	If debugging is turned on, printing the whole table of
 *	facilities and priorities every hexadecimal or 'X' entry is
 *	now 2 characters wide.
 *
 *	The number of the entry is prepended to each line of
 *	facilities and priorities, and F_UNUSED lines are not shown
 *	anymore.
 *
 *	Corrected some #ifdef SYSV's.
 *
 * Mon Aug 21 22:10:35 MET DST 1995:  Martin Schulze
 *	Corrected a strange behavior during parsing of configuration
 *	file. The original BSD syslogd doesn't understand spaces as
 *	separators between specifier and action. This syslogd now
 *	understands them. The old behavior caused some confusion over
 *	the Linux community.
 *
 * Thu Oct 19 00:02:07 MET 1995:  Martin Schulze
 *	The default behavior has changed for security reasons. The
 *	syslogd will not receive any remote message unless you turn
 *	reception on with the "-r" option.
 *
 *	Not defining SYSLOG_INET will result in not doing any network
 *	activity, i.e. not sending or receiving messages.  I changed
 *	this because the old idea is implemented with the "-r" option
 *	and the old thing didn't work anyway.
 *
 * Thu Oct 26 13:14:06 MET 1995:  Martin Schulze
 *	Added another logfile type F_FORW_UNKN.  The problem I ran into
 *	was a name server that runs on my machine and a forwarder of
 *	kern.crit to another host.  The hosts address can only be
 *	fetched using the nameserver.  But named is started after
 *	syslogd, so syslogd complained.
 *
 *	This logfile type will retry to get the address of the
 *	hostname ten times and then complain.  This should be enough to
 *	get the named up and running during boot sequence.
 *
 * Fri Oct 27 14:08:15 1995:  Dr. Wettstein
 *	Changed static array of logfiles to a dynamic array. This
 *	can grow during process.
 *
 * Fri Nov 10 23:08:18 1995:  Martin Schulze
 *	Inserted a new tabular sys_h_errlist that contains plain text
 *	for error codes that are returned from the net subsystem and
 *	stored in h_errno. I have also changed some wrong lookups to
 *	sys_errlist.
 *
 * Wed Nov 22 22:32:55 1995:  Martin Schulze
 *	Added the fabulous strip-domain feature that allows us to
 *	strip off (several) domain names from the fqdn and only log
 *	the simple hostname. This is useful if you're in a LAN that
 *	has a central log server and also different domains.
 *
 *	I have also also added the -l switch do define hosts as
 *	local. These will get logged with their simple hostname, too.
 *
 * Thu Nov 23 19:02:56 MET DST 1995:  Martin Schulze
 *	Added the possibility to omit fsyncing of logfiles after every
 *	write. This will give some performance back if you have
 *	programs that log in a very verbose manner (like innd or
 *	smartlist). Thanks to Stephen R. van den Berg <srb@cuci.nl>
 *	for the idea.
 *
 * Thu Jan 18 11:14:36 CST 1996:  Dr. Wettstein
 *	Added patche from beta-testers to stop compile error.  Also
 *	added removal of pid file as part of termination cleanup.
 *
 * Wed Feb 14 12:42:09 CST 1996:  Dr. Wettstein
 *	Allowed forwarding of messages received from remote hosts to
 *	be controlled by a command-line switch.  Specifying -h allows
 *	forwarding.  The default behavior is to disable forwarding of
 *	messages which were received from a remote host.
 *
 *	Parent process of syslogd does not exit until child process has
 *	finished initialization process.  This allows rc.* startup to
 *	pause until syslogd facility is up and operating.
 *
 *	Re-arranged the select code to move UNIX domain socket accepts
 *	to be processed later.  This was a contributed change which
 *	has been proposed to correct the delays sometimes encountered
 *	when syslogd starts up.
 *
 *	Minor code cleanups.
 *
 * Thu May  2 15:15:33 CDT 1996:  Dr. Wettstein
 *	Fixed bug in init function which resulted in file descripters
 *	being orphaned when syslogd process was re-initialized with SIGHUP
 *	signal.  Thanks to Edvard Tuinder
 *	(Edvard.Tuinder@praseodymium.cistron.nl) for putting me on the
 *	trail of this bug.  I am amazed that we didn't catch this one
 *	before now.
 *
 * Tue May 14 00:03:35 MET DST 1996:  Martin Schulze
 *	Corrected a mistake that causes the syslogd to stop logging at
 *	some virtual consoles under Linux. This was caused by checking
 *	the wrong error code. Thanks to Michael Nonweiler
 *	<mrn20@hermes.cam.ac.uk> for sending me a patch.
 *
 * Mon May 20 13:29:32 MET DST 1996:  Miquel van Smoorenburg <miquels@cistron.nl>
 *	Added continuation line supported and fixed a bug in
 *	the init() code.
 *
 * Tue May 28 00:58:45 MET DST 1996:  Martin Schulze
 *	Corrected behaviour of blocking pipes - i.e. the whole system
 *	hung.  Michael Nonweiler <mrn20@hermes.cam.ac.uk> has sent us
 *	a patch to correct this.  A new logfile type F_PIPE has been
 *	introduced.
 *
 * Mon Feb 3 10:12:15 MET DST 1997:  Martin Schulze
 *	Corrected behaviour of logfiles if the file can't be opened.
 *	There was a bug that causes syslogd to try to log into non
 *	existing files which ate cpu power.
 *
 * Sun Feb 9 03:22:12 MET DST 1997:  Martin Schulze
 *	Modified syslogd.c to not kill itself which confuses bash 2.0.
 *
 * Mon Feb 10 00:09:11 MET DST 1997:  Martin Schulze
 *	Improved debug code to decode the numeric facility/priority
 *	pair into textual information.
 *
 * Tue Jun 10 12:35:10 MET DST 1997:  Martin Schulze
 *	Corrected freeing of logfiles.  Thanks to Jos Vos <jos@xos.nl>
 *	for reporting the bug and sending an idea to fix the problem.
 *
 * Tue Jun 10 12:51:41 MET DST 1997:  Martin Schulze
 *	Removed sleep(10) from parent process.  This has caused a slow
 *	startup in former times - and I don't see any reason for this.
 *
 * Sun Jun 15 16:23:29 MET DST 1997: Michael Alan Dorman
 *	Some more glibc patches made by <mdorman@debian.org>.
 *
 * Thu Jan  1 16:04:52 CET 1998: Martin Schulze <joey@infodrom.north.de
 *	Applied patch from Herbert Thielen <Herbert.Thielen@lpr.e-technik.tu-muenchen.de>.
 *	This included some balance parentheses for emacs and a bug in
 *	the exclamation mark handling.
 *
 *	Fixed small bug which caused syslogd to write messages to the
 *	wrong logfile under some very rare conditions.  Thanks to
 *	Herbert Xu <herbert@gondor.apana.org.au> for fiddling this out.
 *
 * Thu Jan  8 22:46:35 CET 1998: Martin Schulze <joey@infodrom.north.de>
 *	Reworked one line of the above patch as it prevented syslogd
 *	from binding the socket with the result that no messages were
 *	forwarded to other hosts.
 *
 * Sat Jan 10 01:33:06 CET 1998: Martin Schulze <joey@infodrom.north.de>
 *	Fixed small bugs in F_FORW_UNKN meachanism.  Thanks to Torsten
 *	Neumann <torsten@londo.rhein-main.de> for pointing me to it.
 *
 * Mon Jan 12 19:50:58 CET 1998: Martin Schulze <joey@infodrom.north.de>
 *	Modified debug output concerning remote receiption.
 *
 * Mon Feb 23 23:32:35 CET 1998: Topi Miettinen <Topi.Miettinen@ml.tele.fi>
 *	Re-worked handling of Unix and UDP sockets to support closing /
 *	opening of them in order to have it open only if it is needed
 *	either for forwarding to a remote host or by receiption from
 *	the network.
 *
 * Wed Feb 25 10:54:09 CET 1998: Martin Schulze <joey@infodrom.north.de>
 *	Fixed little comparison mistake that prevented the MARK
 *	feature to work properly.
 *
 * Wed Feb 25 13:21:44 CET 1998: Martin Schulze <joey@infodrom.north.de>
 *	Corrected Topi's patch as it prevented forwarding during
 *	startup due to an unknown LogPort.
 *
 * Sat Oct 10 20:01:48 CEST 1998: Martin Schulze <joey@infodrom.north.de>
 *	Added support for TESTING define which will turn syslogd into
 *	stdio-mode used for debugging.
 *
 * Sun Oct 11 20:16:59 CEST 1998: Martin Schulze <joey@infodrom.north.de>
 *	Reworked the initialization/fork code.  Now the parent
 *	process activates a signal handler which the daughter process
 *	will raise if it is initialized.  Only after that one the
 *	parent process may exit.  Otherwise klogd might try to flush
 *	its log cache while syslogd can't receive the messages yet.
 *
 * Mon Oct 12 13:30:35 CEST 1998: Martin Schulze <joey@infodrom.north.de>
 *	Redirected some error output with regard to argument parsing to
 *	stderr.
 *
 * Mon Oct 12 14:02:51 CEST 1998: Martin Schulze <joey@infodrom.north.de>
 *	Applied patch provided vom Topi Miettinen with regard to the
 *	people from OpenBSD.  This provides the additional '-a'
 *	argument used for specifying additional UNIX domain sockets to
 *	listen to.  This is been used with chroot()'ed named's for
 *	example.  See for http://www.psionic.com/papers/dns.html
 *
 * Mon Oct 12 18:29:44 CEST 1998: Martin Schulze <joey@infodrom.north.de>
 *	Added `ftp' facility which was introduced in glibc version 2.
 *	It's #ifdef'ed so won't harm with older libraries.
 *
 * Mon Oct 12 19:59:21 MET DST 1998: Martin Schulze <joey@infodrom.north.de>
 *	Code cleanups with regard to bsd -> posix transition and
 *	stronger security (buffer length checking).  Thanks to Topi
 *	Miettinen <tom@medialab.sonera.net>
 *	. index() --> strchr()
 *	. sprintf() --> snprintf()
 *	. bcopy() --> memcpy()
 *	. bzero() --> memset()
 *	. UNAMESZ --> UT_NAMESIZE
 *	. sys_errlist --> strerror()
 *
 * Mon Oct 12 20:22:59 CEST 1998: Martin Schulze <joey@infodrom.north.de>
 *	Added support for setutent()/getutent()/endutend() instead of
 *	binary reading the UTMP file.  This is the the most portable
 *	way.  This allows /var/run/utmp format to change, even to a
 *	real database or utmp daemon. Also if utmp file locking is
 *	implemented in libc, syslog will use it immediately.  Thanks
 *	to Topi Miettinen <tom@medialab.sonera.net>.
 *
 * Mon Oct 12 20:49:18 MET DST 1998: Martin Schulze <joey@infodrom.north.de>
 *	Avoid logging of SIGCHLD when syslogd is in the process of
 *	exiting and closing its files.  Again thanks to Topi.
 *
 * Mon Oct 12 22:18:34 CEST 1998: Martin Schulze <joey@infodrom.north.de>
 *	Modified printline() to support 8bit characters - such as
 *	russion letters.  Thanks to Vladas Lapinskas <lapinskas@mail.iae.lt>.
 *
 * Sat Nov 14 02:29:37 CET 1998: Martin Schulze <joey@infodrom.north.de>
 *	``-m 0'' now turns of MARK logging entirely.
 *
 * Tue Jan 19 01:04:18 MET 1999: Martin Schulze <joey@infodrom.north.de>
 *	Finally fixed an error with `-a' processing, thanks to Topi
 *	Miettinen <tom@medialab.sonera.net>.
 *
 * Sun May 23 10:08:53 CEST 1999: Martin Schulze <joey@infodrom.north.de>
 *	Removed superflous call to utmpname().  The path to the utmp
 *	file is defined in the used libc and should not be hardcoded
 *	into the syslogd binary referring the system it was compiled on.
 *
 * Sun Sep 17 20:45:33 CEST 2000: Martin Schulze <joey@infodrom.ffis.de>
 *	Fixed some bugs in printline() code that did not escape
 *	control characters '\177' through '\237' and contained a
 *	single-byte buffer overflow.  Thanks to Solar Designer
 *	<solar@false.com>.
 *
 * Sun Sep 17 21:26:16 CEST 2000: Martin Schulze <joey@infodrom.ffis.de>
 *	Don't close open sockets upon reload.  Thanks to Bill
 *	Nottingham.
 *
 * Mon Sep 18 09:10:47 CEST 2000: Martin Schulze <joey@infodrom.ffis.de>
 *	Fixed bug in printchopped() that caused syslogd to emit
 *	kern.emerg messages when splitting long lines.  Thanks to
 *	Daniel Jacobowitz <dan@debian.org> for the fix.
 *
 * Mon Sep 18 15:33:26 CEST 2000: Martin Schulze <joey@infodrom.ffis.de>
 *	Removed unixm/unix domain sockets and switch to Datagram Unix
 *	Sockets.  This should remove one possibility to play DoS with
 *	syslogd.  Thanks to Olaf Kirch <okir@caldera.de> for the patch.
 *
 * Sun Mar 11 20:23:44 CET 2001: Martin Schulze <joey@infodrom.ffis.de>
 *	Don't return a closed fd if `-a' is called with a wrong path.
 *	Thanks to Bill Nottingham <notting@redhat.com> for providing
 *	a patch.<|MERGE_RESOLUTION|>--- conflicted
+++ resolved
@@ -1,4 +1,3 @@
-<<<<<<< HEAD
 ---------------------------------------------------------------------------
 Version 7.3.1  [devel] 2012-10-??
 - change lumberjack cookie to "@cee" from "@cee "
@@ -19,9 +18,6 @@
   This was achieved by somewhat reducing the robustness of the zip archive.
   This is controlled by the new action parameter "VeryReliableZip".
 ---------------------------------------------------------------------------
-Version 7.1.11  [beta] 2012-10-??
-=======
-----------------------------------------------------------------------------
 Version 7.1.12  [beta] 2012-10-??
 - minor updates to better support newer systemd developments
   Thanks to Michael Biebl for the patches.
@@ -35,7 +31,6 @@
   This happened only under some circumstances. Thanks to Marius
   Tomaschwesky, Florian Piekert and Milan Bartos for their help in
   solving this issue.
->>>>>>> 75079d95
 - bugfix: do not crash if set statement is used with date field
   Thanks to Miloslav Trmač for the patch.
 - change lumberjack cookie to "@cee:" from "@cee: "
