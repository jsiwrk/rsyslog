--- conflicted
+++ resolved
@@ -1,8 +1,9 @@
 ---------------------------------------------------------------------------
-<<<<<<< HEAD
 Version 7.3.2  [devel] 2012-10-??
 - permited action-like statements (stop, call, ...) in action lists
 - bugfix: segfault on startup when modules using MSG_PASSING mode are used
+- omelasticsearch: support for writing data errors to local file added
+- omelasticsearch: fix check for bulk processing status response
 ---------------------------------------------------------------------------
 Version 7.3.1  [devel] 2012-10-19
 - optimized template processing performance, especially for $NOW family
@@ -308,10 +309,6 @@
 - THIS IS THE FIRST VERSION OF THE 6.4.x STABLE BRANCH
   It includes all enhancements made in 6.3.x plus what is written in the
   ChangeLog below. 
-=======
-Version 6.3.13  [BETA] 2012-07-??
-- omelasticsearch: support for writing data errors to local file added
->>>>>>> cb12ed5d
 - omelasticsearch: support for parameters parent & dynparent added
 - bugfix: imtcp aborted when more than 2 connections were used.
   Incremented pthread stack size to 4MB for imtcp, imptcp and imttcp
