/* The datetime object. It contains date and time related functions.
 *
 * Module begun 2008-03-05 by Rainer Gerhards, based on some code
 * from syslogd.c. The main intension was to move code out of syslogd.c
 * in a useful manner. It is still undecided if all functions will continue
 * to stay here or some will be moved into parser modules (once we have them).
 *
 * Copyright 2008 Rainer Gerhards and Adiscon GmbH.
 *
 * This file is part of the rsyslog runtime library.
 *
 * The rsyslog runtime library is free software: you can redistribute it and/or modify
 * it under the terms of the GNU Lesser General Public License as published by
 * the Free Software Foundation, either version 3 of the License, or
 * (at your option) any later version.
 *
 * The rsyslog runtime library is distributed in the hope that it will be useful,
 * but WITHOUT ANY WARRANTY; without even the implied warranty of
 * MERCHANTABILITY or FITNESS FOR A PARTICULAR PURPOSE.  See the
 * GNU Lesser General Public License for more details.
 *
 * You should have received a copy of the GNU Lesser General Public License
 * along with the rsyslog runtime library.  If not, see <http://www.gnu.org/licenses/>.
 *
 * A copy of the GPL can be found in the file "COPYING" in this distribution.
 * A copy of the LGPL can be found in the file "COPYING.LESSER" in this distribution.
 */

#include "config.h"
#include <stdio.h>
#include <stdlib.h>
#include <stdarg.h>
#include <ctype.h>
#include <assert.h>
#ifdef HAVE_SYS_TIME_H
#	include <sys/time.h>
#endif

#include "rsyslog.h"
#include "obj.h"
#include "modules.h"
#include "datetime.h"
#include "sysvar.h"
#include "srUtils.h"
#include "stringbuf.h"
#include "errmsg.h"

/* static data */
DEFobjStaticHelpers
DEFobjCurrIf(errmsg)

/* the following table of ten powers saves us some computation */
static const int tenPowers[6] = { 1, 10, 100, 1000, 10000, 100000 };

/* ------------------------------ methods ------------------------------ */


/**
 * Get the current date/time in the best resolution the operating
 * system has to offer (well, actually at most down to the milli-
 * second level.
 *
 * The date and time is returned in separate fields as this is
 * most portable and removes the need for additional structures
 * (but I have to admit it is somewhat "bulky";)).
 *
 * Obviously, *t must not be NULL...
 *
 * rgerhards, 2008-10-07: added ttSeconds to provide a way to 
 * obtain the second-resolution UNIX timestamp. This is needed
 * in some situations to minimize time() calls (namely when doing
 * output processing). This can be left NULL if not needed.
 */
static void getCurrTime(struct syslogTime *t, time_t *ttSeconds)
{
	struct timeval tp;
	struct tm *tm;
	struct tm tmBuf;
	long lBias;
#	if defined(__hpux)
	struct timezone tz;
#	endif

	assert(t != NULL);
#	if defined(__hpux)
		/* TODO: check this: under HP UX, the tz information is actually valid
		 * data. So we need to obtain and process it there.
		 */
		gettimeofday(&tp, &tz);
#	else
		gettimeofday(&tp, NULL);
#	endif
	if(ttSeconds != NULL)
		*ttSeconds = tp.tv_sec;

	tm = localtime_r((time_t*) &(tp.tv_sec), &tmBuf);

	t->year = tm->tm_year + 1900;
	t->month = tm->tm_mon + 1;
	t->day = tm->tm_mday;
	t->hour = tm->tm_hour;
	t->minute = tm->tm_min;
	t->second = tm->tm_sec;
	t->secfrac = tp.tv_usec;
	t->secfracPrecision = 6;

#	if __sun
		/* Solaris uses a different method of exporting the time zone.
		 * It is UTC - localtime, which is the opposite sign of mins east of GMT.
		 */
		lBias = -(daylight ? altzone : timezone);
#	elif defined(__hpux)
		lBias = tz.tz_dsttime ? - tz.tz_minuteswest : 0;
#	else
		lBias = tm->tm_gmtoff;
#	endif
	if(lBias < 0)
	{
		t->OffsetMode = '-';
		lBias *= -1;
	}
	else
		t->OffsetMode = '+';
	t->OffsetHour = lBias / 3600;
<<<<<<< HEAD
	t->OffsetMinute = lBias % 3600;
	t->timeType = TIME_TYPE_RFC5424; /* we have a high precision timestamp */
=======
	t->OffsetMinute = (lBias % 3600) / 60;
>>>>>>> da52cbae
}




/*******************************************************************
 * BEGIN CODE-LIBLOGGING                                           *
 *******************************************************************
 * Code in this section is borrowed from liblogging. This is an
 * interim solution. Once liblogging is fully integrated, this is
 * to be removed (see http://www.monitorware.com/liblogging for
 * more details. 2004-11-16 rgerhards
 *
 * Please note that the orginal liblogging code is modified so that
 * it fits into the context of the current version of syslogd.c.
 *
 * DO NOT PUT ANY OTHER CODE IN THIS BEGIN ... END BLOCK!!!!
 */


/**
 * Parse a 32 bit integer number from a string.
 *
 * \param ppsz Pointer to the Pointer to the string being parsed. It
 *             must be positioned at the first digit. Will be updated 
 *             so that on return it points to the first character AFTER
 *             the integer parsed.
 * \param pLenStr pointer to string length, decremented on exit by
 *                characters processed
 * 		  Note that if an empty string (len < 1) is passed in,
 * 		  the method always returns zero.
 * \retval The number parsed.
 */
static int srSLMGParseInt32(uchar** ppsz, int *pLenStr)
{
	register int i;

	i = 0;
	while(*pLenStr > 0 && isdigit((int) **ppsz)) {
		i = i * 10 + **ppsz - '0';
		++(*ppsz);
		--(*pLenStr);
	}

	return i;
}


/**
 * Parse a TIMESTAMP-3339.
 * updates the parse pointer position. The pTime parameter
 * is guranteed to be updated only if a new valid timestamp
 * could be obtained (restriction added 2008-09-16 by rgerhards).
 * This method now also checks the maximum string length it is passed.
 * If a *valid* timestamp is found, the string length is decremented
 * by the number of characters processed. If it is not a valid timestamp,
 * the length is kept unmodified. -- rgerhards, 2009-09-23
 */
static rsRetVal
ParseTIMESTAMP3339(struct syslogTime *pTime, uchar** ppszTS, int *pLenStr)
{
	uchar *pszTS = *ppszTS;
	/* variables to temporarily hold time information while we parse */
	int year;
	int month;
	int day;
	int hour; /* 24 hour clock */
	int minute;
	int second;
	int secfrac;	/* fractional seconds (must be 32 bit!) */
	int secfracPrecision;
	char OffsetMode;	/* UTC offset + or - */
	char OffsetHour;	/* UTC offset in hours */
	int OffsetMinute;	/* UTC offset in minutes */
	int lenStr;
	/* end variables to temporarily hold time information while we parse */
	DEFiRet;

	assert(pTime != NULL);
	assert(ppszTS != NULL);
	assert(pszTS != NULL);

	lenStr = *pLenStr;
	year = srSLMGParseInt32(&pszTS, &lenStr);

	/* We take the liberty to accept slightly malformed timestamps e.g. in 
	 * the format of 2003-9-1T1:0:0. This doesn't hurt on receiving. Of course,
	 * with the current state of affairs, we would never run into this code
	 * here because at postion 11, there is no "T" in such cases ;)
	 */
	if(lenStr == 0 || *pszTS++ != '-')
		ABORT_FINALIZE(RS_RET_INVLD_TIME);
	--lenStr;
	month = srSLMGParseInt32(&pszTS, &lenStr);
	if(month < 1 || month > 12)
		ABORT_FINALIZE(RS_RET_INVLD_TIME);

	if(lenStr == 0 || *pszTS++ != '-')
		ABORT_FINALIZE(RS_RET_INVLD_TIME);
	--lenStr;
	day = srSLMGParseInt32(&pszTS, &lenStr);
	if(day < 1 || day > 31)
		ABORT_FINALIZE(RS_RET_INVLD_TIME);

	if(lenStr == 0 || *pszTS++ != 'T')
		ABORT_FINALIZE(RS_RET_INVLD_TIME);
	--lenStr;

	hour = srSLMGParseInt32(&pszTS, &lenStr);
	if(hour < 0 || hour > 23)
		ABORT_FINALIZE(RS_RET_INVLD_TIME);

	if(lenStr == 0 || *pszTS++ != ':')
		ABORT_FINALIZE(RS_RET_INVLD_TIME);
	--lenStr;
	minute = srSLMGParseInt32(&pszTS, &lenStr);
	if(minute < 0 || minute > 59)
		ABORT_FINALIZE(RS_RET_INVLD_TIME);

	if(lenStr == 0 || *pszTS++ != ':')
		ABORT_FINALIZE(RS_RET_INVLD_TIME);
	--lenStr;
	second = srSLMGParseInt32(&pszTS, &lenStr);
	if(second < 0 || second > 60)
		ABORT_FINALIZE(RS_RET_INVLD_TIME);

	/* Now let's see if we have secfrac */
	if(lenStr > 0 && *pszTS == '.') {
		--lenStr;
		uchar *pszStart = ++pszTS;
		secfrac = srSLMGParseInt32(&pszTS, &lenStr);
		secfracPrecision = (int) (pszTS - pszStart);
	} else {
		secfracPrecision = 0;
		secfrac = 0;
	}

	/* check the timezone */
	if(lenStr == 0)
		ABORT_FINALIZE(RS_RET_INVLD_TIME);

	if(*pszTS == 'Z') {
		--lenStr;
		pszTS++; /* eat Z */
		OffsetMode = 'Z';
		OffsetHour = 0;
		OffsetMinute = 0;
	} else if((*pszTS == '+') || (*pszTS == '-')) {
		OffsetMode = *pszTS;
		--lenStr;
		pszTS++;

		OffsetHour = srSLMGParseInt32(&pszTS, &lenStr);
		if(OffsetHour < 0 || OffsetHour > 23)
			ABORT_FINALIZE(RS_RET_INVLD_TIME);

		if(lenStr == 0 || *pszTS++ != ':')
			ABORT_FINALIZE(RS_RET_INVLD_TIME);
		OffsetMinute = srSLMGParseInt32(&pszTS, &lenStr);
		if(OffsetMinute < 0 || OffsetMinute > 59)
			ABORT_FINALIZE(RS_RET_INVLD_TIME);
	} else {
		/* there MUST be TZ information */
		ABORT_FINALIZE(RS_RET_INVLD_TIME);
	}

	/* OK, we actually have a 3339 timestamp, so let's indicated this */
	if(lenStr > 0) {
		if(*pszTS != ' ') /* if it is not a space, it can not be a "good" time - 2010-02-22 rgerhards */
			ABORT_FINALIZE(RS_RET_INVLD_TIME);
		++pszTS; /* just skip past it */
		--lenStr;
	}

	/* we had success, so update parse pointer and caller-provided timestamp */
	*ppszTS = pszTS;
	pTime->timeType = 2;
	pTime->year = year;
	pTime->month = month;
	pTime->day = day;
	pTime->hour = hour;
	pTime->minute = minute;
	pTime->second = second;
	pTime->secfrac = secfrac;
	pTime->secfracPrecision = secfracPrecision;
	pTime->OffsetMode = OffsetMode;
	pTime->OffsetHour = OffsetHour;
	pTime->OffsetMinute = OffsetMinute;
	*pLenStr = lenStr;

finalize_it:
	RETiRet;
}


/**
 * Parse a TIMESTAMP-3164. The pTime parameter
 * is guranteed to be updated only if a new valid timestamp
 * could be obtained (restriction added 2008-09-16 by rgerhards). This
 * also means the caller *must* provide a valid (probably current) 
 * timstamp in pTime when calling this function. a 3164 timestamp contains
 * only partial information and only that partial information is updated.
 * So the "output timestamp" is a valid timestamp only if the "input
 * timestamp" was valid, too. The is actually an optimization, as it
 * permits us to use a pre-aquired timestamp and thus avoids to do
 * a (costly) time() call. Thanks to David Lang for insisting on
 * time() call reduction ;).
 * This method now also checks the maximum string length it is passed.
 * If a *valid* timestamp is found, the string length is decremented
 * by the number of characters processed. If it is not a valid timestamp,
 * the length is kept unmodified. -- rgerhards, 2009-09-23
 */
static rsRetVal
ParseTIMESTAMP3164(struct syslogTime *pTime, uchar** ppszTS, int *pLenStr)
{
	/* variables to temporarily hold time information while we parse */
	int month;
	int day;
	int year = 0; /* 0 means no year provided */
	int hour; /* 24 hour clock */
	int minute;
	int second;
	/* end variables to temporarily hold time information while we parse */
	int lenStr;
	uchar *pszTS;
	DEFiRet;

	assert(ppszTS != NULL);
	pszTS = *ppszTS;
	assert(pszTS != NULL);
	assert(pTime != NULL);
	assert(pLenStr != NULL);
	lenStr = *pLenStr;

	/* If we look at the month (Jan, Feb, Mar, Apr, May, Jun, Jul, Aug, Sep, Oct, Nov, Dec),
	 * we may see the following character sequences occur:
	 *
	 * J(an/u(n/l)), Feb, Ma(r/y), A(pr/ug), Sep, Oct, Nov, Dec
	 *
	 * We will use this for parsing, as it probably is the
	 * fastest way to parse it.
	 *
	 * 2009-08-17: we now do case-insensitive comparisons, as some devices obviously do not
	 * obey to the RFC-specified case. As we need to guess in any case, we can ignore case
	 * in the first place -- rgerhards
	 *
	 * 2005-07-18, well sometimes it pays to be a bit more verbose, even in C...
	 * Fixed a bug that lead to invalid detection of the data. The issue was that
	 * we had an if(++pszTS == 'x') inside of some of the consturcts below. However,
	 * there were also some elseifs (doing the same ++), which than obviously did not
	 * check the orginal character but the next one. Now removed the ++ and put it
	 * into the statements below. Was a really nasty bug... I didn't detect it before
	 * june, when it first manifested. This also lead to invalid parsing of the rest
	 * of the message, as the time stamp was not detected to be correct. - rgerhards
	 */
	if(lenStr < 3)
		ABORT_FINALIZE(RS_RET_INVLD_TIME);

	switch(*pszTS++)
	{
	case 'j':
	case 'J':
		if(*pszTS == 'a' || *pszTS == 'A') {
			++pszTS;
			if(*pszTS == 'n' || *pszTS == 'N') {
				++pszTS;
				month = 1;
			} else
				ABORT_FINALIZE(RS_RET_INVLD_TIME);
		} else if(*pszTS == 'u' || *pszTS == 'U') {
			++pszTS;
			if(*pszTS == 'n' || *pszTS == 'N') {
				++pszTS;
				month = 6;
			} else if(*pszTS == 'l' || *pszTS == 'L') {
				++pszTS;
				month = 7;
			} else
				ABORT_FINALIZE(RS_RET_INVLD_TIME);
		} else
			ABORT_FINALIZE(RS_RET_INVLD_TIME);
		break;
	case 'f':
	case 'F':
		if(*pszTS == 'e' || *pszTS == 'E') {
			++pszTS;
			if(*pszTS == 'b' || *pszTS == 'B') {
				++pszTS;
				month = 2;
			} else
				ABORT_FINALIZE(RS_RET_INVLD_TIME);
		} else
			ABORT_FINALIZE(RS_RET_INVLD_TIME);
		break;
	case 'm':
	case 'M':
		if(*pszTS == 'a' || *pszTS == 'A') {
			++pszTS;
			if(*pszTS == 'r' || *pszTS == 'R') {
				++pszTS;
				month = 3;
			} else if(*pszTS == 'y' || *pszTS == 'Y') {
				++pszTS;
				month = 5;
			} else
				ABORT_FINALIZE(RS_RET_INVLD_TIME);
		} else
			ABORT_FINALIZE(RS_RET_INVLD_TIME);
		break;
	case 'a':
	case 'A':
		if(*pszTS == 'p' || *pszTS == 'P') {
			++pszTS;
			if(*pszTS == 'r' || *pszTS == 'R') {
				++pszTS;
				month = 4;
			} else
				ABORT_FINALIZE(RS_RET_INVLD_TIME);
		} else if(*pszTS == 'u' || *pszTS == 'U') {
			++pszTS;
			if(*pszTS == 'g' || *pszTS == 'G') {
				++pszTS;
				month = 8;
			} else
				ABORT_FINALIZE(RS_RET_INVLD_TIME);
		} else
			ABORT_FINALIZE(RS_RET_INVLD_TIME);
		break;
	case 's':
	case 'S':
		if(*pszTS == 'e' || *pszTS == 'E') {
			++pszTS;
			if(*pszTS == 'p' || *pszTS == 'P') {
				++pszTS;
				month = 9;
			} else
				ABORT_FINALIZE(RS_RET_INVLD_TIME);
		} else
			ABORT_FINALIZE(RS_RET_INVLD_TIME);
		break;
	case 'o':
	case 'O':
		if(*pszTS == 'c' || *pszTS == 'C') {
			++pszTS;
			if(*pszTS == 't' || *pszTS == 'T') {
				++pszTS;
				month = 10;
			} else
				ABORT_FINALIZE(RS_RET_INVLD_TIME);
		} else
			ABORT_FINALIZE(RS_RET_INVLD_TIME);
		break;
	case 'n':
	case 'N':
		if(*pszTS == 'o' || *pszTS == 'O') {
			++pszTS;
			if(*pszTS == 'v' || *pszTS == 'V') {
				++pszTS;
				month = 11;
			} else
				ABORT_FINALIZE(RS_RET_INVLD_TIME);
		} else
			ABORT_FINALIZE(RS_RET_INVLD_TIME);
		break;
	case 'd':
	case 'D':
		if(*pszTS == 'e' || *pszTS == 'E') {
			++pszTS;
			if(*pszTS == 'c' || *pszTS == 'C') {
				++pszTS;
				month = 12;
			} else
				ABORT_FINALIZE(RS_RET_INVLD_TIME);
		} else
			ABORT_FINALIZE(RS_RET_INVLD_TIME);
		break;
	default:
		ABORT_FINALIZE(RS_RET_INVLD_TIME);
	}

	lenStr -= 3;

	/* done month */

	if(lenStr == 0 || *pszTS++ != ' ')
		ABORT_FINALIZE(RS_RET_INVLD_TIME);
	--lenStr;

	/* we accept a slightly malformed timestamp when receiving. This is
	 * we accept one-digit days
	 */
	if(*pszTS == ' ') {
		--lenStr;
		++pszTS;
	}

	day = srSLMGParseInt32(&pszTS, &lenStr);
	if(day < 1 || day > 31)
		ABORT_FINALIZE(RS_RET_INVLD_TIME);

	if(lenStr == 0 || *pszTS++ != ' ')
		ABORT_FINALIZE(RS_RET_INVLD_TIME);
	--lenStr;

	/* time part */
	hour = srSLMGParseInt32(&pszTS, &lenStr);
	if(hour > 1970 && hour < 2100) {
		/* if so, we assume this actually is a year. This is a format found
		 * e.g. in Cisco devices.
		 * (if you read this 2100+ trying to fix a bug, congratulate me
		 * to how long the code survived - me no longer ;)) -- rgerhards, 2008-11-18
		 */
		year = hour;

		/* re-query the hour, this time it must be valid */
		if(lenStr == 0 || *pszTS++ != ' ')
			ABORT_FINALIZE(RS_RET_INVLD_TIME);
		--lenStr;
		hour = srSLMGParseInt32(&pszTS, &lenStr);
	}

	if(hour < 0 || hour > 23)
		ABORT_FINALIZE(RS_RET_INVLD_TIME);

	if(lenStr == 0 || *pszTS++ != ':')
		ABORT_FINALIZE(RS_RET_INVLD_TIME);
	--lenStr;
	minute = srSLMGParseInt32(&pszTS, &lenStr);
	if(minute < 0 || minute > 59)
		ABORT_FINALIZE(RS_RET_INVLD_TIME);

	if(lenStr == 0 || *pszTS++ != ':')
		ABORT_FINALIZE(RS_RET_INVLD_TIME);
	--lenStr;
	second = srSLMGParseInt32(&pszTS, &lenStr);
	if(second < 0 || second > 60)
		ABORT_FINALIZE(RS_RET_INVLD_TIME);

	/* we provide support for an extra ":" after the date. While this is an
	 * invalid format, it occurs frequently enough (e.g. with Cisco devices)
	 * to permit it as a valid case. -- rgerhards, 2008-09-12
	 */
	if(lenStr > 0 && *pszTS == ':') {
		++pszTS; /* just skip past it */
		--lenStr;
	}
	if(lenStr > 0) {
		if(*pszTS != ' ') /* if it is not a space, it can not be a "good" time - 2010-02-22 rgerhards */
			ABORT_FINALIZE(RS_RET_INVLD_TIME);
		++pszTS; /* just skip past it */
		--lenStr;
	}

	/* we had success, so update parse pointer and caller-provided timestamp
	 * fields we do not have are not updated in the caller's timestamp. This
	 * is the reason why the caller must pass in a correct timestamp.
	 */
	*ppszTS = pszTS; /* provide updated parse position back to caller */
	pTime->timeType = 1;
	pTime->month = month;
	if(year > 0)
		pTime->year = year; /* persist year if detected */
	pTime->day = day;
	pTime->hour = hour;
	pTime->minute = minute;
	pTime->second = second;
 	pTime->secfracPrecision = 0;
	pTime->secfrac = 0;
	*pLenStr = lenStr;

finalize_it:
	RETiRet;
}

/*******************************************************************
 * END CODE-LIBLOGGING                                             *
 *******************************************************************/

/**
 * Format a syslogTimestamp into format required by MySQL.
 * We are using the 14 digits format. For example 20041111122600 
 * is interpreted as '2004-11-11 12:26:00'. 
 * The caller must provide the timestamp as well as a character
 * buffer that will receive the resulting string. The function
 * returns the size of the timestamp written in bytes (without
 * the string terminator). If 0 is returend, an error occured.
 */
int formatTimestampToMySQL(struct syslogTime *ts, char* pBuf)
{
	/* currently we do not consider localtime/utc. This may later be
	 * added. If so, I recommend using a property replacer option
	 * and/or a global configuration option. However, we should wait
	 * on user requests for this feature before doing anything.
	 * rgerhards, 2007-06-26
	 */
	assert(ts != NULL);
	assert(pBuf != NULL);

	pBuf[0] = (ts->year / 1000) % 10 + '0';
	pBuf[1] = (ts->year / 100) % 10 + '0';
	pBuf[2] = (ts->year / 10) % 10 + '0';
	pBuf[3] = ts->year % 10 + '0';
	pBuf[4] = (ts->month / 10) % 10 + '0';
	pBuf[5] = ts->month % 10 + '0';
	pBuf[6] = (ts->day / 10) % 10 + '0';
	pBuf[7] = ts->day % 10 + '0';
	pBuf[8] = (ts->hour / 10) % 10 + '0';
	pBuf[9] = ts->hour % 10 + '0';
	pBuf[10] = (ts->minute / 10) % 10 + '0';
	pBuf[11] = ts->minute % 10 + '0';
	pBuf[12] = (ts->second / 10) % 10 + '0';
	pBuf[13] = ts->second % 10 + '0';
	pBuf[14] = '\0';
	return 15;

}

int formatTimestampToPgSQL(struct syslogTime *ts, char *pBuf)
{
	/* see note in formatTimestampToMySQL, applies here as well */
	assert(ts != NULL);
	assert(pBuf != NULL);

	pBuf[0] = (ts->year / 1000) % 10 + '0';
	pBuf[1] = (ts->year / 100) % 10 + '0';
	pBuf[2] = (ts->year / 10) % 10 + '0';
	pBuf[3] = ts->year % 10 + '0';
	pBuf[4] = '-';
	pBuf[5] = (ts->month / 10) % 10 + '0';
	pBuf[6] = ts->month % 10 + '0';
	pBuf[7] = '-';
	pBuf[8] = (ts->day / 10) % 10 + '0';
	pBuf[9] = ts->day % 10 + '0';
	pBuf[10] = ' ';
	pBuf[11] = (ts->hour / 10) % 10 + '0';
	pBuf[12] = ts->hour % 10 + '0';
	pBuf[13] = ':';
	pBuf[14] = (ts->minute / 10) % 10 + '0';
	pBuf[15] = ts->minute % 10 + '0';
	pBuf[16] = ':';
	pBuf[17] = (ts->second / 10) % 10 + '0';
	pBuf[18] = ts->second % 10 + '0';
	pBuf[19] = '\0';
	return 19;
}


/**
 * Format a syslogTimestamp to just the fractional seconds.
 * The caller must provide the timestamp as well as a character
 * buffer that will receive the resulting string. The function
 * returns the size of the timestamp written in bytes (without
 * the string terminator). If 0 is returend, an error occured.
 * The buffer must be at least 7 bytes large.
 * rgerhards, 2008-06-06
 */
int formatTimestampSecFrac(struct syslogTime *ts, char* pBuf)
{
	int iBuf;
	int power;
	int secfrac;
	short digit;

	assert(ts != NULL);
	assert(pBuf != NULL);

	iBuf = 0;
	if(ts->secfracPrecision > 0)
	{	
		power = tenPowers[(ts->secfracPrecision - 1) % 6];
		secfrac = ts->secfrac;
		while(power > 0) {
			digit = secfrac / power;
			secfrac -= digit * power;
			power /= 10;
			pBuf[iBuf++] = digit + '0';
		}
	} else {
		pBuf[iBuf++] = '0';
	}
	pBuf[iBuf] = '\0';

	return iBuf;
}


/**
 * Format a syslogTimestamp to a RFC3339 timestamp string (as
 * specified in syslog-protocol).
 * The caller must provide the timestamp as well as a character
 * buffer that will receive the resulting string. The function
 * returns the size of the timestamp written in bytes (without
 * the string terminator). If 0 is returend, an error occured.
 */
int formatTimestamp3339(struct syslogTime *ts, char* pBuf)
{
	int iBuf;
	int power;
	int secfrac;
	short digit;

	BEGINfunc
	assert(ts != NULL);
	assert(pBuf != NULL);

	/* start with fixed parts */
	/* year yyyy */
	pBuf[0] = (ts->year / 1000) % 10 + '0';
	pBuf[1] = (ts->year / 100) % 10 + '0';
	pBuf[2] = (ts->year / 10) % 10 + '0';
	pBuf[3] = ts->year % 10 + '0';
	pBuf[4] = '-';
	/* month */
	pBuf[5] = (ts->month / 10) % 10 + '0';
	pBuf[6] = ts->month % 10 + '0';
	pBuf[7] = '-';
	/* day */
	pBuf[8] = (ts->day / 10) % 10 + '0';
	pBuf[9] = ts->day % 10 + '0';
	pBuf[10] = 'T';
	/* hour */
	pBuf[11] = (ts->hour / 10) % 10 + '0';
	pBuf[12] = ts->hour % 10 + '0';
	pBuf[13] = ':';
	/* minute */
	pBuf[14] = (ts->minute / 10) % 10 + '0';
	pBuf[15] = ts->minute % 10 + '0';
	pBuf[16] = ':';
	/* second */
	pBuf[17] = (ts->second / 10) % 10 + '0';
	pBuf[18] = ts->second % 10 + '0';

	iBuf = 19; /* points to next free entry, now it becomes dynamic! */

	if(ts->secfracPrecision > 0) {
		pBuf[iBuf++] = '.';
		power = tenPowers[(ts->secfracPrecision - 1) % 6];
		secfrac = ts->secfrac;
		while(power > 0) {
			digit = secfrac / power;
			secfrac -= digit * power;
			power /= 10;
			pBuf[iBuf++] = digit + '0';
		}
	}

	if(ts->OffsetMode == 'Z') {
		pBuf[iBuf++] = 'Z';
	} else {
		pBuf[iBuf++] = ts->OffsetMode;
		pBuf[iBuf++] = (ts->OffsetHour / 10) % 10 + '0';
		pBuf[iBuf++] = ts->OffsetHour % 10 + '0';
		pBuf[iBuf++] = ':';
		pBuf[iBuf++] = (ts->OffsetMinute / 10) % 10 + '0';
		pBuf[iBuf++] = ts->OffsetMinute % 10 + '0';
	}

	pBuf[iBuf] = '\0';

	ENDfunc
	return iBuf;
}

/**
 * Format a syslogTimestamp to a RFC3164 timestamp sring.
 * The caller must provide the timestamp as well as a character
 * buffer that will receive the resulting string. The function
 * returns the size of the timestamp written in bytes (without
 * the string termnator). If 0 is returend, an error occured.
 * rgerhards, 2010-03-05: Added support to for buggy 3164 dates,
 * where a zero-digit is written instead of a space for the first
 * day character if day < 10. syslog-ng seems to do that, and some
 * parsing scripts (in migration cases) rely on that.
 */
int formatTimestamp3164(struct syslogTime *ts, char* pBuf, int bBuggyDay)
{
	static char* monthNames[12] = { "Jan", "Feb", "Mar", "Apr", "May", "Jun",
					"Jul", "Aug", "Sep", "Oct", "Nov", "Dec" };
	int iDay;
	assert(ts != NULL);
	assert(pBuf != NULL);
	
	pBuf[0] = monthNames[(ts->month - 1)% 12][0];
	pBuf[1] = monthNames[(ts->month - 1) % 12][1];
	pBuf[2] = monthNames[(ts->month - 1) % 12][2];
	pBuf[3] = ' ';
	iDay = (ts->day / 10) % 10; /* we need to write a space if the first digit is 0 */
	pBuf[4] = (bBuggyDay || iDay > 0) ? iDay + '0' : ' ';
	pBuf[5] = ts->day % 10 + '0';
	pBuf[6] = ' ';
	pBuf[7] = (ts->hour / 10) % 10 + '0';
	pBuf[8] = ts->hour % 10 + '0';
	pBuf[9] = ':';
	pBuf[10] = (ts->minute / 10) % 10 + '0';
	pBuf[11] = ts->minute % 10 + '0';
	pBuf[12] = ':';
	pBuf[13] = (ts->second / 10) % 10 + '0';
	pBuf[14] = ts->second % 10 + '0';
	pBuf[15] = '\0';
	return 16;	/* traditional: number of bytes written */
}


/* queryInterface function
 * rgerhards, 2008-03-05
 */
BEGINobjQueryInterface(datetime)
CODESTARTobjQueryInterface(datetime)
	if(pIf->ifVersion != datetimeCURR_IF_VERSION) { /* check for current version, increment on each change */
		ABORT_FINALIZE(RS_RET_INTERFACE_NOT_SUPPORTED);
	}

	/* ok, we have the right interface, so let's fill it
	 * Please note that we may also do some backwards-compatibility
	 * work here (if we can support an older interface version - that,
	 * of course, also affects the "if" above).
	 */
	pIf->getCurrTime = getCurrTime;
	pIf->ParseTIMESTAMP3339 = ParseTIMESTAMP3339;
	pIf->ParseTIMESTAMP3164 = ParseTIMESTAMP3164;
	pIf->formatTimestampToMySQL = formatTimestampToMySQL;
	pIf->formatTimestampToPgSQL = formatTimestampToPgSQL;
	pIf->formatTimestampSecFrac = formatTimestampSecFrac;
	pIf->formatTimestamp3339 = formatTimestamp3339;
	pIf->formatTimestamp3164 = formatTimestamp3164;
finalize_it:
ENDobjQueryInterface(datetime)


/* Initialize the datetime class. Must be called as the very first method
 * before anything else is called inside this class.
 * rgerhards, 2008-02-19
 */
BEGINAbstractObjClassInit(datetime, 1, OBJ_IS_CORE_MODULE) /* class, version */
	/* request objects we use */
	CHKiRet(objUse(errmsg, CORE_COMPONENT));
ENDObjClassInit(datetime)

/* vi:set ai:
 */<|MERGE_RESOLUTION|>--- conflicted
+++ resolved
@@ -122,12 +122,8 @@
 	else
 		t->OffsetMode = '+';
 	t->OffsetHour = lBias / 3600;
-<<<<<<< HEAD
-	t->OffsetMinute = lBias % 3600;
+	t->OffsetMinute = (lBias % 3600) / 60;
 	t->timeType = TIME_TYPE_RFC5424; /* we have a high precision timestamp */
-=======
-	t->OffsetMinute = (lBias % 3600) / 60;
->>>>>>> da52cbae
 }
 
 
