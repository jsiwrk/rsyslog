--- conflicted
+++ resolved
@@ -1,10 +1,6 @@
 /* Definition of the cfsysline (config file system line) object.
  *
-<<<<<<< HEAD
- * Copyright 2007-2011 Rainer Gerhards and Adiscon GmbH.
-=======
  * Copyright 2007-2012 Adiscon GmbH.
->>>>>>> 92f7e549
  *
  * This file is part of the rsyslog runtime library.
  *
