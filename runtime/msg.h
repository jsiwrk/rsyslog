/* msg.h
 * Header file for all msg-related functions.
 *
 * File begun on 2007-07-13 by RGerhards (extracted from syslogd.c)
 *
 * Copyright 2007 Rainer Gerhards and Adiscon GmbH.
 *
 * This file is part of the rsyslog runtime library.
 *
 * The rsyslog runtime library is free software: you can redistribute it and/or modify
 * it under the terms of the GNU Lesser General Public License as published by
 * the Free Software Foundation, either version 3 of the License, or
 * (at your option) any later version.
 *
 * The rsyslog runtime library is distributed in the hope that it will be useful,
 * but WITHOUT ANY WARRANTY; without even the implied warranty of
 * MERCHANTABILITY or FITNESS FOR A PARTICULAR PURPOSE.  See the
 * GNU Lesser General Public License for more details.
 *
 * You should have received a copy of the GNU Lesser General Public License
 * along with the rsyslog runtime library.  If not, see <http://www.gnu.org/licenses/>.
 *
 * A copy of the GPL can be found in the file "COPYING" in this distribution.
 * A copy of the LGPL can be found in the file "COPYING.LESSER" in this distribution.
 */
#include "template.h" /* this is a quirk, but these two are too interdependant... */

#ifndef	MSG_H_INCLUDED
#define	MSG_H_INCLUDED 1

#include <pthread.h>
#include "obj.h"
#include "syslogd-types.h"
#include "template.h"

/* rgerhards 2004-11-08: The following structure represents a
 * syslog message. 
 *
 * Important Note:
 * The message object is used for multiple purposes (once it
 * has been created). Once created, it actully is a read-only
 * object (though we do not specifically express this). In order
 * to avoid multiple copies of the same object, we use a
 * reference counter. This counter is set to 1 by the constructer
 * and increased by 1 with a call to MsgAddRef(). The destructor
 * checks the reference count. If it is more than 1, only the counter
 * will be decremented. If it is 1, however, the object is actually
 * destroyed. To make this work, it is vital that MsgAddRef() is
 * called each time a "copy" is stored somewhere.
 */
struct msg {
	BEGINobjInstance;	/* Data to implement generic object - MUST be the first data element! */
	pthread_mutexattr_t mutAttr;
	bool bDoLock;		 /* use the mutex? */
	pthread_mutex_t mut;
	flowControl_t flowCtlType; /**< type of flow control we can apply, for enqueueing, needs not to be persisted because
				        once data has entered the queue, this property is no longer needed. */
	short	iRefCount;	/* reference counter (0 = unused) */
	short	bParseHOSTNAME;	/* should the hostname be parsed from the message? */
	   /* background: the hostname is not present on "regular" messages
	    * received via UNIX domain sockets from the same machine. However,
	    * it is available when we have a forwarder (e.g. rfc3195d) using local
	    * sockets. All in all, the parser would need parse templates, that would
	    * resolve all these issues... rgerhards, 2005-10-06
	    */
	short	iSeverity;	/* the severity 0..7 */
	uchar *pszSeverity;	/* severity as string... */
	int iLenSeverity;	/* ... and its length. */
 	uchar *pszSeverityStr;   /* severity name... */
 	int iLenSeverityStr;    /* ... and its length. */
	short	iFacility;	/* Facility code 0 .. 23*/
	uchar *pszFacility;	/* Facility as string... */
	int iLenFacility;	/* ... and its length. */
 	uchar *pszFacilityStr;   /* facility name... */
 	int iLenFacilityStr;    /* ... and its length. */
	uchar bufPRI[5];	/* PRI as string */
	int iLenPRI;		/* and its length */
	uchar	*pszRawMsg;	/* message as it was received on the
				 * wire. This is important in case we
				 * need to preserve cryptographic verifiers.
				 */
	short	offAfterPRI;	/* offset, at which raw message WITHOUT PRI part starts in pszRawMsg */
	int	iLenRawMsg;	/* length of raw message */
	uchar	*pszMSG;	/* the MSG part itself */
	int	iLenMSG;	/* Length of the MSG part */
	uchar	*pszUxTradMsg;	/* the traditional UNIX message */
	int	iLenUxTradMsg;/* Length of the traditional UNIX message */
	uchar	*pszTAG;	/* pointer to tag value */
	int	iLenTAG;	/* Length of the TAG part */
	uchar	*pszHOSTNAME;	/* HOSTNAME from syslog message */
	int	iLenHOSTNAME;	/* Length of HOSTNAME */
	uchar	*pszRcvFrom;	/* System message was received from */
	int	iLenRcvFrom;	/* Length of pszRcvFrom */
	uchar	*pszRcvFromIP;	/* IP of system message was received from */
	int	iLenRcvFromIP;	/* Length of pszRcvFromIP */
	uchar *pszInputName;	/* name of the input module that submitted this message */
	int	iLenInputName;	/* Length of pszInputName */
	short	iProtocolVersion;/* protocol version of message received 0 - legacy, 1 syslog-protocol) */
	cstr_t *pCSProgName;	/* the (BSD) program name */
	cstr_t *pCSStrucData;   /* STRUCTURED-DATA */
	cstr_t *pCSAPPNAME;	/* APP-NAME */
	cstr_t *pCSPROCID;	/* PROCID */
	cstr_t *pCSMSGID;	/* MSGID */
	time_t ttGenTime;	/* time msg object was generated, same as tRcvdAt, but a Unix timestamp.
				   While this field looks redundant, it is required because a Unix timestamp
				   is used at later processing stages (namely in the output arena). Thanks to
				   the subleties of how time is defined, there is no reliable way to reconstruct
				   the Unix timestamp from the syslogTime fields (in practice, we may be close
				   enough to reliable, but I prefer to leave the subtle things to the OS, where
				   it obviously is solved in way or another...). */
	struct syslogTime tRcvdAt;/* time the message entered this program */
	char *pszRcvdAt3164;	/* time as RFC3164 formatted string (always 15 charcters) */
	char *pszRcvdAt3339;	/* time as RFC3164 formatted string (32 charcters at most) */
	char *pszRcvdAt_SecFrac;/* time just as fractional seconds  (6 charcters) */
	char *pszRcvdAt_MySQL;	/* rcvdAt as MySQL formatted string (always 14 charcters) */
        char *pszRcvdAt_PgSQL;  /* rcvdAt as PgSQL formatted string (always 21 characters) */
	struct syslogTime tTIMESTAMP;/* (parsed) value of the timestamp */
	char *pszTIMESTAMP3164;	/* TIMESTAMP as RFC3164 formatted string (always 15 charcters) */
	char *pszTIMESTAMP3339;	/* TIMESTAMP as RFC3339 formatted string (32 charcters at most) */
	char *pszTIMESTAMP_MySQL;/* TIMESTAMP as MySQL formatted string (always 14 charcters) */
        char *pszTIMESTAMP_PgSQL;/* TIMESTAMP as PgSQL formatted string (always 21 characters) */
        char *pszTIMESTAMP_SecFrac;/* TIMESTAMP fractional seconds (always 6 characters) */
	int msgFlags;		/* flags associated with this message */
<<<<<<< HEAD
	ruleset_t *pRuleset;	/* ruleset to be used for processing this message */
=======
	/* now follow fixed-size buffers to safe some time otherwise used for allocs */

>>>>>>> 74b2b24f
};


/* message flags (msgFlags), not an enum for historical reasons
 */
#define NOFLAG		0x000	/* no flag is set (to be used when a flag must be specified and none is required) */
#define INTERNAL_MSG	0x001	/* msg generated by logmsgInternal() --> special handling */
/* 0x002 not used because it was previously a known value - rgerhards, 2008-10-09 */
#define IGNDATE		0x004	/* ignore, if given, date in message and use date of reception as msg date */
#define MARK		0x008	/* this message is a mark */
#define NEEDS_PARSING	0x010	/* raw message, must be parsed before processing can be done */
#define PARSE_HOSTNAME	0x020	/* parse the hostname during message parsing */


/* function prototypes
 */
PROTOTYPEObjClassInit(msg);
rsRetVal msgConstruct(msg_t **ppThis);
rsRetVal msgConstructWithTime(msg_t **ppThis, struct syslogTime *stTime, time_t ttGenTime);
rsRetVal msgDestruct(msg_t **ppM);
msg_t* MsgDup(msg_t* pOld);
msg_t *MsgAddRef(msg_t *pM);
void setProtocolVersion(msg_t *pM, int iNewVersion);
void MsgSetInputName(msg_t *pMsg, uchar*, size_t);
rsRetVal MsgSetAPPNAME(msg_t *pMsg, char* pszAPPNAME);
rsRetVal MsgSetPROCID(msg_t *pMsg, char* pszPROCID);
rsRetVal MsgSetMSGID(msg_t *pMsg, char* pszMSGID);
void MsgAssignTAG(msg_t *pMsg, uchar *pBuf);
void MsgSetTAG(msg_t *pMsg, char* pszTAG);
void MsgSetRuleset(msg_t *pMsg, ruleset_t*);
rsRetVal MsgSetFlowControlType(msg_t *pMsg, flowControl_t eFlowCtl);
rsRetVal MsgSetStructuredData(msg_t *pMsg, char* pszStrucData);
void MsgSetRcvFrom(msg_t *pMsg, uchar* pszRcvFrom);
rsRetVal MsgSetRcvFromIP(msg_t *pMsg, uchar* pszRcvFromIP);
void MsgAssignHOSTNAME(msg_t *pMsg, char *pBuf);
void MsgSetHOSTNAME(msg_t *pMsg, uchar* pszHOSTNAME);
rsRetVal MsgSetAfterPRIOffs(msg_t *pMsg, short offs);
void MsgSetMSG(msg_t *pMsg, char* pszMSG);
void MsgSetRawMsg(msg_t *pMsg, char* pszRawMsg);
void moveHOSTNAMEtoTAG(msg_t *pM);
char *MsgGetProp(msg_t *pMsg, struct templateEntry *pTpe,
                 cstr_t *pCSPropName, unsigned short *pbMustBeFreed);
char *textpri(char *pRes, size_t pResLen, int pri);
rsRetVal msgGetMsgVar(msg_t *pThis, cstr_t *pstrPropName, var_t **ppVar);
rsRetVal MsgEnableThreadSafety(void);

/* TODO: remove these five (so far used in action.c) */
char *getMSG(msg_t *pM);
char *getHOSTNAME(msg_t *pM);
char *getPROCID(msg_t *pM);
char *getAPPNAME(msg_t *pM);
int getMSGLen(msg_t *pM);

char *getHOSTNAME(msg_t *pM);
int getHOSTNAMELen(msg_t *pM);
char *getProgramName(msg_t *pM);
int getProgramNameLen(msg_t *pM);
uchar *getRcvFrom(msg_t *pM);

#if 0
char *getUxTradMsg(msg_t *pM);
int MsgSetUxTradMsg(msg_t *pMsg, char* pszUxTradMsg);
#endif

/* The MsgPrepareEnqueue() function is a macro for performance reasons.
 * It needs one global variable to work. This is acceptable, as it gains
 * us quite some performance and is fully abstracted using this header file.
 * The important thing is that no other module is permitted to actually
 * access that global variable! -- rgerhards, 2008-01-05
 */
extern void (*funcMsgPrepareEnqueue)(msg_t *pMsg);
#define MsgPrepareEnqueue(pMsg) funcMsgPrepareEnqueue(pMsg)

#endif /* #ifndef MSG_H_INCLUDED */
/* vim:set ai:
 */<|MERGE_RESOLUTION|>--- conflicted
+++ resolved
@@ -121,12 +121,8 @@
         char *pszTIMESTAMP_PgSQL;/* TIMESTAMP as PgSQL formatted string (always 21 characters) */
         char *pszTIMESTAMP_SecFrac;/* TIMESTAMP fractional seconds (always 6 characters) */
 	int msgFlags;		/* flags associated with this message */
-<<<<<<< HEAD
 	ruleset_t *pRuleset;	/* ruleset to be used for processing this message */
-=======
 	/* now follow fixed-size buffers to safe some time otherwise used for allocs */
-
->>>>>>> 74b2b24f
 };
 
 
