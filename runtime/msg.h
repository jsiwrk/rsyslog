/* msg.h
 * Header file for all msg-related functions.
 *
 * File begun on 2007-07-13 by RGerhards (extracted from syslogd.c)
 *
 * Copyright 2007-2009 Rainer Gerhards and Adiscon GmbH.
 *
 * This file is part of the rsyslog runtime library.
 *
 * The rsyslog runtime library is free software: you can redistribute it and/or modify
 * it under the terms of the GNU Lesser General Public License as published by
 * the Free Software Foundation, either version 3 of the License, or
 * (at your option) any later version.
 *
 * The rsyslog runtime library is distributed in the hope that it will be useful,
 * but WITHOUT ANY WARRANTY; without even the implied warranty of
 * MERCHANTABILITY or FITNESS FOR A PARTICULAR PURPOSE.  See the
 * GNU Lesser General Public License for more details.
 *
 * You should have received a copy of the GNU Lesser General Public License
 * along with the rsyslog runtime library.  If not, see <http://www.gnu.org/licenses/>.
 *
 * A copy of the GPL can be found in the file "COPYING" in this distribution.
 * A copy of the LGPL can be found in the file "COPYING.LESSER" in this distribution.
 */
#include "template.h" /* this is a quirk, but these two are too interdependant... */

#ifndef	MSG_H_INCLUDED
#define	MSG_H_INCLUDED 1

#include <pthread.h>
#include <libestr.h>
#include "obj.h"
#include "syslogd-types.h"
#include "template.h"
#include "atomic.h"
#include "libee/libee.h"


/* rgerhards 2004-11-08: The following structure represents a
 * syslog message. 
 *
 * Important Note:
 * The message object is used for multiple purposes (once it
 * has been created). Once created, it actully is a read-only
 * object (though we do not specifically express this). In order
 * to avoid multiple copies of the same object, we use a
 * reference counter. This counter is set to 1 by the constructer
 * and increased by 1 with a call to MsgAddRef(). The destructor
 * checks the reference count. If it is more than 1, only the counter
 * will be decremented. If it is 1, however, the object is actually
 * destroyed. To make this work, it is vital that MsgAddRef() is
 * called each time a "copy" is stored somewhere.
 *
 * WARNING: this structure is not calloc()ed, so be careful when
 * adding new fields. You need to initialize them in
 * msgBaseConstruct(). That function header comment also describes
 * why this is the case.
 */
struct msg {
	BEGINobjInstance;	/* Data to implement generic object - MUST be the first data element! */
	flowControl_t flowCtlType; /**< type of flow control we can apply, for enqueueing, needs not to be persisted because
				        once data has entered the queue, this property is no longer needed. */
	pthread_mutex_t mut;
	int	iRefCount;	/* reference counter (0 = unused) */
	sbool	bDoLock;	/* use the mutex? */
	sbool	bAlreadyFreed;	/* aid to help detect a well-hidden bad bug -- TODO: remove when no longer needed */
	sbool	bParseSuccess;	/* set to reflect state of last executed higher level parser */
	short	iSeverity;	/* the severity 0..7 */
	short	iFacility;	/* Facility code 0 .. 23*/
	short	offAfterPRI;	/* offset, at which raw message WITHOUT PRI part starts in pszRawMsg */
	short	offMSG;		/* offset at which the MSG part starts in pszRawMsg */
	short	iProtocolVersion;/* protocol version of message received 0 - legacy, 1 syslog-protocol) */
	int	msgFlags;	/* flags associated with this message */
	int	iLenRawMsg;	/* length of raw message */
	int	iLenMSG;	/* Length of the MSG part */
	int	iLenTAG;	/* Length of the TAG part */
	int	iLenHOSTNAME;	/* Length of HOSTNAME */
	uchar	*pszRawMsg;	/* message as it was received on the wire. This is important in case we
				 * need to preserve cryptographic verifiers.  */
	uchar	*pszHOSTNAME;	/* HOSTNAME from syslog message */
	char *pszRcvdAt3164;	/* time as RFC3164 formatted string (always 15 charcters) */
	char *pszRcvdAt3339;	/* time as RFC3164 formatted string (32 charcters at most) */
	char *pszRcvdAt_MySQL;	/* rcvdAt as MySQL formatted string (always 14 charcters) */
        char *pszRcvdAt_PgSQL;  /* rcvdAt as PgSQL formatted string (always 21 characters) */
	char *pszTIMESTAMP3164;	/* TIMESTAMP as RFC3164 formatted string (always 15 charcters) */
	char *pszTIMESTAMP3339;	/* TIMESTAMP as RFC3339 formatted string (32 charcters at most) */
	char *pszTIMESTAMP_MySQL;/* TIMESTAMP as MySQL formatted string (always 14 charcters) */
        char *pszTIMESTAMP_PgSQL;/* TIMESTAMP as PgSQL formatted string (always 21 characters) */
	cstr_t *pCSProgName;	/* the (BSD) program name */
	cstr_t *pCSStrucData;   /* STRUCTURED-DATA */
	cstr_t *pCSAPPNAME;	/* APP-NAME */
	cstr_t *pCSPROCID;	/* PROCID */
	cstr_t *pCSMSGID;	/* MSGID */
	prop_t *pInputName;	/* input name property */
	prop_t *pRcvFromIP;	/* IP of system message was received from */
	union {
		prop_t *pRcvFrom;/* name of system message was received from */
		struct sockaddr_storage *pfrominet; /* unresolved name */
	} rcvFrom;

	ruleset_t *pRuleset;	/* ruleset to be used for processing this message */
	time_t ttGenTime;	/* time msg object was generated, same as tRcvdAt, but a Unix timestamp.
				   While this field looks redundant, it is required because a Unix timestamp
				   is used at later processing stages (namely in the output arena). Thanks to
				   the subleties of how time is defined, there is no reliable way to reconstruct
				   the Unix timestamp from the syslogTime fields (in practice, we may be close
				   enough to reliable, but I prefer to leave the subtle things to the OS, where
				   it obviously is solved in way or another...). */
	struct syslogTime tRcvdAt;/* time the message entered this program */
	struct syslogTime tTIMESTAMP;/* (parsed) value of the timestamp */
	struct ee_event	*event;	/**< libee event */
	/* some fixed-size buffers to save malloc()/free() for frequently used fields (from the default templates) */
	uchar szRawMsg[CONF_RAWMSG_BUFSIZE];	/* most messages are small, and these are stored here (without malloc/free!) */
	uchar szHOSTNAME[CONF_HOSTNAME_BUFSIZE];
	union {
		uchar	*pszTAG;	/* pointer to tag value */
		uchar	szBuf[CONF_TAG_BUFSIZE];
	} TAG;
	char pszTimestamp3164[CONST_LEN_TIMESTAMP_3164 + 1];
	char pszTimestamp3339[CONST_LEN_TIMESTAMP_3339 + 1];
	char pszTIMESTAMP_SecFrac[7]; /* Note: a pointer is 64 bits/8 char, so this is actually fewer than a pointer! */
	char pszRcvdAt_SecFrac[7];	     /* same as above. Both are fractional seconds for their respective timestamp */
	char pszTIMESTAMP_Unix[12]; /* almost as small as a pointer! */
	char pszRcvdAt_Unix[12];
};


/* message flags (msgFlags), not an enum for historical reasons
 */
#define NOFLAG		0x000	/* no flag is set (to be used when a flag must be specified and none is required) */
#define INTERNAL_MSG	0x001	/* msg generated by logmsgInternal() --> special handling */
/* 0x002 not used because it was previously a known value - rgerhards, 2008-10-09 */
#define IGNDATE		0x004	/* ignore, if given, date in message and use date of reception as msg date */
#define MARK		0x008	/* this message is a mark */
#define NEEDS_PARSING	0x010	/* raw message, must be parsed before processing can be done */
#define PARSE_HOSTNAME	0x020	/* parse the hostname during message parsing */
#define NEEDS_DNSRESOL	0x040	/* fromhost address is unresolved and must be locked up via DNS reverse lookup first */
#define NEEDS_ACLCHK_U	0x080	/* check UDP ACLs after DNS resolution has been done in main queue consumer */
#define NO_PRI_IN_RAW	0x100	/* rawmsg does not include a PRI (Solaris!), but PRI is already set correctly in the msg object */


/* function prototypes
 */
PROTOTYPEObjClassInit(msg);
rsRetVal msgConstruct(msg_t **ppThis);
rsRetVal msgConstructWithTime(msg_t **ppThis, struct syslogTime *stTime, time_t ttGenTime);
rsRetVal msgDestruct(msg_t **ppM);
msg_t* MsgDup(msg_t* pOld);
msg_t *MsgAddRef(msg_t *pM);
void setProtocolVersion(msg_t *pM, int iNewVersion);
void MsgSetInputName(msg_t *pMsg, prop_t*);
rsRetVal MsgSetAPPNAME(msg_t *pMsg, char* pszAPPNAME);
rsRetVal MsgSetPROCID(msg_t *pMsg, char* pszPROCID);
rsRetVal MsgSetMSGID(msg_t *pMsg, char* pszMSGID);
void MsgSetParseSuccess(msg_t *pMsg, int bSuccess);
void MsgSetTAG(msg_t *pMsg, uchar* pszBuf, size_t lenBuf);
void MsgSetRuleset(msg_t *pMsg, ruleset_t*);
rsRetVal MsgSetFlowControlType(msg_t *pMsg, flowControl_t eFlowCtl);
rsRetVal MsgSetStructuredData(msg_t *pMsg, char* pszStrucData);
rsRetVal msgSetFromSockinfo(msg_t *pThis, struct sockaddr_storage *sa);
void MsgSetRcvFrom(msg_t *pMsg, prop_t*);
void MsgSetRcvFromStr(msg_t *pMsg, uchar* pszRcvFrom, int, prop_t **);
rsRetVal MsgSetRcvFromIP(msg_t *pMsg, prop_t*);
rsRetVal MsgSetRcvFromIPStr(msg_t *pThis, uchar *psz, int len, prop_t **ppProp);
void MsgSetHOSTNAME(msg_t *pMsg, uchar* pszHOSTNAME, int lenHOSTNAME);
rsRetVal MsgSetAfterPRIOffs(msg_t *pMsg, short offs);
void MsgSetMSGoffs(msg_t *pMsg, short offs);
void MsgSetRawMsgWOSize(msg_t *pMsg, char* pszRawMsg);
void MsgSetRawMsg(msg_t *pMsg, char* pszRawMsg, size_t lenMsg);
rsRetVal MsgReplaceMSG(msg_t *pThis, uchar* pszMSG, int lenMSG);
uchar *MsgGetProp(msg_t *pMsg, struct templateEntry *pTpe,
                  propid_t propid, es_str_t *propName,
		  size_t *pPropLen, unsigned short *pbMustBeFreed);
char *textpri(char *pRes, size_t pResLen, int pri);
rsRetVal msgGetMsgVar(msg_t *pThis, cstr_t *pstrPropName, var_t **ppVar);
es_str_t* msgGetMsgVarNew(msg_t *pThis, uchar *name);
rsRetVal MsgEnableThreadSafety(void);
uchar *getRcvFrom(msg_t *pM);
void getTAG(msg_t *pM, uchar **ppBuf, int *piLen);
char *getTimeReported(msg_t *pM, enum tplFormatTypes eFmt);
char *getPRI(msg_t *pMsg);
void getRawMsg(msg_t *pM, uchar **pBuf, int *piLen);
rsRetVal msgGetCEEVar(msg_t *pThis, cstr_t *propName, var_t **ppVar);
<<<<<<< HEAD
=======
es_str_t* msgGetCEEVarNew(msg_t *pMsg, char *name);
>>>>>>> 4a24d8e1


/* TODO: remove these five (so far used in action.c) */
uchar *getMSG(msg_t *pM);
char *getHOSTNAME(msg_t *pM);
char *getPROCID(msg_t *pM, sbool bLockMutex);
char *getAPPNAME(msg_t *pM, sbool bLockMutex);
int getMSGLen(msg_t *pM);

char *getHOSTNAME(msg_t *pM);
int getHOSTNAMELen(msg_t *pM);
uchar *getProgramName(msg_t *pM, sbool bLockMutex);
int getProgramNameLen(msg_t *pM, sbool bLockMutex);
uchar *getRcvFrom(msg_t *pM);
rsRetVal propNameToID(cstr_t *pCSPropName, propid_t *pPropID);
uchar *propIDToName(propid_t propID);


/* The MsgPrepareEnqueue() function is a macro for performance reasons.
 * It needs one global variable to work. This is acceptable, as it gains
 * us quite some performance and is fully abstracted using this header file.
 * The important thing is that no other module is permitted to actually
 * access that global variable! -- rgerhards, 2008-01-05
 */
extern void (*funcMsgPrepareEnqueue)(msg_t *pMsg);
#define MsgPrepareEnqueue(pMsg) funcMsgPrepareEnqueue(pMsg)


/* ------------------------------ some inline functions ------------------------------ */

/* set raw message size. This is needed in some cases where a trunctation is necessary
 * but the raw message must not be newly set. The most important (and currently only)
 * use case is if we remove trailing LF or NUL characters. Note that the size can NOT
 * be extended, only shrunk!
 * rgerhards, 2009-08-26
 */
static inline void
MsgSetRawMsgSize(msg_t *pMsg, size_t newLen)
{
	assert(newLen <= (size_t) pMsg->iLenRawMsg);
	pMsg->iLenRawMsg = newLen;
}


/* get the ruleset that is associated with the ruleset.
 * May be NULL. -- rgerhards, 2009-10-27
 */
static inline ruleset_t*
MsgGetRuleset(msg_t *pMsg)
{
	return pMsg->pRuleset;
}


#endif /* #ifndef MSG_H_INCLUDED */
/* vim:set ai:
 */<|MERGE_RESOLUTION|>--- conflicted
+++ resolved
@@ -182,10 +182,7 @@
 char *getPRI(msg_t *pMsg);
 void getRawMsg(msg_t *pM, uchar **pBuf, int *piLen);
 rsRetVal msgGetCEEVar(msg_t *pThis, cstr_t *propName, var_t **ppVar);
-<<<<<<< HEAD
-=======
 es_str_t* msgGetCEEVarNew(msg_t *pMsg, char *name);
->>>>>>> 4a24d8e1
 
 
 /* TODO: remove these five (so far used in action.c) */
