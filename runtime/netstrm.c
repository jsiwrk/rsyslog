--- conflicted
+++ resolved
@@ -55,45 +55,7 @@
 /* static data */
 DEFobjStaticHelpers
 DEFobjCurrIf(errmsg)
-<<<<<<< HEAD
-DEFobjCurrIf(glbl)
-DEFobjCurrIf(net)
-
-
-/* load our low-level driver. This must be done before any
- * driver-specific functions (allmost all...) can be carried
- * out. Note that the driver's .ifIsLoaded is correctly
- * initialized by calloc() and we depend on that.
- * rgerhards, 2008-04-18
- */
-static rsRetVal
-loadDrvr(netstrm_t *pThis)
-{
-	uchar *pDrvrName;
-	DEFiRet;
-
-	if(pThis->Drvr.ifIsLoaded == 0) {
-		pDrvrName = pThis->pDrvrName;
-		if(pDrvrName == NULL) { /* if no drvr name is set, use system default */
-			pDrvrName = glbl.GetDfltNetstrmDrvr();
-			pThis->pDrvrName = (uchar*)strdup((char*)pDrvrName); // TODO: use set method once it exists
-		}
-
-		pThis->Drvr.ifVersion = nsdCURR_IF_VERSION;
-		/* The pDrvrName+2 below is a hack to obtain the object name. It 
-		 * safes us to have yet another variable with the name without "lm" in
-		 * front of it. If we change the module load interface, we may re-think
-		 * about this hack, but for the time being it is efficient and clean
-		 * enough. -- rgerhards, 2008-04-18
-		 */
-		CHKiRet(obj.UseObj(__FILE__, pDrvrName+2, pDrvrName, (void*) &pThis->Drvr));
-	}
-finalize_it:
-	RETiRet;
-}
-=======
 DEFobjCurrIf(netstrms)
->>>>>>> a7040a96
 
 
 /* Standard-Constructor */
