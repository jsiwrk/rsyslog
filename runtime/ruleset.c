/* ruleset.c - rsyslog's ruleset object
 *
 * We have a two-way structure of linked lists: one config-specifc linked list
 * (conf->rulesets.llRulesets) hold alls rule sets that we know. Included in each
 * list is a list of rules (which contain a list of actions, but that's
 * a different story).
 *
 * Usually, only a single rule set is executed. However, there exist some
 * situations where all rules must be iterated over, for example on HUP. Thus,
 * we also provide interfaces to do that.
 *
 * Module begun 2009-06-10 by Rainer Gerhards
 *
 * Copyright 2009-2011 Rainer Gerhards and Adiscon GmbH.
 *
 * This file is part of the rsyslog runtime library.
 *
 * The rsyslog runtime library is free software: you can redistribute it and/or modify
 * it under the terms of the GNU Lesser General Public License as published by
 * the Free Software Foundation, either version 3 of the License, or
 * (at your option) any later version.
 *
 * The rsyslog runtime library is distributed in the hope that it will be useful,
 * but WITHOUT ANY WARRANTY; without even the implied warranty of
 * MERCHANTABILITY or FITNESS FOR A PARTICULAR PURPOSE.  See the
 * GNU Lesser General Public License for more details.
 *
 * You should have received a copy of the GNU Lesser General Public License
 * along with the rsyslog runtime library.  If not, see <http://www.gnu.org/licenses/>.
 *
 * A copy of the GPL can be found in the file "COPYING" in this distribution.
 * A copy of the LGPL can be found in the file "COPYING.LESSER" in this distribution.
 */

#include "config.h"
#include <stdlib.h>
#include <assert.h>
#include <ctype.h>

#include "rsyslog.h"
#include "obj.h"
#include "cfsysline.h"
#include "msg.h"
#include "ruleset.h"
#include "rule.h"
#include "errmsg.h"
#include "parser.h"
#include "batch.h"
#include "unicode-helper.h"
#include "rsconf.h"
#include "dirty.h" /* for main ruleset queue creation */

/* static data */
DEFobjStaticHelpers
DEFobjCurrIf(errmsg)
DEFobjCurrIf(rule)
DEFobjCurrIf(parser)

/* forward definitions */
static rsRetVal processBatch(batch_t *pBatch);


/* ---------- linked-list key handling functions (ruleset) ---------- */

/* destructor for linked list keys.
 */
rsRetVal
rulesetKeyDestruct(void __attribute__((unused)) *pData)
{
	free(pData);
	return RS_RET_OK;
}
/* ---------- END linked-list key handling functions (ruleset) ---------- */



/* driver to iterate over all of this ruleset actions */
typedef struct iterateAllActions_s {
	rsRetVal (*pFunc)(void*, void*);
	void *pParam;
} iterateAllActions_t;
DEFFUNC_llExecFunc(doIterateRulesetActions)
{
	DEFiRet;
	rule_t* pRule = (rule_t*) pData;
	iterateAllActions_t *pMyParam = (iterateAllActions_t*) pParam;
	iRet = rule.IterateAllActions(pRule, pMyParam->pFunc, pMyParam->pParam);
	RETiRet;
}
/* iterate over all actions of THIS rule set.
 */
static rsRetVal
iterateRulesetAllActions(ruleset_t *pThis, rsRetVal (*pFunc)(void*, void*), void* pParam)
{
	iterateAllActions_t params;
	DEFiRet;
	assert(pFunc != NULL);

	params.pFunc = pFunc;
	params.pParam = pParam;
	CHKiRet(llExecFunc(&(pThis->llRules), doIterateRulesetActions, &params));

finalize_it:
	RETiRet;
}


/* driver to iterate over all actions */
DEFFUNC_llExecFunc(doIterateAllActions)
{
	DEFiRet;
	ruleset_t* pThis = (ruleset_t*) pData;
	iterateAllActions_t *pMyParam = (iterateAllActions_t*) pParam;
	iRet = iterateRulesetAllActions(pThis, pMyParam->pFunc, pMyParam->pParam);
	RETiRet;
}
/* iterate over ALL actions present in the WHOLE system.
 * this is often needed, for example when HUP processing 
 * must be done or a shutdown is pending.
 */
static rsRetVal
iterateAllActions(rsconf_t *conf, rsRetVal (*pFunc)(void*, void*), void* pParam)
{
	iterateAllActions_t params;
	DEFiRet;
	assert(pFunc != NULL);

	params.pFunc = pFunc;
	params.pParam = pParam;
	CHKiRet(llExecFunc(&(conf->rulesets.llRulesets), doIterateAllActions, &params));

finalize_it:
	RETiRet;
}



/* helper to processBatch(), used to call the configured actions. It is
 * executed from within llExecFunc() of the action list.
 * rgerhards, 2007-08-02
 */
DEFFUNC_llExecFunc(processBatchDoRules)
{
	rsRetVal iRet;
	ISOBJ_TYPE_assert(pData, rule);
	DBGPRINTF("Processing next rule\n");
	iRet = rule.ProcessBatch((rule_t*) pData, (batch_t*) pParam);
	DBGPRINTF("ruleset: get iRet %d from rule.ProcessMsg()\n", iRet);
	return iRet;
}



/* This function is similar to processBatch(), but works on a batch that
 * contains rules from multiple rulesets. In this case, we can not push
 * the whole batch through the ruleset. Instead, we examine it and
 * partition it into sub-rulesets which we then push through the system.
 * Note that when we evaluate which message must be processed, we do NOT need
 * to look at bFilterOK, because this value is only set in a later processing
 * stage. Doing so caused a bug during development ;)
 * rgerhards, 2010-06-15
 */
static inline rsRetVal
processBatchMultiRuleset(batch_t *pBatch)
{
	ruleset_t *currRuleset;
	batch_t snglRuleBatch;
	int i;
	int iStart;	/* start index of partial batch */
	int iNew;	/* index for new (temporary) batch */
	int bHaveUnprocessed;	/* do we (still) have unprocessed entries? (loop term predicate) */
	DEFiRet;

	do {
		bHaveUnprocessed = 0;
		/* search for first unprocessed element */
		for(iStart = 0 ; iStart < pBatch->nElem && pBatch->pElem[iStart].state == BATCH_STATE_DISC ; ++iStart)
			/* just search, no action */;
		if(iStart == pBatch->nElem)
			break; /* everything processed */

		/* prepare temporary batch */
		CHKiRet(batchInit(&snglRuleBatch, pBatch->nElem));
		snglRuleBatch.pbShutdownImmediate = pBatch->pbShutdownImmediate;
		currRuleset = batchElemGetRuleset(pBatch, iStart);
		iNew = 0;
		for(i = iStart ; i < pBatch->nElem ; ++i) {
			if(batchElemGetRuleset(pBatch, i) == currRuleset) {
				/* for performance reasons, we copy only those members that we actually need */
				snglRuleBatch.pElem[iNew].pUsrp = pBatch->pElem[i].pUsrp;
				snglRuleBatch.pElem[iNew].state = pBatch->pElem[i].state;
				++iNew;
				/* We indicate the element also as done, so it will not be processed again */
				pBatch->pElem[i].state = BATCH_STATE_DISC;
			} else {
				bHaveUnprocessed = 1;
			}
		}
		snglRuleBatch.nElem = iNew; /* was left just right by the for loop */
		batchSetSingleRuleset(&snglRuleBatch, 1);
		/* process temp batch */
		processBatch(&snglRuleBatch);
		batchFree(&snglRuleBatch);
	} while(bHaveUnprocessed == 1);

finalize_it:
	RETiRet;
}

/* Process (consume) a batch of messages. Calls the actions configured.
 * If the whole batch uses a singel ruleset, we can process the batch as 
 * a whole. Otherwise, we need to process it slower, on a message-by-message
 * basis (what can be optimized to a per-ruleset basis)
 * rgerhards, 2005-10-13
 */
static rsRetVal
processBatch(batch_t *pBatch)
{
	ruleset_t *pThis;
	DEFiRet;
	assert(pBatch != NULL);

	DBGPRINTF("processBatch: batch of %d elements must be processed\n", pBatch->nElem);
	if(pBatch->bSingleRuleset) {
		pThis = batchGetRuleset(pBatch);
		if(pThis == NULL)
			pThis = ourConf->rulesets.pDflt;
		ISOBJ_TYPE_assert(pThis, ruleset);
		CHKiRet(llExecFunc(&pThis->llRules, processBatchDoRules, pBatch));
	} else {
		CHKiRet(processBatchMultiRuleset(pBatch));
	}

finalize_it:
	DBGPRINTF("ruleset.ProcessMsg() returns %d\n", iRet);
	RETiRet;
}


/* return the ruleset-assigned parser list. NULL means use the default
 * parser list.
 * rgerhards, 2009-11-04
 */
static parserList_t*
GetParserList(rsconf_t *conf, msg_t *pMsg)
{
	return (pMsg->pRuleset == NULL) ? conf->rulesets.pDflt->pParserLst : pMsg->pRuleset->pParserLst;
}


/* Add a new rule to the end of the current rule set. We do a number
 * of checks and ignore the rule if it does not pass them.
 */
static rsRetVal
addRule(ruleset_t *pThis, rule_t **ppRule)
{
	int iActionCnt;
	DEFiRet;

	ISOBJ_TYPE_assert(pThis, ruleset);
	ISOBJ_TYPE_assert(*ppRule, rule);

	CHKiRet(llGetNumElts(&(*ppRule)->llActList, &iActionCnt));
	if(iActionCnt == 0) {
		errmsg.LogError(0, NO_ERRCODE, "warning: selector line without actions will be discarded");
		rule.Destruct(ppRule);
	} else {
		CHKiRet(llAppend(&pThis->llRules, NULL, *ppRule));
		DBGPRINTF("selector line successfully processed, %d actions\n", iActionCnt);
	}

finalize_it:
	RETiRet;
}


/* set name for ruleset */
static rsRetVal setName(ruleset_t *pThis, uchar *pszName)
{
	DEFiRet;
	free(pThis->pszName);
	CHKmalloc(pThis->pszName = ustrdup(pszName));

finalize_it:
	RETiRet;
}


/* get current ruleset
 * We use a non-standard calling interface, as nothing can go wrong and it
 * is really much more natural to return the pointer directly.
 */
static ruleset_t*
GetCurrent(rsconf_t *conf)
{
	return conf->rulesets.pCurr;
}


/* get main queue associated with ruleset. If no ruleset-specifc main queue
 * is set, the primary main message queue is returned.
 * We use a non-standard calling interface, as nothing can go wrong and it
 * is really much more natural to return the pointer directly.
 */
static qqueue_t*
GetRulesetQueue(ruleset_t *pThis)
{
	ISOBJ_TYPE_assert(pThis, ruleset);
	return (pThis->pQueue == NULL) ? pMsgQueue : pThis->pQueue;
}


/* Find the ruleset with the given name and return a pointer to its object.
 */
rsRetVal
rulesetGetRuleset(rsconf_t *conf, ruleset_t **ppRuleset, uchar *pszName)
{
	DEFiRet;
	assert(ppRuleset != NULL);
	assert(pszName != NULL);

	CHKiRet(llFind(&(conf->rulesets.llRulesets), pszName, (void*) ppRuleset));

finalize_it:
	RETiRet;
}


/* Set a new default rule set. If the default can not be found, no change happens.
 */
static rsRetVal
SetDefaultRuleset(rsconf_t *conf, uchar *pszName)
{
	ruleset_t *pRuleset;
	DEFiRet;
	assert(pszName != NULL);

	CHKiRet(rulesetGetRuleset(conf, &pRuleset, pszName));
	conf->rulesets.pDflt = pRuleset;
	DBGPRINTF("default rule set changed to %p: '%s'\n", pRuleset, pszName);

finalize_it:
	RETiRet;
}


/* Set a new current rule set. If the ruleset can not be found, no change happens.
 */
static rsRetVal
SetCurrRuleset(rsconf_t *conf, uchar *pszName)
{
	ruleset_t *pRuleset;
	DEFiRet;
	assert(pszName != NULL);

	CHKiRet(rulesetGetRuleset(conf, &pRuleset, pszName));
	conf->rulesets.pCurr = pRuleset;
	DBGPRINTF("current rule set changed to %p: '%s'\n", pRuleset, pszName);

finalize_it:
	RETiRet;
}


/* destructor we need to destruct rules inside our linked list contents.
 */
static rsRetVal
doRuleDestruct(void *pData)
{
	rule_t *pRule = (rule_t *) pData;
	DEFiRet;
	rule.Destruct(&pRule);
	RETiRet;
}


/* Standard-Constructor
 */
BEGINobjConstruct(ruleset) /* be sure to specify the object type also in END macro! */
	CHKiRet(llInit(&pThis->llRules, doRuleDestruct, NULL, NULL));
finalize_it:
ENDobjConstruct(ruleset)


/* ConstructionFinalizer
 * This also adds the rule set to the list of all known rulesets.
 */
static rsRetVal
rulesetConstructFinalize(rsconf_t *conf, ruleset_t *pThis)
{
	uchar *keyName;
	DEFiRet;
	ISOBJ_TYPE_assert(pThis, ruleset);

	/* we must duplicate our name, as the key destructer would also
	 * free it, resulting in a double-free. It's also cleaner to have
	 * two separate copies.
	 */
	CHKmalloc(keyName = ustrdup(pThis->pszName));
	CHKiRet(llAppend(&(conf->rulesets.llRulesets), keyName, pThis));

	/* this now also is the new current ruleset */
	conf->rulesets.pCurr = pThis;

	/* and also the default, if so far none has been set */
	if(conf->rulesets.pDflt == NULL)
		conf->rulesets.pDflt = pThis;

finalize_it:
	RETiRet;
}


/* destructor for the ruleset object */
BEGINobjDestruct(ruleset) /* be sure to specify the object type also in END and CODESTART macros! */
CODESTARTobjDestruct(ruleset)
	DBGPRINTF("destructing ruleset %p, name %p\n", pThis, pThis->pszName);
	if(pThis->pQueue != NULL) {
		qqueueDestruct(&pThis->pQueue);
	}
	if(pThis->pParserLst != NULL) {
		parser.DestructParserList(&pThis->pParserLst);
	}
	llDestroy(&pThis->llRules);
	free(pThis->pszName);
ENDobjDestruct(ruleset)


/* destruct ALL rule sets that reside in the system. This must
 * be callable before unloading this module as the module may
 * not be unloaded before unload of the actions is required. This is
 * kind of a left-over from previous logic and may be optimized one
 * everything runs stable again. -- rgerhards, 2009-06-10
 */
static rsRetVal
destructAllActions(rsconf_t *conf)
{
	DEFiRet;

	CHKiRet(llDestroy(&(conf->rulesets.llRulesets)));
	CHKiRet(llInit(&(conf->rulesets.llRulesets), rulesetDestructForLinkedList, rulesetKeyDestruct, strcasecmp));
	conf->rulesets.pDflt = NULL;

finalize_it:
	RETiRet;
}

/* this is a special destructor for the linkedList class. LinkedList does NOT
 * provide a pointer to the pointer, but rather the raw pointer itself. So we 
 * must map this, otherwise the destructor will abort.
 */
rsRetVal
rulesetDestructForLinkedList(void *pData)
{
	ruleset_t *pThis = (ruleset_t*) pData;
	return rulesetDestruct(&pThis);
}

/* helper for debugPrint(), initiates rule printing */
DEFFUNC_llExecFunc(doDebugPrintRule)
{
	return rule.DebugPrint((rule_t*) pData);
}
/* debugprint for the ruleset object */
BEGINobjDebugPrint(ruleset) /* be sure to specify the object type also in END and CODESTART macros! */
CODESTARTobjDebugPrint(ruleset)
	dbgoprint((obj_t*) pThis, "rsyslog ruleset %s:\n", pThis->pszName);
	llExecFunc(&pThis->llRules, doDebugPrintRule, NULL);
ENDobjDebugPrint(ruleset)


/* helper for debugPrintAll(), prints a single ruleset */
DEFFUNC_llExecFunc(doDebugPrintAll)
{
	return rulesetDebugPrint((ruleset_t*) pData);
}
/* debug print all rulesets
 */
static rsRetVal
debugPrintAll(rsconf_t *conf)
{
	DEFiRet;
	dbgprintf("All Rulesets:\n");
	llExecFunc(&(conf->rulesets.llRulesets), doDebugPrintAll, NULL);
	dbgprintf("End of Rulesets.\n");
	RETiRet;
}


/* Create a ruleset-specific "main" queue for this ruleset. If one is already
 * defined, an error message is emitted but nothing else is done.
 * Note: we use the main message queue parameters for queue creation and access
 * syslogd.c directly to obtain these. This is far from being perfect, but
 * considered acceptable for the time being.
 * rgerhards, 2009-10-27
 */
static inline rsRetVal
doRulesetCreateQueue(rsconf_t *conf, int *pNewVal)
{
	uchar *rsname;
	DEFiRet;

	if(conf->rulesets.pCurr == NULL) {
		errmsg.LogError(0, RS_RET_NO_CURR_RULESET, "error: currently no specific ruleset specified, thus a "
				"queue can not be added to it");
		ABORT_FINALIZE(RS_RET_NO_CURR_RULESET);
	}

	if(conf->rulesets.pCurr->pQueue != NULL) {
		errmsg.LogError(0, RS_RET_RULES_QUEUE_EXISTS, "error: ruleset already has a main queue, can not "
				"add another one");
		ABORT_FINALIZE(RS_RET_RULES_QUEUE_EXISTS);
	}

	if(pNewVal == 0)
		FINALIZE; /* if it is turned off, we do not need to change anything ;) */

<<<<<<< HEAD
	DBGPRINTF("adding a ruleset-specific \"main\" queue");
	rulesetMainQName = (conf->rulesets.pCurr->pszName == NULL)? UCHAR_CONSTANT("ruleset") :
							    conf->rulesets.pCurr->pszName;
	CHKiRet(createMainQueue(&conf->rulesets.pCurr->pQueue, rulesetMainQName));
=======
	rsname = (conf->rulesets.pCurr->pszName == NULL) ? (uchar*) "[ruleset]" : conf->rulesets.pCurr->pszName;
	DBGPRINTF("adding a ruleset-specific \"main\" queue for ruleset '%s'\n", rsname);
	CHKiRet(createMainQueue(&conf->rulesets.pCurr->pQueue, rsname));
>>>>>>> 8939ccff

finalize_it:
	RETiRet;
}

static rsRetVal
rulesetCreateQueue(void __attribute__((unused)) *pVal, int *pNewVal)
{
	return doRulesetCreateQueue(ourConf, pNewVal);
}

/* Add a ruleset specific parser to the ruleset. Note that adding the first
 * parser automatically disables the default parsers. If they are needed as well,
 * the must be added via explicit config directives.
 * Note: this is the only spot in the code that requires the parser object. In order
 * to solve some class init bootstrap sequence problems, we get the object handle here
 * instead of during module initialization. Note that objUse() is capable of being 
 * called multiple times.
 * rgerhards, 2009-11-04
 */
static rsRetVal
doRulesetAddParser(rsconf_t *conf, uchar *pName)
{
	parser_t *pParser;
	DEFiRet;

	assert(conf->rulesets.pCurr != NULL); 

	CHKiRet(objUse(parser, CORE_COMPONENT));
	iRet = parser.FindParser(&pParser, pName);
	if(iRet == RS_RET_PARSER_NOT_FOUND) {
		errmsg.LogError(0, RS_RET_PARSER_NOT_FOUND, "error: parser '%s' unknown at this time "
			  	"(maybe defined too late in rsyslog.conf?)", pName);
		ABORT_FINALIZE(RS_RET_NO_CURR_RULESET);
	} else if(iRet != RS_RET_OK) {
		errmsg.LogError(0, iRet, "error trying to find parser '%s'\n", pName);
		FINALIZE;
	}

	CHKiRet(parser.AddParserToList(&conf->rulesets.pCurr->pParserLst, pParser));

	DBGPRINTF("added parser '%s' to ruleset '%s'\n", pName, conf->rulesets.pCurr->pszName);

finalize_it:
	d_free(pName); /* no longer needed */

	RETiRet;
}

static rsRetVal
rulesetAddParser(void __attribute__((unused)) *pVal, uchar *pName)
{
	return doRulesetAddParser(ourConf, pName);
}


/* queryInterface function
 * rgerhards, 2008-02-21
 */
BEGINobjQueryInterface(ruleset)
CODESTARTobjQueryInterface(ruleset)
	if(pIf->ifVersion != rulesetCURR_IF_VERSION) { /* check for current version, increment on each change */
		ABORT_FINALIZE(RS_RET_INTERFACE_NOT_SUPPORTED);
	}

	/* ok, we have the right interface, so let's fill it
	 * Please note that we may also do some backwards-compatibility
	 * work here (if we can support an older interface version - that,
	 * of course, also affects the "if" above).
	 */
	pIf->Construct = rulesetConstruct;
	pIf->ConstructFinalize = rulesetConstructFinalize;
	pIf->Destruct = rulesetDestruct;
	pIf->DebugPrint = rulesetDebugPrint;

	pIf->IterateAllActions = iterateAllActions;
	pIf->DestructAllActions = destructAllActions;
	pIf->AddRule = addRule;
	pIf->ProcessBatch = processBatch;
	pIf->SetName = setName;
	pIf->DebugPrintAll = debugPrintAll;
	pIf->GetCurrent = GetCurrent;
	pIf->GetRuleset = rulesetGetRuleset;
	pIf->SetDefaultRuleset = SetDefaultRuleset;
	pIf->SetCurrRuleset = SetCurrRuleset;
	pIf->GetRulesetQueue = GetRulesetQueue;
	pIf->GetParserList = GetParserList;
finalize_it:
ENDobjQueryInterface(ruleset)


/* Exit the ruleset class.
 * rgerhards, 2009-04-06
 */
BEGINObjClassExit(ruleset, OBJ_IS_CORE_MODULE) /* class, version */
	objRelease(errmsg, CORE_COMPONENT);
	objRelease(rule, CORE_COMPONENT);
	objRelease(parser, CORE_COMPONENT);
ENDObjClassExit(ruleset)


/* Initialize the ruleset class. Must be called as the very first method
 * before anything else is called inside this class.
 * rgerhards, 2008-02-19
 */
BEGINObjClassInit(ruleset, 1, OBJ_IS_CORE_MODULE) /* class, version */
	/* request objects we use */
	CHKiRet(objUse(errmsg, CORE_COMPONENT));
	CHKiRet(objUse(rule, CORE_COMPONENT));

	/* set our own handlers */
	OBJSetMethodHandler(objMethod_DEBUGPRINT, rulesetDebugPrint);
	OBJSetMethodHandler(objMethod_CONSTRUCTION_FINALIZER, rulesetConstructFinalize);

	/* config file handlers */
	CHKiRet(regCfSysLineHdlr((uchar *)"rulesetparser", 0, eCmdHdlrGetWord, rulesetAddParser, NULL, NULL));
	CHKiRet(regCfSysLineHdlr((uchar *)"rulesetcreatemainqueue", 0, eCmdHdlrBinary, rulesetCreateQueue, NULL, NULL));
ENDObjClassInit(ruleset)

/* vi:set ai:
 */<|MERGE_RESOLUTION|>--- conflicted
+++ resolved
@@ -515,16 +515,9 @@
 	if(pNewVal == 0)
 		FINALIZE; /* if it is turned off, we do not need to change anything ;) */
 
-<<<<<<< HEAD
-	DBGPRINTF("adding a ruleset-specific \"main\" queue");
-	rulesetMainQName = (conf->rulesets.pCurr->pszName == NULL)? UCHAR_CONSTANT("ruleset") :
-							    conf->rulesets.pCurr->pszName;
-	CHKiRet(createMainQueue(&conf->rulesets.pCurr->pQueue, rulesetMainQName));
-=======
 	rsname = (conf->rulesets.pCurr->pszName == NULL) ? (uchar*) "[ruleset]" : conf->rulesets.pCurr->pszName;
 	DBGPRINTF("adding a ruleset-specific \"main\" queue for ruleset '%s'\n", rsname);
 	CHKiRet(createMainQueue(&conf->rulesets.pCurr->pQueue, rsname));
->>>>>>> 8939ccff
 
 finalize_it:
 	RETiRet;
