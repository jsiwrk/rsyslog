--- conflicted
+++ resolved
@@ -361,20 +361,6 @@
 
 
 /* generic worker thread framework
-<<<<<<< HEAD
- *
- * Some special comments below, so that they do not clutter the main function code:
- *
- * On the use of pthread_testcancel():
- * Now make sure we can get canceled - it is not specified if pthread_setcancelstate() is
- * a cancellation point in itself. As we run most of the time without cancel enabled, I fear
- * we may never get cancelled if we do not create a cancellation point ourselfs.
- * Note on rate-limiters:
- * If we have a rate-limiter set for this worker pool, let's call it. Please
- * keep in mind that the rate-limiter may hold us for an extended period
- * of time. -- rgerhards, 2008-04-02
-=======
->>>>>>> 3abf567d
  */
 #pragma GCC diagnostic ignored "-Wempty-body"
 rsRetVal
@@ -403,18 +389,8 @@
 	while(1) { /* loop will be broken below - need to do mutex locks */
 		/* process any pending thread requests */
 		wtpProcessThrdChanges(pWtp);
-<<<<<<< HEAD
-		pthread_testcancel(); /* see big comment in function header */
 
 		if(pWtp->pfRateLimiter != NULL) { /* call rate-limiter, if defined */
-=======
-
-		/* if we have a rate-limiter set for this worker pool, let's call it. Please
-		 * keep in mind that the rate-limiter may hold us for an extended period
-		 * of time. -- rgerhards, 2008-04-02
-		 */
-		if(pWtp->pfRateLimiter != NULL) {
->>>>>>> 3abf567d
 			pWtp->pfRateLimiter(pWtp->pUsr);
 		}
 		
