/* This is the header file for the rsyslog runtime. It must be included
 * if someone intends to use the runtime.
 *
 * Begun 2005-09-15 RGerhards
 *
 * Copyright (C) 2005-2008 by Rainer Gerhards and Adiscon GmbH
 *
 * This file is part of the rsyslog runtime library.
 *
 * The rsyslog runtime library is free software: you can redistribute it and/or modify
 * it under the terms of the GNU Lesser General Public License as published by
 * the Free Software Foundation, either version 3 of the License, or
 * (at your option) any later version.
 *
 * The rsyslog runtime library is distributed in the hope that it will be useful,
 * but WITHOUT ANY WARRANTY; without even the implied warranty of
 * MERCHANTABILITY or FITNESS FOR A PARTICULAR PURPOSE.  See the
 * GNU Lesser General Public License for more details.
 *
 * You should have received a copy of the GNU Lesser General Public License
 * along with the rsyslog runtime library.  If not, see <http://www.gnu.org/licenses/>.
 *
 * A copy of the GPL can be found in the file "COPYING" in this distribution.
 * A copy of the LGPL can be found in the file "COPYING.LESSER" in this distribution.
 */
#ifndef INCLUDED_RSYSLOG_H
#define INCLUDED_RSYSLOG_H
#include <pthread.h>
#include "typedefs.h"

/* ############################################################# *
 * #                 Some constant values                      # *
 * ############################################################# */
#define CONST_LEN_TIMESTAMP_3164 15 		/* number of chars (excluding \0!) in a RFC3164 timestamp */
#define CONST_LEN_TIMESTAMP_3339 32 		/* number of chars (excluding \0!) in a RFC3339 timestamp */

/* ############################################################# *
 * #                    Config Settings                        # *
 * ############################################################# */
#define RS_STRINGBUF_ALLOC_INCREMENT	128
/* MAXSIZE are absolute maxima, while BUFSIZE are just values after which
 * processing is more time-intense. The BUFSIZE params currently add their
 * value to the fixed size of the message object.
 */
#define CONF_TAG_MAXSIZE		512	/* a value that is deemed far too large for any valid TAG */
#define CONF_HOSTNAME_MAXSIZE		512	/* a value that is deemed far too large for any valid HOSTNAME */
#define CONF_RAWMSG_BUFSIZE		101
#define CONF_TAG_BUFSIZE		32
#define CONF_HOSTNAME_BUFSIZE		32
#define CONF_PROP_BUFSIZE		16	/* should be close to sizeof(ptr) or lighly above it */
#define	CONF_MIN_SIZE_FOR_COMPRESS	60 	/* config param: minimum message size to try compression. The smaller
						 * the message, the less likely is any compression gain. We check for
						 * gain before we submit the message. But to do so we still need to
						 * do the (costly) compress() call. The following setting sets a size
						 * for which no call to compress() is done at all. This may result in
						 * a few more bytes being transmited but better overall performance.
						 * Note: I have not yet checked the minimum UDP packet size. It might be
						 * that we do not save anything by compressing very small messages, because
						 * UDP might need to pad ;)
						 * rgerhards, 2006-11-30
						 */

#define CONF_OMOD_NUMSTRINGS_MAXSIZE	2	/* cache for pointers to output module buffer pointers. All
						 * rsyslog-provided plugins do NOT need more than two buffers. If
						 * more are needed (future developments, third-parties), rsyslog 
						 * must be recompiled with a larger parameter. Hardcoding this
						 * saves us some overhead, both in runtime in code complexity. As
						 * it is doubtful if ever more than 2 parameters are needed, the
						 * approach taken here is considered appropriate.
						 * rgerhards, 2010-06-24
						 */

/* ############################################################# *
 * #                  End Config Settings                      # *
 * ############################################################# */

/* portability: not all platforms have these defines, so we
 * define them here if they are missing. -- rgerhards, 2008-03-04
 */
#ifndef LOG_MAKEPRI
#	define	LOG_MAKEPRI(fac, pri)	(((fac) << 3) | (pri))
#endif
#ifndef LOG_PRI
#	define	LOG_PRI(p)	((p) & LOG_PRIMASK)
#endif
#ifndef LOG_FAC
#	define	LOG_FAC(p)	(((p) & LOG_FACMASK) >> 3)
#endif


/* the rsyslog core provides information about present feature to plugins
 * asking it. Below are feature-test macros which must be used to query 
 * features. Note that this must be powers of two, so that multiple queries
 * can be combined. -- rgerhards, 2009-04-27
 */
#define CORE_FEATURE_BATCHING	1
/*#define CORE_FEATURE_whatever 2 ... and so on ... */

#ifndef _PATH_CONSOLE
#define _PATH_CONSOLE	"/dev/console"
#endif

/* properties are now encoded as (tiny) integers. I do not use an enum as I would like
 * to keep the memory footprint small (and thus cache hits high).
 * rgerhards, 2009-06-26
 */
typedef uintTiny	propid_t;
#define PROP_INVALID			0
#define PROP_MSG			1
#define PROP_TIMESTAMP			2
#define PROP_HOSTNAME			3
#define PROP_SYSLOGTAG			4
#define PROP_RAWMSG			5
#define PROP_INPUTNAME			6
#define PROP_FROMHOST			7
#define PROP_FROMHOST_IP		8
#define PROP_PRI			9
#define PROP_PRI_TEXT			10
#define PROP_IUT			11
#define PROP_SYSLOGFACILITY		12
#define PROP_SYSLOGFACILITY_TEXT	13
#define PROP_SYSLOGSEVERITY		14
#define PROP_SYSLOGSEVERITY_TEXT	15
#define PROP_TIMEGENERATED		16
#define PROP_PROGRAMNAME		17
#define PROP_PROTOCOL_VERSION		18
#define PROP_STRUCTURED_DATA		19
#define PROP_APP_NAME			20
#define PROP_PROCID			21
#define PROP_MSGID			22
#define PROP_SYS_NOW			150
#define PROP_SYS_YEAR			151
#define PROP_SYS_MONTH			152
#define PROP_SYS_DAY			153
#define PROP_SYS_HOUR			154
#define PROP_SYS_HHOUR			155
#define PROP_SYS_QHOUR			156
#define PROP_SYS_MINUTE			157
#define PROP_SYS_MYHOSTNAME		158
#define PROP_SYS_BOM			159


/* The error codes below are orginally "borrowed" from
 * liblogging. As such, we reserve values up to -2999
 * just in case we need to borrow something more ;)
*/
enum rsRetVal_				/** return value. All methods return this if not specified otherwise */
{
	/* the first two define are for errmsg.logError(), so that we can use the rsRetVal 
	 * as an rsyslog error code. -- rgerhards, 20080-06-27
	 */
	RS_RET_NO_ERRCODE = -1,		/**< RESERVED for NO_ERRCODE errmsg.logError status name */
	RS_RET_INCLUDE_ERRNO = 1073741824, /* 2**30  - do NOT use error codes above this! */
	/* begin regular error codes */
	RS_RET_NOT_IMPLEMENTED = -7,	/**< implementation is missing (probably internal error or lazyness ;)) */
	RS_RET_OUT_OF_MEMORY = -6,	/**< memory allocation failed */
	RS_RET_PROVIDED_BUFFER_TOO_SMALL = -50,/**< the caller provided a buffer, but the called function sees the size of this buffer is too small - operation not carried out */
	RS_RET_TRUE = -3,		/**< to indicate a true state (can be used as TRUE, legacy) */
	RS_RET_FALSE = -2,		/**< to indicate a false state (can be used as FALSE, legacy) */
	RS_RET_NO_IRET = -8,	/**< This is a trick for the debuging system - it means no iRet is provided  */
	RS_RET_VALIDATION_RUN = -9,	/**< indicates a (config) validation run, processing not carried out */
	RS_RET_ERR = -3000,	/**< generic failure */
	RS_TRUNCAT_TOO_LARGE = -3001, /**< truncation operation where too many chars should be truncated */
	RS_RET_FOUND_AT_STRING_END = -3002, /**< some value found, but at the last pos of string */
	RS_RET_NOT_FOUND = -3003, /**< some requested value not found */
	RS_RET_MISSING_TRAIL_QUOTE = -3004, /**< an expected trailing quote is missing */
	RS_RET_NO_DIGIT = -3005,	/**< an digit was expected, but none found (mostly parsing) */
	RS_RET_NO_MORE_DATA = -3006,	/**< insufficient data, e.g. end of string during parsing */
	RS_RET_INVALID_IP = -3007,	/**< invalid ip found where valid was expected */
	RS_RET_OBJ_CREATION_FAILED = - 3008, /**< the creation of an object failed (no details available) */
	RS_RET_PARAM_ERROR = -1000,	/**< invalid parameter in call to function */
	RS_RET_MISSING_INTERFACE = -1001,/**< interface version mismatch, required missing */
	RS_RET_INVALID_CORE_INTERFACE = -1002,/**< interface provided by host invalid, can not be used */
	RS_RET_ENTRY_POINT_NOT_FOUND = -1003,/**< a requested entry point was not found */
	RS_RET_MODULE_ENTRY_POINT_NOT_FOUND = -1004,/**< a entry point requested from a module was not present in it */
	RS_RET_OBJ_NOT_AVAILABLE = -1005,/**< something could not be completed because the required object is not available*/
	RS_RET_LOAD_ERROR = -1006,/**< we had an error loading the object/interface and can not continue */
	RS_RET_MODULE_STILL_REFERENCED = -1007,/**< module could not be unloaded because it still is referenced by someone */
	RS_RET_OBJ_UNKNOWN = -1008,/**< object is unknown where required */
	RS_RET_OBJ_NOT_REGISTERED = -1009,/**< tried to unregister an object that is not registered */
	/* return states for config file processing */
	RS_RET_NONE = -2000,		/**< some value is not available - not necessarily an error */
	RS_RET_CONFLINE_UNPROCESSED = -2001,/**< config line was not processed, pass to other module */
	RS_RET_DISCARDMSG = -2002,	/**< discard message (no error state, processing request!) */
	RS_RET_INCOMPATIBLE = -2003,	/**< function not compatible with requested feature */
	RS_RET_NOENTRY = -2004,		/**< do not create an entry for (whatever) - not necessary an error */
	RS_RET_NO_SQL_STRING = -2005,	/**< string is not suitable for use as SQL */
	RS_RET_DISABLE_ACTION = -2006,  /**< action requests that it be disabled */
	RS_RET_SUSPENDED = -2007,  /**< something was suspended, not neccesarily an error */
	RS_RET_RQD_TPLOPT_MISSING = -2008,/**< a required template option is missing */
	RS_RET_INVALID_VALUE = -2009,/**< some value is invalid (e.g. user-supplied data) */
	RS_RET_INVALID_INT = -2010,/**< invalid integer */
	RS_RET_INVALID_CMD = -2011,/**< invalid command */
	RS_RET_VAL_OUT_OF_RANGE = -2012, /**< value out of range */
	RS_RET_FOPEN_FAILURE = -2013,	/**< failure during fopen, for example file not found - see errno */
	RS_RET_END_OF_LINKEDLIST = -2014,	/**< end of linked list, not an error, but a status */
	RS_RET_CHAIN_NOT_PERMITTED = -2015, /**< chaining (e.g. of config command handlers) not permitted */
	RS_RET_INVALID_PARAMS = -2016,/**< supplied parameters are invalid */
	RS_RET_EMPTY_LIST = -2017, /**< linked list is empty */
	RS_RET_FINISHED = -2018, /**< some opertion is finished, not an error state */
	RS_RET_INVALID_SOURCE = -2019, /**< source (address) invalid for some reason */
	RS_RET_ADDRESS_UNKNOWN = -2020, /**< an address is unknown - not necessarily an error */
	RS_RET_MALICIOUS_ENTITY = -2021, /**< there is an malicious entity involved */
	RS_RET_NO_KERNEL_LOGSRC = -2022, /**< no source for kernel logs can be obtained */
	RS_RET_TCP_SEND_ERROR = -2023, /**< error during TCP send process */
	RS_RET_GSS_SEND_ERROR = -2024, /**< error during GSS (via TCP) send process */
	RS_RET_TCP_SOCKCREATE_ERR = -2025, /**< error during creation of TCP socket */
	RS_RET_GSS_SENDINIT_ERROR = -2024, /**< error during GSS (via TCP) send initialization process */
	RS_RET_EOF = -2026, /**< end of file reached, not necessarily an error */
	RS_RET_IO_ERROR = -2027, /**< some kind of IO error happened */
	RS_RET_INVALID_OID = -2028, /**< invalid object ID */
	RS_RET_INVALID_HEADER = -2029, /**< invalid header */
	RS_RET_INVALID_HEADER_VERS = -2030, /**< invalid header version */
	RS_RET_INVALID_DELIMITER = -2031, /**< invalid delimiter, e.g. between params */
	RS_RET_INVALID_PROPFRAME = -2032, /**< invalid framing in serialized property */
	RS_RET_NO_PROPLINE = -2033, /**< line is not a property line */
	RS_RET_INVALID_TRAILER = -2034, /**< invalid trailer */
	RS_RET_VALUE_TOO_LOW = -2035, /**< a provided value is too low */
	RS_RET_FILE_PREFIX_MISSING = -2036, /**< a required file prefix (parameter?) is missing */
	RS_RET_INVALID_HEADER_RECTYPE = -2037, /**< invalid record type in header or invalid header */
	RS_RET_QTYPE_MISMATCH = -2038, /**< different qType when reading back a property type */
	RS_RET_NO_FILE_ACCESS = -2039, /**< covers EACCES error on file open() */
	RS_RET_FILE_NOT_FOUND = -2040, /**< file not found */
	RS_RET_TIMED_OUT = -2041, /**< timeout occured (not necessarily an error) */
	RS_RET_QSIZE_ZERO = -2042, /**< queue size is zero where this is not supported */
	RS_RET_ALREADY_STARTING = -2043, /**< something (a thread?) is already starting - not necessarily an error */
	RS_RET_NO_MORE_THREADS = -2044, /**< no more threads available, not necessarily an error */
	RS_RET_NO_FILEPREFIX = -2045, /**< file prefix is not specified where one is needed */
	RS_RET_CONFIG_ERROR = -2046, /**< there is a problem with the user-provided config settigs */
	RS_RET_OUT_OF_DESRIPTORS = -2047, /**< a descriptor table's space has been exhausted */
	RS_RET_NO_DRIVERS = -2048, /**< a required drivers missing */
	RS_RET_NO_DRIVERNAME = -2049, /**< driver name missing where one was required */
	RS_RET_EOS = -2050, /**< end of stream (of whatever) */
	RS_RET_SYNTAX_ERROR = -2051, /**< syntax error, eg. during parsing */
	RS_RET_INVALID_OCTAL_DIGIT = -2052, /**< invalid octal digit during parsing */
	RS_RET_INVALID_HEX_DIGIT = -2053, /**< invalid hex digit during parsing */
	RS_RET_INTERFACE_NOT_SUPPORTED = -2054, /**< interface not supported */
	RS_RET_OUT_OF_STACKSPACE = -2055, /**< a stack data structure is exhausted and can not be grown */
	RS_RET_STACK_EMPTY = -2056, /**< a pop was requested on a stack, but the stack was already empty */
	RS_RET_INVALID_VMOP = -2057, /**< invalid virtual machine instruction */
	RS_RET_INVALID_VAR = -2058, /**< a var_t or its content is unsuitable, eg. VARTYPE_NONE */
	RS_RET_INVALID_NUMBER = -2059, /**< number invalid during parsing */
	RS_RET_NOT_A_NUMBER = -2060, /**< e.g. conversion impossible because the string is not a number */
	RS_RET_OBJ_ALREADY_REGISTERED = -2061, /**< object (name) is already registered */
	RS_RET_OBJ_REGISTRY_OUT_OF_SPACE = -2062, /**< the object registry has run out of space */
	RS_RET_HOST_NOT_PERMITTED = -2063, /**< a host is not permitted to perform an action it requested */
	RS_RET_MODULE_LOAD_ERR = -2064, /**< module could not be loaded */
	RS_RET_MODULE_LOAD_ERR_PATHLEN = -2065, /**< module could not be loaded - path to long */
	RS_RET_MODULE_LOAD_ERR_DLOPEN = -2066, /**< module could not be loaded - problem in dlopen() */
	RS_RET_MODULE_LOAD_ERR_NO_INIT = -2067, /**< module could not be loaded - init() missing */
	RS_RET_MODULE_LOAD_ERR_INIT_FAILED = -2068, /**< module could not be loaded - init() failed */
	RS_RET_NO_SOCKET = -2069, /**< socket could not be obtained or was not provided */
	RS_RET_SMTP_ERROR = -2070, /**< error during SMTP transation */
	RS_RET_MAIL_NO_TO = -2071, /**< recipient for mail destination is missing */
	RS_RET_MAIL_NO_FROM = -2072, /**< sender for mail destination is missing */
	RS_RET_INVALID_PRI = -2073, /**< PRI value is invalid */
	RS_RET_MALICIOUS_HNAME = -2074, /**< remote peer is trying malicious things with its hostname */
	RS_RET_INVALID_HNAME = -2075, /**< remote peer's hostname invalid or unobtainable */
	RS_RET_INVALID_PORT = -2076, /**< invalid port value */
	RS_RET_COULD_NOT_BIND = -2077, /**< could not bind socket, defunct */
	RS_RET_GNUTLS_ERR = -2078, /**< (unexpected) error in GnuTLS call */
	RS_RET_MAX_SESS_REACHED = -2079, /**< max nbr of sessions reached, can not create more */
	RS_RET_MAX_LSTN_REACHED = -2080, /**< max nbr of listeners reached, can not create more */
	RS_RET_INVALID_DRVR_MODE = -2081, /**< tried to set mode not supported by driver */
	RS_RET_DRVRNAME_TOO_LONG = -2082, /**< driver name too long - should never happen */
	RS_RET_TLS_HANDSHAKE_ERR = -2083, /**< TLS handshake failed */
	RS_RET_TLS_CERT_ERR = -2084, /**< generic TLS certificate error */
	RS_RET_TLS_NO_CERT = -2085, /**< no TLS certificate available where one was expected */
	RS_RET_VALUE_NOT_SUPPORTED = -2086, /**< a provided value is not supported */
	RS_RET_VALUE_NOT_IN_THIS_MODE = -2087, /**< a provided value is invalid for the curret mode */
	RS_RET_INVALID_FINGERPRINT = -2088, /**< a fingerprint is not valid for this use case */
	RS_RET_CONNECTION_ABORTREQ = -2089, /**< connection was abort requested due to previous error */
	RS_RET_CERT_INVALID = -2090, /**< a x509 certificate failed validation */
	RS_RET_CERT_INVALID_DN = -2091, /**< distinguised name in x509 certificate is invalid (e.g. wrong escaping) */
	RS_RET_CERT_EXPIRED = -2092, /**< we are past a x.509 cert's expiration time */
	RS_RET_CERT_NOT_YET_ACTIVE = -2094, /**< x.509 cert's activation time not yet reached */
	RS_RET_SYS_ERR = -2095, /**< system error occured (e.g. time() returned -1, quite unexpected) */
	RS_RET_FILE_NO_STAT = -2096, /**< can not stat() a file */
	RS_RET_FILE_TOO_LARGE = -2097, /**< a file is larger than permitted */
	RS_RET_INVALID_WILDCARD = -2098, /**< a wildcard entry is invalid */
	RS_RET_CLOSED = -2099, /**< connection was closed */
	RS_RET_RETRY = -2100, /**< call should be retried (e.g. EGAIN on recv) */
	RS_RET_GSS_ERR = -2101, /**< generic error occured in GSSAPI subsystem */
	RS_RET_CERTLESS = -2102, /**< state: we run without machine cert (this may be OK) */
	RS_RET_NO_ACTIONS = -2103, /**< no active actions are configured (no output will be created) */
	RS_RET_CONF_FILE_NOT_FOUND = -2104, /**< config file or directory not found */
	RS_RET_QUEUE_FULL = -2105, /**< queue is full, operation could not be completed */
	RS_RET_ACCEPT_ERR = -2106, /**< error during accept() system call */
	RS_RET_INVLD_TIME = -2107, /**< invalid timestamp (e.g. could not be parsed) */
	RS_RET_NO_ZIP = -2108, /**< ZIP functionality is not present */
	RS_RET_CODE_ERR = -2109, /**< program code (internal) error */
	RS_RET_FUNC_NO_LPAREN = -2110, /**< left parenthesis missing after function call (rainerscript) */
	RS_RET_FUNC_MISSING_EXPR = -2111, /**< no expression after comma in function call (rainerscript) */
	RS_RET_INVLD_NBR_ARGUMENTS = -2112, /**< invalid number of arguments for function call (rainerscript) */
	RS_RET_INVLD_FUNC = -2113, /**< invalid function name for function call (rainerscript) */
	RS_RET_DUP_FUNC_NAME = -2114, /**< duplicate function name (rainerscript) */
	RS_RET_UNKNW_FUNC = -2115, /**< unkown function name (rainerscript) */
	RS_RET_ERR_RLIM_NOFILE = -2116, /**< error setting max. nbr open files process limit */
	RS_RET_ERR_CREAT_PIPE = -2117, /**< error during pipe creation */
	RS_RET_ERR_FORK = -2118, /**< error during fork() */
	RS_RET_ERR_WRITE_PIPE = -2119, /**< error writing to pipe */
	RS_RET_RSCORE_TOO_OLD = -2120, /**< rsyslog core is too old for ... (eg this plugin) */
	RS_RET_DEFER_COMMIT = -2121, /**< output plugin status: not yet committed (an OK state!) */
	RS_RET_PREVIOUS_COMMITTED = -2122, /**< output plugin status: previous record was committed (an OK state!) */
	RS_RET_ACTION_FAILED = -2123, /**< action failed and is now suspended */
	RS_RET_NONFATAL_CONFIG_ERR = -2124, /**< non-fatal error during config processing */
	RS_RET_NON_SIZELIMITCMD = -2125, /**< size limit for file defined, but no size limit command given */
	RS_RET_SIZELIMITCMD_DIDNT_RESOLVE = -2126, /**< size limit command did not resolve situation */
	RS_RET_STREAM_DISABLED = -2127, /**< a file has been disabled (e.g. by size limit restriction) */
	RS_RET_FILENAME_INVALID = -2140, /**< filename invalid, not found, no access, ... */
	RS_RET_ZLIB_ERR = -2141, /**< error during zlib call */
	RS_RET_VAR_NOT_FOUND = -2142, /**< variable not found */
	RS_RET_EMPTY_MSG = -2143, /**< provided (raw) MSG is empty */
	RS_RET_PEER_CLOSED_CONN = -2144, /**< remote peer closed connection (information, no error) */
	RS_RET_ERR_OPEN_KLOG = -2145, /**< error opening the kernel log socket (primarily solaris) */
	RS_RET_ERR_AQ_CONLOG = -2146, /**< error aquiring console log (on solaris) */
	RS_RET_ERR_DOOR = -2147, /**< some problems with handling the Solaris door functionality */
	RS_RET_NO_SRCNAME_TPL = -2150, /**< sourcename template was not specified where one was needed (omudpspoof spoof addr) */
	RS_RET_HOST_NOT_SPECIFIED = -2151, /**< (target) host was not specified where it was needed */
	RS_RET_ERR_LIBNET_INIT = -2152, /**< error initializing libnet */
	RS_RET_FORCE_TERM = -2153,	/**< thread was forced to terminate by bShallShutdown, a state, not an error */
	RS_RET_RULES_QUEUE_EXISTS = -2154,/**< we were instructed to create a new ruleset queue, but one already exists */
	RS_RET_NO_CURR_RULESET = -2155,/**< no current ruleset exists (but one is required) */
	RS_RET_NO_MSG_PASSING = -2156,/**< output module interface parameter passing mode "MSG" is not available but required */
	RS_RET_RULESET_NOT_FOUND = -2157,/**< a required ruleset could not be found */
	RS_RET_NO_RULESET= -2158,/**< no ruleset name as specified where one was needed */
	RS_RET_PARSER_NOT_FOUND = -2159,/**< parser with the specified name was not found */
	RS_RET_COULD_NOT_PARSE = -2160,/**< (this) parser could not parse the message (no error, means try next one) */
	RS_RET_EINTR = -2161,		/**< EINTR occured during a system call (not necessarily an error) */
	RS_RET_ERR_EPOLL = -2162,	/**< epoll() returned with an unexpected error code */
	RS_RET_ERR_EPOLL_CTL = -2163,	/**< epol_ctll() returned with an unexpected error code */
	RS_RET_TIMEOUT = -2164,		/**< timeout occured during operation */
	RS_RET_RCV_ERR = -2165,		/**< error occured during socket rcv operation */
	RS_RET_NO_SOCK_CONFIGURED = -2166, /**< no socket (name) was configured where one is required */
	RS_RET_NO_LSTN_DEFINED = -2172, /**< no listener defined (e.g. inside an input module) */
	RS_RET_EPOLL_CR_FAILED = -2173, /**< epoll_create() failed */
	RS_RET_EPOLL_CTL_FAILED = -2174, /**< epoll_ctl() failed */
	RS_RET_INTERNAL_ERROR = -2175, /**< rsyslogd internal error, unexpected code path reached */
	RS_RET_ERR_CRE_AFUX = -2176, /**< error creating AF_UNIX socket (and binding it) */
	RS_RET_RATE_LIMITED = -2177, /**< some messages discarded due to exceeding a rate limit */
	RS_RET_ERR_HDFS_WRITE = -2178, /**< error writing to HDFS */
	RS_RET_ERR_HDFS_OPEN = -2179, /**< error during hdfsOpen (e.g. file does not exist) */
	RS_RET_FILE_NOT_SPECIFIED = -2180, /**< file name not configured where this was required */
	RS_RET_ERR_WRKDIR = -2181, /**< problems with the rsyslog working directory */
<<<<<<< HEAD
	RS_RET_ERR_QUEUE_EMERGENCY = -2182, /**<  some fatal error caused queue to switch to emergency mode */
=======
	RS_RET_WRN_WRKDIR = -2182, /**< correctable problems with the rsyslog working directory */
>>>>>>> b3dae5cf

	/* RainerScript error messages (range 1000.. 1999) */
	RS_RET_SYSVAR_NOT_FOUND = 1001, /**< system variable could not be found (maybe misspelled) */

	/* some generic error/status codes */
	RS_RET_OK = 0,			/**< operation successful */
	RS_RET_OK_DELETE_LISTENTRY = 1,	/**< operation successful, but callee requested the deletion of an entry (special state) */
	RS_RET_TERMINATE_NOW = 2,	/**< operation successful, function is requested to terminate (mostly used with threads) */
	RS_RET_NO_RUN = 3,		/**< operation successful, but function does not like to be executed */
	RS_RET_IDLE = 4,		/**< operation successful, but callee is idle (e.g. because queue is empty) */
	RS_RET_TERMINATE_WHEN_IDLE = 5	/**< operation successful, function is requested to terminate when idle */
};

/* some helpful macros to work with srRetVals.
 * Be sure to call the to-be-returned variable always "iRet" and
 * the function finalizer always "finalize_it".
 */
#define CHKiRet(code) if((iRet = code) != RS_RET_OK) goto finalize_it
/* macro below is to be used if we need our own handling, eg for cleanup */
#define CHKiRet_Hdlr(code) if((iRet = code) != RS_RET_OK)
/* macro below is to handle failing malloc/calloc/strdup... which we almost always handle in the same way... */
#define CHKmalloc(operation) if((operation) == NULL) ABORT_FINALIZE(RS_RET_OUT_OF_MEMORY)
/* macro below is used in conjunction with CHKiRet_Hdlr, else use ABORT_FINALIZE */
#define FINALIZE goto finalize_it;
#define DEFiRet BEGINfunc rsRetVal iRet = RS_RET_OK
#define RETiRet do{ ENDfuncIRet return iRet; }while(0)

#define ABORT_FINALIZE(errCode)			\
	do {					\
		iRet = errCode;			\
		goto finalize_it;		\
	} while (0)

/** Object ID. These are for internal checking. Each
 * object is assigned a specific ID. This is contained in
 * all Object structs (just like C++ RTTI). We can use 
 * this field to see if we have been passed a correct ID.
 * Other than that, there is currently no other use for
 * the object id.
 */
enum rsObjectID
{
	OIDrsFreed = -1,		/**< assigned, when an object is freed. If this
				 *   is seen during a method call, this is an
				 *   invalid object pointer!
				 */
	OIDrsInvalid = 0,	/**< value created by calloc(), so do not use ;) */
	/* The 0x3412 is a debug aid. It helps us find object IDs in memory
	 * dumps (on X86, this is 1234 in the dump ;)
	 * If you are on an embedded device and you would like to save space
	 * make them 1 byte only.
	 */
	OIDrsCStr = 0x34120001,
	OIDrsPars = 0x34120002
};
typedef enum rsObjectID rsObjID;

/* support to set object types */
#ifdef NDEBUG
#define rsSETOBJTYPE(pObj, type)
#define rsCHECKVALIDOBJECT(x, type)
#else
#define rsSETOBJTYPE(pObj, type) pObj->OID = type;
#define rsCHECKVALIDOBJECT(x, type) {assert(x != NULL); assert(x->OID == type);}
#endif

/**
 * This macro should be used to free objects. 
 * It aids in interpreting dumps during debugging.
 */
#ifdef NDEBUG
#define RSFREEOBJ(x) free(x)
#else
#define RSFREEOBJ(x) {(x)->OID = OIDrsFreed; free(x);}
#endif

#ifdef HAVE_PTHREAD_SETSCHEDPARAM
extern struct sched_param default_sched_param;
extern pthread_attr_t default_thread_attr;
extern int default_thr_sched_policy;
#endif


/* for the time being, we do our own portability handling here. It
 * looks like autotools either does not yet support checks for it, or
 * I wasn't smart enough to find them ;) rgerhards, 2007-07-18
 */
#ifndef __GNUC__
#  define  __attribute__(x)  /*NOTHING*/
#endif

#ifndef O_CLOEXEC
/* of course, this limits the functionality... */
#  define O_CLOEXEC 0
#endif

/* some constants */
#define MUTEX_ALREADY_LOCKED	0
#define LOCK_MUTEX		1

/* The following prototype is convenient, even though it may not be the 100% correct place.. -- rgerhards 2008-01-07 */
void dbgprintf(char *, ...) __attribute__((format(printf, 1, 2)));


#include "debug.h"
#include "obj.h"

/* the variable below is a trick: before we can init the runtime, the caller
 * may want to set a module load path. We can not do this via the glbl class
 * because it needs an initialized runtime system (and may at some point in time
 * even be loaded itself). So this is a no-go. What we do is use a single global
 * variable which may be provided with a pointer by the caller. This variable
 * resides in rsyslog.c, the main runtime file. We have not seen any realy valule
 * in providing object access functions. If you don't like that, feel free to
 * add them. -- rgerhards, 2008-04-17
 */
extern uchar *glblModPath; /* module load path */
extern rsRetVal (*glblErrLogger)(int, uchar*);

/* some runtime prototypes */
rsRetVal rsrtInit(char **ppErrObj, obj_if_t *pObjIF);
rsRetVal rsrtExit(void);
int rsrtIsInit(void);
rsRetVal rsrtSetErrLogger(rsRetVal (*errLogger)(int, uchar*));

#endif /* multi-include protection */
/* vim:set ai:
 */<|MERGE_RESOLUTION|>--- conflicted
+++ resolved
@@ -342,11 +342,8 @@
 	RS_RET_ERR_HDFS_OPEN = -2179, /**< error during hdfsOpen (e.g. file does not exist) */
 	RS_RET_FILE_NOT_SPECIFIED = -2180, /**< file name not configured where this was required */
 	RS_RET_ERR_WRKDIR = -2181, /**< problems with the rsyslog working directory */
-<<<<<<< HEAD
-	RS_RET_ERR_QUEUE_EMERGENCY = -2182, /**<  some fatal error caused queue to switch to emergency mode */
-=======
 	RS_RET_WRN_WRKDIR = -2182, /**< correctable problems with the rsyslog working directory */
->>>>>>> b3dae5cf
+	RS_RET_ERR_QUEUE_EMERGENCY = -2183, /**<  some fatal error caused queue to switch to emergency mode */
 
 	/* RainerScript error messages (range 1000.. 1999) */
 	RS_RET_SYSVAR_NOT_FOUND = 1001, /**< system variable could not be found (maybe misspelled) */
