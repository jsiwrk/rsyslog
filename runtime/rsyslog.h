/* This is the header file for the rsyslog runtime. It must be included
 * if someone intends to use the runtime.
 *
 * Begun 2005-09-15 RGerhards
 *
 * Copyright (C) 2005-2008 by Rainer Gerhards and Adiscon GmbH
 *
 * This file is part of the rsyslog runtime library.
 *
 * The rsyslog runtime library is free software: you can redistribute it and/or modify
 * it under the terms of the GNU Lesser General Public License as published by
 * the Free Software Foundation, either version 3 of the License, or
 * (at your option) any later version.
 *
 * The rsyslog runtime library is distributed in the hope that it will be useful,
 * but WITHOUT ANY WARRANTY; without even the implied warranty of
 * MERCHANTABILITY or FITNESS FOR A PARTICULAR PURPOSE.  See the
 * GNU Lesser General Public License for more details.
 *
 * You should have received a copy of the GNU Lesser General Public License
 * along with the rsyslog runtime library.  If not, see <http://www.gnu.org/licenses/>.
 *
 * A copy of the GPL can be found in the file "COPYING" in this distribution.
 * A copy of the LGPL can be found in the file "COPYING.LESSER" in this distribution.
 */
#ifndef INCLUDED_RSYSLOG_H
#define INCLUDED_RSYSLOG_H

/* ############################################################# *
 * #                    Config Settings                        # *
 * ############################################################# */
#define RS_STRINGBUF_ALLOC_INCREMENT	128
/* MAXSIZE are absolute maxima, while BUFSIZE are just values after which
 * processing is more time-intense. The BUFSIZE params currently add their
 * value to the fixed size of the message object.
 */
#define CONF_TAG_MAXSIZE		512	/* a value that is deemed far too large for any valid TAG */
#define CONF_HOSTNAME_MAXSIZE		512	/* a value that is deemed far too large for any valid HOSTNAME */
#define CONF_RAWMSG_BUFSIZE		101
#define CONF_TAG_BUFSIZE		32
#define CONF_HOSTNAME_BUFSIZE		32
#define CONF_PROP_BUFSIZE		16	/* should be close to sizeof(ptr) or lighly above it */


/* ############################################################# *
 * #                  End Config Settings                      # *
 * ############################################################# */

/* portability: not all platforms have these defines, so we
 * define them here if they are missing. -- rgerhards, 2008-03-04
 */
#ifndef LOG_MAKEPRI
#	define	LOG_MAKEPRI(fac, pri)	(((fac) << 3) | (pri))
#endif
#ifndef LOG_PRI
#	define	LOG_PRI(p)	((p) & LOG_PRIMASK)
#endif
#ifndef LOG_FAC
#	define	LOG_FAC(p)	(((p) & LOG_FACMASK) >> 3)
#endif


/* define some base data types */

typedef unsigned char uchar;/* get rid of the unhandy "unsigned char" */
typedef struct thrdInfo thrdInfo_t;
typedef struct obj_s obj_t;
typedef struct ruleset_s ruleset_t;
typedef struct rule_s rule_t;
//typedef struct filed selector_t;/* TODO: this so far resides in syslogd.c, think about modularization */
typedef struct NetAddr netAddr_t;
typedef struct netstrms_s netstrms_t;
typedef struct netstrm_s netstrm_t;
typedef struct nssel_s nssel_t;
typedef enum nsdsel_waitOp_e nsdsel_waitOp_t;
typedef struct nsd_ptcp_s nsd_ptcp_t;
typedef struct nsd_gtls_s nsd_gtls_t;
typedef struct nsd_gsspi_s nsd_gsspi_t;
typedef struct nsd_nss_s nsd_nss_t;
typedef struct nsdsel_ptcp_s nsdsel_ptcp_t;
typedef struct nsdsel_gtls_s nsdsel_gtls_t;
typedef struct msg msg_t;
typedef struct prop_s prop_t;
typedef struct interface_s interface_t;
typedef struct objInfo_s objInfo_t;
typedef enum rsRetVal_ rsRetVal; /**< friendly type for global return value */
typedef rsRetVal (*errLogFunc_t)(uchar*); /* this is a trick to store a function ptr to a function returning a function ptr... */
typedef struct permittedPeers_s permittedPeers_t; /* this should go away in the long term -- rgerhards, 2008-05-19 */
typedef struct permittedPeerWildcard_s permittedPeerWildcard_t; /* this should go away in the long term -- rgerhards, 2008-05-19 */
typedef struct tcpsrv_s tcpsrv_t;
typedef struct tcps_sess_s tcps_sess_t;
typedef struct strmsrv_s strmsrv_t;
typedef struct strms_sess_s strms_sess_t;
typedef struct vmstk_s vmstk_t;
typedef rsRetVal (*prsf_t)(struct vmstk_s*, int);	/* pointer to a RainerScript function */

typedef struct tcpLstnPortList_s tcpLstnPortList_t; // TODO: rename?
typedef struct strmLstnPortList_s strmLstnPortList_t; // TODO: rename?

/* under Solaris (actually only SPARC), we need to redefine some types
 * to be void, so that we get void* pointers. Otherwise, we will see
 * alignment errors.
 */
#ifdef OS_SOLARIS
	typedef void * obj_t_ptr;
	typedef void nsd_t;
	typedef void nsdsel_t;
#else
	typedef obj_t *obj_t_ptr;
	typedef obj_t nsd_t;
	typedef obj_t nsdsel_t;
#endif


/* some universal 64 bit define... */
typedef long long int64;
typedef long long unsigned uint64;
typedef int64 number_t; /* type to use for numbers - TODO: maybe an autoconf option? */
typedef char intTiny; 	/* 0..127! */
typedef uchar uintTiny;	/* 0..255! */

#ifdef __hpux
typedef unsigned int u_int32_t; /* TODO: is this correct? */
typedef int socklen_t;
#endif

typedef char bool;		/* I intentionally use char, to keep it slim so that many fit into the CPU cache! */

/* settings for flow control
 * TODO: is there a better place for them? -- rgerhards, 2008-03-14
 */
typedef enum {
	eFLOWCTL_NO_DELAY = 0,		/**< UDP and other non-delayable sources */
	eFLOWCTL_LIGHT_DELAY = 1,	/**< some light delay possible, but no extended period of time */
	eFLOWCTL_FULL_DELAY = 2	/**< delay possible for extended period of time */
} flowControl_t;

/* filter operations */
typedef enum {
	FIOP_NOP = 0,		/* do not use - No Operation */
	FIOP_CONTAINS  = 1,	/* contains string? */
	FIOP_ISEQUAL  = 2,	/* is (exactly) equal? */
	FIOP_STARTSWITH = 3,	/* starts with a string? */
	FIOP_REGEX = 4,		/* matches a (BRE) regular expression? */
	FIOP_EREREGEX = 5	/* matches a ERE regular expression? */
} fiop_t;


/* multi-submit support.
 * This is done via a simple data structure, which holds the number of elements
 * as well as an array of to-be-submitted messages.
 * rgerhards, 2009-06-16
 */
typedef struct multi_submit_s multi_submit_t;
struct multi_submit_s {
	short	maxElem;	/* maximum number of Elements */
	short	nElem;		/* current number of Elements, points to the next one FREE */
	msg_t	**ppMsgs;
};


#ifndef _PATH_CONSOLE
#define _PATH_CONSOLE	"/dev/console"
#endif

/* properties are now encoded as (tiny) integers. I do not use an enum as I would like
 * to keep the memory footprint small (and thus cache hits high).
 * rgerhards, 2009-06-26
 */
typedef uintTiny	propid_t;
#define PROP_INVALID			0
#define PROP_MSG			1
#define PROP_TIMESTAMP			2
#define PROP_HOSTNAME			3
#define PROP_SYSLOGTAG			4
#define PROP_RAWMSG			5
#define PROP_INPUTNAME			6
#define PROP_FROMHOST			7
#define PROP_FROMHOST_IP		8
#define PROP_PRI			9
#define PROP_PRI_TEXT			10
#define PROP_IUT			11
#define PROP_SYSLOGFACILITY		12
#define PROP_SYSLOGFACILITY_TEXT	13
#define PROP_SYSLOGSEVERITY		14
#define PROP_SYSLOGSEVERITY_TEXT	15
#define PROP_TIMEGENERATED		16
#define PROP_PROGRAMNAME		17
#define PROP_PROTOCOL_VERSION		18
#define PROP_STRUCTURED_DATA		19
#define PROP_APP_NAME			20
#define PROP_PROCID			21
#define PROP_MSGID			22
#define PROP_SYS_NOW			150
#define PROP_SYS_YEAR			151
#define PROP_SYS_MONTH			152
#define PROP_SYS_DAY			153
#define PROP_SYS_HOUR			154
#define PROP_SYS_HHOUR			155
#define PROP_SYS_QHOUR			156
#define PROP_SYS_MINUTE			157
#define PROP_SYS_MYHOSTNAME		158


/* The error codes below are orginally "borrowed" from
 * liblogging. As such, we reserve values up to -2999
 * just in case we need to borrow something more ;)
*/
enum rsRetVal_				/** return value. All methods return this if not specified otherwise */
{
	/* the first two define are for errmsg.logError(), so that we can use the rsRetVal 
	 * as an rsyslog error code. -- rgerhards, 20080-06-27
	 */
	RS_RET_NO_ERRCODE = -1,		/**< RESERVED for NO_ERRCODE errmsg.logError status name */
	RS_RET_INCLUDE_ERRNO = 1073741824, /* 2**30  - do NOT use error codes above this! */
	/* begin regular error codes */
	RS_RET_NOT_IMPLEMENTED = -7,	/**< implementation is missing (probably internal error or lazyness ;)) */
	RS_RET_OUT_OF_MEMORY = -6,	/**< memory allocation failed */
	RS_RET_PROVIDED_BUFFER_TOO_SMALL = -50,/**< the caller provided a buffer, but the called function sees the size of this buffer is too small - operation not carried out */
	RS_RET_TRUE = -3,		/**< to indicate a true state (can be used as TRUE, legacy) */
	RS_RET_FALSE = -2,		/**< to indicate a false state (can be used as FALSE, legacy) */
	RS_RET_NO_IRET = -8,	/**< This is a trick for the debuging system - it means no iRet is provided  */
	RS_RET_VALIDATION_RUN = -9,	/**< indicates a (config) validation run, processing not carried out */
	RS_RET_ERR = -3000,	/**< generic failure */
	RS_TRUNCAT_TOO_LARGE = -3001, /**< truncation operation where too many chars should be truncated */
	RS_RET_FOUND_AT_STRING_END = -3002, /**< some value found, but at the last pos of string */
	RS_RET_NOT_FOUND = -3003, /**< some requested value not found */
	RS_RET_MISSING_TRAIL_QUOTE = -3004, /**< an expected trailing quote is missing */
	RS_RET_NO_DIGIT = -3005,	/**< an digit was expected, but none found (mostly parsing) */
	RS_RET_NO_MORE_DATA = -3006,	/**< insufficient data, e.g. end of string during parsing */
	RS_RET_INVALID_IP = -3007,	/**< invalid ip found where valid was expected */
	RS_RET_OBJ_CREATION_FAILED = - 3008, /**< the creation of an object failed (no details available) */
	RS_RET_PARAM_ERROR = -1000,	/**< invalid parameter in call to function */
	RS_RET_MISSING_INTERFACE = -1001,/**< interface version mismatch, required missing */
	RS_RET_INVALID_CORE_INTERFACE = -1002,/**< interface provided by host invalid, can not be used */
	RS_RET_ENTRY_POINT_NOT_FOUND = -1003,/**< a requested entry point was not found */
	RS_RET_MODULE_ENTRY_POINT_NOT_FOUND = -1004,/**< a entry point requested from a module was not present in it */
	RS_RET_OBJ_NOT_AVAILABLE = -1005,/**< something could not be completed because the required object is not available*/
	RS_RET_LOAD_ERROR = -1006,/**< we had an error loading the object/interface and can not continue */
	RS_RET_MODULE_STILL_REFERENCED = -1007,/**< module could not be unloaded because it still is referenced by someone */
	RS_RET_OBJ_UNKNOWN = -1008,/**< object is unknown where required */
	RS_RET_OBJ_NOT_REGISTERED = -1009,/**< tried to unregister an object that is not registered */
	/* return states for config file processing */
	RS_RET_NONE = -2000,		/**< some value is not available - not necessarily an error */
	RS_RET_CONFLINE_UNPROCESSED = -2001,/**< config line was not processed, pass to other module */
	RS_RET_DISCARDMSG = -2002,	/**< discard message (no error state, processing request!) */
	RS_RET_INCOMPATIBLE = -2003,	/**< function not compatible with requested feature */
	RS_RET_NOENTRY = -2004,		/**< do not create an entry for (whatever) - not necessary an error */
	RS_RET_NO_SQL_STRING = -2005,	/**< string is not suitable for use as SQL */
	RS_RET_DISABLE_ACTION = -2006,  /**< action requests that it be disabled */
	RS_RET_SUSPENDED = -2007,  /**< something was suspended, not neccesarily an error */
	RS_RET_RQD_TPLOPT_MISSING = -2008,/**< a required template option is missing */
	RS_RET_INVALID_VALUE = -2009,/**< some value is invalid (e.g. user-supplied data) */
	RS_RET_INVALID_INT = -2010,/**< invalid integer */
	RS_RET_INVALID_CMD = -2011,/**< invalid command */
	RS_RET_VAL_OUT_OF_RANGE = -2012, /**< value out of range */
	RS_RET_FOPEN_FAILURE = -2013,	/**< failure during fopen, for example file not found - see errno */
	RS_RET_END_OF_LINKEDLIST = -2014,	/**< end of linked list, not an error, but a status */
	RS_RET_CHAIN_NOT_PERMITTED = -2015, /**< chaining (e.g. of config command handlers) not permitted */
	RS_RET_INVALID_PARAMS = -2016,/**< supplied parameters are invalid */
	RS_RET_EMPTY_LIST = -2017, /**< linked list is empty */
	RS_RET_FINISHED = -2018, /**< some opertion is finished, not an error state */
	RS_RET_INVALID_SOURCE = -2019, /**< source (address) invalid for some reason */
	RS_RET_ADDRESS_UNKNOWN = -2020, /**< an address is unknown - not necessarily an error */
	RS_RET_MALICIOUS_ENTITY = -2021, /**< there is an malicious entity involved */
	RS_RET_NO_KERNEL_LOGSRC = -2022, /**< no source for kernel logs can be obtained */
	RS_RET_TCP_SEND_ERROR = -2023, /**< error during TCP send process */
	RS_RET_GSS_SEND_ERROR = -2024, /**< error during GSS (via TCP) send process */
	RS_RET_TCP_SOCKCREATE_ERR = -2025, /**< error during creation of TCP socket */
	RS_RET_GSS_SENDINIT_ERROR = -2024, /**< error during GSS (via TCP) send initialization process */
	RS_RET_EOF = -2026, /**< end of file reached, not necessarily an error */
	RS_RET_IO_ERROR = -2027, /**< some kind of IO error happened */
	RS_RET_INVALID_OID = -2028, /**< invalid object ID */
	RS_RET_INVALID_HEADER = -2029, /**< invalid header */
	RS_RET_INVALID_HEADER_VERS = -2030, /**< invalid header version */
	RS_RET_INVALID_DELIMITER = -2031, /**< invalid delimiter, e.g. between params */
	RS_RET_INVALID_PROPFRAME = -2032, /**< invalid framing in serialized property */
	RS_RET_NO_PROPLINE = -2033, /**< line is not a property line */
	RS_RET_INVALID_TRAILER = -2034, /**< invalid trailer */
	RS_RET_VALUE_TOO_LOW = -2035, /**< a provided value is too low */
	RS_RET_FILE_PREFIX_MISSING = -2036, /**< a required file prefix (parameter?) is missing */
	RS_RET_INVALID_HEADER_RECTYPE = -2037, /**< invalid record type in header or invalid header */
	RS_RET_QTYPE_MISMATCH = -2038, /**< different qType when reading back a property type */
	RS_RET_NO_FILE_ACCESS = -2039, /**< covers EACCES error on file open() */
	RS_RET_FILE_NOT_FOUND = -2040, /**< file not found */
	RS_RET_TIMED_OUT = -2041, /**< timeout occured (not necessarily an error) */
	RS_RET_QSIZE_ZERO = -2042, /**< queue size is zero where this is not supported */
	RS_RET_ALREADY_STARTING = -2043, /**< something (a thread?) is already starting - not necessarily an error */
	RS_RET_NO_MORE_THREADS = -2044, /**< no more threads available, not necessarily an error */
	RS_RET_NO_FILEPREFIX = -2045, /**< file prefix is not specified where one is needed */
	RS_RET_CONFIG_ERROR = -2046, /**< there is a problem with the user-provided config settigs */
	RS_RET_OUT_OF_DESRIPTORS = -2047, /**< a descriptor table's space has been exhausted */
	RS_RET_NO_DRIVERS = -2048, /**< a required drivers missing */
	RS_RET_NO_DRIVERNAME = -2049, /**< driver name missing where one was required */
	RS_RET_EOS = -2050, /**< end of stream (of whatever) */
	RS_RET_SYNTAX_ERROR = -2051, /**< syntax error, eg. during parsing */
	RS_RET_INVALID_OCTAL_DIGIT = -2052, /**< invalid octal digit during parsing */
	RS_RET_INVALID_HEX_DIGIT = -2053, /**< invalid hex digit during parsing */
	RS_RET_INTERFACE_NOT_SUPPORTED = -2054, /**< interface not supported */
	RS_RET_OUT_OF_STACKSPACE = -2055, /**< a stack data structure is exhausted and can not be grown */
	RS_RET_STACK_EMPTY = -2056, /**< a pop was requested on a stack, but the stack was already empty */
	RS_RET_INVALID_VMOP = -2057, /**< invalid virtual machine instruction */
	RS_RET_INVALID_VAR = -2058, /**< a var_t or its content is unsuitable, eg. VARTYPE_NONE */
	RS_RET_INVALID_NUMBER = -2059, /**< number invalid during parsing */
	RS_RET_NOT_A_NUMBER = -2060, /**< e.g. conversion impossible because the string is not a number */
	RS_RET_OBJ_ALREADY_REGISTERED = -2061, /**< object (name) is already registered */
	RS_RET_OBJ_REGISTRY_OUT_OF_SPACE = -2062, /**< the object registry has run out of space */
	RS_RET_HOST_NOT_PERMITTED = -2063, /**< a host is not permitted to perform an action it requested */
	RS_RET_MODULE_LOAD_ERR = -2064, /**< module could not be loaded */
	RS_RET_MODULE_LOAD_ERR_PATHLEN = -2065, /**< module could not be loaded - path to long */
	RS_RET_MODULE_LOAD_ERR_DLOPEN = -2066, /**< module could not be loaded - problem in dlopen() */
	RS_RET_MODULE_LOAD_ERR_NO_INIT = -2067, /**< module could not be loaded - init() missing */
	RS_RET_MODULE_LOAD_ERR_INIT_FAILED = -2068, /**< module could not be loaded - init() failed */
	RS_RET_NO_SOCKET = -2069, /**< socket could not be obtained or was not provided */
	RS_RET_SMTP_ERROR = -2070, /**< error during SMTP transation */
	RS_RET_MAIL_NO_TO = -2071, /**< recipient for mail destination is missing */
	RS_RET_MAIL_NO_FROM = -2072, /**< sender for mail destination is missing */
	RS_RET_INVALID_PRI = -2073, /**< PRI value is invalid */
	RS_RET_MALICIOUS_HNAME = -2074, /**< remote peer is trying malicious things with its hostname */
	RS_RET_INVALID_HNAME = -2075, /**< remote peer's hostname invalid or unobtainable */
	RS_RET_INVALID_PORT = -2076, /**< invalid port value */
	RS_RET_COULD_NOT_BIND = -2077, /**< could not bind socket, defunct */
	RS_RET_GNUTLS_ERR = -2078, /**< (unexpected) error in GnuTLS call */
	RS_RET_MAX_SESS_REACHED = -2079, /**< max nbr of sessions reached, can not create more */
	RS_RET_MAX_LSTN_REACHED = -2080, /**< max nbr of listeners reached, can not create more */
	RS_RET_INVALID_DRVR_MODE = -2081, /**< tried to set mode not supported by driver */
	RS_RET_DRVRNAME_TOO_LONG = -2082, /**< driver name too long - should never happen */
	RS_RET_TLS_HANDSHAKE_ERR = -2083, /**< TLS handshake failed */
	RS_RET_TLS_CERT_ERR = -2084, /**< generic TLS certificate error */
	RS_RET_TLS_NO_CERT = -2085, /**< no TLS certificate available where one was expected */
	RS_RET_VALUE_NOT_SUPPORTED = -2086, /**< a provided value is not supported */
	RS_RET_VALUE_NOT_IN_THIS_MODE = -2087, /**< a provided value is invalid for the curret mode */
	RS_RET_INVALID_FINGERPRINT = -2088, /**< a fingerprint is not valid for this use case */
	RS_RET_CONNECTION_ABORTREQ = -2089, /**< connection was abort requested due to previous error */
	RS_RET_CERT_INVALID = -2090, /**< a x509 certificate failed validation */
	RS_RET_CERT_INVALID_DN = -2091, /**< distinguised name in x509 certificate is invalid (e.g. wrong escaping) */
	RS_RET_CERT_EXPIRED = -2092, /**< we are past a x.509 cert's expiration time */
	RS_RET_CERT_NOT_YET_ACTIVE = -2094, /**< x.509 cert's activation time not yet reached */
	RS_RET_SYS_ERR = -2095, /**< system error occured (e.g. time() returned -1, quite unexpected) */
	RS_RET_FILE_NO_STAT = -2096, /**< can not stat() a file */
	RS_RET_FILE_TOO_LARGE = -2097, /**< a file is larger than permitted */
	RS_RET_INVALID_WILDCARD = -2098, /**< a wildcard entry is invalid */
	RS_RET_CLOSED = -2099, /**< connection was closed */
	RS_RET_RETRY = -2100, /**< call should be retried (e.g. EGAIN on recv) */
	RS_RET_GSS_ERR = -2101, /**< generic error occured in GSSAPI subsystem */
	RS_RET_CERTLESS = -2102, /**< state: we run without machine cert (this may be OK) */
	RS_RET_NO_ACTIONS = -2103, /**< no active actions are configured (no output will be created) */
	RS_RET_CONF_FILE_NOT_FOUND = -2104, /**< config file or directory not found */
	RS_RET_QUEUE_FULL = -2105, /**< queue is full, operation could not be completed */
	RS_RET_ACCEPT_ERR = -2106, /**< error during accept() system call */
	RS_RET_INVLD_TIME = -2107, /**< invalid timestamp (e.g. could not be parsed) */
	RS_RET_NO_ZIP = -2108, /**< ZIP functionality is not present */
	RS_RET_CODE_ERR = -2109, /**< program code (internal) error */
	RS_RET_FUNC_NO_LPAREN = -2110, /**< left parenthesis missing after function call (rainerscript) */
	RS_RET_FUNC_MISSING_EXPR = -2111, /**< no expression after comma in function call (rainerscript) */
	RS_RET_INVLD_NBR_ARGUMENTS = -2112, /**< invalid number of arguments for function call (rainerscript) */
	RS_RET_INVLD_FUNC = -2113, /**< invalid function name for function call (rainerscript) */
	RS_RET_DUP_FUNC_NAME = -2114, /**< duplicate function name (rainerscript) */
	RS_RET_UNKNW_FUNC = -2115, /**< unkown function name (rainerscript) */
	RS_RET_ERR_RLIM_NOFILE = -2116, /**< error setting max. nbr open files process limit */
	RS_RET_ERR_CREAT_PIPE = -2117, /**< error during pipe creation */
	RS_RET_ERR_FORK = -2118, /**< error during fork() */
	RS_RET_ERR_WRITE_PIPE = -2119, /**< error writing to pipe */
	RS_RET_RSCORE_TOO_OLD = -2120, /**< rsyslog core is too old for ... (eg this plugin) */
	RS_RET_DEFER_COMMIT = -2121, /**< output plugin status: not yet committed (an OK state!) */
	RS_RET_PREVIOUS_COMMITTED = -2122, /**< output plugin status: previous record was committed (an OK state!) */
	RS_RET_ACTION_FAILED = -2123, /**< action failed and is now suspended (consider this permanent for the time being) */
	RS_RET_NONFATAL_CONFIG_ERR = -2124, /**< non-fatal error during config processing */
	RS_RET_NON_SIZELIMITCMD = -2125, /**< size limit for file defined, but no size limit command given */
	RS_RET_SIZELIMITCMD_DIDNT_RESOLVE = -2126, /**< size limit command did not resolve situation */
	RS_RET_STREAM_DISABLED = -2127, /**< a file has been disabled (e.g. by size limit restriction) */
	RS_RET_FILENAME_INVALID = -2140, /**< filename invalid, not found, no access, ... */
	RS_RET_ZLIB_ERR = -2141, /**< error during zlib call */
	RS_RET_VAR_NOT_FOUND = -2142, /**< variable not found */
	RS_RET_EMPTY_MSG = -2143, /**< provided (raw) MSG is empty */
	RS_RET_PEER_CLOSED_CONN = -2144, /**< remote peer closed connection (information, no error) */
<<<<<<< HEAD
	RS_RET_ERR_OPEN_KLOG = -2145, /**< error opening the kernel log socket (primarily solaris) */
	RS_RET_ERR_AQ_CONLOG = -2146, /**< error aquiring console log (on solaris) */
	RS_RET_ERR_DOOR = -2147, /**< some problems with handling the Solaris door functionality */
	RS_RET_NO_SOCK_CONFIGURED = -2166, /**< no socket (name) was configured where one is required */
=======
	RS_RET_NO_LSTN_DEFINED = -2172, /**< no listener defined (e.g. inside an input module) */
	RS_RET_EPOLL_CR_FAILED = -2173, /**< epoll_create() failed */
	RS_RET_EPOLL_CTL_FAILED = -2174, /**< epoll_ctl() failed */
	RS_RET_INTERNAL_ERROR = -2175, /**< rsyslogd internal error, unexpected code path reached */
>>>>>>> c664adfa

	/* RainerScript error messages (range 1000.. 1999) */
	RS_RET_SYSVAR_NOT_FOUND = 1001, /**< system variable could not be found (maybe misspelled) */

	/* some generic error/status codes */
	RS_RET_OK_DELETE_LISTENTRY = 1,	/**< operation successful, but callee requested the deletion of an entry (special state) */
	RS_RET_TERMINATE_NOW = 2,	/**< operation successful, function is requested to terminate (mostly used with threads) */
	RS_RET_NO_RUN = 3,		/**< operation successful, but function does not like to be executed */
	RS_RET_OK = 0			/**< operation successful */
};

/* some helpful macros to work with srRetVals.
 * Be sure to call the to-be-returned variable always "iRet" and
 * the function finalizer always "finalize_it".
 */
#define CHKiRet(code) if((iRet = code) != RS_RET_OK) goto finalize_it
/* macro below is to be used if we need our own handling, eg for cleanup */
#define CHKiRet_Hdlr(code) if((iRet = code) != RS_RET_OK)
/* macro below is to handle failing malloc/calloc/strdup... which we almost always handle in the same way... */
#define CHKmalloc(operation) if((operation) == NULL) ABORT_FINALIZE(RS_RET_OUT_OF_MEMORY)
/* macro below is used in conjunction with CHKiRet_Hdlr, else use ABORT_FINALIZE */
#define FINALIZE goto finalize_it;
#define DEFiRet BEGINfunc rsRetVal iRet = RS_RET_OK
#define RETiRet do{ ENDfuncIRet return iRet; }while(0)

#define ABORT_FINALIZE(errCode)			\
	do {					\
		iRet = errCode;			\
		goto finalize_it;		\
	} while (0)

/** Object ID. These are for internal checking. Each
 * object is assigned a specific ID. This is contained in
 * all Object structs (just like C++ RTTI). We can use 
 * this field to see if we have been passed a correct ID.
 * Other than that, there is currently no other use for
 * the object id.
 */
enum rsObjectID
{
	OIDrsFreed = -1,		/**< assigned, when an object is freed. If this
				 *   is seen during a method call, this is an
				 *   invalid object pointer!
				 */
	OIDrsInvalid = 0,	/**< value created by calloc(), so do not use ;) */
	/* The 0x3412 is a debug aid. It helps us find object IDs in memory
	 * dumps (on X86, this is 1234 in the dump ;)
	 * If you are on an embedded device and you would like to save space
	 * make them 1 byte only.
	 */
	OIDrsCStr = 0x34120001,
	OIDrsPars = 0x34120002
};
typedef enum rsObjectID rsObjID;

/* support to set object types */
#ifdef NDEBUG
#define rsSETOBJTYPE(pObj, type)
#define rsCHECKVALIDOBJECT(x, type)
#else
#define rsSETOBJTYPE(pObj, type) pObj->OID = type;
#define rsCHECKVALIDOBJECT(x, type) {assert(x != NULL); assert(x->OID == type);}
#endif

/**
 * This macro should be used to free objects. 
 * It aids in interpreting dumps during debugging.
 */
#ifdef NDEBUG
#define RSFREEOBJ(x) free(x)
#else
#define RSFREEOBJ(x) {(x)->OID = OIDrsFreed; free(x);}
#endif


/* for the time being, we do our own portability handling here. It
 * looks like autotools either does not yet support checks for it, or
 * I wasn't smart enough to find them ;) rgerhards, 2007-07-18
 */
#ifndef __GNUC__
#  define  __attribute__(x)  /*NOTHING*/
#endif

#ifndef O_CLOEXEC
/* of course, this limits the functionality... */
#  define O_CLOEXEC 0
#endif

/* some constants */
#define MUTEX_ALREADY_LOCKED	0
#define LOCK_MUTEX		1

/* The following prototype is convenient, even though it may not be the 100% correct place.. -- rgerhards 2008-01-07 */
void dbgprintf(char *, ...) __attribute__((format(printf, 1, 2)));


#include "debug.h"
#include "obj.h"

/* the variable below is a trick: before we can init the runtime, the caller
 * may want to set a module load path. We can not do this via the glbl class
 * because it needs an initialized runtime system (and may at some point in time
 * even be loaded itself). So this is a no-go. What we do is use a single global
 * variable which may be provided with a pointer by the caller. This variable
 * resides in rsyslog.c, the main runtime file. We have not seen any realy valule
 * in providing object access functions. If you don't like that, feel free to
 * add them. -- rgerhards, 2008-04-17
 */
extern uchar *glblModPath; /* module load path */
extern rsRetVal (*glblErrLogger)(int, uchar*);

/* some runtime prototypes */
rsRetVal rsrtInit(char **ppErrObj, obj_if_t *pObjIF);
rsRetVal rsrtExit(void);
int rsrtIsInit(void);
rsRetVal rsrtSetErrLogger(rsRetVal (*errLogger)(int, uchar*));

#endif /* multi-include protection */
/* vim:set ai:
 */<|MERGE_RESOLUTION|>--- conflicted
+++ resolved
@@ -374,17 +374,14 @@
 	RS_RET_VAR_NOT_FOUND = -2142, /**< variable not found */
 	RS_RET_EMPTY_MSG = -2143, /**< provided (raw) MSG is empty */
 	RS_RET_PEER_CLOSED_CONN = -2144, /**< remote peer closed connection (information, no error) */
-<<<<<<< HEAD
 	RS_RET_ERR_OPEN_KLOG = -2145, /**< error opening the kernel log socket (primarily solaris) */
 	RS_RET_ERR_AQ_CONLOG = -2146, /**< error aquiring console log (on solaris) */
 	RS_RET_ERR_DOOR = -2147, /**< some problems with handling the Solaris door functionality */
 	RS_RET_NO_SOCK_CONFIGURED = -2166, /**< no socket (name) was configured where one is required */
-=======
 	RS_RET_NO_LSTN_DEFINED = -2172, /**< no listener defined (e.g. inside an input module) */
 	RS_RET_EPOLL_CR_FAILED = -2173, /**< epoll_create() failed */
 	RS_RET_EPOLL_CTL_FAILED = -2174, /**< epoll_ctl() failed */
 	RS_RET_INTERNAL_ERROR = -2175, /**< rsyslogd internal error, unexpected code path reached */
->>>>>>> c664adfa
 
 	/* RainerScript error messages (range 1000.. 1999) */
 	RS_RET_SYSVAR_NOT_FOUND = 1001, /**< system variable could not be found (maybe misspelled) */
