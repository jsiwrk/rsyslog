/* nsd_ptcp.c
 *
 * An implementation of the nsd interface for plain tcp sockets.
 *
 * Copyright 2007-2018 Rainer Gerhards and Adiscon GmbH.
 *
 * This file is part of the rsyslog runtime library.
 *
 * The rsyslog runtime library is free software: you can redistribute it and/or modify
 * it under the terms of the GNU Lesser General Public License as published by
 * the Free Software Foundation, either version 3 of the License, or
 * (at your option) any later version.
 *
 * The rsyslog runtime library is distributed in the hope that it will be useful,
 * but WITHOUT ANY WARRANTY; without even the implied warranty of
 * MERCHANTABILITY or FITNESS FOR A PARTICULAR PURPOSE.  See the
 * GNU Lesser General Public License for more details.
 *
 * You should have received a copy of the GNU Lesser General Public License
 * along with the rsyslog runtime library.  If not, see <http://www.gnu.org/licenses/>.
 *
 * A copy of the GPL can be found in the file "COPYING" in this distribution.
 * A copy of the LGPL can be found in the file "COPYING.LESSER" in this distribution.
 */
#include "config.h"

#include <stdio.h>
#include <stdarg.h>
#include <stdlib.h>
#include <assert.h>
#include <errno.h>
#include <string.h>
#include <signal.h>
#include <ctype.h>
#include <netdb.h>
#include <fnmatch.h>
#include <fcntl.h>
#include <unistd.h>
#include <netinet/tcp.h>

#include "rsyslog.h"
#include "syslogd-types.h"
#include "module-template.h"
#include "parse.h"
#include "srUtils.h"
#include "obj.h"
#include "errmsg.h"
#include "net.h"
#include "netstrms.h"
#include "netstrm.h"
#include "nsdsel_ptcp.h"
#include "nsdpoll_ptcp.h"
#include "nsd_ptcp.h"
#include "prop.h"
#include "dnscache.h"

MODULE_TYPE_LIB
MODULE_TYPE_NOKEEP

/* static data */
DEFobjStaticHelpers
DEFobjCurrIf(glbl)
DEFobjCurrIf(net)
DEFobjCurrIf(netstrms)
DEFobjCurrIf(netstrm)
DEFobjCurrIf(prop)


/* a few deinit helpers */

/* close socket if open (may always be called) */
static void
sockClose(int *pSock)
{
	if(*pSock >= 0) {
		close(*pSock);
		*pSock = -1;
	}
}

/* Standard-Constructor
 */
BEGINobjConstruct(nsd_ptcp) /* be sure to specify the object type also in END macro! */
	pThis->sock = -1;
ENDobjConstruct(nsd_ptcp)


/* destructor for the nsd_ptcp object */
BEGINobjDestruct(nsd_ptcp) /* be sure to specify the object type also in END and CODESTART macros! */
CODESTARTobjDestruct(nsd_ptcp)
	sockClose(&pThis->sock);
	if(pThis->remoteIP != NULL)
		prop.Destruct(&pThis->remoteIP);
	free(pThis->pRemHostName);
ENDobjDestruct(nsd_ptcp)


/* Provide access to the sockaddr_storage of the remote peer. This
 * is needed by the legacy ACL system. --- gerhards, 2008-12-01
 */
static rsRetVal
GetRemAddr(nsd_t *pNsd, struct sockaddr_storage **ppAddr)
{
	nsd_ptcp_t *pThis = (nsd_ptcp_t*) pNsd;
	DEFiRet;

	ISOBJ_TYPE_assert((pThis), nsd_ptcp);
	assert(ppAddr != NULL);

	*ppAddr = &(pThis->remAddr);

	RETiRet;
}


/* Provide access to the underlying OS socket. This is primarily
 * useful for other drivers (like nsd_gtls) who utilize ourselfs
 * for some of their functionality. -- rgerhards, 2008-04-18
 */
static rsRetVal
GetSock(nsd_t *pNsd, int *pSock)
{
	nsd_ptcp_t *pThis = (nsd_ptcp_t*) pNsd;
	DEFiRet;

	ISOBJ_TYPE_assert((pThis), nsd_ptcp);
	assert(pSock != NULL);

	*pSock = pThis->sock;

	RETiRet;
}


/* Set the driver mode. We support no different modes, but allow mode
 * 0 to be set to be compatible with config file defaults and the other
 * drivers.
 * rgerhards, 2008-04-28
 */
static rsRetVal
SetMode(nsd_t __attribute__((unused)) *pNsd, int mode)
{
	DEFiRet;
	if(mode != 0) {
		LogError(0, RS_RET_INVALID_DRVR_MODE, "error: driver mode %d not supported by "
				"ptcp netstream driver", mode);
		ABORT_FINALIZE(RS_RET_INVALID_DRVR_MODE);
	}
finalize_it:
	RETiRet;
}


/* Set the authentication mode. For us, the following is supported:
 * anon - no certificate checks whatsoever (discouraged, but supported)
 * mode == NULL is valid and defaults to anon
 * Actually, we do not even record the mode right now, because we can
 * always work in anon mode, only. So there is no point in recording
 * something if that's the only choice. What the function does is
 * return an error if something is requested that we can not support.
 * rgerhards, 2008-05-17
 */
static rsRetVal
SetAuthMode(nsd_t __attribute__((unused)) *pNsd, uchar *mode)
{
	DEFiRet;
	if(mode != NULL && strcasecmp((char*)mode, "anon")) {
		LogError(0, RS_RET_VALUE_NOT_SUPPORTED, "error: authentication mode '%s' not supported by "
				"ptcp netstream driver", mode);
		ABORT_FINALIZE(RS_RET_VALUE_NOT_SUPPORTED);
	}

finalize_it:
	RETiRet;
}


/* Set the PermitExpiredCerts mode. not supported in ptcp
 * alorbach, 2018-12-20
 */
static rsRetVal
SetPermitExpiredCerts(nsd_t __attribute__((unused)) *pNsd, uchar *mode)
{
	DEFiRet;
	if(mode != NULL) {
		LogError(0, RS_RET_VALUE_NOT_SUPPORTED, "error: permitexpiredcerts settingnot supported by "
				"ptcp netstream driver");
		ABORT_FINALIZE(RS_RET_VALUE_NOT_SUPPORTED);
	}

finalize_it:
	RETiRet;
}


/* Set priorityString
 * PascalWithopf 2017-08-18 */
static rsRetVal
SetGnutlsPriorityString(nsd_t __attribute__((unused)) *pNsd, uchar *iVal)
{
	DEFiRet;
	if(iVal != NULL) {
		LogError(0, RS_RET_VALUE_NOT_SUPPORTED, "error: "
		"gnutlsPriorityString '%s' not supported by ptcp netstream "
		"driver", iVal);
		ABORT_FINALIZE(RS_RET_VALUE_NOT_SUPPORTED);
	}
finalize_it:
	RETiRet;
}


/* Set the permitted peers. This is a dummy, always returning an
 * error because we do not support fingerprint authentication.
 * rgerhards, 2008-05-17
 */
static rsRetVal
SetPermPeers(nsd_t __attribute__((unused)) *pNsd, permittedPeers_t __attribute__((unused)) *pPermPeers)
{
	DEFiRet;

	if(pPermPeers != NULL) {
		LogError(0, RS_RET_VALUE_NOT_IN_THIS_MODE, "authentication not supported by ptcp netstream driver");
		ABORT_FINALIZE(RS_RET_VALUE_NOT_IN_THIS_MODE);
	}

finalize_it:
	RETiRet;
}




/* Provide access to the underlying OS socket. This is primarily
 * useful for other drivers (like nsd_gtls) who utilize ourselfs
 * for some of their functionality.
 * This function sets the socket -- rgerhards, 2008-04-25
 */
static rsRetVal
SetSock(nsd_t *pNsd, int sock)
{
	nsd_ptcp_t *pThis = (nsd_ptcp_t*) pNsd;
	DEFiRet;

	ISOBJ_TYPE_assert((pThis), nsd_ptcp);
	assert(sock >= 0);

	pThis->sock = sock;

	RETiRet;
}

/* Keep Alive Options
 */
static rsRetVal
SetKeepAliveIntvl(nsd_t *pNsd, int keepAliveIntvl)
{
	nsd_ptcp_t *pThis = (nsd_ptcp_t*) pNsd;
	DEFiRet;

	ISOBJ_TYPE_assert((pThis), nsd_ptcp);

	pThis->iKeepAliveIntvl = keepAliveIntvl;

	RETiRet;
}

/* Keep Alive Options
 */
static rsRetVal
SetKeepAliveProbes(nsd_t *pNsd, int keepAliveProbes)
{
	nsd_ptcp_t *pThis = (nsd_ptcp_t*) pNsd;
	DEFiRet;

	ISOBJ_TYPE_assert((pThis), nsd_ptcp);

	pThis->iKeepAliveProbes = keepAliveProbes;

	RETiRet;
}

/* Keep Alive Options
 */
static rsRetVal
SetKeepAliveTime(nsd_t *pNsd, int keepAliveTime)
{
	nsd_ptcp_t *pThis = (nsd_ptcp_t*) pNsd;
	DEFiRet;

	ISOBJ_TYPE_assert((pThis), nsd_ptcp);

	pThis->iKeepAliveTime = keepAliveTime;

	RETiRet;
}

/* abort a connection. This is meant to be called immediately
 * before the Destruct call. -- rgerhards, 2008-03-24
 */
static rsRetVal
Abort(nsd_t *pNsd)
{
	struct linger ling;
	nsd_ptcp_t *pThis = (nsd_ptcp_t*) pNsd;

	DEFiRet;
	ISOBJ_TYPE_assert((pThis), nsd_ptcp);

	if((pThis)->sock != -1) {
		ling.l_onoff = 1;
		ling.l_linger = 0;
		if(setsockopt((pThis)->sock, SOL_SOCKET, SO_LINGER, &ling, sizeof(ling)) < 0 ) {
			dbgprintf("could not set SO_LINGER, errno %d\n", errno);
		}
	}

	RETiRet;
}


/* Set pRemHost based on the address provided. This is to be called upon accept()ing
 * a connection request. It must be provided by the socket we received the
 * message on as well as a NI_MAXHOST size large character buffer for the FQDN.
 * Please see http://www.hmug.org/man/3/getnameinfo.php (under Caveats)
 * for some explanation of the code found below. If we detect a malicious
 * hostname, we return RS_RET_MALICIOUS_HNAME and let the caller decide
 * on how to deal with that.
 * rgerhards, 2008-03-31
 */
static rsRetVal
FillRemHost(nsd_ptcp_t *pThis, struct sockaddr_storage *pAddr)
{
	prop_t *fqdn;

	DEFiRet;
	ISOBJ_TYPE_assert(pThis, nsd_ptcp);
	assert(pAddr != NULL);

	CHKiRet(dnscacheLookup(pAddr, &fqdn, NULL, NULL, &pThis->remoteIP));

	/* We now have the names, so now let's allocate memory and store them permanently.
	 * (side note: we may hold on to these values for quite a while, thus we trim their
	 * memory consumption)
	 */
	if((pThis->pRemHostName = malloc(prop.GetStringLen(fqdn)+1)) == NULL)
		ABORT_FINALIZE(RS_RET_OUT_OF_MEMORY);
	memcpy(pThis->pRemHostName, propGetSzStr(fqdn), prop.GetStringLen(fqdn)+1);
	prop.Destruct(&fqdn);

finalize_it:
	RETiRet;
}


/* accept an incoming connection request
 * rgerhards, 2008-04-22
 */
static rsRetVal
AcceptConnReq(nsd_t *pNsd, nsd_t **ppNew)
{
	int sockflags;
	nsd_ptcp_t *pThis = (nsd_ptcp_t*) pNsd;
	struct sockaddr_storage addr;
	socklen_t addrlen = sizeof(addr);
	nsd_ptcp_t *pNew = NULL;
	int iNewSock = -1;

	DEFiRet;
	assert(ppNew != NULL);
	ISOBJ_TYPE_assert(pThis, nsd_ptcp);

	iNewSock = accept(pThis->sock, (struct sockaddr*) &addr, &addrlen);
	if(iNewSock < 0) {
		if(Debug) {
			char errStr[1024];
			rs_strerror_r(errno, errStr, sizeof(errStr));
			dbgprintf("nds_ptcp: error accepting connection on socket %d, errno %d: %s\n",
				  pThis->sock, errno, errStr);
		}
		ABORT_FINALIZE(RS_RET_ACCEPT_ERR);
	}

	/* construct our object so that we can use it... */
	CHKiRet(nsd_ptcpConstruct(&pNew));

	/* for the legacy ACL code, we need to preserve addr. While this is far from
	 * begin perfect (from an abstract design perspective), we need this to prevent
	 * breaking everything. TODO: we need to implement a new ACL module to get rid
	 * of this function. -- rgerhards, 2008-12-01
	 */
	memcpy(&pNew->remAddr, &addr, sizeof(struct sockaddr_storage));
	CHKiRet(FillRemHost(pNew, &addr));

	/* set the new socket to non-blocking IO -TODO:do we really need to do this here? Do we always want it? */
	if((sockflags = fcntl(iNewSock, F_GETFL)) != -1) {
		sockflags |= O_NONBLOCK;
		/* SETFL could fail too, so get it caught by the subsequent
		 * error check.
		 */
		sockflags = fcntl(iNewSock, F_SETFL, sockflags);
	}
	if(sockflags == -1) {
		dbgprintf("error %d setting fcntl(O_NONBLOCK) on tcp socket %d", errno, iNewSock);
		ABORT_FINALIZE(RS_RET_IO_ERROR);
	}

	pNew->sock = iNewSock;
	*ppNew = (nsd_t*) pNew;

finalize_it:
	if(iRet != RS_RET_OK) {
		if(pNew != NULL)
			nsd_ptcpDestruct(&pNew);
		/* the close may be redundant, but that doesn't hurt... */
		sockClose(&iNewSock);
	}

	RETiRet;
}


/* initialize tcp sockets for a listner. The initialized sockets are passed to the
 * app-level caller via a callback.
 * pLstnPort must point to a port name or number. NULL is NOT permitted. pLstnIP
 * points to the port to listen to (NULL means "all"), iMaxSess has the maximum
 * number of sessions permitted.
 * rgerhards, 2008-04-22
 */
PRAGMA_DIAGNOSTIC_PUSH
PRAGMA_IGNORE_Wcast_align
static rsRetVal
LstnInit(netstrms_t *pNS, void *pUsr, rsRetVal(*fAddLstn)(void*,netstrm_t*),
	 uchar *pLstnPort, uchar *pLstnIP, int iSessMax,
	 uchar *pszLstnPortFileName)
{
	DEFiRet;
	netstrm_t *pNewStrm = NULL;
	nsd_t *pNewNsd = NULL;
	int error, maxs, on = 1;
	int isIPv6 = 0;
	int sock = -1;
	int numSocks;
	int sockflags;
	int port_override = 0; /* if dyn port (0): use this for actually bound port */
	struct addrinfo hints, *res = NULL, *r;

	ISOBJ_TYPE_assert(pNS, netstrms);
	assert(fAddLstn != NULL);
	assert(pLstnPort != NULL);
	assert(iSessMax >= 0);

	dbgprintf("creating tcp listen socket on port %s\n", pLstnPort);

	memset(&hints, 0, sizeof(hints));
	hints.ai_flags = AI_PASSIVE;
	hints.ai_family = glbl.GetDefPFFamily();
	hints.ai_socktype = SOCK_STREAM;

	error = getaddrinfo((char*)pLstnIP, (char*) pLstnPort, &hints, &res);
	if(error) {
		LogError(0, RS_RET_INVALID_PORT, "error querying port '%s': %s",
			pLstnPort, gai_strerror(error));
		ABORT_FINALIZE(RS_RET_INVALID_PORT);
	}

	/* Count max number of sockets we may open */
	for(maxs = 0, r = res; r != NULL ; r = r->ai_next, maxs++)
		/* EMPTY */;

	numSocks = 0;   /* num of sockets counter at start of array */
	for(r = res; r != NULL ; r = r->ai_next) {
		if(port_override != 0) {
			if(r->ai_family == AF_INET6) {
				((struct sockaddr_in6*)r->ai_addr)->sin6_port = port_override;
			} else {
				((struct sockaddr_in*)r->ai_addr)->sin_port = port_override;
			}
		}
		sock = socket(r->ai_family, r->ai_socktype, r->ai_protocol);
		if(sock < 0) {
			if(!(r->ai_family == PF_INET6 && errno == EAFNOSUPPORT)) {
				dbgprintf("error %d creating tcp listen socket", errno);
				/* it is debatable if PF_INET with EAFNOSUPPORT should
				 * also be ignored...
				 */
			}
			continue;
		}

		#ifdef IPV6_V6ONLY
			if(r->ai_family == AF_INET6) {
				isIPv6 = 1;
				int iOn = 1;
				if(setsockopt(sock, IPPROTO_IPV6, IPV6_V6ONLY,
					(char *)&iOn, sizeof (iOn)) < 0) {
					close(sock);
					sock = -1;
					continue;
				}
			}
		#endif
		if(setsockopt(sock, SOL_SOCKET, SO_REUSEADDR, (char *) &on, sizeof(on)) < 0 ) {
			dbgprintf("error %d setting tcp socket option\n", errno);
			close(sock);
			sock = -1;
			continue;
		}

		/* We use non-blocking IO! */
		if((sockflags = fcntl(sock, F_GETFL)) != -1) {
			sockflags |= O_NONBLOCK;
			/* SETFL could fail too, so get it caught by the subsequent
			 * error check.
			 */
			sockflags = fcntl(sock, F_SETFL, sockflags);
		}
		if(sockflags == -1) {
			dbgprintf("error %d setting fcntl(O_NONBLOCK) on tcp socket", errno);
			close(sock);
			sock = -1;
			continue;
		}

		/* We need to enable BSD compatibility. Otherwise an attacker
		 * could flood our log files by sending us tons of ICMP errors.
		 */
		#if !defined(_AIX) && !defined(BSD)
			if(net.should_use_so_bsdcompat()) {
				if (setsockopt(sock, SOL_SOCKET, SO_BSDCOMPAT,
						(char *) &on, sizeof(on)) < 0) {
					LogError(errno, NO_ERRCODE, "TCP setsockopt(BSDCOMPAT)");
					close(sock);
					sock = -1;
					continue;
				}
			}
		#endif

		if( (bind(sock, r->ai_addr, r->ai_addrlen) < 0)
		#ifndef IPV6_V6ONLY
			&& (errno != EADDRINUSE)
		#endif
		   ) {
			/* TODO: check if *we* bound the socket - else we *have* an error! */
			char errStr[1024];
			rs_strerror_r(errno, errStr, sizeof(errStr));
			LogError(errno, NO_ERRCODE, "Error while binding tcp socket");
			dbgprintf("error %d while binding tcp socket: %s\n", errno, errStr);
			close(sock);
			sock = -1;
			continue;
		}

		/* if we bind to dynamic port (port 0 given), we will do so consistently. Thus
		 * once we got a dynamic port, we will keep it and use it for other protocols
		 * as well. As of my understanding, this should always work as the OS does not
		 * pick a port that is used by some protocol (well, at least this looks very
		 * unlikely...). If our asusmption is wrong, we should iterate until we find a
		 * combination that works - it is very unusual to have the same service listen
		 * on differnt ports on IPv4 and IPv6.
		 */
		const int currport = (isIPv6) ?
			(((struct sockaddr_in6*)r->ai_addr)->sin6_port) :
			(((struct sockaddr_in*)r->ai_addr)->sin_port) ;
		if(currport == 0) {
			socklen_t socklen_r = r->ai_addrlen;
			if(getsockname(sock, r->ai_addr, &socklen_r) == -1) {
				LogError(errno, NO_ERRCODE, "nsd_ptcp: ListenPortFileName: getsockname:"
						"error while trying to get socket");
			}
			r->ai_addrlen = socklen_r;
			port_override = (isIPv6) ?
				(((struct sockaddr_in6*)r->ai_addr)->sin6_port) :
				(((struct sockaddr_in*)r->ai_addr)->sin_port) ;
			if(pszLstnPortFileName != NULL) {
				FILE *fp;
				if((fp = fopen((const char*)pszLstnPortFileName, "w+")) == NULL) {
					LogError(errno, RS_RET_IO_ERROR, "nsd_ptcp: ListenPortFileName: "
							"error while trying to open file");
					ABORT_FINALIZE(RS_RET_IO_ERROR);
				}
				if(isIPv6) {
					fprintf(fp, "%d", ntohs((((struct sockaddr_in6*)r->ai_addr)->sin6_port)));
				} else {
					fprintf(fp, "%d", ntohs((((struct sockaddr_in*)r->ai_addr)->sin_port)));
				}
				fclose(fp);
			}
		}

		if(listen(sock, iSessMax / 10 + 5) < 0) {
			/* If the listen fails, it most probably fails because we ask
			 * for a too-large backlog. So in this case we first set back
			 * to a fixed, reasonable, limit that should work. Only if
			 * that fails, too, we give up.
			 */
			dbgprintf("listen with a backlog of %d failed - retrying with default of 32.\n",
				   iSessMax / 10 + 5);
			if(listen(sock, 32) < 0) {
				dbgprintf("tcp listen error %d, suspending\n", errno);
				close(sock);
				sock = -1;
				continue;
			}
		}


		/* if we reach this point, we were able to obtain a valid socket, so we can
		 * construct a new netstrm obj and hand it over to the upper layers for inclusion
		 * into their socket array. -- rgerhards, 2008-04-23
		 */
		CHKiRet(pNS->Drvr.Construct(&pNewNsd));
		CHKiRet(pNS->Drvr.SetSock(pNewNsd, sock));
		CHKiRet(pNS->Drvr.SetMode(pNewNsd, netstrms.GetDrvrMode(pNS)));
		CHKiRet(pNS->Drvr.SetAuthMode(pNewNsd, netstrms.GetDrvrAuthMode(pNS)));
		CHKiRet(pNS->Drvr.SetPermitExpiredCerts(pNewNsd, netstrms.GetDrvrPermitExpiredCerts(pNS)));
		CHKiRet(pNS->Drvr.SetPermPeers(pNewNsd, netstrms.GetDrvrPermPeers(pNS)));
		CHKiRet(pNS->Drvr.SetGnutlsPriorityString(pNewNsd, netstrms.GetDrvrGnutlsPriorityString(pNS)));
		CHKiRet(netstrms.CreateStrm(pNS, &pNewStrm));
		pNewStrm->pDrvrData = (nsd_t*) pNewNsd;
		pNewNsd = NULL;
		CHKiRet(fAddLstn(pUsr, pNewStrm));
		pNewStrm = NULL;
		/* sock has been handed over by SetSock() above, so invalidate it here
		 * coverity scan falsely identifies this as ressource leak
		 */
		sock = -1;
		++numSocks;
	}

	if(numSocks != maxs)
		dbgprintf("We could initialize %d TCP listen sockets out of %d we received "
		 	  "- this may or may not be an error indication.\n", numSocks, maxs);

	if(numSocks == 0) {
		dbgprintf("No TCP listen sockets could successfully be initialized\n");
		ABORT_FINALIZE(RS_RET_COULD_NOT_BIND);
	}

finalize_it:
	if(sock != -1) {
		close(sock);
	}
	if(res != NULL)
		freeaddrinfo(res);

	if(iRet != RS_RET_OK) {
		if(pNewStrm != NULL)
			netstrm.Destruct(&pNewStrm);
		if(pNewNsd != NULL)
			pNS->Drvr.Destruct(&pNewNsd);
	}

	RETiRet;
}
PRAGMA_DIAGNOSTIC_POP

/* receive data from a tcp socket
 * The lenBuf parameter must contain the max buffer size on entry and contains
 * the number of octets read (or -1 in case of error) on exit. This function
 * never blocks, not even when called on a blocking socket. That is important
 * for client sockets, which are set to block during send, but should not
 * block when trying to read data. If *pLenBuf is -1, an error occured and
 * oserr holds the exact error cause.
 * rgerhards, 2008-03-17
 */
static rsRetVal
Rcv(nsd_t *pNsd, uchar *pRcvBuf, ssize_t *pLenBuf, int *const oserr)
{
	char errStr[1024];
	DEFiRet;
	nsd_ptcp_t *pThis = (nsd_ptcp_t*) pNsd;
	ISOBJ_TYPE_assert(pThis, nsd_ptcp);
	assert(oserr != NULL);
/*  AIXPORT : MSG_DONTWAIT not supported */
#if defined (_AIX)
#define MSG_DONTWAIT    MSG_NONBLOCK
#endif

	*pLenBuf = recv(pThis->sock, pRcvBuf, *pLenBuf, MSG_DONTWAIT);
	*oserr = errno;

	if(*pLenBuf == 0) {
		ABORT_FINALIZE(RS_RET_CLOSED);
	} else if (*pLenBuf < 0) {
		rs_strerror_r(errno, errStr, sizeof(errStr));
		dbgprintf("error during recv on NSD %p: %s\n", pNsd, errStr);
		ABORT_FINALIZE(RS_RET_RCV_ERR);
	}

finalize_it:
	RETiRet;
}


/* send a buffer. On entry, pLenBuf contains the number of octets to
 * write. On exit, it contains the number of octets actually written.
 * If this number is lower than on entry, only a partial buffer has
 * been written.
 * rgerhards, 2008-03-19
 */
static rsRetVal
Send(nsd_t *pNsd, uchar *pBuf, ssize_t *pLenBuf)
{
	nsd_ptcp_t *pThis = (nsd_ptcp_t*) pNsd;
	ssize_t written;
	DEFiRet;
	ISOBJ_TYPE_assert(pThis, nsd_ptcp);

	written = send(pThis->sock, pBuf, *pLenBuf, 0);

	if(written == -1) {
		switch(errno) {
			case EAGAIN:
			case EINTR:
				/* this is fine, just retry... */
				written = 0;
				break;
			default:
				ABORT_FINALIZE(RS_RET_IO_ERROR);
				break;
		}
	}

	*pLenBuf = written;
finalize_it:
	RETiRet;
}


/* Enable KEEPALIVE handling on the socket.
 * rgerhards, 2009-06-02
 */
static rsRetVal
EnableKeepAlive(nsd_t *pNsd)
{
	nsd_ptcp_t *pThis = (nsd_ptcp_t*) pNsd;
	int ret;
	int optval;
	socklen_t optlen;
	DEFiRet;
	ISOBJ_TYPE_assert(pThis, nsd_ptcp);

	optval = 1;
	optlen = sizeof(optval);
	ret = setsockopt(pThis->sock, SOL_SOCKET, SO_KEEPALIVE, &optval, optlen);
	if(ret < 0) {
		dbgprintf("EnableKeepAlive socket call returns error %d\n", ret);
		ABORT_FINALIZE(RS_RET_ERR);
	}

#	if defined(IPPROTO_TCP) && defined(TCP_KEEPCNT)
	if(pThis->iKeepAliveProbes > 0) {
		optval = pThis->iKeepAliveProbes;
		optlen = sizeof(optval);
		ret = setsockopt(pThis->sock, IPPROTO_TCP, TCP_KEEPCNT, &optval, optlen);
	} else {
		ret = 0;
	}
#	else
	ret = -1;
#	endif
	if(ret < 0) {
		LogError(ret, NO_ERRCODE, "imptcp cannot set keepalive probes - ignored");
	}

#	if defined(IPPROTO_TCP) && defined(TCP_KEEPIDLE)
	if(pThis->iKeepAliveTime > 0) {
		optval = pThis->iKeepAliveTime;
		optlen = sizeof(optval);
		ret = setsockopt(pThis->sock, IPPROTO_TCP, TCP_KEEPIDLE, &optval, optlen);
	} else {
		ret = 0;
	}
#	else
	ret = -1;
#	endif
	if(ret < 0) {
		LogError(ret, NO_ERRCODE, "imptcp cannot set keepalive time - ignored");
	}

#	if defined(IPPROTO_TCP) && defined(TCP_KEEPCNT)
	if(pThis->iKeepAliveIntvl > 0) {
		optval = pThis->iKeepAliveIntvl;
		optlen = sizeof(optval);
		ret = setsockopt(pThis->sock, IPPROTO_TCP, TCP_KEEPINTVL, &optval, optlen);
	} else {
		ret = 0;
	}
#	else
	ret = -1;
#	endif
	if(ret < 0) {
		LogError(errno, NO_ERRCODE, "imptcp cannot set keepalive intvl - ignored");
	}

	dbgprintf("KEEPALIVE enabled for socket %d\n", pThis->sock);

finalize_it:
	RETiRet;

}


/* open a connection to a remote host (server).
 * rgerhards, 2008-03-19
 */
static rsRetVal
Connect(nsd_t *pNsd, int family, uchar *port, uchar *host, char *device)
{
	nsd_ptcp_t *pThis = (nsd_ptcp_t*) pNsd;
	struct addrinfo *res = NULL;
	struct addrinfo hints;

	DEFiRet;
	ISOBJ_TYPE_assert(pThis, nsd_ptcp);
	assert(port != NULL);
	assert(host != NULL);
	assert(pThis->sock == -1);

	memset(&hints, 0, sizeof(hints));
	hints.ai_family = family;
	hints.ai_socktype = SOCK_STREAM;
	if(getaddrinfo((char*)host, (char*)port, &hints, &res) != 0) {
		LogError(errno, RS_RET_IO_ERROR, "cannot resolve hostname '%s'",
			host);
		ABORT_FINALIZE(RS_RET_IO_ERROR);
	}

	if((pThis->sock = socket(res->ai_family, res->ai_socktype, res->ai_protocol)) == -1) {
		LogError(errno, RS_RET_IO_ERROR, "cannot bind socket for %s:%s",
			host, port);
		ABORT_FINALIZE(RS_RET_IO_ERROR);
	}

	if(device) {
#		if defined(SO_BINDTODEVICE)
		if(setsockopt(pThis->sock, SOL_SOCKET, SO_BINDTODEVICE, device, strlen(device) + 1) < 0)
#		endif
		{
			dbgprintf("setsockopt(SO_BINDTODEVICE) failed\n");
			ABORT_FINALIZE(RS_RET_IO_ERROR);
		}
	}

	if(connect(pThis->sock, res->ai_addr, res->ai_addrlen) != 0) {
		LogError(errno, RS_RET_IO_ERROR, "cannot connect to %s:%s",
			host, port);
		ABORT_FINALIZE(RS_RET_IO_ERROR);
	}

finalize_it:
	if(res != NULL)
		freeaddrinfo(res);

	if(iRet != RS_RET_OK) {
		sockClose(&pThis->sock);
	}

	RETiRet;
}


/* get the remote hostname. The returned hostname must be freed by the
 * caller.
 * rgerhards, 2008-04-24
 */
static rsRetVal
GetRemoteHName(nsd_t *pNsd, uchar **ppszHName)
{
	DEFiRet;
	nsd_ptcp_t *pThis = (nsd_ptcp_t*) pNsd;
	ISOBJ_TYPE_assert(pThis, nsd_ptcp);
	assert(ppszHName != NULL);

	// TODO: how can the RemHost be empty?
	CHKmalloc(*ppszHName = (uchar*)strdup(pThis->pRemHostName == NULL ? "" : (char*) pThis->pRemHostName));

finalize_it:
	RETiRet;
}


/* This function checks if the connection is still alive - well, kind of... It
 * is primarily being used for plain TCP syslog and it is quite a hack. However,
 * as it seems to work, it is worth supporting it. The bottom line is that it
 * should not be called by anything else but a plain tcp syslog sender.
 * In order for it to work, it must be called *immediately* *before* the send()
 * call. For details about what is done, see here:
 * http://blog.gerhards.net/2008/06/getting-bit-more-reliability-from-plain.html
 * rgerhards, 2008-06-09
 */
static rsRetVal
CheckConnection(nsd_t *pNsd)
{
	DEFiRet;
	int rc;
	char msgbuf[1]; /* dummy */
	nsd_ptcp_t *pThis = (nsd_ptcp_t*) pNsd;
	ISOBJ_TYPE_assert(pThis, nsd_ptcp);

	rc = recv(pThis->sock, msgbuf, 1, MSG_DONTWAIT | MSG_PEEK);
	if(rc == 0 && errno != EAGAIN) {
<<<<<<< HEAD
		dbgprintf("CheckConnection detected broken connection - closing it\n");
=======
		dbgprintf("CheckConnection detected broken connection - closing it (rc %d, errno %d)\n", rc, errno);
>>>>>>> f8950c15
		/* in this case, the remote peer had shut down the connection and we
		 * need to close our side, too.
		 */
		sockClose(&pThis->sock);
		ABORT_FINALIZE(RS_RET_IO_ERROR);
	}
finalize_it:
	RETiRet;
}


/* get the remote host's IP address. Caller must Destruct the object.
 */
static rsRetVal
GetRemoteIP(nsd_t *pNsd, prop_t **ip)
{
	DEFiRet;
	nsd_ptcp_t *pThis = (nsd_ptcp_t*) pNsd;
	ISOBJ_TYPE_assert(pThis, nsd_ptcp);
	prop.AddRef(pThis->remoteIP);
	*ip = pThis->remoteIP;
	RETiRet;
}


/* queryInterface function */
BEGINobjQueryInterface(nsd_ptcp)
CODESTARTobjQueryInterface(nsd_ptcp)
	if(pIf->ifVersion != nsdCURR_IF_VERSION) {/* check for current version, increment on each change */
		ABORT_FINALIZE(RS_RET_INTERFACE_NOT_SUPPORTED);
	}

	/* ok, we have the right interface, so let's fill it
	 * Please note that we may also do some backwards-compatibility
	 * work here (if we can support an older interface version - that,
	 * of course, also affects the "if" above).
	 */
	pIf->Construct = (rsRetVal(*)(nsd_t**)) nsd_ptcpConstruct;
	pIf->Destruct = (rsRetVal(*)(nsd_t**)) nsd_ptcpDestruct;
	pIf->Abort = Abort;
	pIf->GetRemAddr = GetRemAddr;
	pIf->GetSock = GetSock;
	pIf->SetSock = SetSock;
	pIf->SetMode = SetMode;
	pIf->SetAuthMode = SetAuthMode;
	pIf->SetPermitExpiredCerts = SetPermitExpiredCerts;
	pIf->SetGnutlsPriorityString = SetGnutlsPriorityString;
	pIf->SetPermPeers = SetPermPeers;
	pIf->Rcv = Rcv;
	pIf->Send = Send;
	pIf->LstnInit = LstnInit;
	pIf->AcceptConnReq = AcceptConnReq;
	pIf->Connect = Connect;
	pIf->GetRemoteHName = GetRemoteHName;
	pIf->GetRemoteIP = GetRemoteIP;
	pIf->CheckConnection = CheckConnection;
	pIf->EnableKeepAlive = EnableKeepAlive;
	pIf->SetKeepAliveIntvl = SetKeepAliveIntvl;
	pIf->SetKeepAliveProbes = SetKeepAliveProbes;
	pIf->SetKeepAliveTime = SetKeepAliveTime;
finalize_it:
ENDobjQueryInterface(nsd_ptcp)


/* exit our class
 */
BEGINObjClassExit(nsd_ptcp, OBJ_IS_LOADABLE_MODULE) /* CHANGE class also in END MACRO! */
CODESTARTObjClassExit(nsd_ptcp)
	/* release objects we no longer need */
	objRelease(net, CORE_COMPONENT);
	objRelease(glbl, CORE_COMPONENT);
	objRelease(prop, CORE_COMPONENT);
	objRelease(netstrm, DONT_LOAD_LIB);
	objRelease(netstrms, LM_NETSTRMS_FILENAME);
ENDObjClassExit(nsd_ptcp)


/* Initialize the nsd_ptcp class. Must be called as the very first method
 * before anything else is called inside this class.
 * rgerhards, 2008-02-19
 */
BEGINObjClassInit(nsd_ptcp, 1, OBJ_IS_LOADABLE_MODULE) /* class, version */
	/* request objects we use */
	CHKiRet(objUse(glbl, CORE_COMPONENT));
	CHKiRet(objUse(prop, CORE_COMPONENT));
	CHKiRet(objUse(net, CORE_COMPONENT));
	CHKiRet(objUse(netstrms, LM_NETSTRMS_FILENAME));
	CHKiRet(objUse(netstrm, DONT_LOAD_LIB));

	/* set our own handlers */
ENDObjClassInit(nsd_ptcp)


/* --------------- here now comes the plumbing that makes as a library module --------------- */


BEGINmodExit
CODESTARTmodExit
#	ifdef HAVE_EPOLL_CREATE /* module only available if epoll() is supported! */
	nsdpoll_ptcpClassExit();
#	endif
	nsdsel_ptcpClassExit();
	nsd_ptcpClassExit();
ENDmodExit


BEGINqueryEtryPt
CODESTARTqueryEtryPt
CODEqueryEtryPt_STD_LIB_QUERIES
ENDqueryEtryPt


BEGINmodInit()
CODESTARTmodInit
	*ipIFVersProvided = CURR_MOD_IF_VERSION; /* we only support the current interface specification */

	/* Initialize all classes that are in our module - this includes ourselfs */
	CHKiRet(nsd_ptcpClassInit(pModInfo)); /* must be done after tcps_sess, as we use it */
	CHKiRet(nsdsel_ptcpClassInit(pModInfo)); /* must be done after tcps_sess, as we use it */
#	ifdef HAVE_EPOLL_CREATE /* module only available if epoll() is supported! */
	CHKiRet(nsdpoll_ptcpClassInit(pModInfo)); /* must be done after tcps_sess, as we use it */
#	endif
ENDmodInit
/* vi:set ai:
 */<|MERGE_RESOLUTION|>--- conflicted
+++ resolved
@@ -902,11 +902,7 @@
 
 	rc = recv(pThis->sock, msgbuf, 1, MSG_DONTWAIT | MSG_PEEK);
 	if(rc == 0 && errno != EAGAIN) {
-<<<<<<< HEAD
-		dbgprintf("CheckConnection detected broken connection - closing it\n");
-=======
 		dbgprintf("CheckConnection detected broken connection - closing it (rc %d, errno %d)\n", rc, errno);
->>>>>>> f8950c15
 		/* in this case, the remote peer had shut down the connection and we
 		 * need to close our side, too.
 		 */
