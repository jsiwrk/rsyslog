/* queue.c
 *
 * This file implements the queue object and its several queueing methods.
 * 
 * File begun on 2008-01-03 by RGerhards
 *
 * There is some in-depth documentation available in doc/dev_queue.html
 * (and in the web doc set on http://www.rsyslog.com/doc). Be sure to read it
 * if you are getting aquainted to the object.
 *
 * NOTE: as of 2009-04-22, I have begin to remove the qqueue* prefix from static
 * function names - this makes it really hard to read and does not provide much
 * benefit, at least I (now) think so...
 *
 * Copyright 2008-2013 Rainer Gerhards and Adiscon GmbH.
 *
 * This file is part of the rsyslog runtime library.
 *
 * The rsyslog runtime library is free software: you can redistribute it and/or modify
 * it under the terms of the GNU Lesser General Public License as published by
 * the Free Software Foundation, either version 3 of the License, or
 * (at your option) any later version.
 *
 * The rsyslog runtime library is distributed in the hope that it will be useful,
 * but WITHOUT ANY WARRANTY; without even the implied warranty of
 * MERCHANTABILITY or FITNESS FOR A PARTICULAR PURPOSE.  See the
 * GNU Lesser General Public License for more details.
 *
 * You should have received a copy of the GNU Lesser General Public License
 * along with the rsyslog runtime library.  If not, see <http://www.gnu.org/licenses/>.
 *
 * A copy of the GPL can be found in the file "COPYING" in this distribution.
 * A copy of the LGPL can be found in the file "COPYING.LESSER" in this distribution.
 */
#include "config.h"

#include <stdio.h>
#include <stdlib.h>
#include <string.h>
#include <assert.h>
#include <signal.h>
#include <pthread.h>
#include <fcntl.h>
#include <unistd.h>
#include <sys/stat.h>	 /* required for HP UX */
#include <time.h>
#include <errno.h>

#include "rsyslog.h"
#include "queue.h"
#include "stringbuf.h"
#include "srUtils.h"
#include "obj.h"
#include "wtp.h"
#include "wti.h"
#include "msg.h"
#include "atomic.h"
#include "errmsg.h"
#include "datetime.h"
#include "unicode-helper.h"
#include "statsobj.h"
#include "parserif.h"

#ifdef OS_SOLARIS
#	include <sched.h>
#endif

/* static data */
DEFobjStaticHelpers
DEFobjCurrIf(glbl)
DEFobjCurrIf(strm)
DEFobjCurrIf(errmsg)
DEFobjCurrIf(datetime)
DEFobjCurrIf(statsobj)

/* forward-definitions */
static inline rsRetVal doEnqSingleObj(qqueue_t *pThis, flowControl_t flowCtlType, msg_t *pMsg);
static rsRetVal qqueueChkPersist(qqueue_t *pThis, int nUpdates);
static rsRetVal RateLimiter(qqueue_t *pThis);
static int qqueueChkStopWrkrDA(qqueue_t *pThis);
static rsRetVal GetDeqBatchSize(qqueue_t *pThis, int *pVal);
static rsRetVal ConsumerDA(qqueue_t *pThis, wti_t *pWti);
static rsRetVal batchProcessed(qqueue_t *pThis, wti_t *pWti);
static rsRetVal qqueueMultiEnqObjNonDirect(qqueue_t *pThis, multi_submit_t *pMultiSub);
static rsRetVal qqueueMultiEnqObjDirect(qqueue_t *pThis, multi_submit_t *pMultiSub);
static rsRetVal qAddDirect(qqueue_t *pThis, msg_t *pMsg);
static rsRetVal qDestructDirect(qqueue_t __attribute__((unused)) *pThis);
static rsRetVal qConstructDirect(qqueue_t __attribute__((unused)) *pThis);
static rsRetVal qDestructDisk(qqueue_t *pThis);
rsRetVal qqueueSetSpoolDir(qqueue_t *pThis, uchar *pszSpoolDir, int lenSpoolDir);

/* some constants for queuePersist () */
#define QUEUE_CHECKPOINT	1
#define QUEUE_NO_CHECKPOINT	0

/* tables for interfacing with the v6 config system */
static struct cnfparamdescr cnfpdescr[] = {
	{ "queue.filename", eCmdHdlrGetWord, 0 },
	{ "queue.spooldirectory", eCmdHdlrGetWord, 0 },
	{ "queue.size", eCmdHdlrSize, 0 },
	{ "queue.dequeuebatchsize", eCmdHdlrInt, 0 },
	{ "queue.maxdiskspace", eCmdHdlrSize, 0 },
	{ "queue.highwatermark", eCmdHdlrInt, 0 },
	{ "queue.lowwatermark", eCmdHdlrInt, 0 },
	{ "queue.fulldelaymark", eCmdHdlrInt, 0 },
	{ "queue.lightdelaymark", eCmdHdlrInt, 0 },
	{ "queue.discardmark", eCmdHdlrInt, 0 },
	{ "queue.discardseverity", eCmdHdlrFacility, 0 },
	{ "queue.checkpointinterval", eCmdHdlrInt, 0 },
	{ "queue.syncqueuefiles", eCmdHdlrBinary, 0 },
	{ "queue.type", eCmdHdlrQueueType, 0 },
	{ "queue.workerthreads", eCmdHdlrInt, 0 },
	{ "queue.timeoutshutdown", eCmdHdlrInt, 0 },
	{ "queue.timeoutactioncompletion", eCmdHdlrInt, 0 },
	{ "queue.timeoutenqueue", eCmdHdlrInt, 0 },
	{ "queue.timeoutworkerthreadshutdown", eCmdHdlrInt, 0 },
	{ "queue.workerthreadminimummessages", eCmdHdlrInt, 0 },
	{ "queue.maxfilesize", eCmdHdlrSize, 0 },
	{ "queue.saveonshutdown", eCmdHdlrBinary, 0 },
	{ "queue.dequeueslowdown", eCmdHdlrInt, 0 },
	{ "queue.dequeuetimebegin", eCmdHdlrInt, 0 },
	{ "queue.dequeuetimeend", eCmdHdlrInt, 0 },
	{ "queue.cry.provider", eCmdHdlrGetWord, 0 }
};
static struct cnfparamblk pblk =
	{ CNFPARAMBLK_VERSION,
	  sizeof(cnfpdescr)/sizeof(struct cnfparamdescr),
	  cnfpdescr
	};

/* debug aid */
static inline void displayBatchState(batch_t *pBatch)
{
	int i;
	for(i = 0 ; i < pBatch->nElem ; ++i) {
		DBGPRINTF("displayBatchState %p[%d]: %d\n", pBatch, i, pBatch->eltState[i]);
	}
}

/***********************************************************************
 * we need a private data structure, the "to-delete" list. As C does
 * not provide any partly private data structures, we implement this
 * structure right here inside the module.
 * Note that this list must always be kept sorted based on a unique
 * dequeue ID (which is monotonically increasing).
 * rgerhards, 2009-05-18
 ***********************************************************************/

/* generate next uniqueue dequeue ID. Note that uniqueness is only required
 * on a per-queue basis and while this instance runs. So a stricly monotonically
 * increasing counter is sufficient (if enough bits are used).
 */
static inline qDeqID getNextDeqID(qqueue_t *pQueue)
{
	ISOBJ_TYPE_assert(pQueue, qqueue);
	return pQueue->deqIDAdd++;
}


/* return the top element of the to-delete list or NULL, if the
 * list is empty.
 */
static inline toDeleteLst_t *tdlPeek(qqueue_t *pQueue)
{
	ISOBJ_TYPE_assert(pQueue, qqueue);
	return pQueue->toDeleteLst;
}


/* remove the top element of the to-delete list. Nothing but the
 * element itself is destroyed. Must not be called when the list
 * is empty.
 */
static inline rsRetVal tdlPop(qqueue_t *pQueue)
{
	toDeleteLst_t *pRemove;
	DEFiRet;

	ISOBJ_TYPE_assert(pQueue, qqueue);
	assert(pQueue->toDeleteLst != NULL);

	pRemove = pQueue->toDeleteLst;
	pQueue->toDeleteLst = pQueue->toDeleteLst->pNext;
	free(pRemove);

	RETiRet;
}


/* Add a new to-delete list entry. The function allocates the data
 * structure, populates it with the values provided and links the new
 * element into the correct place inside the list.
 */
static inline rsRetVal tdlAdd(qqueue_t *pQueue, qDeqID deqID, int nElemDeq)
{
	toDeleteLst_t *pNew;
	toDeleteLst_t *pPrev;
	DEFiRet;

	ISOBJ_TYPE_assert(pQueue, qqueue);
	assert(pQueue->toDeleteLst != NULL);

	CHKmalloc(pNew = MALLOC(sizeof(toDeleteLst_t)));
	pNew->deqID = deqID;
	pNew->nElemDeq = nElemDeq;

	/* now find right spot */
	for(  pPrev = pQueue->toDeleteLst
	    ; pPrev != NULL && deqID > pPrev->deqID
	    ; pPrev = pPrev->pNext) {
		/*JUST SEARCH*/;
	}

	if(pPrev == NULL) {
		pNew->pNext = pQueue->toDeleteLst;
		pQueue->toDeleteLst = pNew;
	} else {
		pNew->pNext = pPrev->pNext;
		pPrev->pNext = pNew;
	}

finalize_it:
	RETiRet;
}


/* methods */

static inline char *
getQueueTypeName(queueType_t t)
{
	char *r;

	switch(t) {
	case QUEUETYPE_FIXED_ARRAY: 
		r = "FixedArray";
		break;
	case QUEUETYPE_LINKEDLIST: 
		r = "LinkedList";
		break;
	case QUEUETYPE_DISK: 
		r = "Disk";
		break;
	case QUEUETYPE_DIRECT: 
		r = "Direct";
		break;
	default:
		r = "invalid/unknown queue mode";
		break;
	}
	return r;
}

void
qqueueDbgPrint(qqueue_t *pThis)
{
	dbgoprint((obj_t*) pThis, "parameter dump:\n");
	dbgoprint((obj_t*) pThis, "queue.filename '%s'\n",
		(pThis->pszFilePrefix == NULL) ? "[NONE]" : (char*)pThis->pszFilePrefix);
	dbgoprint((obj_t*) pThis, "queue.size: %d\n", pThis->iMaxQueueSize);
	dbgoprint((obj_t*) pThis, "queue.dequeuebatchsize: %d\n", pThis->iDeqBatchSize);
	dbgoprint((obj_t*) pThis, "queue.maxdiskspace: %lld\n", pThis->iMaxFileSize);
	dbgoprint((obj_t*) pThis, "queue.highwatermark: %d\n", pThis->iHighWtrMrk);
	dbgoprint((obj_t*) pThis, "queue.lowwatermark: %d\n", pThis->iLowWtrMrk);
	dbgoprint((obj_t*) pThis, "queue.fulldelaymark: %d\n", pThis->iFullDlyMrk);
	dbgoprint((obj_t*) pThis, "queue.lightdelaymark: %d\n", pThis->iLightDlyMrk);
	dbgoprint((obj_t*) pThis, "queue.discardmark: %d\n", pThis->iDiscardMrk);
	dbgoprint((obj_t*) pThis, "queue.discardseverity: %d\n", pThis->iDiscardSeverity);
	dbgoprint((obj_t*) pThis, "queue.checkpointinterval: %d\n", pThis->iPersistUpdCnt);
	dbgoprint((obj_t*) pThis, "queue.syncqueuefiles: %d\n", pThis->bSyncQueueFiles);
	dbgoprint((obj_t*) pThis, "queue.type: %d [%s]\n", pThis->qType, getQueueTypeName(pThis->qType));
	dbgoprint((obj_t*) pThis, "queue.workerthreads: %d\n", pThis->iNumWorkerThreads);
	dbgoprint((obj_t*) pThis, "queue.timeoutshutdown: %d\n", pThis->toQShutdown);
	dbgoprint((obj_t*) pThis, "queue.timeoutactioncompletion: %d\n", pThis->toActShutdown);
	dbgoprint((obj_t*) pThis, "queue.timeoutenqueue: %d\n", pThis->toEnq);
	dbgoprint((obj_t*) pThis, "queue.timeoutworkerthreadshutdown: %d\n", pThis->toWrkShutdown);
	dbgoprint((obj_t*) pThis, "queue.workerthreadminimummessages: %d\n", pThis->iMinMsgsPerWrkr);
	dbgoprint((obj_t*) pThis, "queue.maxfilesize: %lld\n", pThis->iMaxFileSize);
	dbgoprint((obj_t*) pThis, "queue.saveonshutdown: %d\n", pThis->bSaveOnShutdown);
	dbgoprint((obj_t*) pThis, "queue.dequeueslowdown: %d\n", pThis->iDeqSlowdown);
	dbgoprint((obj_t*) pThis, "queue.dequeuetimebegin: %d\n", pThis->iDeqtWinFromHr);
	dbgoprint((obj_t*) pThis, "queuedequeuetimend.: %d\n", pThis->iDeqtWinToHr);
}


/* get the physical queue size. Must only be called
 * while mutex is locked!
 * rgerhards, 2008-01-29
 */
static inline int
getPhysicalQueueSize(qqueue_t *pThis)
{
	return pThis->iQueueSize;
}


/* get the logical queue size (that is store size minus logically dequeued elements).
 * Must only be called while mutex is locked!
 * rgerhards, 2009-05-19
 */
static inline int
getLogicalQueueSize(qqueue_t *pThis)
{
	return pThis->iQueueSize - pThis->nLogDeq;
}



/* This function drains the queue in cases where this needs to be done. The most probable
 * reason is a HUP which needs to discard data (because the queue is configured to be lossy).
 * During a shutdown, this is typically not needed, as the OS frees up ressources and does
 * this much quicker than when we clean up ourselvs. -- rgerhards, 2008-10-21
 * This function returns void, as it makes no sense to communicate an error back, even if
 * it happens.
 * This functions works "around" the regular deque mechanism, because it is only used to
 * clean up (in cases where message loss is acceptable). 
 */
static inline void queueDrain(qqueue_t *pThis)
{
	msg_t *pMsg;
	ASSERT(pThis != NULL);

	BEGINfunc
	DBGOPRINT((obj_t*) pThis, "queue (type %d) will lose %d messages, destroying...\n", pThis->qType, pThis->iQueueSize);
	/* iQueueSize is not decremented by qDel(), so we need to do it ourselves */
	while(ATOMIC_DEC_AND_FETCH(&pThis->iQueueSize, &pThis->mutQueueSize) > 0) {
		pThis->qDeq(pThis, &pMsg);
		if(pMsg != NULL) {
			msgDestruct(&pMsg);
		}
		pThis->qDel(pThis);
	}
	ENDfunc
}


/* --------------- code for disk-assisted (DA) queue modes -------------------- */


/* returns the number of workers that should be advised at
 * this point in time. The mutex must be locked when
 * ths function is called. -- rgerhards, 2008-01-25
 */
static inline rsRetVal
qqueueAdviseMaxWorkers(qqueue_t *pThis)
{
	DEFiRet;
	int iMaxWorkers;

	ISOBJ_TYPE_assert(pThis, qqueue);

	if(!pThis->bEnqOnly) {
		if(pThis->bIsDA && getLogicalQueueSize(pThis) >= pThis->iHighWtrMrk) {
			DBGOPRINT((obj_t*) pThis, "(re)activating DA worker\n");
			wtpAdviseMaxWorkers(pThis->pWtpDA, 1); /* disk queues have always one worker */
		}
		if(getLogicalQueueSize(pThis) == 0) {
			iMaxWorkers = 0;
		} else if(pThis->qType == QUEUETYPE_DISK || pThis->iMinMsgsPerWrkr == 0) {
			iMaxWorkers = 1;
		} else {
			iMaxWorkers = getLogicalQueueSize(pThis) / pThis->iMinMsgsPerWrkr + 1;
		}
		wtpAdviseMaxWorkers(pThis->pWtpReg, iMaxWorkers);
	}

	RETiRet;
}


/* check if we run in disk-assisted mode and record that
 * setting for easy (and quick!) access in the future. This
 * function must only be called from constructors and only
 * from those that support disk-assisted modes (aka memory-
 * based queue drivers).
 * rgerhards, 2008-01-14
 */
static rsRetVal
qqueueChkIsDA(qqueue_t *pThis)
{
	DEFiRet;

	ISOBJ_TYPE_assert(pThis, qqueue);
	if(pThis->pszFilePrefix != NULL) {
		pThis->bIsDA = 1;
		DBGOPRINT((obj_t*) pThis, "is disk-assisted, disk will be used on demand\n");
	} else {
		DBGOPRINT((obj_t*) pThis, "is NOT disk-assisted\n");
	}

	RETiRet;
}


/* Start disk-assisted queue mode.
 * rgerhards, 2008-01-15
 */
static rsRetVal
StartDA(qqueue_t *pThis)
{
	DEFiRet;
	uchar pszDAQName[128];

	ISOBJ_TYPE_assert(pThis, qqueue);

	/* create message queue */
	CHKiRet(qqueueConstruct(&pThis->pqDA, QUEUETYPE_DISK , 1, 0, pThis->pConsumer));

	/* give it a name */
	snprintf((char*) pszDAQName, sizeof(pszDAQName)/sizeof(uchar), "%s[DA]", obj.GetName((obj_t*) pThis));
	obj.SetName((obj_t*) pThis->pqDA, pszDAQName);

	/* as the created queue is the same object class, we take the
	 * liberty to access its properties directly.
	 */
	pThis->pqDA->pqParent = pThis;

	CHKiRet(qqueueSetpAction(pThis->pqDA, pThis->pAction));
	CHKiRet(qqueueSetsizeOnDiskMax(pThis->pqDA, pThis->sizeOnDiskMax));
	CHKiRet(qqueueSetiDeqSlowdown(pThis->pqDA, pThis->iDeqSlowdown));
	CHKiRet(qqueueSetMaxFileSize(pThis->pqDA, pThis->iMaxFileSize));
	CHKiRet(qqueueSetFilePrefix(pThis->pqDA, pThis->pszFilePrefix, pThis->lenFilePrefix));
	CHKiRet(qqueueSetSpoolDir(pThis->pqDA, pThis->pszSpoolDir, pThis->lenSpoolDir));
	CHKiRet(qqueueSetiPersistUpdCnt(pThis->pqDA, pThis->iPersistUpdCnt));
	CHKiRet(qqueueSetbSyncQueueFiles(pThis->pqDA, pThis->bSyncQueueFiles));
	CHKiRet(qqueueSettoActShutdown(pThis->pqDA, pThis->toActShutdown));
	CHKiRet(qqueueSettoEnq(pThis->pqDA, pThis->toEnq));
	CHKiRet(qqueueSetiDeqtWinFromHr(pThis->pqDA, pThis->iDeqtWinFromHr));
	CHKiRet(qqueueSetiDeqtWinToHr(pThis->pqDA, pThis->iDeqtWinToHr));
	CHKiRet(qqueueSettoQShutdown(pThis->pqDA, pThis->toQShutdown));
	CHKiRet(qqueueSetiHighWtrMrk(pThis->pqDA, 0));
	CHKiRet(qqueueSetiDiscardMrk(pThis->pqDA, 0));

	iRet = qqueueStart(pThis->pqDA);
	/* file not found is expected, that means it is no previous QIF available */
	if(iRet != RS_RET_OK && iRet != RS_RET_FILE_NOT_FOUND) {
		errno = 0; /* else an errno is shown in errmsg! */
		errmsg.LogError(errno, iRet, "error starting up disk queue, using pure in-memory mode");
		pThis->bIsDA = 0;	/* disable memory mode */
		FINALIZE; /* something is wrong */
	}

	DBGOPRINT((obj_t*) pThis, "DA queue initialized, disk queue 0x%lx\n",
		  qqueueGetID(pThis->pqDA));

finalize_it:
	if(iRet != RS_RET_OK) {
		if(pThis->pqDA != NULL) {
			qqueueDestruct(&pThis->pqDA);
		}
		DBGOPRINT((obj_t*) pThis, "error %d creating disk queue - giving up.\n", iRet);
		pThis->bIsDA = 0;
	}

	RETiRet;
}


/* initiate DA mode
 * param bEnqOnly tells if the disk queue is to be run in enqueue-only mode. This may
 * be needed during shutdown of memory queues which need to be persisted to disk.
 * If this function fails (should not happen), DA mode is not turned on.
 * rgerhards, 2008-01-16
 */
static rsRetVal
InitDA(qqueue_t *pThis, int bLockMutex)
{
	DEFiRet;
	DEFVARS_mutexProtection;
	uchar pszBuf[64];
	size_t lenBuf;

	BEGIN_MTX_PROTECTED_OPERATIONS(pThis->mut, bLockMutex);
	/* check if we already have a DA worker pool. If not, initiate one. Please note that the
	 * pool is created on first need but never again destructed (until the queue is). This
	 * is intentional. We assume that when we need it once, we may also need it on another
	 * occasion. Ressources used are quite minimal when no worker is running.
	 * rgerhards, 2008-01-24
	 * NOTE: this is the DA worker *pool*, not the DA queue!
	 */
	lenBuf = snprintf((char*)pszBuf, sizeof(pszBuf), "%s:DAwpool", obj.GetName((obj_t*) pThis));
	CHKiRet(wtpConstruct		(&pThis->pWtpDA));
	CHKiRet(wtpSetDbgHdr		(pThis->pWtpDA, pszBuf, lenBuf));
	CHKiRet(wtpSetpfChkStopWrkr	(pThis->pWtpDA, (rsRetVal (*)(void *pUsr, int)) qqueueChkStopWrkrDA));
	CHKiRet(wtpSetpfGetDeqBatchSize	(pThis->pWtpDA, (rsRetVal (*)(void *pUsr, int*)) GetDeqBatchSize));
	CHKiRet(wtpSetpfDoWork		(pThis->pWtpDA, (rsRetVal (*)(void *pUsr, void *pWti)) ConsumerDA));
	CHKiRet(wtpSetpfObjProcessed	(pThis->pWtpDA, (rsRetVal (*)(void *pUsr, wti_t *pWti)) batchProcessed));
	CHKiRet(wtpSetpmutUsr		(pThis->pWtpDA, pThis->mut));
	CHKiRet(wtpSetiNumWorkerThreads	(pThis->pWtpDA, 1));
	CHKiRet(wtpSettoWrkShutdown	(pThis->pWtpDA, pThis->toWrkShutdown));
	CHKiRet(wtpSetpUsr		(pThis->pWtpDA, pThis));
	CHKiRet(wtpConstructFinalize	(pThis->pWtpDA));
	/* if we reach this point, we have a "good" DA worker pool */

	/* now construct the actual queue (if it does not already exist) */
	if(pThis->pqDA == NULL) {
		CHKiRet(StartDA(pThis));
	}

finalize_it:
	END_MTX_PROTECTED_OPERATIONS(pThis->mut);
	RETiRet;
}


/* --------------- end code for disk-assisted queue modes -------------------- */


/* Now, we define type-specific handlers. The provide a generic functionality,
 * but for this specific type of queue. The mapping to these handlers happens during
 * queue construction. Later on, handlers are called by pointers present in the
 * queue instance object.
 */

/* -------------------- fixed array -------------------- */
static rsRetVal qConstructFixedArray(qqueue_t *pThis)
{
	DEFiRet;

	ASSERT(pThis != NULL);

	if(pThis->iMaxQueueSize == 0)
		ABORT_FINALIZE(RS_RET_QSIZE_ZERO);

	if((pThis->tVars.farray.pBuf = MALLOC(sizeof(void *) * pThis->iMaxQueueSize)) == NULL) {
		ABORT_FINALIZE(RS_RET_OUT_OF_MEMORY);
	}

	pThis->tVars.farray.deqhead = 0;
	pThis->tVars.farray.head = 0;
	pThis->tVars.farray.tail = 0;

	qqueueChkIsDA(pThis);

finalize_it:
	RETiRet;
}


static rsRetVal qDestructFixedArray(qqueue_t *pThis)
{
	DEFiRet;
	
	ASSERT(pThis != NULL);

	queueDrain(pThis); /* discard any remaining queue entries */
	free(pThis->tVars.farray.pBuf);

	RETiRet;
}


static rsRetVal qAddFixedArray(qqueue_t *pThis, msg_t* in)
{
	DEFiRet;

	ASSERT(pThis != NULL);
	pThis->tVars.farray.pBuf[pThis->tVars.farray.tail] = in;
	pThis->tVars.farray.tail++;
	if (pThis->tVars.farray.tail == pThis->iMaxQueueSize)
		pThis->tVars.farray.tail = 0;

	RETiRet;
}


static rsRetVal qDeqFixedArray(qqueue_t *pThis, msg_t **out)
{
	DEFiRet;

	ASSERT(pThis != NULL);
	*out = (void*) pThis->tVars.farray.pBuf[pThis->tVars.farray.deqhead];

	pThis->tVars.farray.deqhead++;
	if (pThis->tVars.farray.deqhead == pThis->iMaxQueueSize)
		pThis->tVars.farray.deqhead = 0;

	RETiRet;
}


static rsRetVal qDelFixedArray(qqueue_t *pThis)
{
	DEFiRet;

	ASSERT(pThis != NULL);

	pThis->tVars.farray.head++;
	if (pThis->tVars.farray.head == pThis->iMaxQueueSize)
		pThis->tVars.farray.head = 0;

	RETiRet;
}


/* -------------------- linked list  -------------------- */


static rsRetVal qConstructLinkedList(qqueue_t *pThis)
{
	DEFiRet;

	ASSERT(pThis != NULL);

	pThis->tVars.linklist.pDeqRoot = NULL;
	pThis->tVars.linklist.pDelRoot = NULL;
	pThis->tVars.linklist.pLast = NULL;

	qqueueChkIsDA(pThis);

	RETiRet;
}


static rsRetVal qDestructLinkedList(qqueue_t __attribute__((unused)) *pThis)
{
	DEFiRet;

	queueDrain(pThis); /* discard any remaining queue entries */

	/* with the linked list type, there is nothing left to do here. The
	 * reason is that there are no dynamic elements for the list itself.
	 */

	RETiRet;
}

static rsRetVal qAddLinkedList(qqueue_t *pThis, msg_t* pMsg)
{
	qLinkedList_t *pEntry;
	DEFiRet;

	CHKmalloc((pEntry = (qLinkedList_t*) MALLOC(sizeof(qLinkedList_t))));

	pEntry->pNext = NULL;
	pEntry->pMsg = pMsg;

	if(pThis->tVars.linklist.pDelRoot == NULL) {
		pThis->tVars.linklist.pDelRoot = pThis->tVars.linklist.pDeqRoot = pThis->tVars.linklist.pLast = pEntry;
	} else {
		pThis->tVars.linklist.pLast->pNext = pEntry;
		pThis->tVars.linklist.pLast = pEntry;
	}

	if(pThis->tVars.linklist.pDeqRoot == NULL) {
		pThis->tVars.linklist.pDeqRoot = pEntry;
	}

finalize_it:
	RETiRet;
}


static rsRetVal qDeqLinkedList(qqueue_t *pThis, msg_t **ppMsg)
{
	qLinkedList_t *pEntry;
	DEFiRet;

	pEntry = pThis->tVars.linklist.pDeqRoot;
	*ppMsg = pEntry->pMsg;
	pThis->tVars.linklist.pDeqRoot = pEntry->pNext;

	RETiRet;
}


static rsRetVal qDelLinkedList(qqueue_t *pThis)
{
	qLinkedList_t *pEntry;
	DEFiRet;

	pEntry = pThis->tVars.linklist.pDelRoot;

	if(pThis->tVars.linklist.pDelRoot == pThis->tVars.linklist.pLast) {
		pThis->tVars.linklist.pDelRoot = pThis->tVars.linklist.pDeqRoot = pThis->tVars.linklist.pLast = NULL;
	} else {
		pThis->tVars.linklist.pDelRoot = pEntry->pNext;
	}

	free(pEntry);

	RETiRet;
}


/* -------------------- disk  -------------------- */


/* The following function is used to "save" ourself from being killed by
 * a fatally failed disk queue. A fatal failure is, for example, if no 
 * data can be read or written. In that case, the disk support is disabled,
 * with all on-disk structures kept as-is as much as possible. Instead, the
 * queue is switched to direct mode, so that at least 
 * some processing can happen. Of course, this may still have lots of
 * undesired side-effects, but is probably better than aborting the
 * syslogd. Note that this function *must* succeed in one way or another, as
 * we can not recover from failure here. But it may emit different return
 * states, which can trigger different processing in the higher layers.
 * rgerhards, 2011-05-03
 */
static inline rsRetVal
queueSwitchToEmergencyMode(qqueue_t *pThis, rsRetVal initiatingError)
{
	pThis->iQueueSize = 0;
	pThis->nLogDeq = 0;
	qDestructDisk(pThis); /* free disk structures */

	pThis->qType = QUEUETYPE_DIRECT;
	pThis->qConstruct = qConstructDirect;
	pThis->qDestruct = qDestructDirect;
	/* these entry points shall not be used in direct mode
	 * To catch program errors, make us abort if that happens!
	 * rgerhards, 2013-11-05
	 */
	pThis->qAdd = qAddDirect;
	pThis->MultiEnq = qqueueMultiEnqObjDirect;
	pThis->qDel = NULL;
	if(pThis->pqParent != NULL) {
		DBGOPRINT((obj_t*) pThis, "DA queue is in emergency mode, disabling DA in parent\n");
		pThis->pqParent->bIsDA = 0;
		pThis->pqParent->pqDA = NULL;
		/* This may have undesired side effects, not sure if I really evaluated
		 * all. So you know where to look at if you come to this point during
		 * troubleshooting ;) -- rgerhards, 2011-05-03
		 */
	}

	errmsg.LogError(0, initiatingError, "fatal error on disk queue '%s', emergency switch to direct mode",
			obj.GetName((obj_t*) pThis));
	return RS_RET_ERR_QUEUE_EMERGENCY;
}


static rsRetVal
qqueueLoadPersStrmInfoFixup(strm_t *pStrm, qqueue_t __attribute__((unused)) *pThis)
{
	DEFiRet;
	ISOBJ_TYPE_assert(pStrm, strm);
	ISOBJ_TYPE_assert(pThis, qqueue);
	CHKiRet(strm.SetDir(pStrm, pThis->pszSpoolDir, pThis->lenSpoolDir));
finalize_it:
	RETiRet;
}


/* The method loads the persistent queue information.
 * rgerhards, 2008-01-11
 */
static rsRetVal 
qqueueTryLoadPersistedInfo(qqueue_t *pThis)
{
	DEFiRet;
	strm_t *psQIF = NULL;
	struct stat stat_buf;

	ISOBJ_TYPE_assert(pThis, qqueue);

	/* check if the file exists */
	if(stat((char*) pThis->pszQIFNam, &stat_buf) == -1) {
		if(errno == ENOENT) {
			DBGOPRINT((obj_t*) pThis, "clean startup, no .qi file found\n");
			ABORT_FINALIZE(RS_RET_FILE_NOT_FOUND);
		} else {
			DBGOPRINT((obj_t*) pThis, "error %d trying to access .qi file\n", errno);
			ABORT_FINALIZE(RS_RET_IO_ERROR);
		}
	}

	/* If we reach this point, we have a .qi file */

	CHKiRet(strm.Construct(&psQIF));
	CHKiRet(strm.SettOperationsMode(psQIF, STREAMMODE_READ));
	CHKiRet(strm.SetsType(psQIF, STREAMTYPE_FILE_SINGLE));
	CHKiRet(strm.SetFName(psQIF, pThis->pszQIFNam, pThis->lenQIFNam));
	CHKiRet(strm.ConstructFinalize(psQIF));

	/* first, we try to read the property bag for ourselfs */
	CHKiRet(obj.DeserializePropBag((obj_t*) pThis, psQIF));
	
	/* then the stream objects (same order as when persisted!) */
	CHKiRet(obj.Deserialize(&pThis->tVars.disk.pWrite, (uchar*) "strm", psQIF,
			       (rsRetVal(*)(obj_t*,void*))qqueueLoadPersStrmInfoFixup, pThis));
	CHKiRet(obj.Deserialize(&pThis->tVars.disk.pReadDel, (uchar*) "strm", psQIF,
			       (rsRetVal(*)(obj_t*,void*))qqueueLoadPersStrmInfoFixup, pThis));
	/* create a duplicate for the read "pointer". */
	CHKiRet(strm.Dup(pThis->tVars.disk.pReadDel, &pThis->tVars.disk.pReadDeq));
	CHKiRet(strm.SetbDeleteOnClose(pThis->tVars.disk.pReadDeq, 0)); /* deq must NOT delete the files! */
	CHKiRet(strm.ConstructFinalize(pThis->tVars.disk.pReadDeq));
	/* if we use a crypto provider, we need to amend the objects with it's info */
	if(pThis->useCryprov) {
		CHKiRet(strm.Setcryprov(pThis->tVars.disk.pWrite, &pThis->cryprov));
		CHKiRet(strm.SetcryprovData(pThis->tVars.disk.pWrite, pThis->cryprovData));
		CHKiRet(strm.Setcryprov(pThis->tVars.disk.pReadDeq, &pThis->cryprov));
		CHKiRet(strm.SetcryprovData(pThis->tVars.disk.pReadDeq, pThis->cryprovData));
		CHKiRet(strm.Setcryprov(pThis->tVars.disk.pReadDel, &pThis->cryprov));
		CHKiRet(strm.SetcryprovData(pThis->tVars.disk.pReadDel, pThis->cryprovData));
	}

	CHKiRet(strm.SeekCurrOffs(pThis->tVars.disk.pWrite));
	CHKiRet(strm.SeekCurrOffs(pThis->tVars.disk.pReadDel));
	CHKiRet(strm.SeekCurrOffs(pThis->tVars.disk.pReadDeq));

	/* OK, we could successfully read the file, so we now can request that it be
	 * deleted when we are done with the persisted information.
	 */
	pThis->bNeedDelQIF = 1;

finalize_it:
	if(psQIF != NULL)
		strm.Destruct(&psQIF);

	if(iRet != RS_RET_OK) {
		DBGOPRINT((obj_t*) pThis, "state %d reading .qi file - can not read persisted info (if any)\n",
			  iRet);
	}

	RETiRet;
}


/* disk queue constructor.
 * Note that we use a file limit of 10,000,000 files. That number should never pose a
 * problem. If so, I guess the user has a design issue... But of course, the code can
 * always be changed (though it would probably be more appropriate to increase the
 * allowed file size at this point - that should be a config setting...
 * rgerhards, 2008-01-10
 */
static rsRetVal qConstructDisk(qqueue_t *pThis)
{
	DEFiRet;
	int bRestarted = 0;

	ASSERT(pThis != NULL);

	/* and now check if there is some persistent information that needs to be read in */
	iRet = qqueueTryLoadPersistedInfo(pThis);
	if(iRet == RS_RET_OK)
		bRestarted = 1;
	else if(iRet != RS_RET_FILE_NOT_FOUND)
			FINALIZE;

	if(bRestarted == 1) {
		;
	} else {
		CHKiRet(strm.Construct(&pThis->tVars.disk.pWrite));
		CHKiRet(strm.SetbSync(pThis->tVars.disk.pWrite, pThis->bSyncQueueFiles));
		CHKiRet(strm.SetDir(pThis->tVars.disk.pWrite, pThis->pszSpoolDir, pThis->lenSpoolDir));
		CHKiRet(strm.SetiMaxFiles(pThis->tVars.disk.pWrite, 10000000));
		CHKiRet(strm.SettOperationsMode(pThis->tVars.disk.pWrite, STREAMMODE_WRITE));
		CHKiRet(strm.SetsType(pThis->tVars.disk.pWrite, STREAMTYPE_FILE_CIRCULAR));
		if(pThis->useCryprov) {
			CHKiRet(strm.Setcryprov(pThis->tVars.disk.pWrite, &pThis->cryprov));
			CHKiRet(strm.SetcryprovData(pThis->tVars.disk.pWrite, pThis->cryprovData));
		}
		CHKiRet(strm.ConstructFinalize(pThis->tVars.disk.pWrite));

		CHKiRet(strm.Construct(&pThis->tVars.disk.pReadDeq));
		CHKiRet(strm.SetbDeleteOnClose(pThis->tVars.disk.pReadDeq, 0));
		CHKiRet(strm.SetDir(pThis->tVars.disk.pReadDeq, pThis->pszSpoolDir, pThis->lenSpoolDir));
		CHKiRet(strm.SetiMaxFiles(pThis->tVars.disk.pReadDeq, 10000000));
		CHKiRet(strm.SettOperationsMode(pThis->tVars.disk.pReadDeq, STREAMMODE_READ));
		CHKiRet(strm.SetsType(pThis->tVars.disk.pReadDeq, STREAMTYPE_FILE_CIRCULAR));
		if(pThis->useCryprov) {
			CHKiRet(strm.Setcryprov(pThis->tVars.disk.pReadDeq, &pThis->cryprov));
			CHKiRet(strm.SetcryprovData(pThis->tVars.disk.pReadDeq, pThis->cryprovData));
		}
		CHKiRet(strm.ConstructFinalize(pThis->tVars.disk.pReadDeq));

		CHKiRet(strm.Construct(&pThis->tVars.disk.pReadDel));
		CHKiRet(strm.SetbSync(pThis->tVars.disk.pReadDel, pThis->bSyncQueueFiles));
		CHKiRet(strm.SetbDeleteOnClose(pThis->tVars.disk.pReadDel, 1));
		CHKiRet(strm.SetDir(pThis->tVars.disk.pReadDel, pThis->pszSpoolDir, pThis->lenSpoolDir));
		CHKiRet(strm.SetiMaxFiles(pThis->tVars.disk.pReadDel, 10000000));
		CHKiRet(strm.SettOperationsMode(pThis->tVars.disk.pReadDel, STREAMMODE_READ));
		CHKiRet(strm.SetsType(pThis->tVars.disk.pReadDel, STREAMTYPE_FILE_CIRCULAR));
		if(pThis->useCryprov) {
			CHKiRet(strm.Setcryprov(pThis->tVars.disk.pReadDel, &pThis->cryprov));
			CHKiRet(strm.SetcryprovData(pThis->tVars.disk.pReadDel, pThis->cryprovData));
		}
		CHKiRet(strm.ConstructFinalize(pThis->tVars.disk.pReadDel));

		CHKiRet(strm.SetFName(pThis->tVars.disk.pWrite,   pThis->pszFilePrefix, pThis->lenFilePrefix));
		CHKiRet(strm.SetFName(pThis->tVars.disk.pReadDeq, pThis->pszFilePrefix, pThis->lenFilePrefix));
		CHKiRet(strm.SetFName(pThis->tVars.disk.pReadDel, pThis->pszFilePrefix, pThis->lenFilePrefix));
	}

	/* now we set (and overwrite in case of a persisted restart) some parameters which
	 * should always reflect the current configuration variables. Be careful by doing so,
	 * for example file name generation must not be changed as that would break the
	 * ability to read existing queue files. -- rgerhards, 2008-01-12
	 */
	CHKiRet(strm.SetiMaxFileSize(pThis->tVars.disk.pWrite, pThis->iMaxFileSize));
	CHKiRet(strm.SetiMaxFileSize(pThis->tVars.disk.pReadDeq, pThis->iMaxFileSize));
	CHKiRet(strm.SetiMaxFileSize(pThis->tVars.disk.pReadDel, pThis->iMaxFileSize));

finalize_it:
	RETiRet;
}


static rsRetVal qDestructDisk(qqueue_t *pThis)
{
	DEFiRet;
	
	ASSERT(pThis != NULL);

	free(pThis->pszQIFNam);
	if(pThis->tVars.disk.pWrite != NULL)
		strm.Destruct(&pThis->tVars.disk.pWrite);
	if(pThis->tVars.disk.pReadDeq != NULL)
		strm.Destruct(&pThis->tVars.disk.pReadDeq);
	if(pThis->tVars.disk.pReadDel != NULL)
		strm.Destruct(&pThis->tVars.disk.pReadDel);

	RETiRet;
}

static rsRetVal qAddDisk(qqueue_t *pThis, msg_t* pMsg)
{
	DEFiRet;
	number_t nWriteCount;

	ASSERT(pThis != NULL);

	CHKiRet(strm.SetWCntr(pThis->tVars.disk.pWrite, &nWriteCount));
	CHKiRet((objSerialize(pMsg))(pMsg, pThis->tVars.disk.pWrite));
	CHKiRet(strm.Flush(pThis->tVars.disk.pWrite));
	CHKiRet(strm.SetWCntr(pThis->tVars.disk.pWrite, NULL)); /* no more counting for now... */

	pThis->tVars.disk.sizeOnDisk += nWriteCount;

	/* we have enqueued the user element to disk. So we now need to destruct
	 * the in-memory representation. The instance will be re-created upon
	 * dequeue. -- rgerhards, 2008-07-09
	 */
	msgDestruct(&pMsg);

	DBGOPRINT((obj_t*) pThis, "write wrote %lld octets to disk, queue disk size now %lld octets, EnqOnly:%d\n",
		   nWriteCount, pThis->tVars.disk.sizeOnDisk, pThis->bEnqOnly);

finalize_it:
	RETiRet;
}


static rsRetVal qDeqDisk(qqueue_t *pThis, msg_t **ppMsg)
{
	DEFiRet;
	iRet = objDeserializeWithMethods(ppMsg, (uchar*) "msg", 3, pThis->tVars.disk.pReadDeq, NULL,
		NULL, msgConstructForDeserializer, NULL, MsgDeserialize);
	RETiRet;
}


/* -------------------- direct (no queueing) -------------------- */
static rsRetVal qConstructDirect(qqueue_t __attribute__((unused)) *pThis)
{
	return RS_RET_OK;
}


static rsRetVal qDestructDirect(qqueue_t __attribute__((unused)) *pThis)
{
	return RS_RET_OK;
}

static rsRetVal qAddDirectWithWti(qqueue_t *pThis, msg_t* pMsg, wti_t *pWti)
{
	batch_t singleBatch;
	batch_obj_t batchObj;
	batch_state_t batchState = BATCH_STATE_RDY;
	DEFiRet;

	//TODO: init batchObj (states _OK and new fields -- CHECK)
	ASSERT(pThis != NULL);

	/* calling the consumer is quite different here than it is from a worker thread */
	/* we need to provide the consumer's return value back to the caller because in direct
	 * mode the consumer probably has a lot to convey (which get's lost in the other modes
	 * because they are asynchronous. But direct mode is deliberately synchronous.
	 * rgerhards, 2008-02-12
	 * We use our knowledge about the batch_t structure below, but without that, we
	 * pay a too-large performance toll... -- rgerhards, 2009-04-22
	 */
	memset(&batchObj, 0, sizeof(batch_obj_t));
	memset(&singleBatch, 0, sizeof(batch_t));
	batchObj.pMsg = pMsg;
	singleBatch.nElem = 1; /* there always is only one in direct mode */
	singleBatch.pElem = &batchObj;
	singleBatch.eltState = &batchState;
	iRet = pThis->pConsumer(pThis->pAction, &singleBatch, pWti);
	msgDestruct(&pMsg);

	RETiRet;
}

/* this is called if we do not have a pWti. This currently only happens
 * when we are called from a main queue in direct mode. If so, we need
 * to obtain a dummy pWti.
 */
static rsRetVal
qAddDirect(qqueue_t *pThis, msg_t* pMsg)
{
	wti_t *pWti;
	DEFiRet;

	pWti = wtiGetDummy();
	pWti->pbShutdownImmediate = &pThis->bShutdownImmediate;
	iRet = qAddDirectWithWti(pThis, pMsg, pWti);
	RETiRet;
}


/* --------------- end type-specific handlers -------------------- */


/* generic code to add a queue entry
 * We use some specific code to most efficiently support direct mode
 * queues. This is justified in spite of the gain and the need to do some
 * things truely different. -- rgerhards, 2008-02-12
 */
static rsRetVal
qqueueAdd(qqueue_t *pThis, msg_t *pMsg)
{
	DEFiRet;

	ASSERT(pThis != NULL);

	CHKiRet(pThis->qAdd(pThis, pMsg));

	if(pThis->qType != QUEUETYPE_DIRECT) {
		ATOMIC_INC(&pThis->iQueueSize, &pThis->mutQueueSize);
		DBGOPRINT((obj_t*) pThis, "qqueueAdd: entry added, size now log %d, phys %d entries\n",
			  getLogicalQueueSize(pThis), getPhysicalQueueSize(pThis));
	}

finalize_it:
	RETiRet;
}


/* generic code to dequeue a queue entry
 */
static rsRetVal
qqueueDeq(qqueue_t *pThis, msg_t **ppMsg)
{
	DEFiRet;

	ASSERT(pThis != NULL);

	/* we do NOT abort if we encounter an error, because otherwise the queue
	 * will not be decremented, what will most probably result in an endless loop.
	 * If we decrement, however, we may lose a message. But that is better than
	 * losing the whole process because it loops... -- rgerhards, 2008-01-03
	 */
	iRet = pThis->qDeq(pThis, ppMsg);
	ATOMIC_INC(&pThis->nLogDeq, &pThis->mutLogDeq);

//	DBGOPRINT((obj_t*) pThis, "entry deleted, size now log %d, phys %d entries\n",
//		  getLogicalQueueSize(pThis), getPhysicalQueueSize(pThis));

	RETiRet;
}


/* Try to shut down regular and DA queue workers, within the queue timeout 
 * period. That means processing continues as usual. This is the expected
 * usual case, where during shutdown those messages remaining are being 
 * processed. At this point, it is acceptable that the queue can not be
 * fully depleted, that case is handled in the next step. During this phase,
 * we first shut down the main queue DA worker to prevent new data to arrive
 * at the DA queue, and then we ask the regular workers of both the Regular
 * and DA queue to try complete processing.
 * rgerhards, 2009-10-14
 */
static inline rsRetVal
tryShutdownWorkersWithinQueueTimeout(qqueue_t *pThis)
{
	struct timespec tTimeout;
	rsRetVal iRetLocal;
	DEFiRet;

	ISOBJ_TYPE_assert(pThis, qqueue);
	ASSERT(pThis->pqParent == NULL); /* detect invalid calling sequence */

	if(pThis->bIsDA) {
		/* We need to lock the mutex, as otherwise we may have a race that prevents
		 * us from awaking the DA worker. */
		d_pthread_mutex_lock(pThis->mut);

		/* tell regular queue DA worker to stop shuffling messages to DA queue... */
		DBGOPRINT((obj_t*) pThis, "setting EnqOnly mode for DA worker\n");
		pThis->pqDA->bEnqOnly = 1;
		wtpSetState(pThis->pWtpDA, wtpState_SHUTDOWN_IMMEDIATE);
		wtpAdviseMaxWorkers(pThis->pWtpDA, 1);
		DBGOPRINT((obj_t*) pThis, "awoke DA worker, told it to shut down.\n");

		/* also tell the DA queue worker to shut down, so that it already knows... */
		wtpSetState(pThis->pqDA->pWtpReg, wtpState_SHUTDOWN);
		wtpAdviseMaxWorkers(pThis->pqDA->pWtpReg, 1); /* awake its lone worker */
		DBGOPRINT((obj_t*) pThis, "awoke DA queue regular worker, told it to shut down when done.\n");

		d_pthread_mutex_unlock(pThis->mut);
	}


	/* first calculate absolute timeout - we need the absolute value here, because we need to coordinate
	 * shutdown of both the regular and DA queue on *the same* timeout.
	 */
	timeoutComp(&tTimeout, pThis->toQShutdown);
	DBGOPRINT((obj_t*) pThis, "trying shutdown of regular workers\n");
	iRetLocal = wtpShutdownAll(pThis->pWtpReg, wtpState_SHUTDOWN, &tTimeout);
	if(iRetLocal == RS_RET_TIMED_OUT) {
		DBGOPRINT((obj_t*) pThis, "regular shutdown timed out on primary queue (this is OK)\n");
	} else {
		DBGOPRINT((obj_t*) pThis, "regular queue workers shut down.\n");
	}

	/* OK, the worker for the regular queue is processed, on the the DA queue regular worker. */
	if(pThis->pqDA != NULL) {
		DBGOPRINT((obj_t*) pThis, "we have a DA queue (0x%lx), requesting its shutdown.\n",
			 qqueueGetID(pThis->pqDA));
		/* we use the same absolute timeout as above, so we do not use more than the configured
		 * timeout interval!
		 */
		DBGOPRINT((obj_t*) pThis, "trying shutdown of regular worker of DA queue\n");
		iRetLocal = wtpShutdownAll(pThis->pqDA->pWtpReg, wtpState_SHUTDOWN, &tTimeout);
		if(iRetLocal == RS_RET_TIMED_OUT) {
			DBGOPRINT((obj_t*) pThis, "shutdown timed out on DA queue worker (this is OK)\n");
		} else {
			DBGOPRINT((obj_t*) pThis, "DA queue worker shut down.\n");
		}
	}

	RETiRet;
}


/* Try to shut down regular and DA queue workers, within the action timeout 
 * period. This aborts processing, but at the end of the current action, in
 * a well-defined manner. During this phase, we terminate all three worker
 * pools, including the regular queue DA worker if it not yet has terminated.
 * Not finishing processing all messages is OK (and expected) at this stage
 * (they may be preserved later, depending * on bSaveOnShutdown setting).
 * rgerhards, 2009-10-14
 */
static rsRetVal
tryShutdownWorkersWithinActionTimeout(qqueue_t *pThis)
{
	struct timespec tTimeout;
	rsRetVal iRetLocal;
	DEFiRet;

	ISOBJ_TYPE_assert(pThis, qqueue);
	ASSERT(pThis->pqParent == NULL); /* detect invalid calling sequence */

	/* instruct workers to finish ASAP, even if still work exists */
	DBGOPRINT((obj_t*) pThis, "trying to shutdown workers within Action Timeout");
	DBGOPRINT((obj_t*) pThis, "setting EnqOnly mode\n");
	pThis->bEnqOnly = 1;
	pThis->bShutdownImmediate = 1;
	/* now DA queue */
	if(pThis->bIsDA) {
		pThis->pqDA->bEnqOnly = 1;
		pThis->pqDA->bShutdownImmediate = 1;
	}

// TODO: make sure we have at minimum a 10ms timeout - workers deserve a chance...
	/* now give the queue workers a last chance to gracefully shut down (based on action timeout setting) */
	timeoutComp(&tTimeout, pThis->toActShutdown);
	DBGOPRINT((obj_t*) pThis, "trying immediate shutdown of regular workers (if any)\n");
	iRetLocal = wtpShutdownAll(pThis->pWtpReg, wtpState_SHUTDOWN_IMMEDIATE, &tTimeout);
	if(iRetLocal == RS_RET_TIMED_OUT) {
		DBGOPRINT((obj_t*) pThis, "immediate shutdown timed out on primary queue (this is acceptable and "
			  "triggers cancellation)\n");
	} else if(iRetLocal != RS_RET_OK) {
		DBGOPRINT((obj_t*) pThis, "unexpected iRet state %d after trying immediate shutdown of the primary queue "
			  "in disk save mode. Continuing, but results are unpredictable\n", iRetLocal);
	}

	if(pThis->pqDA != NULL) {
		/* and now the same for the DA queue */
		DBGOPRINT((obj_t*) pThis, "trying immediate shutdown of DA queue workers\n");
		iRetLocal = wtpShutdownAll(pThis->pqDA->pWtpReg, wtpState_SHUTDOWN_IMMEDIATE, &tTimeout);
		if(iRetLocal == RS_RET_TIMED_OUT) {
			DBGOPRINT((obj_t*) pThis, "immediate shutdown timed out on DA queue (this is acceptable "
				  "and triggers cancellation)\n");
		} else if(iRetLocal != RS_RET_OK) {
			DBGOPRINT((obj_t*) pThis, "unexpected iRet state %d after trying immediate shutdown of the DA "
				  "queue in disk save mode. Continuing, but results are unpredictable\n", iRetLocal);
		}

		/* and now we need to terminate the DA worker itself. We always grant it a 100ms timeout,
		 * which should be sufficient and usually not be required (it is expected to have finished
		 * long before while we were processing the queue timeout in shutdown phase 1).
		 * rgerhards, 2009-10-14
		 */
		timeoutComp(&tTimeout, 100);
		DBGOPRINT((obj_t*) pThis, "trying regular shutdown of main queue DA worker pool\n");
		iRetLocal = wtpShutdownAll(pThis->pWtpDA, wtpState_SHUTDOWN_IMMEDIATE, &tTimeout);
		if(iRetLocal == RS_RET_TIMED_OUT) {
			DBGOPRINT((obj_t*) pThis, "shutdown timed out on main queue DA worker pool "
					          "(this is not good, but probably OK)\n");
		} else {
			DBGOPRINT((obj_t*) pThis, "main queue DA worker pool shut down.\n");
		}
	}

	RETiRet;
}


/* This function cancels all remaining regular workers for both the main and the DA
 * queue.
 * rgerhards, 2009-05-29
 */
static rsRetVal
cancelWorkers(qqueue_t *pThis)
{
	rsRetVal iRetLocal;
	DEFiRet;

	/* Now queue workers should have terminated. If not, we need to cancel them as we have applied
	 * all timeout setting. If any worker in any queue still executes, its consumer is possibly
	 * long-running and cancelling is the only way to get rid of it.
	 */
	DBGOPRINT((obj_t*) pThis, "checking to see if we need to cancel any worker threads of the primary queue\n");
	iRetLocal = wtpCancelAll(pThis->pWtpReg); /* returns immediately if all threads already have terminated */
	if(iRetLocal != RS_RET_OK) {
		DBGOPRINT((obj_t*) pThis, "unexpected iRet state %d trying to cancel primary queue worker "
			  "threads, continuing, but results are unpredictable\n", iRetLocal);
	}

	/* ... and now the DA queue, if it exists (should always be after the primary one) */
	if(pThis->pqDA != NULL) {
		DBGOPRINT((obj_t*) pThis, "checking to see if we need to cancel any worker threads of the DA queue\n");
		iRetLocal = wtpCancelAll(pThis->pqDA->pWtpReg); /* returns immediately if all threads already have terminated */
		if(iRetLocal != RS_RET_OK) {
			DBGOPRINT((obj_t*) pThis, "unexpected iRet state %d trying to cancel DA queue worker "
				  "threads, continuing, but results are unpredictable\n", iRetLocal);
		}

		/* finally, we cancel the main queue's DA worker pool, if it still is running. It may be
		 * restarted later to persist the queue. But we stop it, because otherwise we get into
		 * big trouble when resetting the logical dequeue pointer. This operation can only be
		 * done when *no* worker is running. So time for a shutdown... -- rgerhards, 2009-05-28
		 */
		DBGOPRINT((obj_t*) pThis, "checking to see if main queue DA worker pool needs to be cancelled\n");
		wtpCancelAll(pThis->pWtpDA); /* returns immediately if all threads already have terminated */
	}

	RETiRet;
}


/* This function shuts down all worker threads and waits until they
 * have terminated. If they timeout, they are cancelled.
 * rgerhards, 2008-01-24
 * Please note that this function shuts down BOTH the parent AND the child queue
 * in DA case. This is necessary because their timeouts are tightly coupled. Most
 * importantly, the timeouts would be applied twice (or logic be extremely
 * complex) if each would have its own shutdown. The function does not self check
 * this condition - the caller must make sure it is not called with a parent.
 * rgerhards, 2009-05-26: we do NO longer persist the queue here if bSaveOnShutdown
 * is set. This must be handled by the caller. Not doing that cleans up the queue
 * shutdown considerably. Also, older engines had a potential hang condition when
 * the DA queue was already started and the DA worker configured for infinite
 * retries and the action was during retry processing. This was a design issue,
 * which is solved as of now. Note that the shutdown now may take a little bit
 * longer, because we no longer can persist the queue in parallel to waiting
 * on worker timeouts.
 */
static rsRetVal
ShutdownWorkers(qqueue_t *pThis)
{
	DEFiRet;

	ISOBJ_TYPE_assert(pThis, qqueue);
	ASSERT(pThis->pqParent == NULL); /* detect invalid calling sequence */

	DBGOPRINT((obj_t*) pThis, "initiating worker thread shutdown sequence\n");

	CHKiRet(tryShutdownWorkersWithinQueueTimeout(pThis));

	if(getPhysicalQueueSize(pThis) > 0) {
		CHKiRet(tryShutdownWorkersWithinActionTimeout(pThis));
	}

	CHKiRet(cancelWorkers(pThis));

	/* ... finally ... all worker threads have terminated :-)
	 * Well, more precisely, they *are in termination*. Some cancel cleanup handlers
	 * may still be running. Note that the main queue's DA worker may still be running.
	 */
	DBGOPRINT((obj_t*) pThis, "worker threads terminated, remaining queue size log %d, phys %d.\n",
		  getLogicalQueueSize(pThis), getPhysicalQueueSize(pThis));

finalize_it:
	RETiRet;
}

/* Constructor for the queue object
 * This constructs the data structure, but does not yet start the queue. That
 * is done by queueStart(). The reason is that we want to give the caller a chance
 * to modify some parameters before the queue is actually started.
 */
rsRetVal qqueueConstruct(qqueue_t **ppThis, queueType_t qType, int iWorkerThreads,
		        int iMaxQueueSize, rsRetVal (*pConsumer)(void*, batch_t*, wti_t*))
{
	DEFiRet;
	qqueue_t *pThis;

	ASSERT(ppThis != NULL);
	ASSERT(pConsumer != NULL);
	ASSERT(iWorkerThreads >= 0);

	CHKmalloc(pThis = (qqueue_t *)calloc(1, sizeof(qqueue_t)));

	/* we have an object, so let's fill the properties */
	objConstructSetObjInfo(pThis);
	if((pThis->pszSpoolDir = (uchar*) strdup((char*)glbl.GetWorkDir())) == NULL)
		ABORT_FINALIZE(RS_RET_OUT_OF_MEMORY);

	/* set some water marks so that we have useful defaults if none are set specifically */
	pThis->iFullDlyMrk  = -1;
	pThis->iLightDlyMrk = -1;
	pThis->lenSpoolDir = ustrlen(pThis->pszSpoolDir);
	pThis->iMaxFileSize = 1024 * 1024; /* default is 1 MiB */
	pThis->iQueueSize = 0;
	pThis->nLogDeq = 0;
	pThis->useCryprov = 0;
	pThis->iMaxQueueSize = iMaxQueueSize;
	pThis->pConsumer = pConsumer;
	pThis->iNumWorkerThreads = iWorkerThreads;
	pThis->iDeqtWinToHr = 25; /* disable time-windowed dequeuing by default */
	pThis->iDeqBatchSize = 8; /* conservative default, should still provide good performance */

	pThis->pszFilePrefix = NULL;
	pThis->qType = qType;


	INIT_ATOMIC_HELPER_MUT(pThis->mutQueueSize);
	INIT_ATOMIC_HELPER_MUT(pThis->mutLogDeq);

finalize_it:
	OBJCONSTRUCT_CHECK_SUCCESS_AND_CLEANUP
	RETiRet;
}


/* set default inside queue object suitable for action queues.
 * This shall be called directly after queue construction. This functions has
 * been added in support of the new v6 config system. It expect properly pre-initialized
 * objects, but we need to differentiate between ruleset main and action queues.
 * In order to avoid unnecessary complexity, we provide the necessary defaults
 * via specific function calls.
 */
void
qqueueSetDefaultsActionQueue(qqueue_t *pThis)
{
	pThis->qType = QUEUETYPE_DIRECT;	/* type of the main message queue above */
	pThis->iMaxQueueSize = 1000;		/* size of the main message queue above */
	pThis->iDeqBatchSize = 128; 		/* default batch size */
	pThis->iHighWtrMrk = -1;		/* high water mark for disk-assisted queues */
	pThis->iLowWtrMrk = -1;			/* low water mark for disk-assisted queues */
	pThis->iDiscardMrk = -1;		/* begin to discard messages */
	pThis->iDiscardSeverity = 8;		/* turn off */
	pThis->iNumWorkerThreads = 1;		/* number of worker threads for the mm queue above */
	pThis->iMaxFileSize = 1024*1024;
	pThis->iPersistUpdCnt = 0;		/* persist queue info every n updates */
	pThis->bSyncQueueFiles = 0;
	pThis->toQShutdown = 0;			/* queue shutdown */ 
	pThis->toActShutdown = 1000;		/* action shutdown (in phase 2) */ 
	pThis->toEnq = 2000;			/* timeout for queue enque */ 
	pThis->toWrkShutdown = 60000;		/* timeout for worker thread shutdown */
	pThis->iMinMsgsPerWrkr = -1;		/* minimum messages per worker needed to start a new one */
	pThis->bSaveOnShutdown = 1;		/* save queue on shutdown (when DA enabled)? */
	pThis->sizeOnDiskMax = 0;		/* unlimited */
	pThis->iDeqSlowdown = 0;
	pThis->iDeqtWinFromHr = 0;
	pThis->iDeqtWinToHr = 25;		 /* disable time-windowed dequeuing by default */
}


/* set defaults inside queue object suitable for main/ruleset queues.
 * See queueSetDefaultsActionQueue() for more details and background.
 */
void
qqueueSetDefaultsRulesetQueue(qqueue_t *pThis)
{
	pThis->qType = QUEUETYPE_FIXED_ARRAY;	/* type of the main message queue above */
	pThis->iMaxQueueSize = 50000;		/* size of the main message queue above */
	pThis->iDeqBatchSize = 1024; 		/* default batch size */
	pThis->iHighWtrMrk = -1;		/* high water mark for disk-assisted queues */
	pThis->iLowWtrMrk = -1;			/* low water mark for disk-assisted queues */
	pThis->iDiscardMrk = -1;		/* begin to discard messages */
	pThis->iDiscardSeverity = 8;		/* turn off */
	pThis->iNumWorkerThreads = 1;		/* number of worker threads for the mm queue above */
	pThis->iMaxFileSize = 16*1024*1024;
	pThis->iPersistUpdCnt = 0;		/* persist queue info every n updates */
	pThis->bSyncQueueFiles = 0;
	pThis->toQShutdown = 1500;			/* queue shutdown */ 
	pThis->toActShutdown = 1000;		/* action shutdown (in phase 2) */ 
	pThis->toEnq = 2000;			/* timeout for queue enque */ 
	pThis->toWrkShutdown = 60000;		/* timeout for worker thread shutdown */
	pThis->iMinMsgsPerWrkr = -1;		/* minimum messages per worker needed to start a new one */
	pThis->bSaveOnShutdown = 1;		/* save queue on shutdown (when DA enabled)? */
	pThis->sizeOnDiskMax = 0;		/* unlimited */
	pThis->iDeqSlowdown = 0;
	pThis->iDeqtWinFromHr = 0;
	pThis->iDeqtWinToHr = 25;		 /* disable time-windowed dequeuing by default */
}


/* This function checks if the provided message shall be discarded and does so, if needed.
 * In DA mode, we do not discard any messages as we assume the disk subsystem is fast enough to
 * provide real-time creation of spool files.
 * Note: cached copies of iQueueSize is provided so that no mutex locks are required.
 * The caller must have obtained them while the mutex was locked. Of course, these values may no
 * longer be current, but that is OK for the discard check. At worst, the message is either processed
 * or discarded when it should not have been. As discarding is in itself somewhat racy and erratic,
 * that is no problems for us. This function MUST NOT lock the queue mutex, it could result in
 * deadlocks!
 * If the message is discarded, it can no longer be processed by the caller. So be sure to check
 * the return state!
 * rgerhards, 2008-01-24
 */
static int qqueueChkDiscardMsg(qqueue_t *pThis, int iQueueSize, msg_t *pMsg)
{
	DEFiRet;
	rsRetVal iRetLocal;
	int iSeverity;

	ISOBJ_TYPE_assert(pThis, qqueue);

	if(pThis->iDiscardMrk > 0 && iQueueSize >= pThis->iDiscardMrk) {
		iRetLocal = MsgGetSeverity(pMsg, &iSeverity);
		if(iRetLocal == RS_RET_OK && iSeverity >= pThis->iDiscardSeverity) {
			DBGOPRINT((obj_t*) pThis, "queue nearly full (%d entries), discarded severity %d message\n",
				  iQueueSize, iSeverity);
			STATSCOUNTER_INC(pThis->ctrNFDscrd, pThis->mutCtrNFDscrd);
			msgDestruct(&pMsg);
			ABORT_FINALIZE(RS_RET_QUEUE_FULL);
		} else {
			DBGOPRINT((obj_t*) pThis, "queue nearly full (%d entries), but could not drop msg "
				  "(iRet: %d, severity %d)\n", iQueueSize, iRetLocal, iSeverity);
		}
	}

finalize_it:
	RETiRet;
}


/* Finally remove n elements from the queue store.
 */
static inline rsRetVal
DoDeleteBatchFromQStore(qqueue_t *pThis, int nElem)
{
	int i;
	off64_t bytesDel;
	DEFiRet;

	ISOBJ_TYPE_assert(pThis, qqueue);

	/* now send delete request to storage driver */
	if(pThis->qType == QUEUETYPE_DISK) {
		strmMultiFileSeek(pThis->tVars.disk.pReadDel, pThis->tVars.disk.deqFileNumOut,
				  pThis->tVars.disk.deqOffs, &bytesDel);
		/* We need to correct the on-disk file size. This time it is a bit tricky:
		 * we free disk space only upon file deletion. So we need to keep track of what we
		 * have read until we get an out-offset that is lower than the in-offset (which
		 * indicates file change). Then, we can subtract the whole thing from the on-disk
		 * size. -- rgerhards, 2008-01-30
		 */
		 if(bytesDel != 0) {
			pThis->tVars.disk.sizeOnDisk -= bytesDel;
			DBGOPRINT((obj_t*) pThis, "doDeleteBatch: a %lld octet file has been deleted, now %lld octets disk "
					"space used\n", bytesDel, pThis->tVars.disk.sizeOnDisk);
			/* awake possibly waiting enq process */
			pthread_cond_signal(&pThis->notFull); /* we hold the mutex while we are in here! */
		}
	} else { /* memory queue */
		for(i = 0 ; i < nElem ; ++i) {
			pThis->qDel(pThis);
		}
	}

	/* iQueueSize is not decremented by qDel(), so we need to do it ourselves */
	ATOMIC_SUB(&pThis->iQueueSize, nElem, &pThis->mutQueueSize);
	ATOMIC_SUB(&pThis->nLogDeq, nElem, &pThis->mutLogDeq);
	DBGPRINTF("doDeleteBatch: delete batch from store, new sizes: log %d, phys %d\n",
		  getLogicalQueueSize(pThis), getPhysicalQueueSize(pThis));
	++pThis->deqIDDel; /* one more batch dequeued */

	RETiRet;
}


/* remove messages from the physical queue store that are fully processed. This is
 * controlled via the to-delete list.
 */
static inline rsRetVal
DeleteBatchFromQStore(qqueue_t *pThis, batch_t *pBatch)
{
	toDeleteLst_t *pTdl;
	qDeqID	deqIDDel;
	DEFiRet;

	ISOBJ_TYPE_assert(pThis, qqueue);
	assert(pBatch != NULL);

	pTdl = tdlPeek(pThis); /* get current head element */
	if(pTdl == NULL) { /* to-delete list empty */
		DoDeleteBatchFromQStore(pThis, pBatch->nElem);
	} else if(pBatch->deqID == pThis->deqIDDel) {
		deqIDDel = pThis->deqIDDel;
		pTdl = tdlPeek(pThis);
		while(pTdl != NULL && deqIDDel == pTdl->deqID) {
			DoDeleteBatchFromQStore(pThis, pTdl->nElemDeq);
			tdlPop(pThis);
			++deqIDDel;
			pTdl = tdlPeek(pThis);
		}
		/* old entries deleted, now delete current ones... */
		DoDeleteBatchFromQStore(pThis, pBatch->nElem);
	} else {
		/* can not delete, insert into to-delete list */
		DBGPRINTF("not at head of to-delete list, enqueue %d\n", (int) pBatch->deqID);
		CHKiRet(tdlAdd(pThis, pBatch->deqID, pBatch->nElem));
	}

finalize_it:
	RETiRet;
}


/* Delete a batch of processed user objects from the queue, which includes
 * destructing the objects themself. Any entries not marked as finally 
 * processed are enqueued again. The new enqueue is necessary because we have a
 * rgerhards, 2009-05-13
 */
static inline rsRetVal
DeleteProcessedBatch(qqueue_t *pThis, batch_t *pBatch)
{
	int i;
	msg_t *pMsg;
	int nEnqueued = 0;
	rsRetVal localRet;
	DEFiRet;

	ISOBJ_TYPE_assert(pThis, qqueue);
	assert(pBatch != NULL);

	for(i = 0 ; i < pBatch->nElem ; ++i) {
		pMsg = pBatch->pElem[i].pMsg;
		if(   pBatch->eltState[i] == BATCH_STATE_RDY
		   || pBatch->eltState[i] == BATCH_STATE_SUB) {
			localRet = doEnqSingleObj(pThis, eFLOWCTL_NO_DELAY, MsgAddRef(pMsg));
			++nEnqueued;
			if(localRet != RS_RET_OK) {
				DBGPRINTF("DeleteProcessedBatch: error %d re-enqueuing unprocessed data element - discarded\n", localRet);
			}
		}
		msgDestruct(&pMsg);
	}

	DBGPRINTF("DeleteProcessedBatch: we deleted %d objects and enqueued %d objects\n", i-nEnqueued, nEnqueued); 

	if(nEnqueued > 0)
		qqueueChkPersist(pThis, nEnqueued);

	iRet = DeleteBatchFromQStore(pThis, pBatch);

	pBatch->nElem = pBatch->nElemDeq = 0; /* reset batch */ // TODO: more fine init, new fields! 2010-06-14

	RETiRet;
}


/* dequeue as many user pointers as are available, until we hit the configured
 * upper limit of pointers. Note that this function also deletes all processed
 * objects from the previous batch. However, it is perfectly valid that the
 * previous batch contained NO objects at all. For example, this happens
 * immediately after system startup or when a queue was exhausted and the queue
 * worker needed to wait for new data.
 * This must only be called when the queue mutex is LOOKED, otherwise serious
 * malfunction will happen.
 */
static inline rsRetVal
DequeueConsumableElements(qqueue_t *pThis, wti_t *pWti, int *piRemainingQueueSize)
{
	int nDequeued;
	int nDiscarded;
	int nDeleted;
	int iQueueSize;
	msg_t *pMsg;
	rsRetVal localRet;
	DEFiRet;

	nDeleted = pWti->batch.nElemDeq;
	DeleteProcessedBatch(pThis, &pWti->batch);

	nDequeued = nDiscarded = 0;
	if(pThis->qType == QUEUETYPE_DISK) {
		pThis->tVars.disk.deqFileNumIn = strmGetCurrFileNum(pThis->tVars.disk.pReadDeq);
	}
	while((iQueueSize = getLogicalQueueSize(pThis)) > 0 && nDequeued < pThis->iDeqBatchSize) {
		CHKiRet(qqueueDeq(pThis, &pMsg));

		/* check if we should discard this element */
		localRet = qqueueChkDiscardMsg(pThis, pThis->iQueueSize, pMsg);
		if(localRet == RS_RET_QUEUE_FULL) {
			++nDiscarded;
			continue;
		} else if(localRet != RS_RET_OK) {
			ABORT_FINALIZE(localRet);
		}

		/* all well, use this element */
		pWti->batch.pElem[nDequeued].pMsg = pMsg;
		pWti->batch.eltState[nDequeued] = BATCH_STATE_RDY;
		++nDequeued;
	}

	if(pThis->qType == QUEUETYPE_DISK) {
		strm.GetCurrOffset(pThis->tVars.disk.pReadDeq, &pThis->tVars.disk.deqOffs);
		pThis->tVars.disk.deqFileNumOut = strmGetCurrFileNum(pThis->tVars.disk.pReadDeq);
	}

	/* it is sufficient to persist only when the bulk of work is done */
	qqueueChkPersist(pThis, nDequeued+nDiscarded+nDeleted);

	pWti->batch.nElem = nDequeued;
	pWti->batch.nElemDeq = nDequeued + nDiscarded;
	pWti->batch.deqID = getNextDeqID(pThis);
	*piRemainingQueueSize = iQueueSize;
finalize_it:
	RETiRet;
}


/* dequeue the queued object for the queue consumers.
 * rgerhards, 2008-10-21
 * I made a radical change - we now dequeue multiple elements, and store these objects in
 * an array of user pointers. We expect that this increases performance.
 * rgerhards, 2009-04-22
 */
static rsRetVal
DequeueConsumable(qqueue_t *pThis, wti_t *pWti)
{
	DEFiRet;
	int iQueueSize = 0; /* keep the compiler happy... */

	/* dequeue element batch (still protected from mutex) */
	iRet = DequeueConsumableElements(pThis, pWti, &iQueueSize);

	/* awake some flow-controlled sources if we can do this right now */
	/* TODO: this could be done better from a performance point of view -- do it only if
	 * we have someone waiting for the condition (or only when we hit the watermark right
	 * on the nail [exact value]) -- rgerhards, 2008-03-14
	 * now that we dequeue batches of pointers, this is much less an issue...
	 * rgerhards, 2009-04-22
	 */
	if(iQueueSize < pThis->iFullDlyMrk / 2 || glbl.GetGlobalInputTermState() == 1) {
		pthread_cond_broadcast(&pThis->belowFullDlyWtrMrk);
	}

	if(iQueueSize < pThis->iLightDlyMrk / 2) {
		pthread_cond_broadcast(&pThis->belowLightDlyWtrMrk);
	}

	pthread_cond_signal(&pThis->notFull);
	/* WE ARE NO LONGER PROTECTED BY THE MUTEX */

	if(iRet != RS_RET_OK && iRet != RS_RET_DISCARDMSG) {
		DBGOPRINT((obj_t*) pThis, "error %d dequeueing element - ignoring, but strange things "
			  "may happen\n", iRet);
	}

	RETiRet;
}


/* The rate limiter
 *
 * IMPORTANT: the rate-limiter MUST unlock and re-lock the queue when
 * it actually delays processing. Otherwise inputs are stalled.
 *
 * Here we may wait if a dequeue time window is defined or if we are
 * rate-limited. TODO: If we do so, we should also look into the
 * way new worker threads are spawned. Obviously, it doesn't make much
 * sense to spawn additional worker threads when none of them can do any
 * processing. However, it is deemed acceptable to allow this for an initial
 * implementation of the timeframe/rate limiting feature.
 * Please also note that these feature could also be implemented at the action
 * level. However, that would limit them to be used together with actions. We have
 * taken the broader approach, moving it right into the queue. This is even
 * necessary if we want to prevent spawning of multiple unnecessary worker
 * threads as described above. -- rgerhards, 2008-04-02
 *
 *
 * time window: tCurr is current time; tFrom is start time, tTo is end time (in mil 24h format).
 * We may have tFrom = 4, tTo = 10 --> run from 4 to 10 hrs. nice and happy
 * we may also have tFrom= 22, tTo = 4 -> run from 10pm to 4am, which is actually two
 *     windows: 0-4; 22-23:59
 * so when to run? Let's assume we have 3am
 *
 * if(tTo < tFrom) {
 * 	if(tCurr < tTo [3 < 4] || tCurr > tFrom [3 > 22])
 * 		do work
 * 	else
 * 		sleep for tFrom - tCurr "hours" [22 - 5 --> 17]
 * } else {
 * 	if(tCurr >= tFrom [3 >= 4] && tCurr < tTo [3 < 10])
 * 		do work
 * 	else
 * 		sleep for tTo - tCurr "hours" [4 - 3 --> 1]
 * }
 *
 * Bottom line: we need to check which type of window we have and need to adjust our
 * logic accordingly. Of course, sleep calculations need to be done up to the minute, 
 * but you get the idea from the code above.
 */
static rsRetVal
RateLimiter(qqueue_t *pThis)
{
	DEFiRet;
	int iDelay;
	int iHrCurr;
	time_t tCurr;
	struct tm m;

	ISOBJ_TYPE_assert(pThis, qqueue);

	iDelay = 0;
	if(pThis->iDeqtWinToHr != 25) { /* 25 means disabled */
		/* time calls are expensive, so only do them when needed */
		datetime.GetTime(&tCurr);
		localtime_r(&tCurr, &m);
		iHrCurr = m.tm_hour;

		if(pThis->iDeqtWinToHr < pThis->iDeqtWinFromHr) {
			if(iHrCurr < pThis->iDeqtWinToHr || iHrCurr > pThis->iDeqtWinFromHr) {
				; /* do not delay */
			} else {
				iDelay = (pThis->iDeqtWinFromHr - iHrCurr) * 3600;
				/* this time, we are already into the next hour, so we need
				 * to subtract our current minute and seconds.
				 */
				iDelay -= m.tm_min * 60;
				iDelay -= m.tm_sec;
			}
		} else {
			if(iHrCurr >= pThis->iDeqtWinFromHr && iHrCurr < pThis->iDeqtWinToHr) {
				; /* do not delay */
			} else {
				if(iHrCurr < pThis->iDeqtWinFromHr) {
					iDelay = (pThis->iDeqtWinFromHr - iHrCurr - 1) * 3600; /* -1 as we are already in the hour */
					iDelay += (60 - m.tm_min) * 60;
					iDelay += 60 - m.tm_sec;
				} else {
					iDelay = (24 - iHrCurr + pThis->iDeqtWinFromHr) * 3600;
					/* this time, we are already into the next hour, so we need
					 * to subtract our current minute and seconds.
					 */
					iDelay -= m.tm_min * 60;
					iDelay -= m.tm_sec;
				}
			}
		}
	}

	if(iDelay > 0) {
		pthread_mutex_unlock(pThis->mut);
		DBGOPRINT((obj_t*) pThis, "outside dequeue time window, delaying %d seconds\n", iDelay);
		srSleep(iDelay, 0);
		pthread_mutex_lock(pThis->mut);
	}

	RETiRet;
}


/* This dequeues the next batch. Note that this function must not be
 * cancelled, else it will leave back an inconsistent state.
 * rgerhards, 2009-05-20
 */
static inline rsRetVal
DequeueForConsumer(qqueue_t *pThis, wti_t *pWti)
{
	DEFiRet;

	ISOBJ_TYPE_assert(pThis, qqueue);
	ISOBJ_TYPE_assert(pWti, wti);

	CHKiRet(DequeueConsumable(pThis, pWti));

	if(pWti->batch.nElem == 0)
		ABORT_FINALIZE(RS_RET_IDLE);


finalize_it:
	RETiRet;
}


/* This is called when a batch is processed and the worker does not
 * ask for another batch (e.g. because it is to be terminated)
 * Note that we must not be terminated while we delete a processed
 * batch. Otherwise, we may not complete it, and then the cancel
 * handler also tries to delete the batch. But then it finds some of
 * the messages already destructed. This was a bug we have seen, especially
 * with disk mode, where a delete takes rather long. Anyhow, the coneptual
 * problem exists in all queue modes.
 * rgerhards, 2009-05-27
 */
static rsRetVal
batchProcessed(qqueue_t *pThis, wti_t *pWti)
{
	DEFiRet;

	ISOBJ_TYPE_assert(pThis, qqueue);
	ISOBJ_TYPE_assert(pWti, wti);

	int iCancelStateSave;
	/* at this spot, we must not be cancelled */
	pthread_setcancelstate(PTHREAD_CANCEL_DISABLE, &iCancelStateSave);
	DeleteProcessedBatch(pThis, &pWti->batch);
	qqueueChkPersist(pThis, pWti->batch.nElemDeq);
	pthread_setcancelstate(iCancelStateSave, NULL);

	RETiRet;
}


/* This is the queue consumer in the regular (non-DA) case. It is 
 * protected by the queue mutex, but MUST release it as soon as possible.
 * rgerhards, 2008-01-21
 */
static rsRetVal
ConsumerReg(qqueue_t *pThis, wti_t *pWti)
{
	int iCancelStateSave;
	int bNeedReLock = 0;	/**< do we need to lock the mutex again? */
	DEFiRet;

	ISOBJ_TYPE_assert(pThis, qqueue);
	ISOBJ_TYPE_assert(pWti, wti);

	iRet = DequeueForConsumer(pThis, pWti);
	if(iRet == RS_RET_FILE_NOT_FOUND) {
		/* This is a fatal condition and means the queue is almost unusable */
		d_pthread_mutex_unlock(pThis->mut);
		DBGOPRINT((obj_t*) pThis, "got 'file not found' error %d, queue defunct\n", iRet);
		iRet = queueSwitchToEmergencyMode(pThis, iRet);
		// TODO: think about what to return as iRet -- keep RS_RET_FILE_NOT_FOUND?
		d_pthread_mutex_lock(pThis->mut);
	}
	if (iRet != RS_RET_OK) {
		FINALIZE;
	}

	/* we now have a non-idle batch of work, so we can release the queue mutex and process it */
	d_pthread_mutex_unlock(pThis->mut);
	bNeedReLock = 1;

	/* at this spot, we may be cancelled */
	pthread_setcancelstate(PTHREAD_CANCEL_ENABLE, &iCancelStateSave);


	pWti->pbShutdownImmediate = &pThis->bShutdownImmediate;
	CHKiRet(pThis->pConsumer(pThis->pAction, &pWti->batch, pWti));

	/* we now need to check if we should deliberately delay processing a bit
	 * and, if so, do that. -- rgerhards, 2008-01-30
	 */
//TODO: MULTIQUEUE: the following setting is no longer correct - need to think about how to do that...
	if(pThis->iDeqSlowdown) {
		DBGOPRINT((obj_t*) pThis, "sleeping %d microseconds as requested by config params\n",
			  pThis->iDeqSlowdown);
		srSleep(pThis->iDeqSlowdown / 1000000, pThis->iDeqSlowdown % 1000000);
	}

	/* but now cancellation is no longer permitted */
	pthread_setcancelstate(iCancelStateSave, NULL);

finalize_it:
	DBGPRINTF("regular consumer finished, iret=%d, szlog %d sz phys %d\n", iRet,
	          getLogicalQueueSize(pThis), getPhysicalQueueSize(pThis));

	/* now we are done, but potentially need to re-aquire the mutex */
	if(bNeedReLock)
		d_pthread_mutex_lock(pThis->mut);

	RETiRet;
}


/* This is a special consumer to feed the disk-queue in disk-assisted mode.
 * When active, our own queue more or less acts as a memory buffer to the disk.
 * So this consumer just needs to drain the memory queue and submit entries
 * to the disk queue. The disk queue will then call the actual consumer from
 * the app point of view (we chain two queues here).
 * When this method is entered, the mutex is always locked and needs to be unlocked
 * as part of the processing.
 * rgerhards, 2008-01-14
 */
static rsRetVal
ConsumerDA(qqueue_t *pThis, wti_t *pWti)
{
	int i;
	int iCancelStateSave;
	int bNeedReLock = 0;	/**< do we need to lock the mutex again? */
	DEFiRet;

	ISOBJ_TYPE_assert(pThis, qqueue);
	ISOBJ_TYPE_assert(pWti, wti);

	CHKiRet(DequeueForConsumer(pThis, pWti));

	/* we now have a non-idle batch of work, so we can release the queue mutex and process it */
	d_pthread_mutex_unlock(pThis->mut);
	bNeedReLock = 1;

	/* at this spot, we may be cancelled */
	pthread_setcancelstate(PTHREAD_CANCEL_ENABLE, &iCancelStateSave);

	/* iterate over returned results and enqueue them in DA queue */
	for(i = 0 ; i < pWti->batch.nElem && !pThis->bShutdownImmediate ; i++) {
		iRet = qqueueEnqMsg(pThis->pqDA, eFLOWCTL_NO_DELAY, MsgAddRef(pWti->batch.pElem[i].pMsg));
		if(iRet != RS_RET_OK) {
			if(iRet == RS_RET_ERR_QUEUE_EMERGENCY) {
				/* Queue emergency error occured */
				DBGOPRINT((obj_t*) pThis, "ConsumerDA:qqueueEnqMsg caught RS_RET_ERR_QUEUE_EMERGENCY, aborting loop.\n");
				FINALIZE;
			} else {
				DBGOPRINT((obj_t*) pThis, "ConsumerDA:qqueueEnqMsg item (%d) returned with error state: '%d'\n", i, iRet);
			}
		}
		pWti->batch.eltState[i] = BATCH_STATE_COMM; /* commited to other queue! */
	}

	/* but now cancellation is no longer permitted */
	pthread_setcancelstate(iCancelStateSave, NULL);

finalize_it:
	/*	Check the last return state of qqueueEnqMsg. If an error was returned, we acknowledge it only.
	*	Unless the error code is RS_RET_ERR_QUEUE_EMERGENCY, we reset the return state to RS_RET_OK.  
	*	Otherwise the Caller functions would run into an infinite Loop trying to enqueue the 
	*	same messages over and over again. 
	*	
	*	However we do NOT overwrite positive return states like 
	*		RS_RET_TERMINATE_NOW, 
	*		RS_RET_NO_RUN, 
	*		RS_RET_IDLE,
	*		RS_RET_TERMINATE_WHEN_IDLE 
	*	These return states are important for Queue handling of the upper laying functions. 
	*	RGer: Note that checking for iRet < 0 is a bit bold. In theory, positive iRet
	*	values are "OK" states, and things that the caller shall deal with. However,
	*	this has not been done so consistently. Andre convinced me that the current
	*	code is an elegant solution. However, if problems with queue workers and/or
	*	shutdown come up, this code here should be looked at suspiciously. In those
	*	cases it may work out to check all status codes explicitely, just to avoid
	*	a pitfall due to unexpected states being passed on to the caller.
	*/
	if(	iRet != RS_RET_OK && 
		iRet != RS_RET_ERR_QUEUE_EMERGENCY && 
		iRet < 0) {
		DBGOPRINT((obj_t*) pThis, "ConsumerDA:qqueueEnqMsg Resetting iRet from %d back to RS_RET_OK\n", iRet);
		iRet = RS_RET_OK;
	} else {
		DBGOPRINT((obj_t*) pThis, "ConsumerDA:qqueueEnqMsg returns with iRet %d\n", iRet);
	}

	/* now we are done, but potentially need to re-aquire the mutex */
	if(bNeedReLock)
		d_pthread_mutex_lock(pThis->mut);

	RETiRet;
}


/* must only be called when the queue mutex is locked, else results
 * are not stable!
 */
static rsRetVal
qqueueChkStopWrkrDA(qqueue_t *pThis)
{
	DEFiRet;

	/*DBGPRINTF("XXXX: chkStopWrkrDA called, low watermark %d, log Size %d, phys Size %d, bEnqOnly %d\n",
	pThis->iLowWtrMrk, getLogicalQueueSize(pThis), getPhysicalQueueSize(pThis), pThis->bEnqOnly);*/
	if(pThis->bEnqOnly) {
		iRet = RS_RET_TERMINATE_WHEN_IDLE;
	}
	if(getPhysicalQueueSize(pThis) <= pThis->iLowWtrMrk) {
		iRet = RS_RET_TERMINATE_NOW;
	}

	RETiRet;
}


/* must only be called when the queue mutex is locked, else results
 * are not stable!
 * If we are a child, we have done our duty when the queue is empty. In that case,
 * we can terminate. Version for the regular worker thread.
 */
static rsRetVal
ChkStopWrkrReg(qqueue_t *pThis)
{
	DEFiRet;
	/*DBGPRINTF("XXXX: chkStopWrkrReg called, low watermark %d, log Size %d, phys Size %d, bEnqOnly %d\n",
	pThis->iLowWtrMrk, getLogicalQueueSize(pThis), getPhysicalQueueSize(pThis), pThis->bEnqOnly);*/
	if(pThis->bEnqOnly) {
		iRet = RS_RET_TERMINATE_NOW;
	} else if(pThis->pqParent != NULL) {
		iRet = RS_RET_TERMINATE_WHEN_IDLE;
	}

	RETiRet;
}


/* return the configured "deq max at once" interval
 * rgerhards, 2009-04-22
 */
static rsRetVal
GetDeqBatchSize(qqueue_t *pThis, int *pVal)
{
	DEFiRet;
	assert(pVal != NULL);
	*pVal = pThis->iDeqBatchSize;
if(pThis->pqParent != NULL) // TODO: check why we actually do this!
	*pVal = 16;
	RETiRet;
}


/* start up the queue - it must have been constructed and parameters defined
 * before.
 */
rsRetVal
qqueueStart(qqueue_t *pThis) /* this is the ConstructionFinalizer */
{
	DEFiRet;
	uchar pszBuf[64];
	uchar pszQIFNam[MAXFNAME];
	int wrk;
	int goodval; /* a "good value" to use for comparisons (different objects) */
	uchar *qName;
	size_t lenBuf;

	ASSERT(pThis != NULL);

	/* set type-specific handlers and other very type-specific things
	 * (we can not totally hide it...)
	 */
	switch(pThis->qType) {
		case QUEUETYPE_FIXED_ARRAY:
			pThis->qConstruct = qConstructFixedArray;
			pThis->qDestruct = qDestructFixedArray;
			pThis->qAdd = qAddFixedArray;
			pThis->qDeq = qDeqFixedArray;
			pThis->qDel = qDelFixedArray;
			pThis->MultiEnq = qqueueMultiEnqObjNonDirect;
			break;
		case QUEUETYPE_LINKEDLIST:
			pThis->qConstruct = qConstructLinkedList;
			pThis->qDestruct = qDestructLinkedList;
			pThis->qAdd = qAddLinkedList;
			pThis->qDeq = qDeqLinkedList;
			pThis->qDel = qDelLinkedList;
			pThis->MultiEnq = qqueueMultiEnqObjNonDirect;
			break;
		case QUEUETYPE_DISK:
			pThis->qConstruct = qConstructDisk;
			pThis->qDestruct = qDestructDisk;
			pThis->qAdd = qAddDisk;
			pThis->qDeq = qDeqDisk;
			pThis->qDel = NULL; /* delete for disk handled via special code! */
			pThis->MultiEnq = qqueueMultiEnqObjNonDirect;
			/* special handling */
			pThis->iNumWorkerThreads = 1; /* we need exactly one worker */
			/* pre-construct file name for .qi file */
			pThis->lenQIFNam = snprintf((char*)pszQIFNam, sizeof(pszQIFNam) / sizeof(uchar),
				"%s/%s.qi", (char*) pThis->pszSpoolDir, (char*)pThis->pszFilePrefix);
			pThis->pszQIFNam = ustrdup(pszQIFNam);
			DBGOPRINT((obj_t*) pThis, ".qi file name is '%s', len %d\n", pThis->pszQIFNam,
				(int) pThis->lenQIFNam);
			break;
		case QUEUETYPE_DIRECT:
			pThis->qConstruct = qConstructDirect;
			pThis->qDestruct = qDestructDirect;
			/* these entry points shall not be used in direct mode
			 * To catch program errors, make us abort if that happens!
			 * rgerhards, 2013-11-05
			 */
			pThis->qAdd = qAddDirect;
			pThis->MultiEnq = qqueueMultiEnqObjDirect;
			pThis->qDel = NULL;
			break;
	}

	if(pThis->iMaxQueueSize < 100
	   && (pThis->qType == QUEUETYPE_LINKEDLIST || pThis->qType == QUEUETYPE_FIXED_ARRAY)) {
		errmsg.LogError(0, RS_RET_OK_WARN, "Note: queue.size=\"%d\" is very "
			"low and can lead to unpredictable results. See also "
			"http://www.rsyslog.com/lower-bound-for-queue-sizes/",
			pThis->iMaxQueueSize);
	}

	/* we need to do a quick check if our water marks are set plausible. If not,
	 * we correct the most important shortcomings.
	 */
	goodval = (pThis->iMaxQueueSize / 100) * 60;
	if(pThis->iHighWtrMrk != -1 && pThis->iHighWtrMrk < goodval) {
		errmsg.LogError(0, RS_RET_CONF_PARSE_WARNING, "queue \"%s\": high water mark "
				"is set quite low at %d. You should only set it below "
				"60%% (%d) if you have a good reason for this.",
				obj.GetName((obj_t*) pThis), pThis->iHighWtrMrk, goodval);
	}

	if(pThis->iNumWorkerThreads > 1) {
		goodval = (pThis->iMaxQueueSize / 100) * 10;
		if(pThis->iMinMsgsPerWrkr != -1 && pThis->iMinMsgsPerWrkr < goodval) {
			errmsg.LogError(0, RS_RET_CONF_PARSE_WARNING, "queue \"%s\": "
					"queue.workerThreadMinimumMessage "
					"is set quite low at %d. You should only set it below "
					"10%% (%d) if you have a good reason for this.",
					obj.GetName((obj_t*) pThis), pThis->iMinMsgsPerWrkr, goodval);
		}
	}

	if(pThis->iDiscardMrk > pThis->iMaxQueueSize) {
		errmsg.LogError(0, RS_RET_CONF_PARSE_WARNING, "queue \"%s\": "
				"queue.discardMark %d is set larger than queue.size",
				obj.GetName((obj_t*) pThis), pThis->iDiscardMrk);
	}

	goodval = (pThis->iMaxQueueSize / 100) * 80;
	if(pThis->iDiscardMrk != -1 && pThis->iDiscardMrk < goodval) {
		errmsg.LogError(0, RS_RET_CONF_PARSE_WARNING, "queue \"%s\": queue.discardMark "
				"is set quite low at %d. You should only set it below "
				"80%% (%d) if you have a good reason for this.",
				obj.GetName((obj_t*) pThis), pThis->iDiscardMrk, goodval);
	}


	/* now come parameter corrections and defaults */
	if(pThis->iHighWtrMrk < 2 || pThis->iHighWtrMrk > pThis->iMaxQueueSize) {
		pThis->iHighWtrMrk  = (pThis->iMaxQueueSize / 100) * 90;
		if(pThis->iHighWtrMrk == 0) { /* guard against very low max queue sizes! */
			pThis->iHighWtrMrk = pThis->iMaxQueueSize;
		}
	}
	if(   pThis->iLowWtrMrk < 2
	   || pThis->iLowWtrMrk > pThis->iMaxQueueSize 
	   || pThis->iLowWtrMrk > pThis->iHighWtrMrk ) {
		pThis->iLowWtrMrk  = (pThis->iMaxQueueSize / 100) * 70;
<<<<<<< HEAD
	if(   pThis->iMinMsgsPerWrkr < 1
	   || pThis->iMinMsgsPerWrkr > pThis->iMaxQueueSize )
		pThis->iMinMsgsPerWrkr  = pThis->iMaxQueueSize / pThis->iNumWorkerThreads;
	if(pThis->iFullDlyMrk == -1 || pThis->iFullDlyMrk > pThis->iMaxQueueSize)
=======
		if(pThis->iLowWtrMrk == 0) {
			pThis->iLowWtrMrk = 1;
		}
	}
	if(pThis->iNumWorkerThreads > 1) {
		if(   pThis->iMinMsgsPerWrkr < 1
		   || pThis->iMinMsgsPerWrkr > pThis->iMaxQueueSize )
			pThis->iMinMsgsPerWrkr  = pThis->iMaxQueueSize / pThis->iNumWorkerThreads;
	}
	if(pThis->iFullDlyMrk == -1 || pThis->iFullDlyMrk > pThis->iMaxQueueSize) {
>>>>>>> 639afa3d
		pThis->iFullDlyMrk  = (pThis->iMaxQueueSize / 100) * 97;
		if(pThis->iFullDlyMrk == 0) {
			pThis->iFullDlyMrk =
				(pThis->iMaxQueueSize == 1) ? 1 : pThis->iMaxQueueSize - 1;
		}
	}
	if(pThis->iLightDlyMrk == -1 || pThis->iLightDlyMrk > pThis->iMaxQueueSize) {
		pThis->iLightDlyMrk = (pThis->iMaxQueueSize / 100) * 70;
		if(pThis->iLightDlyMrk == 0) {
			pThis->iLightDlyMrk =
				(pThis->iMaxQueueSize == 1) ? 1 : pThis->iMaxQueueSize - 1;
		}
	}

	if(pThis->iDiscardMrk < 1 || pThis->iDiscardMrk > pThis->iMaxQueueSize) {
		pThis->iDiscardMrk  = (pThis->iMaxQueueSize / 100) * 98;
		if(pThis->iDiscardMrk == 0) {
			/* for very small queues, we disable this by default */
			pThis->iDiscardMrk = pThis->iMaxQueueSize;
		}
	}

	if(pThis->iMaxQueueSize > 0 && pThis->iDeqBatchSize > pThis->iMaxQueueSize) {
		pThis->iDeqBatchSize = pThis->iMaxQueueSize;
	}

	/* finalize some initializations that could not yet be done because it is
	 * influenced by properties which might have been set after queueConstruct ()
	 */
	if(pThis->pqParent == NULL) {
		pThis->mut = (pthread_mutex_t *) MALLOC (sizeof (pthread_mutex_t));
		pthread_mutex_init(pThis->mut, NULL);
	} else {
		/* child queue, we need to use parent's mutex */
		DBGOPRINT((obj_t*) pThis, "I am a child\n");
		pThis->mut = pThis->pqParent->mut;
	}

	pthread_mutex_init(&pThis->mutThrdMgmt, NULL);
	pthread_cond_init (&pThis->notFull, NULL);
	pthread_cond_init (&pThis->belowFullDlyWtrMrk, NULL);
	pthread_cond_init (&pThis->belowLightDlyWtrMrk, NULL);

	/* call type-specific constructor */
	CHKiRet(pThis->qConstruct(pThis)); /* this also sets bIsDA */

	/* re-adjust some params if required */
	if(pThis->bIsDA) {
		/* if we are in DA mode, we must make sure full delayable messages do not
		 * initiate going to disk!
		 */
		wrk = pThis->iHighWtrMrk - (pThis->iHighWtrMrk / 100) * 50; /* 50% of high water mark */
		if(wrk < pThis->iFullDlyMrk)
			pThis->iFullDlyMrk = wrk;
	}

	DBGOPRINT((obj_t*) pThis, "params: type %d, enq-only %d, disk assisted %d, spoolDir '%s', maxFileSz %lld, "
			          "maxQSize %d, lqsize %d, pqsize %d, child %d, full delay %d, "
				  "light delay %d, deq batch size %d, high wtrmrk %d, low wtrmrk %d, "
				  "discardmrk %d, max wrkr %d, min msgs f. wrkr %d\n",
		  pThis->qType, pThis->bEnqOnly, pThis->bIsDA, pThis->pszSpoolDir,
		  pThis->iMaxFileSize, pThis->iMaxQueueSize,
		  getLogicalQueueSize(pThis), getPhysicalQueueSize(pThis),
		  pThis->pqParent == NULL ? 0 : 1, pThis->iFullDlyMrk, pThis->iLightDlyMrk,
		  pThis->iDeqBatchSize, pThis->iHighWtrMrk, pThis->iLowWtrMrk,
		  pThis->iDiscardMrk, pThis->iNumWorkerThreads, pThis->iMinMsgsPerWrkr);

	pThis->bQueueStarted = 1;
	if(pThis->qType == QUEUETYPE_DIRECT)
		FINALIZE;	/* with direct queues, we are already finished... */

	/* create worker thread pools for regular and DA operation.
	 */
	lenBuf = snprintf((char*)pszBuf, sizeof(pszBuf), "%s:Reg", obj.GetName((obj_t*) pThis));
	CHKiRet(wtpConstruct		(&pThis->pWtpReg));
	CHKiRet(wtpSetDbgHdr		(pThis->pWtpReg, pszBuf, lenBuf));
	CHKiRet(wtpSetpfRateLimiter	(pThis->pWtpReg, (rsRetVal (*)(void *pUsr)) RateLimiter));
	CHKiRet(wtpSetpfChkStopWrkr	(pThis->pWtpReg, (rsRetVal (*)(void *pUsr, int)) ChkStopWrkrReg));
	CHKiRet(wtpSetpfGetDeqBatchSize	(pThis->pWtpReg, (rsRetVal (*)(void *pUsr, int*)) GetDeqBatchSize));
	CHKiRet(wtpSetpfDoWork		(pThis->pWtpReg, (rsRetVal (*)(void *pUsr, void *pWti)) ConsumerReg));
	CHKiRet(wtpSetpfObjProcessed	(pThis->pWtpReg, (rsRetVal (*)(void *pUsr, wti_t *pWti)) batchProcessed));
	CHKiRet(wtpSetpmutUsr		(pThis->pWtpReg, pThis->mut));
	CHKiRet(wtpSetiNumWorkerThreads	(pThis->pWtpReg, pThis->iNumWorkerThreads));
	CHKiRet(wtpSettoWrkShutdown	(pThis->pWtpReg, pThis->toWrkShutdown));
	CHKiRet(wtpSetpUsr		(pThis->pWtpReg, pThis));
	CHKiRet(wtpConstructFinalize	(pThis->pWtpReg));

	/* set up DA system if we have a disk-assisted queue */
	if(pThis->bIsDA)
		InitDA(pThis, LOCK_MUTEX); /* initiate DA mode */

	DBGOPRINT((obj_t*) pThis, "queue finished initialization\n");

	/* if the queue already contains data, we need to start the correct number of worker threads. This can be
	 * the case when a disk queue has been loaded. If we did not start it here, it would never start.
	 */
	qqueueAdviseMaxWorkers(pThis);

	/* support statistics gathering */
	qName = obj.GetName((obj_t*)pThis);
	CHKiRet(statsobj.Construct(&pThis->statsobj));
	CHKiRet(statsobj.SetName(pThis->statsobj, qName));
	/* we need to save the queue size, as the stats module initializes it to 0! */
	/* iQueueSize is a dual-use counter: no init, no mutex! */
	CHKiRet(statsobj.AddCounter(pThis->statsobj, UCHAR_CONSTANT("size"),
		ctrType_Int, CTR_FLAG_NONE, &pThis->iQueueSize));

	STATSCOUNTER_INIT(pThis->ctrEnqueued, pThis->mutCtrEnqueued);
	CHKiRet(statsobj.AddCounter(pThis->statsobj, UCHAR_CONSTANT("enqueued"),
		ctrType_IntCtr, CTR_FLAG_RESETTABLE, &pThis->ctrEnqueued));

	STATSCOUNTER_INIT(pThis->ctrFull, pThis->mutCtrFull);
	CHKiRet(statsobj.AddCounter(pThis->statsobj, UCHAR_CONSTANT("full"),
		ctrType_IntCtr, CTR_FLAG_RESETTABLE, &pThis->ctrFull));

	STATSCOUNTER_INIT(pThis->ctrFDscrd, pThis->mutCtrFDscrd);
	CHKiRet(statsobj.AddCounter(pThis->statsobj, UCHAR_CONSTANT("discarded.full"),
		ctrType_IntCtr, CTR_FLAG_RESETTABLE, &pThis->ctrFDscrd));
	STATSCOUNTER_INIT(pThis->ctrNFDscrd, pThis->mutCtrNFDscrd);
	CHKiRet(statsobj.AddCounter(pThis->statsobj, UCHAR_CONSTANT("discarded.nf"),
		ctrType_IntCtr, CTR_FLAG_RESETTABLE, &pThis->ctrNFDscrd));

	pThis->ctrMaxqsize = 0; /* no mutex needed, thus no init call */
	CHKiRet(statsobj.AddCounter(pThis->statsobj, UCHAR_CONSTANT("maxqsize"),
		ctrType_Int, CTR_FLAG_NONE, &pThis->ctrMaxqsize));

	CHKiRet(statsobj.ConstructFinalize(pThis->statsobj));

finalize_it:
	RETiRet;
}


/* persist the queue to disk (write the .qi file). If we have something to persist, we first
 * save the information on the queue properties itself and then we call
 * the queue-type specific drivers.
 * Variable bIsCheckpoint is set to 1 if the persist is for a checkpoint,
 * and 0 otherwise.
 * rgerhards, 2008-01-10
 */
static rsRetVal qqueuePersist(qqueue_t *pThis, int bIsCheckpoint)
{
	DEFiRet;
	strm_t *psQIF = NULL; /* Queue Info File */

	ASSERT(pThis != NULL);

	if(pThis->qType != QUEUETYPE_DISK) {
		if(getPhysicalQueueSize(pThis) > 0) {
			/* This error code is OK, but we will probably not implement this any time
 			 * The reason is that persistence happens via DA queues. But I would like to
			 * leave the code as is, as we so have a hook in case we need one.
			 * -- rgerhards, 2008-01-28
			 */
			ABORT_FINALIZE(RS_RET_NOT_IMPLEMENTED);
		} else
			FINALIZE; /* if the queue is empty, we are happy and done... */
	}

	DBGOPRINT((obj_t*) pThis, "persisting queue to disk, %d entries...\n", getPhysicalQueueSize(pThis));

	if((bIsCheckpoint != QUEUE_CHECKPOINT) && (getPhysicalQueueSize(pThis) == 0)) {
		if(pThis->bNeedDelQIF) {
			unlink((char*)pThis->pszQIFNam);
			pThis->bNeedDelQIF = 0;
		}
		/* indicate spool file needs to be deleted */
		if(pThis->tVars.disk.pReadDel != NULL) /* may be NULL if we had a startup failure! */
			CHKiRet(strm.SetbDeleteOnClose(pThis->tVars.disk.pReadDel, 1));
		FINALIZE; /* nothing left to do, so be happy */
	}

	CHKiRet(strm.Construct(&psQIF));
	CHKiRet(strm.SettOperationsMode(psQIF, STREAMMODE_WRITE_TRUNC));
	CHKiRet(strm.SetbSync(psQIF, pThis->bSyncQueueFiles));
	CHKiRet(strm.SetsType(psQIF, STREAMTYPE_FILE_SINGLE));
	CHKiRet(strm.SetFName(psQIF, pThis->pszQIFNam, pThis->lenQIFNam));
	CHKiRet(strm.ConstructFinalize(psQIF));

	/* first, write the property bag for ourselfs
	 * And, surprisingly enough, we currently need to persist only the size of the
	 * queue. All the rest is re-created with then-current config parameters when the
	 * queue is re-created. Well, we'll also save the current queue type, just so that
	 * we know when somebody has changed the queue type... -- rgerhards, 2008-01-11
	 */
	CHKiRet(obj.BeginSerializePropBag(psQIF, (obj_t*) pThis));
	objSerializeSCALAR(psQIF, iQueueSize, INT);
	objSerializeSCALAR(psQIF, tVars.disk.sizeOnDisk, INT64);
	CHKiRet(obj.EndSerialize(psQIF));

	/* now persist the stream info */
	if(pThis->tVars.disk.pWrite != NULL)
		CHKiRet(strm.Serialize(pThis->tVars.disk.pWrite, psQIF));
	if(pThis->tVars.disk.pReadDel != NULL)
		CHKiRet(strm.Serialize(pThis->tVars.disk.pReadDel, psQIF));
	
	/* tell the input file object that it must not delete the file on close if the queue
	 * is non-empty - but only if we are not during a simple checkpoint
	 */
	if(bIsCheckpoint != QUEUE_CHECKPOINT
	   && pThis->tVars.disk.pReadDel != NULL) {
		CHKiRet(strm.SetbDeleteOnClose(pThis->tVars.disk.pReadDel, 0));
	}

	/* we have persisted the queue object. So whenever it comes to an empty queue,
	 * we need to delete the QIF. Thus, we indicte that need.
	 */
	pThis->bNeedDelQIF = 1;

finalize_it:
	if(psQIF != NULL)
		strm.Destruct(&psQIF);

	RETiRet;
}


/* check if we need to persist the current queue info. If an
 * error occurs, this should be ignored by caller (but we still
 * abide to our regular call interface)...
 * rgerhards, 2008-01-13
 * nUpdates is the number of updates since the last call to this function.
 * It may be > 1 due to batches. -- rgerhards, 2009-05-12
 */
static rsRetVal qqueueChkPersist(qqueue_t *pThis, int nUpdates)
{
	DEFiRet;
	ISOBJ_TYPE_assert(pThis, qqueue);
	assert(nUpdates >= 0);

	if(nUpdates == 0)
		FINALIZE;

	pThis->iUpdsSincePersist += nUpdates;
	if(pThis->iPersistUpdCnt && pThis->iUpdsSincePersist >= pThis->iPersistUpdCnt) {
		qqueuePersist(pThis, QUEUE_CHECKPOINT);
		pThis->iUpdsSincePersist = 0;
	}

finalize_it:
	RETiRet;
}


/* persist a queue with all data elements to disk - this is used to handle
 * bSaveOnShutdown. We utilize the DA worker to do this. This must only
 * be called after all workers have been shut down and if bSaveOnShutdown
 * is actually set. Note that this function may potentially run long,
 * depending on the queue configuration (e.g. store on remote machine).
 * rgerhards, 2009-05-26
 */
static inline rsRetVal
DoSaveOnShutdown(qqueue_t *pThis)
{
	struct timespec tTimeout;
	rsRetVal iRetLocal;
	DEFiRet;

	ISOBJ_TYPE_assert(pThis, qqueue);

	/* we reduce the low water mark, otherwise the DA worker would terminate when
	 * it is reached.
	 */
	DBGOPRINT((obj_t*) pThis, "bSaveOnShutdown set, restarting DA worker...\n");
	pThis->bShutdownImmediate = 0; /* would termiante the DA worker! */
	pThis->iLowWtrMrk = 0;
	wtpSetState(pThis->pWtpDA, wtpState_SHUTDOWN);	/* shutdown worker (only) when done (was _IMMEDIATE!) */
	wtpAdviseMaxWorkers(pThis->pWtpDA, 1);		/* restart DA worker */

	DBGOPRINT((obj_t*) pThis, "waiting for DA worker to terminate...\n");
	timeoutComp(&tTimeout, QUEUE_TIMEOUT_ETERNAL);
	/* and run the primary queue's DA worker to drain the queue */
	iRetLocal = wtpShutdownAll(pThis->pWtpDA, wtpState_SHUTDOWN, &tTimeout);
	DBGOPRINT((obj_t*) pThis, "end queue persistence run, iRet %d, queue size log %d, phys %d\n",
		  iRetLocal, getLogicalQueueSize(pThis), getPhysicalQueueSize(pThis));
	if(iRetLocal != RS_RET_OK) {
		DBGOPRINT((obj_t*) pThis, "unexpected iRet state %d after trying to shut down primary queue in disk save mode, "
			  "continuing, but results are unpredictable\n", iRetLocal);
	}

	RETiRet;
}


/* destructor for the queue object */
BEGINobjDestruct(qqueue) /* be sure to specify the object type also in END and CODESTART macros! */
CODESTARTobjDestruct(qqueue)
	if(pThis->bQueueStarted) {
		/* shut down all workers
		 * We do not need to shutdown workers when we are in enqueue-only mode or we are a
		 * direct queue - because in both cases we have none... ;)
		 * with a child! -- rgerhards, 2008-01-28
		 */
		if(pThis->qType != QUEUETYPE_DIRECT && !pThis->bEnqOnly && pThis->pqParent == NULL
		   && pThis->pWtpReg != NULL)
			ShutdownWorkers(pThis);

		if(pThis->bIsDA && getPhysicalQueueSize(pThis) > 0 && pThis->bSaveOnShutdown) {
			CHKiRet(DoSaveOnShutdown(pThis));
		}

		/* finally destruct our (regular) worker thread pool
		 * Note: currently pWtpReg is never NULL, but if we optimize our logic, this may happen,
		 * e.g. when they are not created in enqueue-only mode. We already check the condition
		 * as this may otherwise be very hard to find once we optimize (and have long forgotten
		 * about this condition here ;)
		 * rgerhards, 2008-01-25
		 */
		if(pThis->qType != QUEUETYPE_DIRECT && pThis->pWtpReg != NULL) {
			wtpDestruct(&pThis->pWtpReg);
		}

		/* Now check if we actually have a DA queue and, if so, destruct it.
		 * Note that the wtp must be destructed first, it may be in cancel cleanup handler
		 * *right now* and actually *need* to access the queue object to persist some final
		 * data (re-queueing case). So we need to destruct the wtp first, which will make 
		 * sure all workers have terminated. Please note that this also generates a situation
		 * where it is possible that the DA queue has a parent pointer but the parent has
		 * no WtpDA associated with it - which is perfectly legal thanks to this code here.
		 */
		if(pThis->pWtpDA != NULL) {
			wtpDestruct(&pThis->pWtpDA);
		}
		if(pThis->pqDA != NULL) {
			qqueueDestruct(&pThis->pqDA);
		}

		/* persist the queue (we always do that - queuePersits() does cleanup if the queue is empty)
		 * This handler is most important for disk queues, it will finally persist the necessary
		 * on-disk structures. In theory, other queueing modes may implement their other (non-DA)
		 * methods of persisting a queue between runs, but in practice all of this is done via
		 * disk queues and DA mode. Anyhow, it doesn't hurt to know that we could extend it here
		 * if need arises (what I doubt...) -- rgerhards, 2008-01-25
		 */
		CHKiRet_Hdlr(qqueuePersist(pThis, QUEUE_NO_CHECKPOINT)) {
			DBGOPRINT((obj_t*) pThis, "error %d persisting queue - data lost!\n", iRet);
		}

		/* finally, clean up some simple things... */
		if(pThis->pqParent == NULL) {
			/* if we are not a child, we allocated our own mutex, which we now need to destroy */
			pthread_mutex_destroy(pThis->mut);
			free(pThis->mut);
		}
		pthread_mutex_destroy(&pThis->mutThrdMgmt);
		pthread_cond_destroy(&pThis->notFull);
		pthread_cond_destroy(&pThis->belowFullDlyWtrMrk);
		pthread_cond_destroy(&pThis->belowLightDlyWtrMrk);

		DESTROY_ATOMIC_HELPER_MUT(pThis->mutQueueSize);
		DESTROY_ATOMIC_HELPER_MUT(pThis->mutLogDeq);

		/* type-specific destructor */
		iRet = pThis->qDestruct(pThis);
	}

	free(pThis->pszFilePrefix);
	free(pThis->pszSpoolDir);
	if(pThis->useCryprov) {
		pThis->cryprov.Destruct(&pThis->cryprovData);
		obj.ReleaseObj(__FILE__, pThis->cryprovNameFull+2, pThis->cryprovNameFull,
			       (void*) &pThis->cryprov);
		free(pThis->cryprovName);
		free(pThis->cryprovNameFull);
	}

	/* some queues do not provide stats and thus have no statsobj! */
	if(pThis->statsobj != NULL)
		statsobj.Destruct(&pThis->statsobj);
ENDobjDestruct(qqueue)


/* set the queue's spool directory. The directory MUST NOT be NULL.
 * The passed-in string is duplicated. So if the caller does not need
 * it any longer, it must free it.
 */
rsRetVal
qqueueSetSpoolDir(qqueue_t *pThis, uchar *pszSpoolDir, int lenSpoolDir)
{
	DEFiRet;

	free(pThis->pszSpoolDir);
	CHKmalloc(pThis->pszSpoolDir = ustrdup(pszSpoolDir));
	pThis->lenSpoolDir = lenSpoolDir;

finalize_it:
	RETiRet;
}


/* set the queue's file prefix
 * The passed-in string is duplicated. So if the caller does not need
 * it any longer, it must free it.
 * rgerhards, 2008-01-09
 */
rsRetVal
qqueueSetFilePrefix(qqueue_t *pThis, uchar *pszPrefix, size_t iLenPrefix)
{
	DEFiRet;

	free(pThis->pszFilePrefix);
	pThis->pszFilePrefix = NULL;

	if(pszPrefix == NULL) /* just unset the prefix! */
		ABORT_FINALIZE(RS_RET_OK);

	if((pThis->pszFilePrefix = MALLOC(sizeof(uchar) * iLenPrefix + 1)) == NULL)
		ABORT_FINALIZE(RS_RET_OUT_OF_MEMORY);
	memcpy(pThis->pszFilePrefix, pszPrefix, iLenPrefix + 1);
	pThis->lenFilePrefix = iLenPrefix;

finalize_it:
	RETiRet;
}

/* set the queue's maximum file size
 * rgerhards, 2008-01-09
 */
rsRetVal
qqueueSetMaxFileSize(qqueue_t *pThis, size_t iMaxFileSize)
{
	DEFiRet;

	ISOBJ_TYPE_assert(pThis, qqueue);
	
	if(iMaxFileSize < 1024) {
		ABORT_FINALIZE(RS_RET_VALUE_TOO_LOW);
	}

	pThis->iMaxFileSize = iMaxFileSize;

finalize_it:
	RETiRet;
}


/* enqueue a single data object.
 * Note that the queue mutex MUST already be locked when this function is called.
 * rgerhards, 2009-06-16
 */
static inline rsRetVal
doEnqSingleObj(qqueue_t *pThis, flowControl_t flowCtlType, msg_t *pMsg)
{
	DEFiRet;
	int err;
	struct timespec t;

	STATSCOUNTER_INC(pThis->ctrEnqueued, pThis->mutCtrEnqueued);
	/* first check if we need to discard this message (which will cause CHKiRet() to exit)
	 */
	CHKiRet(qqueueChkDiscardMsg(pThis, pThis->iQueueSize, pMsg));

	/* handle flow control
	 * There are two different flow control mechanisms: basic and advanced flow control.
	 * Basic flow control has always been implemented and protects the queue structures
	 * in that it makes sure no more data is enqueued than the queue is configured to
	 * support. Enhanced flow control is being added today. There are some sources which
	 * can easily be stopped, e.g. a file reader. This is the case because it is unlikely
	 * that blocking those sources will have negative effects (after all, the file is
	 * continued to be written). Other sources can somewhat be blocked (e.g. the kernel
	 * log reader or the local log stream reader): in general, nothing is lost if messages
	 * from these sources are not picked up immediately. HOWEVER, they can not block for
	 * an extended period of time, as this either causes message loss or - even worse - some
	 * other bad effects (e.g. unresponsive system in respect to the main system log socket).
	 * Finally, there are some (few) sources which can not be blocked at all. UDP syslog is
	 * a prime example. If a UDP message is not received, it is simply lost. So we can't
	 * do anything against UDP sockets that come in too fast. The core idea of advanced
	 * flow control is that we take into account the different natures of the sources and
	 * select flow control mechanisms that fit these needs. This also means, in the end
	 * result, that non-blockable sources like UDP syslog receive priority in the system.
	 * It's a side effect, but a good one ;) -- rgerhards, 2008-03-14
	 */
	if(flowCtlType == eFLOWCTL_FULL_DELAY) {
		while(pThis->iQueueSize >= pThis->iFullDlyMrk&& ! glbl.GetGlobalInputTermState()) {
			/* We have a problem during shutdown if we block eternally. In that
			 * case, the the input thread cannot be terminated. So we wake up
			 * from time to time to check for termination.
			 * TODO/v6(at earliest): check if we could signal the condition during
			 * shutdown. However, this requires new queue registries and thus is
			 * far to much change for a stable version (and I am still not sure it
			 * is worth the effort, given how seldom this situation occurs and how
			 * few resources the wakeups need). -- rgerhards, 2012-05-03
			 * In any case, this was the old code (if we do the TODO):
			 * pthread_cond_wait(&pThis->belowFullDlyWtrMrk, pThis->mut);
			 */
			DBGOPRINT((obj_t*) pThis, "doEnqSingleObject: FullDelay mark reached for full delayable message "
				   "- blocking, queue size is %d.\n", pThis->iQueueSize);
			timeoutComp(&t, 1000);
			err = pthread_cond_timedwait(&pThis->belowLightDlyWtrMrk, pThis->mut, &t);
			if(err != 0 && err != ETIMEDOUT) {
				/* Something is really wrong now. Report to debug log and abort the
				 * wait. That keeps us running, even though we may lose messages.
				 */
				DBGOPRINT((obj_t*) pThis, "potential program bug: pthread_cond_timedwait()"
				          "/fulldelay returned %d\n", err);
				break;
				
			}
			DBGPRINTF("wti worker in full delay timed out, checking termination...\n");
		}
	} else if(flowCtlType == eFLOWCTL_LIGHT_DELAY && !glbl.GetGlobalInputTermState()) {
		if(pThis->iQueueSize >= pThis->iLightDlyMrk) {
			DBGOPRINT((obj_t*) pThis, "doEnqSingleObject: LightDelay mark reached for light "
			          "delayable message - blocking a bit.\n");
			timeoutComp(&t, 1000); /* 1000 millisconds = 1 second TODO: make configurable */
			err = pthread_cond_timedwait(&pThis->belowLightDlyWtrMrk, pThis->mut, &t);
			if(err != 0 && err != ETIMEDOUT) {
				/* Something is really wrong now. Report to debug log */
				DBGOPRINT((obj_t*) pThis, "potential program bug: pthread_cond_timedwait()"
				          "/lightdelay returned %d\n", err);
				
			}
		}
	}

	/* from our regular flow control settings, we are now ready to enqueue the object.
	 * However, we now need to do a check if the queue permits to add more data. If that
	 * is not the case, basic flow control enters the field, which means we wait for
	 * the queue to become ready or drop the new message. -- rgerhards, 2008-03-14
	 */
	while(   (pThis->iMaxQueueSize > 0 && pThis->iQueueSize >= pThis->iMaxQueueSize)
	      || (pThis->qType == QUEUETYPE_DISK && pThis->sizeOnDiskMax != 0
	      	  && pThis->tVars.disk.sizeOnDisk > pThis->sizeOnDiskMax)) {
		STATSCOUNTER_INC(pThis->ctrFull, pThis->mutCtrFull);
		if(pThis->toEnq == 0 || pThis->bEnqOnly) {
			DBGOPRINT((obj_t*) pThis, "doEnqSingleObject: queue FULL - configured for immediate discarding QueueSize=%d "
				"MaxQueueSize=%d sizeOnDisk=%lld sizeOnDiskMax=%lld\n", pThis->iQueueSize, pThis->iMaxQueueSize,
				pThis->tVars.disk.sizeOnDisk, pThis->sizeOnDiskMax); 
			STATSCOUNTER_INC(pThis->ctrFDscrd, pThis->mutCtrFDscrd);
			msgDestruct(&pMsg);
			ABORT_FINALIZE(RS_RET_QUEUE_FULL);
		} else {
			DBGOPRINT((obj_t*) pThis, "doEnqSingleObject: queue FULL - waiting %dms to drain.\n", pThis->toEnq);
			if(glbl.GetGlobalInputTermState()) {
				DBGOPRINT((obj_t*) pThis, "doEnqSingleObject: queue FULL, discard due to FORCE_TERM.\n");
				ABORT_FINALIZE(RS_RET_FORCE_TERM);
			}
			timeoutComp(&t, pThis->toEnq);
			if(pthread_cond_timedwait(&pThis->notFull, pThis->mut, &t) != 0) {
				DBGOPRINT((obj_t*) pThis, "doEnqSingleObject: cond timeout, dropping message!\n");
				STATSCOUNTER_INC(pThis->ctrFDscrd, pThis->mutCtrFDscrd);
				msgDestruct(&pMsg);
				ABORT_FINALIZE(RS_RET_QUEUE_FULL);
			}
		dbgoprint((obj_t*) pThis, "doEnqSingleObject: wait solved queue full condition, enqueing\n");
		}
	}

	/* and finally enqueue the message */
	CHKiRet(qqueueAdd(pThis, pMsg));
	STATSCOUNTER_SETMAX_NOMUT(pThis->ctrMaxqsize, pThis->iQueueSize);

finalize_it:
	RETiRet;
}

/* ------------------------------ multi-enqueue functions ------------------------------ */
/* enqueue multiple user data elements at once. The aim is to provide a faster interface
 * for object submission. Uses the multi_submit_t helper object.
 * Please note that this function is not cancel-safe and consequently
 * sets the calling thread's cancelibility state to PTHREAD_CANCEL_DISABLE
 * during its execution. If that is not done, race conditions occur if the
 * thread is canceled (most important use case is input module termination).
 * rgerhards, 2009-06-16
 * Note: there now exists multiple different functions implementing specially 
 * optimized algorithms for different config cases. -- rgerhards, 2010-06-09
 */
/* now the function for all modes but direct */
static rsRetVal
qqueueMultiEnqObjNonDirect(qqueue_t *pThis, multi_submit_t *pMultiSub)
{
	int iCancelStateSave;
	int i;
	rsRetVal localRet;
	DEFiRet;

	ISOBJ_TYPE_assert(pThis, qqueue);
	assert(pMultiSub != NULL);

	pthread_setcancelstate(PTHREAD_CANCEL_DISABLE, &iCancelStateSave);
	d_pthread_mutex_lock(pThis->mut);
	for(i = 0 ; i < pMultiSub->nElem ; ++i) {
		localRet = doEnqSingleObj(pThis, pMultiSub->ppMsgs[i]->flowCtlType, (void*)pMultiSub->ppMsgs[i]);
		if(localRet != RS_RET_OK && localRet != RS_RET_QUEUE_FULL)
			ABORT_FINALIZE(localRet);
	}
	qqueueChkPersist(pThis, pMultiSub->nElem);

finalize_it:
	/* make sure at least one worker is running. */
	qqueueAdviseMaxWorkers(pThis);
	/* and release the mutex */
	d_pthread_mutex_unlock(pThis->mut);
	pthread_setcancelstate(iCancelStateSave, NULL);
	DBGOPRINT((obj_t*) pThis, "MultiEnqObj advised worker start\n");

	RETiRet;
}

/* now, the same function, but for direct mode */
static rsRetVal
qqueueMultiEnqObjDirect(qqueue_t *pThis, multi_submit_t *pMultiSub)
{
	int i;
	wti_t *pWti;
	DEFiRet;

	pWti = wtiGetDummy();
	pWti->pbShutdownImmediate = &pThis->bShutdownImmediate;

	for(i = 0 ; i < pMultiSub->nElem ; ++i) {
		CHKiRet(qAddDirectWithWti(pThis, (void*)pMultiSub->ppMsgs[i], pWti));
	}

finalize_it:
	RETiRet;
}
/* ------------------------------ END multi-enqueue functions ------------------------------ */


/* enqueue a new user data element 
 * Enqueues the new element and awakes worker thread.
 */
rsRetVal
qqueueEnqMsg(qqueue_t *pThis, flowControl_t flowCtlType, msg_t *pMsg)
{
	DEFiRet;
	int iCancelStateSave;

	ISOBJ_TYPE_assert(pThis, qqueue);

	if(pThis->qType != QUEUETYPE_DIRECT) {
		pthread_setcancelstate(PTHREAD_CANCEL_DISABLE, &iCancelStateSave);
		d_pthread_mutex_lock(pThis->mut);
	}

	CHKiRet(doEnqSingleObj(pThis, flowCtlType, pMsg));

	qqueueChkPersist(pThis, 1);

finalize_it:
	if(pThis->qType != QUEUETYPE_DIRECT) {
		/* make sure at least one worker is running. */
		qqueueAdviseMaxWorkers(pThis);
		/* and release the mutex */
		d_pthread_mutex_unlock(pThis->mut);
		pthread_setcancelstate(iCancelStateSave, NULL);
		DBGOPRINT((obj_t*) pThis, "EnqueueMsg advised worker start\n");
	}

	RETiRet;
}


/* are any queue params set at all? 1 - yes, 0 - no
 * We need to evaluate the param block for this function, which is somewhat
 * inefficient. HOWEVER, this is only done during config load, so we really
 * don't care... -- rgerhards, 2013-05-10
 */
int 
queueCnfParamsSet(struct nvlst *lst)
{
	int r;
	struct cnfparamvals *pvals;

	pvals = nvlstGetParams(lst, &pblk, NULL);
	r = cnfparamvalsIsSet(&pblk, pvals);
	cnfparamvalsDestruct(pvals, &pblk);
	return r;
}


static inline rsRetVal
initCryprov(qqueue_t *pThis, struct nvlst *lst)
{
	uchar szDrvrName[1024];
	DEFiRet;

	if(snprintf((char*)szDrvrName, sizeof(szDrvrName), "lmcry_%s", pThis->cryprovName)
		== sizeof(szDrvrName)) {
		errmsg.LogError(0, RS_RET_ERR, "queue: crypto provider "
				"name is too long: '%s' - encryption disabled",
				pThis->cryprovName);
		ABORT_FINALIZE(RS_RET_ERR);
	}
	pThis->cryprovNameFull = ustrdup(szDrvrName);

	pThis->cryprov.ifVersion = cryprovCURR_IF_VERSION;
	/* The pDrvrName+2 below is a hack to obtain the object name. It 
	 * safes us to have yet another variable with the name without "lm" in
	 * front of it. If we change the module load interface, we may re-think
	 * about this hack, but for the time being it is efficient and clean enough.
	 */
	if(obj.UseObj(__FILE__, szDrvrName, szDrvrName, (void*) &pThis->cryprov)
		!= RS_RET_OK) {
		errmsg.LogError(0, RS_RET_LOAD_ERROR, "queue: could not load "
				"crypto provider '%s' - encryption disabled",
				szDrvrName);
		ABORT_FINALIZE(RS_RET_CRYPROV_ERR);
	}

	if(pThis->cryprov.Construct(&pThis->cryprovData) != RS_RET_OK) {
		errmsg.LogError(0, RS_RET_CRYPROV_ERR, "queue: error constructing "
				"crypto provider %s dataset - encryption disabled",
				szDrvrName);
		ABORT_FINALIZE(RS_RET_CRYPROV_ERR);
	}
	CHKiRet(pThis->cryprov.SetCnfParam(pThis->cryprovData, lst, CRYPROV_PARAMTYPE_DISK));

	dbgprintf("loaded crypto provider %s, data instance at %p\n",
		  szDrvrName, pThis->cryprovData);
	pThis->useCryprov = 1;
finalize_it:
	RETiRet;
}

/* apply all params from param block to queue. Must be called before
 * finalizing. This supports the v6 config system. Defaults were already
 * set during queue creation. The pvals object is destructed by this
 * function.
 */
rsRetVal
qqueueApplyCnfParam(qqueue_t *pThis, struct nvlst *lst)
{
	int i;
	struct cnfparamvals *pvals;

	pvals = nvlstGetParams(lst, &pblk, NULL);
	if(Debug) {
		dbgprintf("queue param blk:\n");
		cnfparamsPrint(&pblk, pvals);
	}
	for(i = 0 ; i < pblk.nParams ; ++i) {
		if(!pvals[i].bUsed)
			continue;
		if(!strcmp(pblk.descr[i].name, "queue.filename")) {
			pThis->pszFilePrefix = (uchar*) es_str2cstr(pvals[i].val.d.estr, NULL);
			pThis->lenFilePrefix = es_strlen(pvals[i].val.d.estr);
		} else if(!strcmp(pblk.descr[i].name, "queue.cry.provider")) {
			pThis->cryprovName = (uchar*) es_str2cstr(pvals[i].val.d.estr, NULL);
		} else if(!strcmp(pblk.descr[i].name, "queue.spooldirectory")) {
			free(pThis->pszSpoolDir);
			pThis->pszSpoolDir = (uchar*) es_str2cstr(pvals[i].val.d.estr, NULL);
			pThis->lenSpoolDir = es_strlen(pvals[i].val.d.estr);
			if(pThis->pszSpoolDir[pThis->lenSpoolDir-1] == '/') {
				pThis->pszSpoolDir[pThis->lenSpoolDir-1] = '\0';
				--pThis->lenSpoolDir;
				parser_errmsg("queue.spooldirectory must not end with '/', "
					      "corrected to '%s'", pThis->pszSpoolDir);
			}
		} else if(!strcmp(pblk.descr[i].name, "queue.size")) {
			pThis->iMaxQueueSize = pvals[i].val.d.n;
		} else if(!strcmp(pblk.descr[i].name, "queue.dequeuebatchsize")) {
			pThis->iDeqBatchSize = pvals[i].val.d.n;
		} else if(!strcmp(pblk.descr[i].name, "queue.maxdiskspace")) {
			pThis->iMaxFileSize = pvals[i].val.d.n;
		} else if(!strcmp(pblk.descr[i].name, "queue.highwatermark")) {
			pThis->iHighWtrMrk = pvals[i].val.d.n;
		} else if(!strcmp(pblk.descr[i].name, "queue.lowwatermark")) {
			pThis->iLowWtrMrk = pvals[i].val.d.n;
		} else if(!strcmp(pblk.descr[i].name, "queue.fulldelaymark")) {
			pThis->iFullDlyMrk = pvals[i].val.d.n;
		} else if(!strcmp(pblk.descr[i].name, "queue.lightdelaymark")) {
			pThis->iLightDlyMrk = pvals[i].val.d.n;
		} else if(!strcmp(pblk.descr[i].name, "queue.discardmark")) {
			pThis->iDiscardMrk = pvals[i].val.d.n;
		} else if(!strcmp(pblk.descr[i].name, "queue.discardseverity")) {
			pThis->iDiscardSeverity = pvals[i].val.d.n;
		} else if(!strcmp(pblk.descr[i].name, "queue.checkpointinterval")) {
			pThis->iPersistUpdCnt = pvals[i].val.d.n;
		} else if(!strcmp(pblk.descr[i].name, "queue.syncqueuefiles")) {
			pThis->bSyncQueueFiles = pvals[i].val.d.n;
		} else if(!strcmp(pblk.descr[i].name, "queue.type")) {
			pThis->qType = (queueType_t) pvals[i].val.d.n;
		} else if(!strcmp(pblk.descr[i].name, "queue.workerthreads")) {
			pThis->iNumWorkerThreads = pvals[i].val.d.n;
		} else if(!strcmp(pblk.descr[i].name, "queue.timeoutshutdown")) {
			pThis->toQShutdown = pvals[i].val.d.n;
		} else if(!strcmp(pblk.descr[i].name, "queue.timeoutactioncompletion")) {
			pThis->toActShutdown = pvals[i].val.d.n;
		} else if(!strcmp(pblk.descr[i].name, "queue.timeoutenqueue")) {
			pThis->toEnq = pvals[i].val.d.n;
		} else if(!strcmp(pblk.descr[i].name, "queue.timeoutworkerthreadshutdown")) {
			pThis->toWrkShutdown = pvals[i].val.d.n;
		} else if(!strcmp(pblk.descr[i].name, "queue.workerthreadminimummessages")) {
			pThis->iMinMsgsPerWrkr = pvals[i].val.d.n;
		} else if(!strcmp(pblk.descr[i].name, "queue.maxfilesize")) {
			pThis->iMaxFileSize = pvals[i].val.d.n;
		} else if(!strcmp(pblk.descr[i].name, "queue.saveonshutdown")) {
			pThis->bSaveOnShutdown = pvals[i].val.d.n;
		} else if(!strcmp(pblk.descr[i].name, "queue.dequeueslowdown")) {
			pThis->iDeqSlowdown = pvals[i].val.d.n;
		} else if(!strcmp(pblk.descr[i].name, "queue.dequeuetimebegin")) {
			pThis->iDeqtWinFromHr = pvals[i].val.d.n;
		} else if(!strcmp(pblk.descr[i].name, "queuedequeuetimend.")) {
			pThis->iDeqtWinToHr = pvals[i].val.d.n;
		} else {
			DBGPRINTF("queue: program error, non-handled "
			  "param '%s'\n", pblk.descr[i].name);
		}
	}
	if(pThis->qType == QUEUETYPE_DISK) {
		if(pThis->pszFilePrefix == NULL) {
			errmsg.LogError(0, RS_RET_QUEUE_DISK_NO_FN, "error on queue '%s', disk mode selected, but "
					"no queue file name given; queue type changed to 'linkedList'",
					obj.GetName((obj_t*) pThis));
			pThis->qType = QUEUETYPE_LINKEDLIST;
		}
	}

	if(pThis->pszFilePrefix == NULL && pThis->cryprovName != NULL) {
		errmsg.LogError(0, RS_RET_QUEUE_CRY_DISK_ONLY, "error on queue '%s', crypto provider can "
				"only be set for disk or disk assisted queue - ignored",
				obj.GetName((obj_t*) pThis));
		free(pThis->cryprovName);
		pThis->cryprovName = NULL;
	}

	if(pThis->cryprovName != NULL) {
		initCryprov(pThis, lst);
	}

	cnfparamvalsDestruct(pvals, &pblk);
	return RS_RET_OK;
}


/* some simple object access methods */
DEFpropSetMeth(qqueue, bSyncQueueFiles, int)
DEFpropSetMeth(qqueue, iPersistUpdCnt, int)
DEFpropSetMeth(qqueue, iDeqtWinFromHr, int)
DEFpropSetMeth(qqueue, iDeqtWinToHr, int)
DEFpropSetMeth(qqueue, toQShutdown, long)
DEFpropSetMeth(qqueue, toActShutdown, long)
DEFpropSetMeth(qqueue, toWrkShutdown, long)
DEFpropSetMeth(qqueue, toEnq, long)
DEFpropSetMeth(qqueue, iHighWtrMrk, int)
DEFpropSetMeth(qqueue, iLowWtrMrk, int)
DEFpropSetMeth(qqueue, iDiscardMrk, int)
DEFpropSetMeth(qqueue, iFullDlyMrk, int)
DEFpropSetMeth(qqueue, iDiscardSeverity, int)
DEFpropSetMeth(qqueue, iLightDlyMrk, int)
DEFpropSetMeth(qqueue, bIsDA, int)
DEFpropSetMeth(qqueue, iNumWorkerThreads, int)
DEFpropSetMeth(qqueue, iMinMsgsPerWrkr, int)
DEFpropSetMeth(qqueue, bSaveOnShutdown, int)
DEFpropSetMeth(qqueue, pAction, action_t*)
DEFpropSetMeth(qqueue, iDeqSlowdown, int)
DEFpropSetMeth(qqueue, iDeqBatchSize, int)
DEFpropSetMeth(qqueue, sizeOnDiskMax, int64)


/* This function can be used as a generic way to set properties. Only the subset
 * of properties required to read persisted property bags is supported. This
 * functions shall only be called by the property bag reader, thus it is static.
 * rgerhards, 2008-01-11
 */
#define isProp(name) !rsCStrSzStrCmp(pProp->pcsName, (uchar*) name, sizeof(name) - 1)
static rsRetVal qqueueSetProperty(qqueue_t *pThis, var_t *pProp)
{
	DEFiRet;

	ISOBJ_TYPE_assert(pThis, qqueue);
	ASSERT(pProp != NULL);

 	if(isProp("iQueueSize")) {
		pThis->iQueueSize = pProp->val.num;
 	} else if(isProp("tVars.disk.sizeOnDisk")) {
		pThis->tVars.disk.sizeOnDisk = pProp->val.num;
 	} else if(isProp("qType")) {
		if(pThis->qType != pProp->val.num)
			ABORT_FINALIZE(RS_RET_QTYPE_MISMATCH);
	}

finalize_it:
	RETiRet;
}
#undef	isProp

/* dummy */
rsRetVal qqueueQueryInterface(void) { return RS_RET_NOT_IMPLEMENTED; }

/* Initialize the stream class. Must be called as the very first method
 * before anything else is called inside this class.
 * rgerhards, 2008-01-09
 */
BEGINObjClassInit(qqueue, 1, OBJ_IS_CORE_MODULE)
	/* request objects we use */
	CHKiRet(objUse(glbl, CORE_COMPONENT));
	CHKiRet(objUse(strm, CORE_COMPONENT));
	CHKiRet(objUse(datetime, CORE_COMPONENT));
	CHKiRet(objUse(errmsg, CORE_COMPONENT));
	CHKiRet(objUse(statsobj, CORE_COMPONENT));

	/* now set our own handlers */
	OBJSetMethodHandler(objMethod_SETPROPERTY, qqueueSetProperty);
ENDObjClassInit(qqueue)

/* vi:set ai:
 */<|MERGE_RESOLUTION|>--- conflicted
+++ resolved
@@ -2159,23 +2159,17 @@
 	   || pThis->iLowWtrMrk > pThis->iMaxQueueSize 
 	   || pThis->iLowWtrMrk > pThis->iHighWtrMrk ) {
 		pThis->iLowWtrMrk  = (pThis->iMaxQueueSize / 100) * 70;
-<<<<<<< HEAD
-	if(   pThis->iMinMsgsPerWrkr < 1
-	   || pThis->iMinMsgsPerWrkr > pThis->iMaxQueueSize )
-		pThis->iMinMsgsPerWrkr  = pThis->iMaxQueueSize / pThis->iNumWorkerThreads;
-	if(pThis->iFullDlyMrk == -1 || pThis->iFullDlyMrk > pThis->iMaxQueueSize)
-=======
 		if(pThis->iLowWtrMrk == 0) {
 			pThis->iLowWtrMrk = 1;
 		}
 	}
-	if(pThis->iNumWorkerThreads > 1) {
-		if(   pThis->iMinMsgsPerWrkr < 1
-		   || pThis->iMinMsgsPerWrkr > pThis->iMaxQueueSize )
-			pThis->iMinMsgsPerWrkr  = pThis->iMaxQueueSize / pThis->iNumWorkerThreads;
-	}
+
+	if(   pThis->iMinMsgsPerWrkr < 1
+	   || pThis->iMinMsgsPerWrkr > pThis->iMaxQueueSize ) {
+		pThis->iMinMsgsPerWrkr  = pThis->iMaxQueueSize / pThis->iNumWorkerThreads;
+	}
+
 	if(pThis->iFullDlyMrk == -1 || pThis->iFullDlyMrk > pThis->iMaxQueueSize) {
->>>>>>> 639afa3d
 		pThis->iFullDlyMrk  = (pThis->iMaxQueueSize / 100) * 97;
 		if(pThis->iFullDlyMrk == 0) {
 			pThis->iFullDlyMrk =
