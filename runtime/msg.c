/* msg.c
 * The msg object. Implementation of all msg-related functions
 *
 * File begun on 2007-07-13 by RGerhards (extracted from syslogd.c)
 * This file is under development and has not yet arrived at being fully
 * self-contained and a real object. So far, it is mostly an excerpt
 * of the "old" message code without any modifications. However, it
 * helps to have things at the right place one we go to the meat of it.
 *
 * Copyright 2007-2012 Rainer Gerhards and Adiscon GmbH.
 *
 * This file is part of the rsyslog runtime library.
 *
 * The rsyslog runtime library is free software: you can redistribute it and/or modify
 * it under the terms of the GNU Lesser General Public License as published by
 * the Free Software Foundation, either version 3 of the License, or
 * (at your option) any later version.
 *
 * The rsyslog runtime library is distributed in the hope that it will be useful,
 * but WITHOUT ANY WARRANTY; without even the implied warranty of
 * MERCHANTABILITY or FITNESS FOR A PARTICULAR PURPOSE.  See the
 * GNU Lesser General Public License for more details.
 *
 * You should have received a copy of the GNU Lesser General Public License
 * along with the rsyslog runtime library.  If not, see <http://www.gnu.org/licenses/>.
 *
 * A copy of the GPL can be found in the file "COPYING" in this distribution.
 * A copy of the LGPL can be found in the file "COPYING.LESSER" in this distribution.
 */
#include "config.h"
#include <stdio.h>
#include <stdarg.h>
#include <stdlib.h>
#define SYSLOG_NAMES
#include <string.h>
#include <assert.h>
#include <ctype.h>
#include <sys/socket.h>
#include <sys/sysinfo.h>
#include <netdb.h>
#include <libestr.h>
#include <json/json.h>
/* For struct json_object_iter, should not be necessary in future versions */
#include <json/json_object_private.h>
#if HAVE_MALLOC_H
#  include <malloc.h>
#endif
#include <uuid/uuid.h>
#include "rsyslog.h"
#include "srUtils.h"
#include "stringbuf.h"
#include "template.h"
#include "msg.h"
#include "datetime.h"
#include "glbl.h"
#include "regexp.h"
#include "atomic.h"
#include "unicode-helper.h"
#include "ruleset.h"
#include "prop.h"
#include "net.h"
#include "rsconf.h"

/* static data */
DEFobjStaticHelpers
DEFobjCurrIf(datetime)
DEFobjCurrIf(glbl)
DEFobjCurrIf(regexp)
DEFobjCurrIf(prop)
DEFobjCurrIf(net)

static struct {
	uchar *pszName;
	short lenName;
} syslog_pri_names[192] = {
	{ UCHAR_CONSTANT("0"), 3},
	{ UCHAR_CONSTANT("1"), 3},
	{ UCHAR_CONSTANT("2"), 3},
	{ UCHAR_CONSTANT("3"), 3},
	{ UCHAR_CONSTANT("4"), 3},
	{ UCHAR_CONSTANT("5"), 3},
	{ UCHAR_CONSTANT("6"), 3},
	{ UCHAR_CONSTANT("7"), 3},
	{ UCHAR_CONSTANT("8"), 3},
	{ UCHAR_CONSTANT("9"), 3},
	{ UCHAR_CONSTANT("10"), 4},
	{ UCHAR_CONSTANT("11"), 4},
	{ UCHAR_CONSTANT("12"), 4},
	{ UCHAR_CONSTANT("13"), 4},
	{ UCHAR_CONSTANT("14"), 4},
	{ UCHAR_CONSTANT("15"), 4},
	{ UCHAR_CONSTANT("16"), 4},
	{ UCHAR_CONSTANT("17"), 4},
	{ UCHAR_CONSTANT("18"), 4},
	{ UCHAR_CONSTANT("19"), 4},
	{ UCHAR_CONSTANT("20"), 4},
	{ UCHAR_CONSTANT("21"), 4},
	{ UCHAR_CONSTANT("22"), 4},
	{ UCHAR_CONSTANT("23"), 4},
	{ UCHAR_CONSTANT("24"), 4},
	{ UCHAR_CONSTANT("25"), 4},
	{ UCHAR_CONSTANT("26"), 4},
	{ UCHAR_CONSTANT("27"), 4},
	{ UCHAR_CONSTANT("28"), 4},
	{ UCHAR_CONSTANT("29"), 4},
	{ UCHAR_CONSTANT("30"), 4},
	{ UCHAR_CONSTANT("31"), 4},
	{ UCHAR_CONSTANT("32"), 4},
	{ UCHAR_CONSTANT("33"), 4},
	{ UCHAR_CONSTANT("34"), 4},
	{ UCHAR_CONSTANT("35"), 4},
	{ UCHAR_CONSTANT("36"), 4},
	{ UCHAR_CONSTANT("37"), 4},
	{ UCHAR_CONSTANT("38"), 4},
	{ UCHAR_CONSTANT("39"), 4},
	{ UCHAR_CONSTANT("40"), 4},
	{ UCHAR_CONSTANT("41"), 4},
	{ UCHAR_CONSTANT("42"), 4},
	{ UCHAR_CONSTANT("43"), 4},
	{ UCHAR_CONSTANT("44"), 4},
	{ UCHAR_CONSTANT("45"), 4},
	{ UCHAR_CONSTANT("46"), 4},
	{ UCHAR_CONSTANT("47"), 4},
	{ UCHAR_CONSTANT("48"), 4},
	{ UCHAR_CONSTANT("49"), 4},
	{ UCHAR_CONSTANT("50"), 4},
	{ UCHAR_CONSTANT("51"), 4},
	{ UCHAR_CONSTANT("52"), 4},
	{ UCHAR_CONSTANT("53"), 4},
	{ UCHAR_CONSTANT("54"), 4},
	{ UCHAR_CONSTANT("55"), 4},
	{ UCHAR_CONSTANT("56"), 4},
	{ UCHAR_CONSTANT("57"), 4},
	{ UCHAR_CONSTANT("58"), 4},
	{ UCHAR_CONSTANT("59"), 4},
	{ UCHAR_CONSTANT("60"), 4},
	{ UCHAR_CONSTANT("61"), 4},
	{ UCHAR_CONSTANT("62"), 4},
	{ UCHAR_CONSTANT("63"), 4},
	{ UCHAR_CONSTANT("64"), 4},
	{ UCHAR_CONSTANT("65"), 4},
	{ UCHAR_CONSTANT("66"), 4},
	{ UCHAR_CONSTANT("67"), 4},
	{ UCHAR_CONSTANT("68"), 4},
	{ UCHAR_CONSTANT("69"), 4},
	{ UCHAR_CONSTANT("70"), 4},
	{ UCHAR_CONSTANT("71"), 4},
	{ UCHAR_CONSTANT("72"), 4},
	{ UCHAR_CONSTANT("73"), 4},
	{ UCHAR_CONSTANT("74"), 4},
	{ UCHAR_CONSTANT("75"), 4},
	{ UCHAR_CONSTANT("76"), 4},
	{ UCHAR_CONSTANT("77"), 4},
	{ UCHAR_CONSTANT("78"), 4},
	{ UCHAR_CONSTANT("79"), 4},
	{ UCHAR_CONSTANT("80"), 4},
	{ UCHAR_CONSTANT("81"), 4},
	{ UCHAR_CONSTANT("82"), 4},
	{ UCHAR_CONSTANT("83"), 4},
	{ UCHAR_CONSTANT("84"), 4},
	{ UCHAR_CONSTANT("85"), 4},
	{ UCHAR_CONSTANT("86"), 4},
	{ UCHAR_CONSTANT("87"), 4},
	{ UCHAR_CONSTANT("88"), 4},
	{ UCHAR_CONSTANT("89"), 4},
	{ UCHAR_CONSTANT("90"), 4},
	{ UCHAR_CONSTANT("91"), 4},
	{ UCHAR_CONSTANT("92"), 4},
	{ UCHAR_CONSTANT("93"), 4},
	{ UCHAR_CONSTANT("94"), 4},
	{ UCHAR_CONSTANT("95"), 4},
	{ UCHAR_CONSTANT("96"), 4},
	{ UCHAR_CONSTANT("97"), 4},
	{ UCHAR_CONSTANT("98"), 4},
	{ UCHAR_CONSTANT("99"), 4},
	{ UCHAR_CONSTANT("100"), 5},
	{ UCHAR_CONSTANT("101"), 5},
	{ UCHAR_CONSTANT("102"), 5},
	{ UCHAR_CONSTANT("103"), 5},
	{ UCHAR_CONSTANT("104"), 5},
	{ UCHAR_CONSTANT("105"), 5},
	{ UCHAR_CONSTANT("106"), 5},
	{ UCHAR_CONSTANT("107"), 5},
	{ UCHAR_CONSTANT("108"), 5},
	{ UCHAR_CONSTANT("109"), 5},
	{ UCHAR_CONSTANT("110"), 5},
	{ UCHAR_CONSTANT("111"), 5},
	{ UCHAR_CONSTANT("112"), 5},
	{ UCHAR_CONSTANT("113"), 5},
	{ UCHAR_CONSTANT("114"), 5},
	{ UCHAR_CONSTANT("115"), 5},
	{ UCHAR_CONSTANT("116"), 5},
	{ UCHAR_CONSTANT("117"), 5},
	{ UCHAR_CONSTANT("118"), 5},
	{ UCHAR_CONSTANT("119"), 5},
	{ UCHAR_CONSTANT("120"), 5},
	{ UCHAR_CONSTANT("121"), 5},
	{ UCHAR_CONSTANT("122"), 5},
	{ UCHAR_CONSTANT("123"), 5},
	{ UCHAR_CONSTANT("124"), 5},
	{ UCHAR_CONSTANT("125"), 5},
	{ UCHAR_CONSTANT("126"), 5},
	{ UCHAR_CONSTANT("127"), 5},
	{ UCHAR_CONSTANT("128"), 5},
	{ UCHAR_CONSTANT("129"), 5},
	{ UCHAR_CONSTANT("130"), 5},
	{ UCHAR_CONSTANT("131"), 5},
	{ UCHAR_CONSTANT("132"), 5},
	{ UCHAR_CONSTANT("133"), 5},
	{ UCHAR_CONSTANT("134"), 5},
	{ UCHAR_CONSTANT("135"), 5},
	{ UCHAR_CONSTANT("136"), 5},
	{ UCHAR_CONSTANT("137"), 5},
	{ UCHAR_CONSTANT("138"), 5},
	{ UCHAR_CONSTANT("139"), 5},
	{ UCHAR_CONSTANT("140"), 5},
	{ UCHAR_CONSTANT("141"), 5},
	{ UCHAR_CONSTANT("142"), 5},
	{ UCHAR_CONSTANT("143"), 5},
	{ UCHAR_CONSTANT("144"), 5},
	{ UCHAR_CONSTANT("145"), 5},
	{ UCHAR_CONSTANT("146"), 5},
	{ UCHAR_CONSTANT("147"), 5},
	{ UCHAR_CONSTANT("148"), 5},
	{ UCHAR_CONSTANT("149"), 5},
	{ UCHAR_CONSTANT("150"), 5},
	{ UCHAR_CONSTANT("151"), 5},
	{ UCHAR_CONSTANT("152"), 5},
	{ UCHAR_CONSTANT("153"), 5},
	{ UCHAR_CONSTANT("154"), 5},
	{ UCHAR_CONSTANT("155"), 5},
	{ UCHAR_CONSTANT("156"), 5},
	{ UCHAR_CONSTANT("157"), 5},
	{ UCHAR_CONSTANT("158"), 5},
	{ UCHAR_CONSTANT("159"), 5},
	{ UCHAR_CONSTANT("160"), 5},
	{ UCHAR_CONSTANT("161"), 5},
	{ UCHAR_CONSTANT("162"), 5},
	{ UCHAR_CONSTANT("163"), 5},
	{ UCHAR_CONSTANT("164"), 5},
	{ UCHAR_CONSTANT("165"), 5},
	{ UCHAR_CONSTANT("166"), 5},
	{ UCHAR_CONSTANT("167"), 5},
	{ UCHAR_CONSTANT("168"), 5},
	{ UCHAR_CONSTANT("169"), 5},
	{ UCHAR_CONSTANT("170"), 5},
	{ UCHAR_CONSTANT("171"), 5},
	{ UCHAR_CONSTANT("172"), 5},
	{ UCHAR_CONSTANT("173"), 5},
	{ UCHAR_CONSTANT("174"), 5},
	{ UCHAR_CONSTANT("175"), 5},
	{ UCHAR_CONSTANT("176"), 5},
	{ UCHAR_CONSTANT("177"), 5},
	{ UCHAR_CONSTANT("178"), 5},
	{ UCHAR_CONSTANT("179"), 5},
	{ UCHAR_CONSTANT("180"), 5},
	{ UCHAR_CONSTANT("181"), 5},
	{ UCHAR_CONSTANT("182"), 5},
	{ UCHAR_CONSTANT("183"), 5},
	{ UCHAR_CONSTANT("184"), 5},
	{ UCHAR_CONSTANT("185"), 5},
	{ UCHAR_CONSTANT("186"), 5},
	{ UCHAR_CONSTANT("187"), 5},
	{ UCHAR_CONSTANT("188"), 5},
	{ UCHAR_CONSTANT("189"), 5},
	{ UCHAR_CONSTANT("190"), 5},
	{ UCHAR_CONSTANT("191"), 5}
	};
static char hexdigit[16] =
	{'0', '1', '2', '3', '4', '5', '6', '7', '8',
	 '9', 'A', 'B', 'C', 'D', 'E', 'F' };

/*syslog facility names (as of RFC5424) */
static char *syslog_fac_names[24] = { "kern", "user", "mail", "daemon", "auth", "syslog", "lpr",
			    	      "news", "uucp", "cron", "authpriv", "ftp", "ntp", "audit",
			    	      "alert", "clock", "local0", "local1", "local2", "local3",
			    	      "local4", "local5", "local6", "local7" };

/* table of severity names (in numerical order)*/
static char *syslog_severity_names[8] = { "emerg", "alert", "crit", "err", "warning", "notice", "info", "debug" };

/* numerical values as string - this is the most efficient approach to convert severity
 * and facility values to a numerical string... -- rgerhars, 2009-06-17
 */

static char *syslog_number_names[24] = { "0", "1", "2", "3", "4", "5", "6", "7", "8", "9", "10", "11", "12", "13", "14",
					 "15", "16", "17", "18", "19", "20", "21", "22", "23" };

/* global variables */
#if defined(HAVE_MALLOC_TRIM) && !defined(HAVE_ATOMIC_BUILTINS)
static pthread_mutex_t mutTrimCtr;	 /* mutex to handle malloc trim */
#endif

/* some forward declarations */
static int getAPPNAMELen(msg_t *pM, sbool bLockMutex);
static rsRetVal jsonPathFindParent(msg_t *pM, uchar *name, uchar *leaf, struct json_object **parent, int bCreate);
static uchar * jsonPathGetLeaf(uchar *name, int lenName);


/* The following functions will support advanced output module
 * multithreading, once this is implemented. Currently, we
 * include them as hooks only. The idea is that we need to guard
 * some msg objects data fields against concurrent access if
 * we run on multiple threads. Please note that in any case this
 * is not necessary for calls from INPUT modules, because they
 * construct the message object and do this serially. Only when
 * the message is in the processing queue, multiple threads may
 * access a single object. Consequently, there are no guard functions
 * for "set" methods, as these are called during input. Only "get"
 * functions that modify important structures have them.
 * rgerhards, 2007-07-20
 * We now support locked and non-locked operations, depending on
 * the configuration of rsyslog. To support this, we use function
 * pointers. Initially, we start in non-locked mode. There, all
 * locking operations call into dummy functions. When locking is
 * enabled, the function pointers are changed to functions doing
 * actual work. We also introduced another MsgPrepareEnqueue() function
 * which initializes the locking structures, if needed. This is
 * necessary because internal messages during config file startup
 * processing are always created in non-locking mode. So we can
 * not initialize locking structures during constructions. We now
 * postpone this until when the message is fully constructed and
 * enqueued. Then we know the status of locking. This has a nice
 * side effect, and that is that during the initial creation of
 * the Msg object no locking needs to be done, which results in better
 * performance. -- rgerhards, 2008-01-05
 */
static void (*funcLock)(msg_t *pMsg);
static void (*funcUnlock)(msg_t *pMsg);
static void (*funcDeleteMutex)(msg_t *pMsg);
void (*funcMsgPrepareEnqueue)(msg_t *pMsg);
#if 1 /* This is a debug aid */
#define MsgLock(pMsg) 	funcLock(pMsg)
#define MsgUnlock(pMsg) funcUnlock(pMsg)
#else
#define MsgLock(pMsg) 	{dbgprintf("MsgLock line %d\n - ", __LINE__); funcLock(pMsg);; }
#define MsgUnlock(pMsg) {dbgprintf("MsgUnlock line %d - ", __LINE__); funcUnlock(pMsg); }
#endif

/* the next function is a dummy to be used by the looking functions
 * when the class is not yet running in an environment where locking
 * is necessary. Please note that the need to lock can (and will) change
 * during a single run. Typically, this is depending on the operation mode
 * of the message queues (which is operator-configurable). -- rgerhards, 2008-01-05
 */
static void MsgLockingDummy(msg_t __attribute__((unused)) *pMsg)
{
	/* empty be design */
}


/* The following function prepares a message for enqueue into the queue. This is
 * where a message may be accessed by multiple threads. This implementation here
 * is the version for multiple concurrent acces. It initializes the locking
 * structures.
 * TODO: change to an iRet interface! -- rgerhards, 2008-07-14
 */
static void MsgPrepareEnqueueLockingCase(msg_t *pThis)
{
	BEGINfunc
	assert(pThis != NULL);
	pthread_mutex_init(&pThis->mut, NULL);
	pThis->bDoLock = 1;
	ENDfunc
}


/* ... and now the locking and unlocking implementations: */
static void MsgLockLockingCase(msg_t *pThis)
{
	/* DEV debug only! dbgprintf("MsgLock(0x%lx)\n", (unsigned long) pThis); */
	assert(pThis != NULL);
	if(pThis->bDoLock == 1) /* TODO: this is a testing hack, we should find a way with better performance! -- rgerhards, 2009-01-27 */
		pthread_mutex_lock(&pThis->mut);
}

static void MsgUnlockLockingCase(msg_t *pThis)
{
	/* DEV debug only! dbgprintf("MsgUnlock(0x%lx)\n", (unsigned long) pThis); */
	assert(pThis != NULL);
	if(pThis->bDoLock == 1) /* TODO: this is a testing hack, we should find a way with better performance! -- rgerhards, 2009-01-27 */
		pthread_mutex_unlock(&pThis->mut);
}

/* delete the mutex object on message destruction (locking case)
 */
static void MsgDeleteMutexLockingCase(msg_t *pThis)
{
	assert(pThis != NULL);
	pthread_mutex_destroy(&pThis->mut);
}

/* enable multiple concurrent access on the message object
 * This works on a class-wide basis and can bot be undone.
 * That is, if it is once enabled, it can not be disabled during
 * the same run. When this function is called, no other thread
 * must manipulate message objects. Then we would have race conditions,
 * but guarding against this is counter-productive because it
 * would cost additional time. Plus, it would be a programming error.
 * rgerhards, 2008-01-05
 */
rsRetVal MsgEnableThreadSafety(void)
{
	DEFiRet;
	funcLock = MsgLockLockingCase;
	funcUnlock = MsgUnlockLockingCase;
	funcMsgPrepareEnqueue = MsgPrepareEnqueueLockingCase;
	funcDeleteMutex = MsgDeleteMutexLockingCase;
	RETiRet;
}

/* end locking functions */


static inline int getProtocolVersion(msg_t *pM)
{
	return(pM->iProtocolVersion);
}


/* do a DNS reverse resolution, if not already done, reflect status
 * rgerhards, 2009-11-16
 */
static inline rsRetVal
resolveDNS(msg_t *pMsg) {
	rsRetVal localRet;
	prop_t *propFromHost = NULL;
	prop_t *propFromHostIP = NULL;
	uchar fromHost[NI_MAXHOST];
	uchar fromHostIP[NI_MAXHOST];
	uchar fromHostFQDN[NI_MAXHOST];
	DEFiRet;

	MsgLock(pMsg);
	CHKiRet(objUse(net, CORE_COMPONENT));
	if(pMsg->msgFlags & NEEDS_DNSRESOL) {
		localRet = net.cvthname(pMsg->rcvFrom.pfrominet, fromHost, fromHostFQDN, fromHostIP);
		if(localRet == RS_RET_OK) {
			MsgSetRcvFromStr(pMsg, fromHost, ustrlen(fromHost), &propFromHost);
			CHKiRet(MsgSetRcvFromIPStr(pMsg, fromHostIP, ustrlen(fromHostIP), &propFromHostIP));
		}
	}
finalize_it:
	if(iRet != RS_RET_OK) {
		/* best we can do: remove property */
		MsgSetRcvFromStr(pMsg, UCHAR_CONSTANT(""), 0, &propFromHost);
		prop.Destruct(&propFromHost);
	}
	MsgUnlock(pMsg);
	if(propFromHost != NULL)
		prop.Destruct(&propFromHost);
	if(propFromHostIP != NULL)
		prop.Destruct(&propFromHostIP);
	RETiRet;
}


static inline void
getInputName(msg_t *pM, uchar **ppsz, int *plen)
{
	BEGINfunc
	if(pM == NULL || pM->pInputName == NULL) {
		*ppsz = UCHAR_CONSTANT("");
		*plen = 0;
	} else {
		prop.GetString(pM->pInputName, ppsz, plen);
	}
	ENDfunc
}


static inline uchar*
getRcvFromIP(msg_t *pM)
{
	uchar *psz;
	int len;
	BEGINfunc
	if(pM == NULL) {
		psz = UCHAR_CONSTANT("");
	} else {
		resolveDNS(pM); /* make sure we have a resolved entry */
		if(pM->pRcvFromIP == NULL)
			psz = UCHAR_CONSTANT("");
		else
			prop.GetString(pM->pRcvFromIP, &psz, &len);
	}
	ENDfunc
	return psz;
}


/* map a property name (C string) to a property ID */
rsRetVal
propNameStrToID(uchar *pName, propid_t *pPropID)
{
	DEFiRet;

	assert(pName != NULL);

	/* sometimes there are aliases to the original MonitoWare
	 * property names. These come after || in the ifs below. */
	if(!strcmp((char*) pName, "msg")) {
		*pPropID = PROP_MSG;
	} else if(!strcmp((char*) pName, "timestamp")
		  || !strcmp((char*) pName, "timereported")) {
		*pPropID = PROP_TIMESTAMP;
	} else if(!strcmp((char*) pName, "hostname") || !strcmp((char*) pName, "source")) {
		*pPropID = PROP_HOSTNAME;
	} else if(!strcmp((char*) pName, "syslogtag")) {
		*pPropID = PROP_SYSLOGTAG;
	} else if(!strcmp((char*) pName, "rawmsg")) {
		*pPropID = PROP_RAWMSG;
	} else if(!strcmp((char*) pName, "inputname")) {
		*pPropID = PROP_INPUTNAME;
	} else if(!strcmp((char*) pName, "fromhost")) {
		*pPropID = PROP_FROMHOST;
	} else if(!strcmp((char*) pName, "fromhost-ip")) {
		*pPropID = PROP_FROMHOST_IP;
	} else if(!strcmp((char*) pName, "pri")) {
		*pPropID = PROP_PRI;
	} else if(!strcmp((char*) pName, "pri-text")) {
		*pPropID = PROP_PRI_TEXT;
	} else if(!strcmp((char*) pName, "iut")) {
		*pPropID = PROP_IUT;
	} else if(!strcmp((char*) pName, "syslogfacility")) {
		*pPropID = PROP_SYSLOGFACILITY;
	} else if(!strcmp((char*) pName, "syslogfacility-text")) {
		*pPropID = PROP_SYSLOGFACILITY_TEXT;
	} else if(!strcmp((char*) pName, "syslogseverity") || !strcmp((char*) pName, "syslogpriority")) {
		*pPropID = PROP_SYSLOGSEVERITY;
	} else if(!strcmp((char*) pName, "syslogseverity-text") || !strcmp((char*) pName, "syslogpriority-text")) {
		*pPropID = PROP_SYSLOGSEVERITY_TEXT;
	} else if(!strcmp((char*) pName, "timegenerated")) {
		*pPropID = PROP_TIMEGENERATED;
	} else if(!strcmp((char*) pName, "programname")) {
		*pPropID = PROP_PROGRAMNAME;
	} else if(!strcmp((char*) pName, "protocol-version")) {
		*pPropID = PROP_PROTOCOL_VERSION;
	} else if(!strcmp((char*) pName, "structured-data")) {
		*pPropID = PROP_STRUCTURED_DATA;
	} else if(!strcmp((char*) pName, "app-name")) {
		*pPropID = PROP_APP_NAME;
	} else if(!strcmp((char*) pName, "procid")) {
		*pPropID = PROP_PROCID;
	} else if(!strcmp((char*) pName, "msgid")) {
		*pPropID = PROP_MSGID;
	} else if(!strcmp((char*) pName, "parsesuccess")) {
		*pPropID = PROP_PARSESUCCESS;
	} else if(!strcmp((char*) pName, "uuid")) {
		*pPropID = PROP_UUID;
	/* here start system properties (those, that do not relate to the message itself */
	} else if(!strcmp((char*) pName, "$now")) {
		*pPropID = PROP_SYS_NOW;
	} else if(!strcmp((char*) pName, "$year")) {
		*pPropID = PROP_SYS_YEAR;
	} else if(!strcmp((char*) pName, "$month")) {
		*pPropID = PROP_SYS_MONTH;
	} else if(!strcmp((char*) pName, "$day")) {
		*pPropID = PROP_SYS_DAY;
	} else if(!strcmp((char*) pName, "$hour")) {
		*pPropID = PROP_SYS_HOUR;
	} else if(!strcmp((char*) pName, "$hhour")) {
		*pPropID = PROP_SYS_HHOUR;
	} else if(!strcmp((char*) pName, "$qhour")) {
		*pPropID = PROP_SYS_QHOUR;
	} else if(!strcmp((char*) pName, "$minute")) {
		*pPropID = PROP_SYS_MINUTE;
	} else if(!strcmp((char*) pName, "$myhostname")) {
		*pPropID = PROP_SYS_MYHOSTNAME;
	} else if(!strcmp((char*) pName, "$!all-json")) {
		*pPropID = PROP_CEE_ALL_JSON;
	} else if(!strncmp((char*) pName, "$!", 2)) {
		*pPropID = PROP_CEE;
	} else if(!strcmp((char*) pName, "$bom")) {
		*pPropID = PROP_SYS_BOM;
	} else if(!strcmp((char*) pName, "$uptime")) {
		*pPropID = PROP_SYS_UPTIME;
	} else {
		*pPropID = PROP_INVALID;
		iRet = RS_RET_VAR_NOT_FOUND;
	}

	RETiRet;
}


/* map a property name (string) to a property ID */
rsRetVal
propNameToID(cstr_t *pCSPropName, propid_t *pPropID)
{
	uchar *pName;
	DEFiRet;

	assert(pCSPropName != NULL);
	assert(pPropID != NULL);
	pName = rsCStrGetSzStrNoNULL(pCSPropName);
	iRet =  propNameStrToID(pName, pPropID);
	RETiRet;
}


/* map a property ID to a name string (useful for displaying) */
uchar *propIDToName(propid_t propID)
{
	switch(propID) {
		case PROP_MSG:
			return UCHAR_CONSTANT("msg");
		case PROP_TIMESTAMP:
			return UCHAR_CONSTANT("timestamp");
		case PROP_HOSTNAME:
			return UCHAR_CONSTANT("hostname");
		case PROP_SYSLOGTAG:
			return UCHAR_CONSTANT("syslogtag");
		case PROP_RAWMSG:
			return UCHAR_CONSTANT("rawmsg");
		case PROP_INPUTNAME:
			return UCHAR_CONSTANT("inputname");
		case PROP_FROMHOST:
			return UCHAR_CONSTANT("fromhost");
		case PROP_FROMHOST_IP:
			return UCHAR_CONSTANT("fromhost-ip");
		case PROP_PRI:
			return UCHAR_CONSTANT("pri");
		case PROP_PRI_TEXT:
			return UCHAR_CONSTANT("pri-text");
		case PROP_IUT:
			return UCHAR_CONSTANT("iut");
		case PROP_SYSLOGFACILITY:
			return UCHAR_CONSTANT("syslogfacility");
		case PROP_SYSLOGFACILITY_TEXT:
			return UCHAR_CONSTANT("syslogfacility-text");
		case PROP_SYSLOGSEVERITY:
			return UCHAR_CONSTANT("syslogseverity");
		case PROP_SYSLOGSEVERITY_TEXT:
			return UCHAR_CONSTANT("syslogseverity-text");
		case PROP_TIMEGENERATED:
			return UCHAR_CONSTANT("timegenerated");
		case PROP_PROGRAMNAME:
			return UCHAR_CONSTANT("programname");
		case PROP_PROTOCOL_VERSION:
			return UCHAR_CONSTANT("protocol-version");
		case PROP_STRUCTURED_DATA:
			return UCHAR_CONSTANT("structured-data");
		case PROP_APP_NAME:
			return UCHAR_CONSTANT("app-name");
		case PROP_PROCID:
			return UCHAR_CONSTANT("procid");
		case PROP_MSGID:
			return UCHAR_CONSTANT("msgid");
		case PROP_PARSESUCCESS:
			return UCHAR_CONSTANT("parsesuccess");
		case PROP_SYS_NOW:
			return UCHAR_CONSTANT("$NOW");
		case PROP_SYS_YEAR:
			return UCHAR_CONSTANT("$YEAR");
		case PROP_SYS_MONTH:
			return UCHAR_CONSTANT("$MONTH");
		case PROP_SYS_DAY:
			return UCHAR_CONSTANT("$DAY");
		case PROP_SYS_HOUR:
			return UCHAR_CONSTANT("$HOUR");
		case PROP_SYS_HHOUR:
			return UCHAR_CONSTANT("$HHOUR");
		case PROP_SYS_QHOUR:
			return UCHAR_CONSTANT("$QHOUR");
		case PROP_SYS_MINUTE:
			return UCHAR_CONSTANT("$MINUTE");
		case PROP_SYS_MYHOSTNAME:
			return UCHAR_CONSTANT("$MYHOSTNAME");
		case PROP_CEE:
			return UCHAR_CONSTANT("*CEE-based property*");
		case PROP_CEE_ALL_JSON:
			return UCHAR_CONSTANT("$!all-json");
		case PROP_SYS_BOM:
			return UCHAR_CONSTANT("$BOM");
		case PROP_UUID:
			return UCHAR_CONSTANT("uuid");
		default:
			return UCHAR_CONSTANT("*invalid property id*");
	}
}


/* This is common code for all Constructors. It is defined in an
 * inline'able function so that we can save a function call in the
 * actual constructors (otherwise, the msgConstruct would need
 * to call msgConstructWithTime(), which would require a
 * function call). Now, both can use this inline function. This
 * enables us to be optimal, but still have the code just once.
 * the new object or NULL if no such object could be allocated.
 * An object constructed via this function should only be destroyed
 * via "msgDestruct()". This constructor does not query system time
 * itself but rather uses a user-supplied value. This enables the caller
 * to do some tricks to save processing time (done, for example, in the
 * udp input).
 * NOTE: this constructor does NOT call calloc(), as we have many bytes
 * inside the structure which do not need to be cleared. bzero() will
 * heavily thrash the cache, so we do the init manually (which also
 * is the right thing to do with pointers, as they are not neccessarily
 * a binary 0 on all machines [but today almost always...]).
 * rgerhards, 2008-10-06
 */
static inline rsRetVal msgBaseConstruct(msg_t **ppThis)
{
	DEFiRet;
	msg_t *pM;

	assert(ppThis != NULL);
	CHKmalloc(pM = MALLOC(sizeof(msg_t)));
	objConstructSetObjInfo(pM); /* intialize object helper entities */

	/* initialize members in ORDER they appear in structure (think "cache line"!) */
	pM->flowCtlType = 0;
	pM->bDoLock = 0;
	pM->bAlreadyFreed = 0;
	pM->bParseSuccess = 0;
	pM->iRefCount = 1;
	pM->iSeverity = -1;
	pM->iFacility = -1;
	pM->offAfterPRI = 0;
	pM->offMSG = -1;
	pM->iProtocolVersion = 0;
	pM->msgFlags = 0;
	pM->iLenRawMsg = 0;
	pM->iLenMSG = 0;
	pM->iLenTAG = 0;
	pM->iLenHOSTNAME = 0;
	pM->pszRawMsg = NULL;
	pM->pszHOSTNAME = NULL;
	pM->pszRcvdAt3164 = NULL;
	pM->pszRcvdAt3339 = NULL;
	pM->pszRcvdAt_MySQL = NULL;
        pM->pszRcvdAt_PgSQL = NULL;
	pM->pszTIMESTAMP3164 = NULL;
	pM->pszTIMESTAMP3339 = NULL;
	pM->pszTIMESTAMP_MySQL = NULL;
        pM->pszTIMESTAMP_PgSQL = NULL;
	pM->pCSProgName = NULL;
	pM->pCSStrucData = NULL;
	pM->pCSAPPNAME = NULL;
	pM->pCSPROCID = NULL;
	pM->pCSMSGID = NULL;
	pM->pInputName = NULL;
	pM->pRcvFromIP = NULL;
	pM->rcvFrom.pRcvFrom = NULL;
	pM->pRuleset = NULL;
	pM->json = NULL;
	memset(&pM->tRcvdAt, 0, sizeof(pM->tRcvdAt));
	memset(&pM->tTIMESTAMP, 0, sizeof(pM->tTIMESTAMP));
	pM->TAG.pszTAG = NULL;
	pM->pszTimestamp3164[0] = '\0';
	pM->pszTimestamp3339[0] = '\0';
	pM->pszTIMESTAMP_SecFrac[0] = '\0';
	pM->pszRcvdAt_SecFrac[0] = '\0';
	pM->pszTIMESTAMP_Unix[0] = '\0';
	pM->pszRcvdAt_Unix[0] = '\0';
	pM->pszUUID = NULL;

	/* DEV debugging only! dbgprintf("msgConstruct\t0x%x, ref 1\n", (int)pM);*/

	*ppThis = pM;

finalize_it:
	RETiRet;
}


/* "Constructor" for a msg "object". Returns a pointer to
 * the new object or NULL if no such object could be allocated.
 * An object constructed via this function should only be destroyed
 * via "msgDestruct()". This constructor does not query system time
 * itself but rather uses a user-supplied value. This enables the caller
 * to do some tricks to save processing time (done, for example, in the
 * udp input).
 * rgerhards, 2008-10-06
 */
rsRetVal msgConstructWithTime(msg_t **ppThis, struct syslogTime *stTime, time_t ttGenTime)
{
	DEFiRet;

	CHKiRet(msgBaseConstruct(ppThis));
	(*ppThis)->ttGenTime = ttGenTime;
	memcpy(&(*ppThis)->tRcvdAt, stTime, sizeof(struct syslogTime));
	memcpy(&(*ppThis)->tTIMESTAMP, stTime, sizeof(struct syslogTime));

finalize_it:
	RETiRet;
}


/* "Constructor" for a msg "object". Returns a pointer to
 * the new object or NULL if no such object could be allocated.
 * An object constructed via this function should only be destroyed
 * via "msgDestruct()". This constructor, for historical reasons,
 * also sets the two timestamps to the current time.
 */
rsRetVal msgConstruct(msg_t **ppThis)
{
	DEFiRet;

	CHKiRet(msgBaseConstruct(ppThis));
	/* we initialize both timestamps to contain the current time, so that they
	 * are consistent. Also, this saves us from doing any further time calls just
	 * to obtain a timestamp. The memcpy() should not really make a difference,
	 * especially as I think there is no codepath currently where it would not be
	 * required (after I have cleaned up the pathes ;)). -- rgerhards, 2008-10-02
	 */
	datetime.getCurrTime(&((*ppThis)->tRcvdAt), &((*ppThis)->ttGenTime));
	memcpy(&(*ppThis)->tTIMESTAMP, &(*ppThis)->tRcvdAt, sizeof(struct syslogTime));

finalize_it:
	RETiRet;
}


/* some free handlers for (slightly) complicated cases... All of them may be called
 * with an empty element.
 */
static inline void freeTAG(msg_t *pThis)
{
	if(pThis->iLenTAG >= CONF_TAG_BUFSIZE)
		free(pThis->TAG.pszTAG);
}
static inline void freeHOSTNAME(msg_t *pThis)
{
	if(pThis->iLenHOSTNAME >= CONF_HOSTNAME_BUFSIZE)
		free(pThis->pszHOSTNAME);
}


BEGINobjDestruct(msg) /* be sure to specify the object type also in END and CODESTART macros! */
	int currRefCount;
#	if HAVE_MALLOC_TRIM
	int currCnt;
#	endif
CODESTARTobjDestruct(msg)
	/* DEV Debugging only ! dbgprintf("msgDestruct\t0x%lx, Ref now: %d\n", (unsigned long)pThis, pThis->iRefCount - 1); */
#	ifdef HAVE_ATOMIC_BUILTINS
		currRefCount = ATOMIC_DEC_AND_FETCH(&pThis->iRefCount, NULL);
#	else
		MsgLock(pThis);
		currRefCount = --pThis->iRefCount;
# 	endif
	if(currRefCount == 0)
	{
		/* DEV Debugging Only! dbgprintf("msgDestruct\t0x%lx, RefCount now 0, doing DESTROY\n", (unsigned long)pThis); */
		/* The if below is included to try to nail down a well-hidden bug causing
		 * segfaults. I hope that do to the test code the problem is sooner detected and
		 * thus we get better data for debugging and resolving it. -- rgerhards, 2011-02-23.
		 * TODO: remove when no longer needed.
		 */
		if(pThis->bAlreadyFreed)
			abort();
		pThis->bAlreadyFreed = 1;
		/* end debug code */
		if(pThis->pszRawMsg != pThis->szRawMsg)
			free(pThis->pszRawMsg);
		freeTAG(pThis);
		freeHOSTNAME(pThis);
		if(pThis->pInputName != NULL)
			prop.Destruct(&pThis->pInputName);
		if((pThis->msgFlags & NEEDS_DNSRESOL) == 0) {
			if(pThis->rcvFrom.pRcvFrom != NULL)
				prop.Destruct(&pThis->rcvFrom.pRcvFrom);
		} else {
			free(pThis->rcvFrom.pfrominet);
		}
		if(pThis->pRcvFromIP != NULL)
			prop.Destruct(&pThis->pRcvFromIP);
		free(pThis->pszRcvdAt3164);
		free(pThis->pszRcvdAt3339);
		free(pThis->pszRcvdAt_MySQL);
		free(pThis->pszRcvdAt_PgSQL);
		free(pThis->pszTIMESTAMP_MySQL);
		free(pThis->pszTIMESTAMP_PgSQL);
		if(pThis->pCSProgName != NULL)
			rsCStrDestruct(&pThis->pCSProgName);
		if(pThis->pCSStrucData != NULL)
			rsCStrDestruct(&pThis->pCSStrucData);
		if(pThis->pCSAPPNAME != NULL)
			rsCStrDestruct(&pThis->pCSAPPNAME);
		if(pThis->pCSPROCID != NULL)
			rsCStrDestruct(&pThis->pCSPROCID);
		if(pThis->pCSMSGID != NULL)
			rsCStrDestruct(&pThis->pCSMSGID);
<<<<<<< HEAD
		if(pThis->json != NULL)
			json_object_put(pThis->json);
=======
		if(pThis->event != NULL)
			ee_deleteEvent(pThis->event);
		if(pThis->pszUUID != NULL)
			free(pThis->pszUUID);
>>>>>>> 2514bccd
#	ifndef HAVE_ATOMIC_BUILTINS
		MsgUnlock(pThis);
# 	endif
		funcDeleteMutex(pThis);
		/* now we need to do our own optimization. Testing has shown that at least the glibc
		 * malloc() subsystem returns memory to the OS far too late in our case. So we need
		 * to help it a bit, by calling malloc_trim(), which will tell the alloc subsystem
		 * to consolidate and return to the OS. We keep 128K for our use, as a safeguard
		 * to too-frequent reallocs. But more importantly, we call this hook only every
		 * 100,000 messages (which is an approximation, as we do not work with atomic
		 * operations on the counter. --- rgerhards, 2009-06-22.
		 */
#		if HAVE_MALLOC_TRIM
		{	/* standard C requires a new block for a new variable definition!
			 * To simplify matters, we use modulo arithmetic and live with the fact
			 * that we trim too often when the counter wraps.
			 */
			static unsigned iTrimCtr = 1;
			currCnt = ATOMIC_INC_AND_FETCH_unsigned(&iTrimCtr, &mutTrimCtr);
			if(currCnt % 100000 == 0) {
				malloc_trim(128*1024);
			}
		}
#		endif
	} else {
#	ifndef HAVE_ATOMIC_BUILTINS
		MsgUnlock(pThis);
# 	endif
		pThis = NULL; /* tell framework not to destructing the object! */
	}
ENDobjDestruct(msg)


/* The macros below are used in MsgDup(). I use macros
 * to keep the fuction code somewhat more readyble. It is my
 * replacement for inline functions in CPP
 */
#define tmpCOPYSZ(name) \
	if(pOld->psz##name != NULL) { \
		if((pNew->psz##name = srUtilStrDup(pOld->psz##name, pOld->iLen##name)) == NULL) {\
			msgDestruct(&pNew);\
			return NULL;\
		}\
		pNew->iLen##name = pOld->iLen##name;\
	}

/* copy the CStr objects.
 * if the old value is NULL, we do not need to do anything because we
 * initialized the new value to NULL via calloc().
 */
#define tmpCOPYCSTR(name) \
	if(pOld->pCS##name != NULL) {\
		if(rsCStrConstructFromCStr(&(pNew->pCS##name), pOld->pCS##name) != RS_RET_OK) {\
			msgDestruct(&pNew);\
			return NULL;\
		}\
	}
/* Constructs a message object by duplicating another one.
 * Returns NULL if duplication failed. We do not need to lock the
 * message object here, because a fully-created msg object is never
 * allowed to be manipulated. For this, MsgDup() must be used, so MsgDup()
 * can never run into a situation where the message object is being
 * modified while its content is copied - it's forbidden by definition.
 * rgerhards, 2007-07-10
 */
msg_t* MsgDup(msg_t* pOld)
{
	msg_t* pNew;
	rsRetVal localRet;

	assert(pOld != NULL);

	BEGINfunc
	if(msgConstructWithTime(&pNew, &pOld->tTIMESTAMP, pOld->ttGenTime) != RS_RET_OK) {
		return NULL;
	}

	/* now copy the message properties */
	pNew->iRefCount = 1;
	pNew->iSeverity = pOld->iSeverity;
	pNew->iFacility = pOld->iFacility;
	pNew->msgFlags = pOld->msgFlags;
	pNew->iProtocolVersion = pOld->iProtocolVersion;
	pNew->ttGenTime = pOld->ttGenTime;
	pNew->offMSG = pOld->offMSG;
	pNew->iLenRawMsg = pOld->iLenRawMsg;
	pNew->iLenMSG = pOld->iLenMSG;
	pNew->iLenTAG = pOld->iLenTAG;
	pNew->iLenHOSTNAME = pOld->iLenHOSTNAME;
	if((pOld->msgFlags & NEEDS_DNSRESOL)) {
			localRet = msgSetFromSockinfo(pNew, pOld->rcvFrom.pfrominet);
			if(localRet != RS_RET_OK) {
				/* if something fails, we accept loss of this property, it is
				 * better than losing the whole message.
				 */
				pNew->msgFlags &= ~NEEDS_DNSRESOL;
				pNew->rcvFrom.pRcvFrom = NULL; /* make sure no dangling values */
			}
	} else {
		if(pOld->rcvFrom.pRcvFrom != NULL) {
			pNew->rcvFrom.pRcvFrom = pOld->rcvFrom.pRcvFrom;
			prop.AddRef(pNew->rcvFrom.pRcvFrom);
		}
	}
	if(pOld->pRcvFromIP != NULL) {
		pNew->pRcvFromIP = pOld->pRcvFromIP;
		prop.AddRef(pNew->pRcvFromIP);
	}
	if(pOld->pInputName != NULL) {
		pNew->pInputName = pOld->pInputName;
		prop.AddRef(pNew->pInputName);
	}
	if(pOld->iLenTAG > 0) {
		if(pOld->iLenTAG < CONF_TAG_BUFSIZE) {
			memcpy(pNew->TAG.szBuf, pOld->TAG.szBuf, pOld->iLenTAG + 1);
		} else {
			if((pNew->TAG.pszTAG = srUtilStrDup(pOld->TAG.pszTAG, pOld->iLenTAG)) == NULL) {
				msgDestruct(&pNew);
				return NULL;
			}
			pNew->iLenTAG = pOld->iLenTAG;
		}
	}
	if(pOld->iLenRawMsg < CONF_RAWMSG_BUFSIZE) {
		memcpy(pNew->szRawMsg, pOld->szRawMsg, pOld->iLenRawMsg + 1);
		pNew->pszRawMsg = pNew->szRawMsg;
	} else {
		tmpCOPYSZ(RawMsg);
	}
	if(pOld->pszHOSTNAME == NULL) {
		pNew->pszHOSTNAME = NULL;
	} else {
		if(pOld->iLenHOSTNAME < CONF_HOSTNAME_BUFSIZE) {
			memcpy(pNew->szHOSTNAME, pOld->szHOSTNAME, pOld->iLenHOSTNAME + 1);
			pNew->pszHOSTNAME = pNew->szHOSTNAME;
		} else {
			tmpCOPYSZ(HOSTNAME);
		}
	}

	tmpCOPYCSTR(ProgName);
	tmpCOPYCSTR(StrucData);
	tmpCOPYCSTR(APPNAME);
	tmpCOPYCSTR(PROCID);
	tmpCOPYCSTR(MSGID);

	/* we do not copy all other cache properties, as we do not even know
	 * if they are needed once again. So we let them re-create if needed.
	 */

	ENDfunc
	return pNew;
}
#undef tmpCOPYSZ
#undef tmpCOPYCSTR


/* This method serializes a message object. That means the whole
 * object is modified into text form. That text form is suitable for
 * later reconstruction of the object by calling MsgDeSerialize().
 * The most common use case for this method is the creation of an
 * on-disk representation of the message object.
 * We do not serialize the cache properties. We re-create them when needed.
 * This saves us a lot of memory. Performance is no concern, as serializing
 * is a so slow operation that recration of the caches does not count. Also,
 * we do not serialize --currently none--, as this is only a helper variable
 * during msg construction - and never again used later.
 * rgerhards, 2008-01-03
 */
static rsRetVal MsgSerialize(msg_t *pThis, strm_t *pStrm)
{
	uchar *psz;
	int len;
	DEFiRet;

	assert(pThis != NULL);
	assert(pStrm != NULL);

	/* then serialize elements */
	CHKiRet(obj.BeginSerialize(pStrm, (obj_t*) pThis));
	objSerializeSCALAR(pStrm, iProtocolVersion, SHORT);
	objSerializeSCALAR(pStrm, iSeverity, SHORT);
	objSerializeSCALAR(pStrm, iFacility, SHORT);
	objSerializeSCALAR(pStrm, msgFlags, INT);
	objSerializeSCALAR(pStrm, ttGenTime, INT);
	objSerializeSCALAR(pStrm, tRcvdAt, SYSLOGTIME);
	objSerializeSCALAR(pStrm, tTIMESTAMP, SYSLOGTIME);

	CHKiRet(obj.SerializeProp(pStrm, UCHAR_CONSTANT("pszTAG"), PROPTYPE_PSZ, (void*)
		((pThis->iLenTAG < CONF_TAG_BUFSIZE) ? pThis->TAG.szBuf : pThis->TAG.pszTAG)));

	objSerializePTR(pStrm, pszRawMsg, PSZ);
	objSerializePTR(pStrm, pszHOSTNAME, PSZ);
	getInputName(pThis, &psz, &len);
	CHKiRet(obj.SerializeProp(pStrm, UCHAR_CONSTANT("pszInputName"), PROPTYPE_PSZ, (void*) psz));
	psz = getRcvFrom(pThis); 
	CHKiRet(obj.SerializeProp(pStrm, UCHAR_CONSTANT("pszRcvFrom"), PROPTYPE_PSZ, (void*) psz));
	psz = getRcvFromIP(pThis); 
	CHKiRet(obj.SerializeProp(pStrm, UCHAR_CONSTANT("pszRcvFromIP"), PROPTYPE_PSZ, (void*) psz));

	objSerializePTR(pStrm, pCSStrucData, CSTR);
	objSerializePTR(pStrm, pCSAPPNAME, CSTR);
	objSerializePTR(pStrm, pCSPROCID, CSTR);
	objSerializePTR(pStrm, pCSMSGID, CSTR);
	
	objSerializePTR(pStrm, pszUUID, PSZ);

	if(pThis->pRuleset != NULL) {
		rulesetGetName(pThis->pRuleset);
		CHKiRet(obj.SerializeProp(pStrm, UCHAR_CONSTANT("pszRuleset"), PROPTYPE_PSZ,
			rulesetGetName(pThis->pRuleset)));
	}

	/* offset must be serialized after pszRawMsg, because we need that to obtain the correct
	 * MSG size.
	 */
	objSerializeSCALAR(pStrm, offMSG, SHORT);

	CHKiRet(obj.EndSerialize(pStrm));

finalize_it:
	RETiRet;
}


/* Increment reference count - see description of the "msg"
 * structure for details. As a convenience to developers,
 * this method returns the msg pointer that is passed to it.
 * It is recommended that it is called as follows:
 *
 * pSecondMsgPointer = MsgAddRef(pOrgMsgPointer);
 */
msg_t *MsgAddRef(msg_t *pM)
{
	assert(pM != NULL);
#	ifdef HAVE_ATOMIC_BUILTINS
		ATOMIC_INC(&pM->iRefCount, NULL);
#	else
		MsgLock(pM);
		pM->iRefCount++;
		MsgUnlock(pM);
#	endif
	/* DEV debugging only! dbgprintf("MsgAddRef\t0x%x done, Ref now: %d\n", (int)pM, pM->iRefCount);*/
	return(pM);
}


/* This functions tries to aquire the PROCID from TAG. Its primary use is
 * when a legacy syslog message has been received and should be forwarded as
 * syslog-protocol (or the PROCID is requested for any other reason).
 * In legacy syslog, the PROCID is considered to be the character sequence
 * between the first [ and the first ]. This usually are digits only, but we
 * do not check that. However, if there is no closing ], we do not assume we
 * can obtain a PROCID. Take in mind that not every legacy syslog message
 * actually has a PROCID.
 * rgerhards, 2005-11-24
 * THIS MUST be called with the message lock locked.
 */
static rsRetVal aquirePROCIDFromTAG(msg_t *pM)
{
	register int i;
	uchar *pszTag;
	DEFiRet;

	assert(pM != NULL);

	if(pM->pCSPROCID != NULL)
		return RS_RET_OK; /* we are already done ;) */

	if(getProtocolVersion(pM) != 0)
		return RS_RET_OK; /* we can only emulate if we have legacy format */

	pszTag = (uchar*) ((pM->iLenTAG < CONF_TAG_BUFSIZE) ? pM->TAG.szBuf : pM->TAG.pszTAG);

	/* find first '['... */
	i = 0;
	while((i < pM->iLenTAG) && (pszTag[i] != '['))
		++i;
	if(!(i < pM->iLenTAG))
		return RS_RET_OK;	/* no [, so can not emulate... */
	
	++i; /* skip '[' */

	/* now obtain the PROCID string... */
	CHKiRet(cstrConstruct(&pM->pCSPROCID));
	while((i < pM->iLenTAG) && (pszTag[i] != ']')) {
		CHKiRet(cstrAppendChar(pM->pCSPROCID, pszTag[i]));
		++i;
	}

	if(!(i < pM->iLenTAG)) {
		/* oops... it looked like we had a PROCID, but now it has
		 * turned out this is not true. In this case, we need to free
		 * the buffer and simply return. Note that this is NOT an error
		 * case!
		 */
		cstrDestruct(&pM->pCSPROCID);
		FINALIZE;
	}

	/* OK, finaally we could obtain a PROCID. So let's use it ;) */
	CHKiRet(cstrFinalize(pM->pCSPROCID));

finalize_it:
	RETiRet;
}


/* Parse and set the "programname" for a given MSG object. Programname
 * is a BSD concept, it is the tag without any instance-specific information.
 * Precisely, the programname is terminated by either (whichever occurs first):
 * - end of tag
 * - nonprintable character
 * - ':'
 * - '['
 * - '/'
 * The above definition has been taken from the FreeBSD syslogd sources.
 * 
 * The program name is not parsed by default, because it is infrequently-used.
 * If it is needed, this function should be called first. It checks if it is
 * already set and extracts it, if not.
 *
 * IMPORTANT: A locked message object must be provided, else a crash will occur.
 * rgerhards, 2005-10-19
 */
static rsRetVal aquireProgramName(msg_t *pM)
{
	register int i;
	uchar *pszTag;
	DEFiRet;

	assert(pM != NULL);
	if(pM->pCSProgName == NULL) {
		/* ok, we do not yet have it. So let's parse the TAG to obtain it.  */
		pszTag = (uchar*) ((pM->iLenTAG < CONF_TAG_BUFSIZE) ? pM->TAG.szBuf : pM->TAG.pszTAG);
		CHKiRet(cstrConstruct(&pM->pCSProgName));
		for(  i = 0
		    ; (i < pM->iLenTAG) && isprint((int) pszTag[i])
		      && (pszTag[i] != '\0') && (pszTag[i] != ':')
		      && (pszTag[i] != '[')  && (pszTag[i] != '/')
		    ; ++i) {
			CHKiRet(cstrAppendChar(pM->pCSProgName, pszTag[i]));
		}
		CHKiRet(cstrFinalize(pM->pCSProgName));
	}
finalize_it:
	RETiRet;
}


/* Access methods - dumb & easy, not a comment for each ;)
 */
void setProtocolVersion(msg_t *pM, int iNewVersion)
{
	assert(pM != NULL);
	if(iNewVersion != 0 && iNewVersion != 1) {
		dbgprintf("Tried to set unsupported protocol version %d - changed to 0.\n", iNewVersion);
		iNewVersion = 0;
	}
	pM->iProtocolVersion = iNewVersion;
}

/* note: string is taken from constant pool, do NOT free */
char *getProtocolVersionString(msg_t *pM)
{
	assert(pM != NULL);
	return(pM->iProtocolVersion ? "1" : "0");
}

/* note: libuuid seems not to be thread-safe, so we need
 * to get some safeguards in place.
 */
static void msgSetUUID(msg_t *pM)
{
	size_t lenRes = sizeof(uuid_t) * 2 + 1;
	char hex_char [] = "0123456789ABCDEF";
	unsigned int byte_nbr;
	uuid_t uuid;
	static pthread_mutex_t mutUUID = PTHREAD_MUTEX_INITIALIZER;

	dbgprintf("[MsgSetUUID] START\n");
	assert(pM != NULL);

	if((pM->pszUUID = (uchar*) MALLOC(lenRes)) == NULL) {
		pM->pszUUID = (uchar *)"";
	} else {
		pthread_mutex_lock(&mutUUID);
		uuid_generate(uuid);
		pthread_mutex_unlock(&mutUUID);
		for (byte_nbr = 0; byte_nbr < sizeof (uuid_t); byte_nbr++) {
			pM->pszUUID[byte_nbr * 2 + 0] = hex_char[uuid [byte_nbr] >> 4];
			pM->pszUUID[byte_nbr * 2 + 1] = hex_char[uuid [byte_nbr] & 15];
		}

		dbgprintf("[MsgSetUUID] UUID : %s LEN: %d \n", pM->pszUUID, (int)lenRes);
		pM->pszUUID[lenRes] = '\0';
	}
	dbgprintf("[MsgSetUUID] END\n");
}

void getUUID(msg_t *pM, uchar **pBuf, int *piLen)
{
	dbgprintf("[getUUID] START\n");
	if(pM == NULL) {
		dbgprintf("[getUUID] pM is NULL\n");
		*pBuf=	UCHAR_CONSTANT("");
		*piLen = 0;
	} else {
		if(pM->pszUUID == NULL) {
			dbgprintf("[getUUID] pM->pszUUID is NULL\n");
			MsgLock(pM);
			/* re-query, things may have changed in the mean time... */
			if(pM->pszUUID == NULL)
				msgSetUUID(pM);
			MsgUnlock(pM);
		} else { /* UUID already there we reuse it */
			dbgprintf("[getUUID] pM->pszUUID already exists\n");
		}
		*pBuf = pM->pszUUID;
		*piLen = sizeof(uuid_t) * 2;
	}
	dbgprintf("[getUUID] END\n");
}

void
getRawMsg(msg_t *pM, uchar **pBuf, int *piLen)
{
	if(pM == NULL) {
		*pBuf=  UCHAR_CONSTANT("");
		*piLen = 0;
	} else {
		if(pM->pszRawMsg == NULL) {
			*pBuf=  UCHAR_CONSTANT("");
			*piLen = 0;
		} else {
			*pBuf = pM->pszRawMsg;
			*piLen = pM->iLenRawMsg;
		}
	}
}


int getMSGLen(msg_t *pM)
{
	return((pM == NULL) ? 0 : pM->iLenMSG);
}

uchar *getMSG(msg_t *pM)
{
	uchar *ret;
	if(pM == NULL)
		ret = UCHAR_CONSTANT("");
	else {
		if(pM->iLenMSG == 0)
			ret = UCHAR_CONSTANT("");
		else
			ret = pM->pszRawMsg + pM->offMSG;
	}
	return ret;
}


/* Get PRI value as integer */
static int getPRIi(msg_t *pM)
{
	return (pM->iFacility << 3) + (pM->iSeverity);
}


/* Get PRI value in text form
 */
char *
getPRI(msg_t *pM)
{
	/* PRI is a number in the range 0..191. Thus, we use a simple lookup table to obtain the
	 * string value. It looks a bit clumpsy here in code ;)
	 */
	int iPRI;

	if(pM == NULL)
		return "";

	iPRI = getPRIi(pM);
	return (iPRI > 191) ? "invld" : (char*)syslog_pri_names[iPRI].pszName;
}


char *
getTimeReported(msg_t *pM, enum tplFormatTypes eFmt)
{
	BEGINfunc
	if(pM == NULL)
		return "";

	switch(eFmt) {
	case tplFmtDefault:
	case tplFmtRFC3164Date:
	case tplFmtRFC3164BuggyDate:
		MsgLock(pM);
		if(pM->pszTIMESTAMP3164 == NULL) {
			pM->pszTIMESTAMP3164 = pM->pszTimestamp3164;
			datetime.formatTimestamp3164(&pM->tTIMESTAMP, pM->pszTIMESTAMP3164,
						     (eFmt == tplFmtRFC3164BuggyDate));
		}
		MsgUnlock(pM);
		return(pM->pszTIMESTAMP3164);
	case tplFmtMySQLDate:
		MsgLock(pM);
		if(pM->pszTIMESTAMP_MySQL == NULL) {
			if((pM->pszTIMESTAMP_MySQL = MALLOC(15)) == NULL) {
				MsgUnlock(pM);
				return "";
			}
			datetime.formatTimestampToMySQL(&pM->tTIMESTAMP, pM->pszTIMESTAMP_MySQL);
		}
		MsgUnlock(pM);
		return(pM->pszTIMESTAMP_MySQL);
        case tplFmtPgSQLDate:
                MsgLock(pM);
                if(pM->pszTIMESTAMP_PgSQL == NULL) {
                        if((pM->pszTIMESTAMP_PgSQL = MALLOC(21)) == NULL) {
                                MsgUnlock(pM);
                                return "";
                        }
                        datetime.formatTimestampToPgSQL(&pM->tTIMESTAMP, pM->pszTIMESTAMP_PgSQL);
                }
                MsgUnlock(pM);
                return(pM->pszTIMESTAMP_PgSQL);
	case tplFmtRFC3339Date:
		MsgLock(pM);
		if(pM->pszTIMESTAMP3339 == NULL) {
			pM->pszTIMESTAMP3339 = pM->pszTimestamp3339;
			datetime.formatTimestamp3339(&pM->tTIMESTAMP, pM->pszTIMESTAMP3339);
		}
		MsgUnlock(pM);
		return(pM->pszTIMESTAMP3339);
	case tplFmtUnixDate:
		MsgLock(pM);
		if(pM->pszTIMESTAMP_Unix[0] == '\0') {
			datetime.formatTimestampUnix(&pM->tTIMESTAMP, pM->pszTIMESTAMP_Unix);
		}
		MsgUnlock(pM);
		return(pM->pszTIMESTAMP_Unix);
	case tplFmtSecFrac:
		if(pM->pszTIMESTAMP_SecFrac[0] == '\0') {
			MsgLock(pM);
			/* re-check, may have changed while we did not hold lock */
			if(pM->pszTIMESTAMP_SecFrac[0] == '\0') {
				datetime.formatTimestampSecFrac(&pM->tTIMESTAMP, pM->pszTIMESTAMP_SecFrac);
			}
			MsgUnlock(pM);
		}
		return(pM->pszTIMESTAMP_SecFrac);
	}
	ENDfunc
	return "INVALID eFmt OPTION!";
}

static inline char *getTimeGenerated(msg_t *pM, enum tplFormatTypes eFmt)
{
	BEGINfunc
	if(pM == NULL)
		return "";

	switch(eFmt) {
	case tplFmtDefault:
		MsgLock(pM);
		if(pM->pszRcvdAt3164 == NULL) {
			if((pM->pszRcvdAt3164 = MALLOC(16)) == NULL) {
				MsgUnlock(pM);
				return "";
			}
			datetime.formatTimestamp3164(&pM->tRcvdAt, pM->pszRcvdAt3164, 0);
		}
		MsgUnlock(pM);
		return(pM->pszRcvdAt3164);
	case tplFmtMySQLDate:
		MsgLock(pM);
		if(pM->pszRcvdAt_MySQL == NULL) {
			if((pM->pszRcvdAt_MySQL = MALLOC(15)) == NULL) {
				MsgUnlock(pM);
				return "";
			}
			datetime.formatTimestampToMySQL(&pM->tRcvdAt, pM->pszRcvdAt_MySQL);
		}
		MsgUnlock(pM);
		return(pM->pszRcvdAt_MySQL);
        case tplFmtPgSQLDate:
                MsgLock(pM);
                if(pM->pszRcvdAt_PgSQL == NULL) {
                        if((pM->pszRcvdAt_PgSQL = MALLOC(21)) == NULL) {
                                MsgUnlock(pM);
                                return "";
                        }
                        datetime.formatTimestampToPgSQL(&pM->tRcvdAt, pM->pszRcvdAt_PgSQL);
                }
                MsgUnlock(pM);
                return(pM->pszRcvdAt_PgSQL);
	case tplFmtRFC3164Date:
	case tplFmtRFC3164BuggyDate:
		MsgLock(pM);
		if(pM->pszRcvdAt3164 == NULL) {
			if((pM->pszRcvdAt3164 = MALLOC(16)) == NULL) {
					MsgUnlock(pM);
					return "";
				}
			datetime.formatTimestamp3164(&pM->tRcvdAt, pM->pszRcvdAt3164,
						     (eFmt == tplFmtRFC3164BuggyDate));
		}
		MsgUnlock(pM);
		return(pM->pszRcvdAt3164);
	case tplFmtRFC3339Date:
		MsgLock(pM);
		if(pM->pszRcvdAt3339 == NULL) {
			if((pM->pszRcvdAt3339 = MALLOC(33)) == NULL) {
				MsgUnlock(pM);
				return "";
			}
			datetime.formatTimestamp3339(&pM->tRcvdAt, pM->pszRcvdAt3339);
		}
		MsgUnlock(pM);
		return(pM->pszRcvdAt3339);
	case tplFmtUnixDate:
		MsgLock(pM);
		if(pM->pszRcvdAt_Unix[0] == '\0') {
			datetime.formatTimestampUnix(&pM->tRcvdAt, pM->pszRcvdAt_Unix);
		}
		MsgUnlock(pM);
		return(pM->pszRcvdAt_Unix);
	case tplFmtSecFrac:
		if(pM->pszRcvdAt_SecFrac[0] == '\0') {
			MsgLock(pM);
			/* re-check, may have changed while we did not hold lock */
			if(pM->pszRcvdAt_SecFrac[0] == '\0') {
				datetime.formatTimestampSecFrac(&pM->tRcvdAt, pM->pszRcvdAt_SecFrac);
			}
			MsgUnlock(pM);
		}
		return(pM->pszRcvdAt_SecFrac);
	}
	ENDfunc
	return "INVALID eFmt OPTION!";
}


static inline char *getSeverity(msg_t *pM)
{
	char *name = NULL;

	if(pM == NULL)
		return "";

	if(pM->iSeverity < 0 || pM->iSeverity > 7) {
		name = "invld";
	} else {
		name = syslog_number_names[pM->iSeverity];
	}

	return name;
}


static inline char *getSeverityStr(msg_t *pM)
{
	char *name = NULL;

	if(pM == NULL)
		return "";

	if(pM->iSeverity < 0 || pM->iSeverity > 7) {
		name = "invld";
	} else {
		name = syslog_severity_names[pM->iSeverity];
	}

	return name;
}

static inline char *getFacility(msg_t *pM)
{
	char *name = NULL;

	if(pM == NULL)
		return "";

	if(pM->iFacility < 0 || pM->iFacility > 23) {
		name = "invld";
	} else {
		name = syslog_number_names[pM->iFacility];
	}

	return name;
}

static inline char *getFacilityStr(msg_t *pM)
{
        char *name = NULL;

        if(pM == NULL)
                return "";

	if(pM->iFacility < 0 || pM->iFacility > 23) {
		name = "invld";
	} else {
		name = syslog_fac_names[pM->iFacility];
	}

	return name;
}


/* set flow control state (if not called, the default - NO_DELAY - is used)
 * This needs no locking because it is only done while the object is
 * not fully constructed (which also means you must not call this
 * method after the msg has been handed over to a queue).
 * rgerhards, 2008-03-14
 */
rsRetVal
MsgSetFlowControlType(msg_t *pMsg, flowControl_t eFlowCtl)
{
	DEFiRet;
	assert(pMsg != NULL);
	assert(eFlowCtl == eFLOWCTL_NO_DELAY || eFlowCtl == eFLOWCTL_LIGHT_DELAY || eFlowCtl == eFLOWCTL_FULL_DELAY);

	pMsg->flowCtlType = eFlowCtl;

	RETiRet;
}

/* set offset after which PRI in raw msg starts
 * rgerhards, 2009-06-16
 */
rsRetVal
MsgSetAfterPRIOffs(msg_t *pMsg, short offs)
{
	assert(pMsg != NULL);
	pMsg->offAfterPRI = offs;
	return RS_RET_OK;
}


/* rgerhards 2004-11-24: set APP-NAME in msg object
 * This is not locked, because it either is called during message
 * construction (where we need no locking) or later as part of a function
 * which already obtained the lock. So in general, this function here must
 * only be called when it it safe to do so without it aquiring a lock.
 */
rsRetVal MsgSetAPPNAME(msg_t *pMsg, char* pszAPPNAME)
{
	DEFiRet;
	assert(pMsg != NULL);
	if(pMsg->pCSAPPNAME == NULL) {
		/* we need to obtain the object first */
		CHKiRet(rsCStrConstruct(&pMsg->pCSAPPNAME));
	}
	/* if we reach this point, we have the object */
	iRet = rsCStrSetSzStr(pMsg->pCSAPPNAME, (uchar*) pszAPPNAME);

finalize_it:
	RETiRet;
}


/* rgerhards 2004-11-24: set PROCID in msg object
 */
rsRetVal MsgSetPROCID(msg_t *pMsg, char* pszPROCID)
{
	DEFiRet;
	ISOBJ_TYPE_assert(pMsg, msg);
	if(pMsg->pCSPROCID == NULL) {
		/* we need to obtain the object first */
		CHKiRet(cstrConstruct(&pMsg->pCSPROCID));
	}
	/* if we reach this point, we have the object */
	CHKiRet(rsCStrSetSzStr(pMsg->pCSPROCID, (uchar*) pszPROCID));
	CHKiRet(cstrFinalize(pMsg->pCSPROCID));

finalize_it:
	RETiRet;
}


/* check if we have a procid, and, if not, try to aquire/emulate it.
 * This must be called WITHOUT the message lock being held.
 * rgerhards, 2009-06-26
 */
static inline void preparePROCID(msg_t *pM, sbool bLockMutex)
{
	if(pM->pCSPROCID == NULL) {
		if(bLockMutex == LOCK_MUTEX)
			MsgLock(pM);
		/* re-query, things may have changed in the mean time... */
		if(pM->pCSPROCID == NULL)
			aquirePROCIDFromTAG(pM);
		if(bLockMutex == LOCK_MUTEX)
			MsgUnlock(pM);
	}
}


#if 0
/* rgerhards, 2005-11-24
 */
static inline int getPROCIDLen(msg_t *pM, sbool bLockMutex)
{
	assert(pM != NULL);
	preparePROCID(pM, bLockMutex);
	return (pM->pCSPROCID == NULL) ? 1 : rsCStrLen(pM->pCSPROCID);
}
#endif


/* rgerhards, 2005-11-24
 */
char *getPROCID(msg_t *pM, sbool bLockMutex)
{
	uchar *pszRet;

	ISOBJ_TYPE_assert(pM, msg);
	if(bLockMutex == LOCK_MUTEX)
		MsgLock(pM);
	preparePROCID(pM, MUTEX_ALREADY_LOCKED);
	if(pM->pCSPROCID == NULL)
		pszRet = UCHAR_CONSTANT("-");
	else 
		pszRet = rsCStrGetSzStrNoNULL(pM->pCSPROCID);
	if(bLockMutex == LOCK_MUTEX)
		MsgUnlock(pM);
	return (char*) pszRet;
}


/* rgerhards 2004-11-24: set MSGID in msg object
 */
rsRetVal MsgSetMSGID(msg_t *pMsg, char* pszMSGID)
{
	DEFiRet;
	ISOBJ_TYPE_assert(pMsg, msg);
	if(pMsg->pCSMSGID == NULL) {
		/* we need to obtain the object first */
		CHKiRet(rsCStrConstruct(&pMsg->pCSMSGID));
	}
	/* if we reach this point, we have the object */
	iRet = rsCStrSetSzStr(pMsg->pCSMSGID, (uchar*) pszMSGID);

finalize_it:
	RETiRet;
}


/* Return state of last parser. If it had success, "OK" is returned, else
 * "FAIL". All from the constant pool.
 */
static inline char *getParseSuccess(msg_t *pM)
{
	return (pM->bParseSuccess) ? "OK" : "FAIL";
}


/* al, 2011-07-26: LockMsg to avoid race conditions
 */
static inline char *getMSGID(msg_t *pM)
{
	if (pM->pCSMSGID == NULL) {
		return "-"; 
	}
	else {
		MsgLock(pM);
		char* pszreturn = (char*) rsCStrGetSzStrNoNULL(pM->pCSMSGID);
		MsgUnlock(pM);
		return pszreturn; 
	}
}

/* rgerhards 2012-03-15: set parser success (an integer, acutally bool)
 */
void MsgSetParseSuccess(msg_t *pMsg, int bSuccess)
{
	assert(pMsg != NULL);
	pMsg->bParseSuccess = bSuccess;
}

/* rgerhards 2009-06-12: set associated ruleset
 */
void MsgSetRuleset(msg_t *pMsg, ruleset_t *pRuleset)
{
	assert(pMsg != NULL);
	pMsg->pRuleset = pRuleset;
}


/* rgerhards 2012-04-18: set associated ruleset (by ruleset name)
 * If ruleset cannot be found, no update is done.
 */
static void
MsgSetRulesetByName(msg_t *pMsg, cstr_t *rulesetName)
{
	rulesetGetRuleset(runConf, &(pMsg->pRuleset), rsCStrGetSzStrNoNULL(rulesetName));
}


/* set TAG in msg object
 * (rewritten 2009-06-18 rgerhards)
 */
void MsgSetTAG(msg_t *pMsg, uchar* pszBuf, size_t lenBuf)
{
	uchar *pBuf;
	assert(pMsg != NULL);

	freeTAG(pMsg);

	pMsg->iLenTAG = lenBuf;
	if(pMsg->iLenTAG < CONF_TAG_BUFSIZE) {
		/* small enough: use fixed buffer (faster!) */
		pBuf = pMsg->TAG.szBuf;
	} else {
		if((pBuf = (uchar*) MALLOC(pMsg->iLenTAG + 1)) == NULL) {
			/* truncate message, better than completely loosing it... */
			pBuf = pMsg->TAG.szBuf;
			pMsg->iLenTAG = CONF_TAG_BUFSIZE - 1;
		} else {
			pMsg->TAG.pszTAG = pBuf;
		}
	}

	memcpy(pBuf, pszBuf, pMsg->iLenTAG);
	pBuf[pMsg->iLenTAG] = '\0'; /* this also works with truncation! */
}


/* This function tries to emulate the TAG if none is
 * set. Its primary purpose is to provide an old-style TAG
 * when a syslog-protocol message has been received. Then,
 * the tag is APP-NAME "[" PROCID "]". The function first checks
 * if there is a TAG and, if not, if it can emulate it.
 * rgerhards, 2005-11-24
 */
static inline void tryEmulateTAG(msg_t *pM, sbool bLockMutex)
{
	size_t lenTAG;
	uchar bufTAG[CONF_TAG_MAXSIZE];
	assert(pM != NULL);

	if(bLockMutex == LOCK_MUTEX)
		MsgLock(pM);
	if(pM->iLenTAG > 0) {
		if(bLockMutex == LOCK_MUTEX)
			MsgUnlock(pM);
		return; /* done, no need to emulate */
	}
	
	if(getProtocolVersion(pM) == 1) {
		if(!strcmp(getPROCID(pM, MUTEX_ALREADY_LOCKED), "-")) {
			/* no process ID, use APP-NAME only */
			MsgSetTAG(pM, (uchar*) getAPPNAME(pM, MUTEX_ALREADY_LOCKED), getAPPNAMELen(pM, MUTEX_ALREADY_LOCKED));
		} else {
			/* now we can try to emulate */
			lenTAG = snprintf((char*)bufTAG, CONF_TAG_MAXSIZE, "%s[%s]",
					  getAPPNAME(pM, MUTEX_ALREADY_LOCKED), getPROCID(pM, MUTEX_ALREADY_LOCKED));
			bufTAG[sizeof(bufTAG)-1] = '\0'; /* just to make sure... */
			MsgSetTAG(pM, bufTAG, lenTAG);
		}
	}
	if(bLockMutex == LOCK_MUTEX)
		MsgUnlock(pM);
}


void
getTAG(msg_t *pM, uchar **ppBuf, int *piLen)
{
	if(pM == NULL) {
		*ppBuf = UCHAR_CONSTANT("");
		*piLen = 0;
	} else {
		if(pM->iLenTAG == 0)
			tryEmulateTAG(pM, LOCK_MUTEX);
		if(pM->iLenTAG == 0) {
			*ppBuf = UCHAR_CONSTANT("");
			*piLen = 0;
		} else {
			*ppBuf = (pM->iLenTAG < CONF_TAG_BUFSIZE) ? pM->TAG.szBuf : pM->TAG.pszTAG;
			*piLen = pM->iLenTAG;
		}
	}
}


int getHOSTNAMELen(msg_t *pM)
{
	if(pM == NULL)
		return 0;
	else
		if(pM->pszHOSTNAME == NULL) {
			resolveDNS(pM);
			if(pM->rcvFrom.pRcvFrom == NULL)
				return 0;
			else
				return prop.GetStringLen(pM->rcvFrom.pRcvFrom);
		} else
			return pM->iLenHOSTNAME;
}


char *getHOSTNAME(msg_t *pM)
{
	if(pM == NULL)
		return "";
	else
		if(pM->pszHOSTNAME == NULL) {
			resolveDNS(pM);
			if(pM->rcvFrom.pRcvFrom == NULL) {
				return "";
			} else {
				uchar *psz;
				int len;
				prop.GetString(pM->rcvFrom.pRcvFrom, &psz, &len);
				return (char*) psz;
			}
		} else {
			return (char*) pM->pszHOSTNAME;
		}
}


uchar *getRcvFrom(msg_t *pM)
{
	uchar *psz;
	int len;
	BEGINfunc

	if(pM == NULL) {
		psz = UCHAR_CONSTANT("");
	} else {
		resolveDNS(pM);
		if(pM->rcvFrom.pRcvFrom == NULL)
			psz = UCHAR_CONSTANT("");
		else
			prop.GetString(pM->rcvFrom.pRcvFrom, &psz, &len);
	}
	ENDfunc
	return psz;
}


/* rgerhards 2004-11-24: set STRUCTURED DATA in msg object
 */
rsRetVal MsgSetStructuredData(msg_t *pMsg, char* pszStrucData)
{
	DEFiRet;
	ISOBJ_TYPE_assert(pMsg, msg);
	if(pMsg->pCSStrucData == NULL) {
		/* we need to obtain the object first */
		CHKiRet(rsCStrConstruct(&pMsg->pCSStrucData));
	}
	/* if we reach this point, we have the object */
	iRet = rsCStrSetSzStr(pMsg->pCSStrucData, (uchar*) pszStrucData);

finalize_it:
	RETiRet;
}

/* get the length of the "STRUCTURED-DATA" sz string
 * rgerhards, 2005-11-24
 */
#if 0 /* This method is currently not called, be we like to preserve it */
static int getStructuredDataLen(msg_t *pM)
{
	return (pM->pCSStrucData == NULL) ? 1 : rsCStrLen(pM->pCSStrucData);
}
#endif


/* get the "STRUCTURED-DATA" as sz string
 * rgerhards, 2005-11-24
 */
static inline char *getStructuredData(msg_t *pM)
{
	uchar *pszRet;

	MsgLock(pM);
	if(pM->pCSStrucData == NULL)
		pszRet = UCHAR_CONSTANT("-");
	else 
		pszRet = rsCStrGetSzStrNoNULL(pM->pCSStrucData);
	MsgUnlock(pM);
	return (char*) pszRet;
}

/* check if we have a ProgramName, and, if not, try to aquire/emulate it.
 * rgerhards, 2009-06-26
 */
static inline void prepareProgramName(msg_t *pM, sbool bLockMutex)
{
	if(pM->pCSProgName == NULL) {
		if(bLockMutex == LOCK_MUTEX)
			MsgLock(pM);

		/* re-query as things might have changed during locking */
		if(pM->pCSProgName == NULL)
			aquireProgramName(pM);

		if(bLockMutex == LOCK_MUTEX)
			MsgUnlock(pM);
	}
}


/* get the length of the "programname" sz string
 * rgerhards, 2005-10-19
 */
int getProgramNameLen(msg_t *pM, sbool bLockMutex)
{
	assert(pM != NULL);
	prepareProgramName(pM, bLockMutex);
	return (pM->pCSProgName == NULL) ? 0 : rsCStrLen(pM->pCSProgName);
}


/* get the "programname" as sz string
 * rgerhards, 2005-10-19
 */
uchar *getProgramName(msg_t *pM, sbool bLockMutex)
{
	uchar *pszRet;

	if(bLockMutex == LOCK_MUTEX)
		MsgLock(pM);
	prepareProgramName(pM, MUTEX_ALREADY_LOCKED);
	if(pM->pCSProgName == NULL)
		pszRet = UCHAR_CONSTANT("");
	else 
		pszRet = rsCStrGetSzStrNoNULL(pM->pCSProgName);
	if(bLockMutex == LOCK_MUTEX)
		MsgUnlock(pM);
	return pszRet;
}


/* This function tries to emulate APPNAME if it is not present. Its
 * main use is when we have received a log record via legacy syslog and
 * now would like to send out the same one via syslog-protocol.
 * MUST be called with the Msg Lock locked!
 */
static void tryEmulateAPPNAME(msg_t *pM)
{
	assert(pM != NULL);
	if(pM->pCSAPPNAME != NULL)
		return; /* we are already done */

	if(getProtocolVersion(pM) == 0) {
		/* only then it makes sense to emulate */
		MsgSetAPPNAME(pM, (char*)getProgramName(pM, MUTEX_ALREADY_LOCKED));
	}
}



/* check if we have a APPNAME, and, if not, try to aquire/emulate it.
 * This must be called WITHOUT the message lock being held.
 * rgerhards, 2009-06-26
 */
static inline void prepareAPPNAME(msg_t *pM, sbool bLockMutex)
{
	if(pM->pCSAPPNAME == NULL) {
		if(bLockMutex == LOCK_MUTEX)
			MsgLock(pM);

		/* re-query as things might have changed during locking */
		if(pM->pCSAPPNAME == NULL)
			tryEmulateAPPNAME(pM);

		if(bLockMutex == LOCK_MUTEX)
			MsgUnlock(pM);
	}
}

/* rgerhards, 2005-11-24
 */
char *getAPPNAME(msg_t *pM, sbool bLockMutex)
{
	uchar *pszRet;

	assert(pM != NULL);
	if(bLockMutex == LOCK_MUTEX)
		MsgLock(pM);
	prepareAPPNAME(pM, MUTEX_ALREADY_LOCKED);
	if(pM->pCSAPPNAME == NULL)
		pszRet = UCHAR_CONSTANT("");
	else 
		pszRet = rsCStrGetSzStrNoNULL(pM->pCSAPPNAME);
	if(bLockMutex == LOCK_MUTEX)
		MsgUnlock(pM);
	return (char*)pszRet;
}

/* rgerhards, 2005-11-24
 */
static int getAPPNAMELen(msg_t *pM, sbool bLockMutex)
{
	assert(pM != NULL);
	prepareAPPNAME(pM, bLockMutex);
	return (pM->pCSAPPNAME == NULL) ? 0 : rsCStrLen(pM->pCSAPPNAME);
}

/* rgerhards 2008-09-10: set pszInputName in msg object. This calls AddRef()
 * on the property, because this must be done in all current cases and there
 * is no case expected where this may not be necessary.
 * rgerhards, 2009-06-16
 */
void MsgSetInputName(msg_t *pThis, prop_t *inputName)
{
	assert(pThis != NULL);

	prop.AddRef(inputName);
	if(pThis->pInputName != NULL)
		prop.Destruct(&pThis->pInputName);
	pThis->pInputName = inputName;
}


/* Set the pfrominet socket store, so that we can obtain the peer at some
 * later time. Note that we do not check if pRcvFrom is already set, so this
 * function must only be called during message creation.
 * NOTE: msgFlags is NOT set. While this is somewhat a violation of layers,
 * it is done because it gains us some performance. So the caller must make
 * sure the message flags are properly maintained. For all current callers,
 * this is always the case and without extra effort required.
 * rgerhards, 2009-11-17
 */
rsRetVal
msgSetFromSockinfo(msg_t *pThis, struct sockaddr_storage *sa){ 
	DEFiRet;
	assert(pThis->rcvFrom.pRcvFrom == NULL);

	CHKmalloc(pThis->rcvFrom.pfrominet = malloc(sizeof(struct sockaddr_storage)));
	memcpy(pThis->rcvFrom.pfrominet, sa, sizeof(struct sockaddr_storage));

finalize_it:
	RETiRet;
}


/* rgerhards 2008-09-10: set RcvFrom name in msg object. This calls AddRef()
 * on the property, because this must be done in all current cases and there
 * is no case expected where this may not be necessary.
 * rgerhards, 2009-06-30
 */
void MsgSetRcvFrom(msg_t *pThis, prop_t *new)
{
	assert(pThis != NULL);

	prop.AddRef(new);
	if(pThis->msgFlags & NEEDS_DNSRESOL) {
		if(pThis->rcvFrom.pfrominet != NULL)
		free(pThis->rcvFrom.pfrominet);
		pThis->msgFlags &= ~NEEDS_DNSRESOL;
	} else {
		if(pThis->rcvFrom.pRcvFrom != NULL)
			prop.Destruct(&pThis->rcvFrom.pRcvFrom);
	}
	pThis->rcvFrom.pRcvFrom = new;
}


/* This is used to set the property via a string. This function should not be
 * called if there is a reliable way for a caller to make sure that the
 * same name can be used across multiple messages. However, if it can not
 * ensure that, calling this function is the second best thing, because it
 * will re-use the previously created property if it contained the same
 * name (but it works only for the immediate previous).
 * rgerhards, 2009-06-31
 */
void MsgSetRcvFromStr(msg_t *pThis, uchar *psz, int len, prop_t **ppProp)
{
	assert(pThis != NULL);
	assert(ppProp != NULL);

	prop.CreateOrReuseStringProp(ppProp, psz, len);
	MsgSetRcvFrom(pThis, *ppProp);
}


/* set RcvFromIP name in msg object. This calls AddRef()
 * on the property, because this must be done in all current cases and there
 * is no case expected where this may not be necessary.
 * rgerhards, 2009-06-30
 */
rsRetVal MsgSetRcvFromIP(msg_t *pThis, prop_t *new)
{
	assert(pThis != NULL);

	BEGINfunc
	prop.AddRef(new);
	if(pThis->pRcvFromIP != NULL)
		prop.Destruct(&pThis->pRcvFromIP);
	pThis->pRcvFromIP = new;
	ENDfunc
	return RS_RET_OK;
}


/* This is used to set the property via a string. This function should not be
 * called if there is a reliable way for a caller to make sure that the
 * same name can be used across multiple messages. However, if it can not
 * ensure that, calling this function is the second best thing, because it
 * will re-use the previously created property if it contained the same
 * name (but it works only for the immediate previous).
 * rgerhards, 2009-06-31
 */
rsRetVal MsgSetRcvFromIPStr(msg_t *pThis, uchar *psz, int len, prop_t **ppProp)
{
	DEFiRet;
	assert(pThis != NULL);

	CHKiRet(prop.CreateOrReuseStringProp(ppProp, psz, len));
	MsgSetRcvFromIP(pThis, *ppProp);

finalize_it:
	RETiRet;
}


/* rgerhards 2004-11-09: set HOSTNAME in msg object
 * rgerhards, 2007-06-21:
 * Does not return anything. If an error occurs, the hostname is
 * simply not set. I have changed this behaviour. The only problem
 * we can run into is memory shortage. If we have such, it is better
 * to loose the hostname than the full message. So we silently ignore
 * that problem and hope that memory will be available the next time
 * we need it. The rest of the code already knows how to handle an
 * unset HOSTNAME.
 */
void MsgSetHOSTNAME(msg_t *pThis, uchar* pszHOSTNAME, int lenHOSTNAME)
{
	assert(pThis != NULL);

	freeHOSTNAME(pThis);

	pThis->iLenHOSTNAME = lenHOSTNAME;
	if(pThis->iLenHOSTNAME < CONF_HOSTNAME_BUFSIZE) {
		/* small enough: use fixed buffer (faster!) */
		pThis->pszHOSTNAME = pThis->szHOSTNAME;
	} else if((pThis->pszHOSTNAME = (uchar*) MALLOC(pThis->iLenHOSTNAME + 1)) == NULL) {
		/* truncate message, better than completely loosing it... */
		pThis->pszHOSTNAME = pThis->szHOSTNAME;
		pThis->iLenHOSTNAME = CONF_HOSTNAME_BUFSIZE - 1;
	}

	memcpy(pThis->pszHOSTNAME, pszHOSTNAME, pThis->iLenHOSTNAME);
	pThis->pszHOSTNAME[pThis->iLenHOSTNAME] = '\0'; /* this also works with truncation! */
}


/* set the offset of the MSG part into the raw msg buffer
 * Note that the offset may be higher than the length of the raw message 
 * (exactly by one). This can happen if we have a message that does not 
 * contain any MSG part.
 */
void MsgSetMSGoffs(msg_t *pMsg, short offs)
{
	ISOBJ_TYPE_assert(pMsg, msg);
	pMsg->offMSG = offs;
	if(offs > pMsg->iLenRawMsg) {
		assert(offs - 1 == pMsg->iLenRawMsg);
		pMsg->iLenMSG = 0;
	} else {
		pMsg->iLenMSG = pMsg->iLenRawMsg - offs;
	}
}


/* replace the MSG part of a message. The update actually takes place inside
 * rawmsg. 
 * There are two cases: either the new message will be larger than the new msg
 * or it will be less than or equal. If it is less than or equal, we can utilize
 * the previous message buffer. If it is larger, we can utilize the msg_t-included
 * message buffer if it fits in there. If this is not the case, we need to alloc
 * a new, larger, chunk and copy over the data to it. Note that this function is
 * (hopefully) relatively seldom being called, so some performance impact is
 * uncritical. In any case, pszMSG is copied, so if it was dynamically allocated,
 * the caller is responsible for freeing it.
 * rgerhards, 2009-06-23
 */
rsRetVal MsgReplaceMSG(msg_t *pThis, uchar* pszMSG, int lenMSG)
{
	int lenNew;
	uchar *bufNew;
	DEFiRet;
	ISOBJ_TYPE_assert(pThis, msg);
	assert(pszMSG != NULL);

	lenNew = pThis->iLenRawMsg + lenMSG - pThis->iLenMSG;
	if(lenMSG > pThis->iLenMSG && lenNew >= CONF_RAWMSG_BUFSIZE) {
		/*  we have lost our "bet" and need to alloc a new buffer ;) */
		CHKmalloc(bufNew = MALLOC(lenNew + 1));
		memcpy(bufNew, pThis->pszRawMsg, pThis->offMSG);
		if(pThis->pszRawMsg != pThis->szRawMsg)
			free(pThis->pszRawMsg);
		pThis->pszRawMsg = bufNew;
	}

	if(lenMSG > 0)
		memcpy(pThis->pszRawMsg + pThis->offMSG, pszMSG, lenMSG);
	pThis->pszRawMsg[lenNew] = '\0'; /* this also works with truncation! */
	pThis->iLenRawMsg = lenNew;
	pThis->iLenMSG = lenMSG;

finalize_it:
	RETiRet;
}

/* set raw message in message object. Size of message is provided.
 * The function makes sure that the stored rawmsg is properly
 * terminated by '\0'.
 * rgerhards, 2009-06-16
 */
void MsgSetRawMsg(msg_t *pThis, char* pszRawMsg, size_t lenMsg)
{
	assert(pThis != NULL);
	if(pThis->pszRawMsg != pThis->szRawMsg)
		free(pThis->pszRawMsg);

	pThis->iLenRawMsg = lenMsg;
	if(pThis->iLenRawMsg < CONF_RAWMSG_BUFSIZE) {
		/* small enough: use fixed buffer (faster!) */
		pThis->pszRawMsg = pThis->szRawMsg;
	} else if((pThis->pszRawMsg = (uchar*) MALLOC(pThis->iLenRawMsg + 1)) == NULL) {
		/* truncate message, better than completely loosing it... */
		pThis->pszRawMsg = pThis->szRawMsg;
		pThis->iLenRawMsg = CONF_RAWMSG_BUFSIZE - 1;
	}

	memcpy(pThis->pszRawMsg, pszRawMsg, pThis->iLenRawMsg);
	pThis->pszRawMsg[pThis->iLenRawMsg] = '\0'; /* this also works with truncation! */
}


/* set raw message in message object. Size of message is not provided. This
 * function should only be used when it is unavoidable (and over time we should
 * try to remove it altogether).
 * rgerhards, 2009-06-16
 */
void MsgSetRawMsgWOSize(msg_t *pMsg, char* pszRawMsg)
{
	MsgSetRawMsg(pMsg, pszRawMsg, strlen(pszRawMsg));
}


/* Decode a priority into textual information like auth.emerg.
 * The variable pRes must point to a user-supplied buffer and
 * pResLen must contain its size. The pointer to the buffer
 * is also returned, what makes this functiona suitable for
 * use in printf-like functions.
 * Note: a buffer size of 20 characters is always sufficient.
 * Interface to this function changed 2007-06-15 by RGerhards
 */
char *textpri(char *pRes, size_t pResLen, int pri)
{
	assert(pRes != NULL);
	assert(pResLen > 0);

	snprintf(pRes, pResLen, "%s.%s", syslog_fac_names[LOG_FAC(pri)],
		 syslog_severity_names[LOG_PRI(pri)]);

	return pRes;
}


/* This function returns the current date in different
 * variants. It is used to construct the $NOW series of
 * system properties. The returned buffer must be freed
 * by the caller when no longer needed. If the function
 * can not allocate memory, it returns a NULL pointer.
 * Added 2007-07-10 rgerhards
 */
typedef enum ENOWType { NOW_NOW, NOW_YEAR, NOW_MONTH, NOW_DAY, NOW_HOUR, NOW_HHOUR, NOW_QHOUR, NOW_MINUTE } eNOWType;
#define tmpBUFSIZE 16	/* size of formatting buffer */
static uchar *getNOW(eNOWType eNow)
{
	uchar *pBuf;
	struct syslogTime t;

	if((pBuf = (uchar*) MALLOC(sizeof(uchar) * tmpBUFSIZE)) == NULL) {
		return NULL;
	}

	datetime.getCurrTime(&t, NULL);
	switch(eNow) {
	case NOW_NOW:
		snprintf((char*) pBuf, tmpBUFSIZE, "%4.4d-%2.2d-%2.2d", t.year, t.month, t.day);
		break;
	case NOW_YEAR:
		snprintf((char*) pBuf, tmpBUFSIZE, "%4.4d", t.year);
		break;
	case NOW_MONTH:
		snprintf((char*) pBuf, tmpBUFSIZE, "%2.2d", t.month);
		break;
	case NOW_DAY:
		snprintf((char*) pBuf, tmpBUFSIZE, "%2.2d", t.day);
		break;
	case NOW_HOUR:
		snprintf((char*) pBuf, tmpBUFSIZE, "%2.2d", t.hour);
		break;
	case NOW_HHOUR:
		snprintf((char*) pBuf, tmpBUFSIZE, "%2.2d", t.minute / 30);
		break;
	case NOW_QHOUR:
		snprintf((char*) pBuf, tmpBUFSIZE, "%2.2d", t.minute / 15);
		break;
	case NOW_MINUTE:
		snprintf((char*) pBuf, tmpBUFSIZE, "%2.2d", t.minute);
		break;
	}

	return(pBuf);
}
#undef tmpBUFSIZE /* clean up */


/* Get a CEE-Property */
static inline rsRetVal
getCEEPropVal(msg_t *pM, es_str_t *propName, uchar **pRes, int *buflen, unsigned short *pbMustBeFreed)
{
	uchar *name = NULL;
	uchar *leaf;
	struct json_object *parent;
	struct json_object *field;
	DEFiRet;

	if(*pbMustBeFreed)
		free(*pRes);
	*pRes = NULL;
dbgprintf("AAAA: enter getCEEProp\n");
	// TODO: mutex?
	if(pM->json == NULL) goto finalize_it;

	name = (uchar*)es_str2cstr(propName, NULL);
dbgprintf("AAAA: name to search '%s'\n", name);
	leaf = jsonPathGetLeaf(name, ustrlen(name));
dbgprintf("AAAA: leaf '%s'\n", leaf);
	CHKiRet(jsonPathFindParent(pM, name, leaf, &parent, 1));
	field = json_object_object_get(parent, (char*)leaf);
	*pRes = (uchar*) strdup(json_object_get_string(field));
dbgprintf("AAAA: json_object_get_string() returns '%s'\n", *pRes);
	*buflen = (int) ustrlen(*pRes);
	*pbMustBeFreed = 1;

finalize_it:
	free(name);
	if(*pRes == NULL) {
		/* could not find any value, so set it to empty */
		*pRes = (unsigned char*)"";
		*pbMustBeFreed = 0;
	}
	RETiRet;
}


/* Encode a JSON value and add it to provided string. Note that 
 * the string object may be NULL. In this case, it is created
 * if and only if escaping is needed.
 */
static rsRetVal
jsonAddVal(uchar *pSrc, unsigned buflen, es_str_t **dst)
{
	unsigned char c;
	es_size_t i;
	char numbuf[4];
	int j;
	DEFiRet;

	for(i = 0 ; i < buflen ; ++i) {
		c = pSrc[i];
		if(   (c >= 0x23 && c <= 0x5b)
		   || (c >= 0x5d /* && c <= 0x10FFFF*/)
		   || c == 0x20 || c == 0x21) {
			/* no need to escape */
			if(*dst != NULL)
				es_addChar(dst, c);
		} else {
			if(*dst == NULL) {
				if(i == 0) {
					/* we hope we have only few escapes... */
					*dst = es_newStr(buflen+10);
				} else {
					*dst = es_newStrFromBuf((char*)pSrc, i);
				}
				if(*dst == NULL) {
					ABORT_FINALIZE(RS_RET_OUT_OF_MEMORY);
				}
			}
			/* we must escape, try RFC4627-defined special sequences first */
			switch(c) {
			case '\0':
				es_addBuf(dst, "\\u0000", 6);
				break;
			case '\"':
				es_addBuf(dst, "\\\"", 2);
				break;
			case '/':
				es_addBuf(dst, "\\/", 2);
				break;
			case '\\':
				es_addBuf(dst, "\\\\", 2);
				break;
			case '\010':
				es_addBuf(dst, "\\b", 2);
				break;
			case '\014':
				es_addBuf(dst, "\\f", 2);
				break;
			case '\n':
				es_addBuf(dst, "\\n", 2);
				break;
			case '\r':
				es_addBuf(dst, "\\r", 2);
				break;
			case '\t':
				es_addBuf(dst, "\\t", 2);
				break;
			default:
				/* TODO : proper Unicode encoding (see header comment) */
				for(j = 0 ; j < 4 ; ++j) {
					numbuf[3-j] = hexdigit[c % 16];
					c = c / 16;
				}
				es_addBuf(dst, "\\u", 2);
				es_addBuf(dst, numbuf, 4);
				break;
			}
		}
	}
finalize_it:
	RETiRet;
}


/* encode a property in JSON escaped format. This is a helper
 * to MsgGetProp. It needs to update all provided parameters.
 * Note: Code is borrowed from libee (my own code, so ASL 2.0
 * is fine with it); this function may later be replaced by
 * some "better" and more complete implementation (maybe from
 * libee or its helpers).
 * For performance reasons, we begin to copy the string only
 * when we recognice that we actually need to do some escaping.
 * rgerhards, 2012-03-16
 */
static rsRetVal
jsonEncode(uchar **ppRes, unsigned short *pbMustBeFreed, int *pBufLen)
{
	unsigned buflen;
	uchar *pSrc;
	es_str_t *dst = NULL;
	DEFiRet;

	pSrc = *ppRes;
	buflen = (*pBufLen == -1) ? ustrlen(pSrc) : *pBufLen;
	CHKiRet(jsonAddVal(pSrc, buflen, &dst));

	if(dst != NULL) {
		/* we updated the string and need to replace the
		 * previous data.
		 */
		if(*pbMustBeFreed)
			free(*ppRes);
		*ppRes = (uchar*)es_str2cstr(dst, NULL);
		*pbMustBeFreed = 1;
		*pBufLen = -1;
		es_deleteStr(dst);
	}

finalize_it:
	RETiRet;
}


/* Format a property as JSON field, that means
 * "name"="value"
 * where value is JSON-escaped (here we assume that the name
 * only contains characters from the valid character set).
 * Note: this function duplicates code from jsonEncode(). 
 * TODO: these two functions should be combined, at least if
 * that makes any sense from a performance PoV - definitely
 * something to consider at a later stage. rgerhards, 2012-04-19
 */
static rsRetVal
jsonField(struct templateEntry *pTpe, uchar **ppRes, unsigned short *pbMustBeFreed, int *pBufLen)
{
	unsigned buflen;
	uchar *pSrc;
	es_str_t *dst = NULL;
	DEFiRet;

	pSrc = *ppRes;
	buflen = (*pBufLen == -1) ? ustrlen(pSrc) : *pBufLen;
	/* we hope we have only few escapes... */
	dst = es_newStr(buflen+es_strlen(pTpe->fieldName)+15);
	es_addChar(&dst, '"');
	es_addStr(&dst, pTpe->fieldName);
	es_addBufConstcstr(&dst, "\":\"");
	CHKiRet(jsonAddVal(pSrc, buflen, &dst));
	es_addChar(&dst, '"');

	if(*pbMustBeFreed)
		free(*ppRes);
	/* we know we do not have \0 chars - so the size does not change */
	*pBufLen = es_strlen(dst);
	*ppRes = (uchar*)es_str2cstr(dst, NULL);
	*pbMustBeFreed = 1;
	es_deleteStr(dst);

finalize_it:
	RETiRet;
}


/* This function returns a string-representation of the 
 * requested message property. This is a generic function used
 * to abstract properties so that these can be easier
 * queried. Returns NULL if property could not be found.
 * Actually, this function is a big if..elseif. What it does
 * is simply to map property names (from MonitorWare) to the
 * message object data fields.
 *
 * In case we need string forms of propertis we do not
 * yet have in string form, we do a memory allocation that
 * is sufficiently large (in all cases). Once the string
 * form has been obtained, it is saved until the Msg object
 * is finally destroyed. This is so that we save the processing
 * time in the (likely) case that this property is requested
 * again. It also saves us a lot of dynamic memory management
 * issues in the upper layers, because we so can guarantee that
 * the buffer will remain static AND available during the lifetime
 * of the object. Please note that both the max size allocation as
 * well as keeping things in memory might like look like a 
 * waste of memory (some might say it actually is...) - we
 * deliberately accept this because performance is more important
 * to us ;)
 * rgerhards 2004-11-18
 * Parameter "bMustBeFreed" is set by this function. It tells the
 * caller whether or not the string returned must be freed by the
 * caller itself. It is is 0, the caller MUST NOT free it. If it is
 * 1, the caller MUST free 1. Handling this wrongly leads to either
 * a memory leak of a program abort (do to double-frees or frees on
 * the constant memory pool). So be careful to do it right.
 * rgerhards 2004-11-23
 * regular expression support contributed by Andres Riancho merged
 * on 2005-09-13
 * changed so that it now an be called without a template entry (NULL).
 * In this case, only the (unmodified) property is returned. This will
 * be used in selector line processing.
 * rgerhards 2005-09-15
 */
/* a quick helper to save some writing: */
#define RET_OUT_OF_MEMORY { *pbMustBeFreed = 0;\
	*pPropLen = sizeof("**OUT OF MEMORY**") - 1; \
	return(UCHAR_CONSTANT("**OUT OF MEMORY**"));}
uchar *MsgGetProp(msg_t *pMsg, struct templateEntry *pTpe,
                 propid_t propid, es_str_t *propName, size_t *pPropLen,
		 unsigned short *pbMustBeFreed)
{
	uchar *pRes; /* result pointer */
	int bufLen = -1; /* length of string or -1, if not known */
	uchar *pBufStart;
	uchar *pBuf;
	int iLen;
	short iOffs;

	BEGINfunc
	assert(pMsg != NULL);
	assert(pbMustBeFreed != NULL);

#ifdef	FEATURE_REGEXP
	/* Variables necessary for regular expression matching */
	size_t nmatch = 10;
	regmatch_t pmatch[10];
#endif

	*pbMustBeFreed = 0;

	switch(propid) {
		case PROP_MSG:
			pRes = getMSG(pMsg);
			bufLen = getMSGLen(pMsg);
			break;
		case PROP_TIMESTAMP:
			pRes = (uchar*)getTimeReported(pMsg, pTpe->data.field.eDateFormat);
			break;
		case PROP_HOSTNAME:
			pRes = (uchar*)getHOSTNAME(pMsg);
			bufLen = getHOSTNAMELen(pMsg);
			break;
		case PROP_SYSLOGTAG:
			getTAG(pMsg, &pRes, &bufLen);
			break;
		case PROP_RAWMSG:
			getRawMsg(pMsg, &pRes, &bufLen);
			break;
		case PROP_INPUTNAME:
			getInputName(pMsg, &pRes, &bufLen);
			break;
		case PROP_FROMHOST:
			pRes = getRcvFrom(pMsg);
			break;
		case PROP_FROMHOST_IP:
			pRes = getRcvFromIP(pMsg);
			break;
		case PROP_PRI:
			pRes = (uchar*)getPRI(pMsg);
			break;
		case PROP_PRI_TEXT:
			pBuf = MALLOC(20 * sizeof(uchar));
			if(pBuf == NULL) {
				RET_OUT_OF_MEMORY;
			} else {
				*pbMustBeFreed = 1;
				pRes = (uchar*)textpri((char*)pBuf, 20, getPRIi(pMsg));
			}
			break;
		case PROP_IUT:
			pRes = UCHAR_CONSTANT("1"); /* always 1 for syslog messages (a MonitorWare thing;)) */
			bufLen = 1;
			break;
		case PROP_SYSLOGFACILITY:
			pRes = (uchar*)getFacility(pMsg);
			break;
		case PROP_SYSLOGFACILITY_TEXT:
			pRes = (uchar*)getFacilityStr(pMsg);
			break;
		case PROP_SYSLOGSEVERITY:
			pRes = (uchar*)getSeverity(pMsg);
			break;
		case PROP_SYSLOGSEVERITY_TEXT:
			pRes = (uchar*)getSeverityStr(pMsg);
			break;
		case PROP_TIMEGENERATED:
			pRes = (uchar*)getTimeGenerated(pMsg, pTpe->data.field.eDateFormat);
			break;
		case PROP_PROGRAMNAME:
			pRes = getProgramName(pMsg, LOCK_MUTEX);
			break;
		case PROP_PROTOCOL_VERSION:
			pRes = (uchar*)getProtocolVersionString(pMsg);
			break;
		case PROP_STRUCTURED_DATA:
			pRes = (uchar*)getStructuredData(pMsg);
			break;
		case PROP_APP_NAME:
			pRes = (uchar*)getAPPNAME(pMsg, LOCK_MUTEX);
			break;
		case PROP_PROCID:
			pRes = (uchar*)getPROCID(pMsg, LOCK_MUTEX);
			break;
		case PROP_MSGID:
			pRes = (uchar*)getMSGID(pMsg);
			break;
		case PROP_UUID:
			getUUID(pMsg, &pRes, &bufLen);
			break;
		case PROP_PARSESUCCESS:
			pRes = (uchar*)getParseSuccess(pMsg);
			break;
		case PROP_SYS_NOW:
			if((pRes = getNOW(NOW_NOW)) == NULL) {
				RET_OUT_OF_MEMORY;
			} else
				*pbMustBeFreed = 1;	/* all of these functions allocate dyn. memory */
			break;
		case PROP_SYS_YEAR:
			if((pRes = getNOW(NOW_YEAR)) == NULL) {
				RET_OUT_OF_MEMORY;
			} else
				*pbMustBeFreed = 1;	/* all of these functions allocate dyn. memory */
			break;
		case PROP_SYS_MONTH:
			if((pRes = getNOW(NOW_MONTH)) == NULL) {
				RET_OUT_OF_MEMORY;
			} else
				*pbMustBeFreed = 1;	/* all of these functions allocate dyn. memory */
			break;
		case PROP_SYS_DAY:
			if((pRes = getNOW(NOW_DAY)) == NULL) {
				RET_OUT_OF_MEMORY;
			} else
				*pbMustBeFreed = 1;	/* all of these functions allocate dyn. memory */
			break;
		case PROP_SYS_HOUR:
			if((pRes = getNOW(NOW_HOUR)) == NULL) {
				RET_OUT_OF_MEMORY;
			} else
				*pbMustBeFreed = 1;	/* all of these functions allocate dyn. memory */
			break;
		case PROP_SYS_HHOUR:
			if((pRes = getNOW(NOW_HHOUR)) == NULL) {
				RET_OUT_OF_MEMORY;
			} else
				*pbMustBeFreed = 1;	/* all of these functions allocate dyn. memory */
			break;
		case PROP_SYS_QHOUR:
			if((pRes = getNOW(NOW_QHOUR)) == NULL) {
				RET_OUT_OF_MEMORY;
			} else
				*pbMustBeFreed = 1;	/* all of these functions allocate dyn. memory */
			break;
		case PROP_SYS_MINUTE:
			if((pRes = getNOW(NOW_MINUTE)) == NULL) {
				RET_OUT_OF_MEMORY;
			} else
				*pbMustBeFreed = 1;	/* all of these functions allocate dyn. memory */
			break;
		case PROP_SYS_MYHOSTNAME:
			pRes = glbl.GetLocalHostName();
			break;
		case PROP_CEE_ALL_JSON:
<<<<<<< HEAD
			if(pMsg->json == NULL) {
				if(*pbMustBeFreed == 1)
					free(pRes);
				pRes = (uchar*) "{}";
				bufLen = 2;
				*pbMustBeFreed = 0;
=======
			if(pMsg->event == NULL) {
			if(*pbMustBeFreed == 1)
				free(pRes);
			pRes = (uchar*) "{}";
			*pbMustBeFreed = 0;
>>>>>>> 2514bccd
			} else {
				pRes = (uchar*)strdup(json_object_get_string(pMsg->json));
				*pbMustBeFreed = 1;
			}
			break;
		case PROP_CEE:
			getCEEPropVal(pMsg, propName, &pRes, &bufLen, pbMustBeFreed);
			break;
		case PROP_SYS_BOM:
			if(*pbMustBeFreed == 1)
				free(pRes);
			pRes = (uchar*) "\xEF\xBB\xBF";
			*pbMustBeFreed = 0;
			break;
		case PROP_SYS_UPTIME:
#			ifdef OS_SOLARIS
			pRes = (uchar*) "UPTIME NOT available under Solaris";
			*pbMustBeFreed = 0;
#			else
			{
			struct sysinfo s_info;

			if((pRes = (uchar*) MALLOC(sizeof(uchar) * 32)) == NULL) {
				RET_OUT_OF_MEMORY;
			}
			*pbMustBeFreed = 1;

			if(sysinfo(&s_info) < 0) {
				*pPropLen = sizeof("**SYSCALL FAILED**") - 1;
				return(UCHAR_CONSTANT("**SYSCALL FAILED**"));
			}

			snprintf((char*) pRes, sizeof(uchar) * 32, "%ld", s_info.uptime);
			}
#			endif
		break;
		default:
			/* there is no point in continuing, we may even otherwise render the
			 * error message unreadable. rgerhards, 2007-07-10
			 */
			dbgprintf("invalid property id: '%d'\n", propid);
			*pbMustBeFreed = 0;
			*pPropLen = sizeof("**INVALID PROPERTY NAME**") - 1;
			return UCHAR_CONSTANT("**INVALID PROPERTY NAME**");
	}

	/* If we did not receive a template pointer, we are already done... */
	if(pTpe == NULL) {
		*pPropLen = (bufLen == -1) ? ustrlen(pRes) : bufLen;
		return pRes;
	}
	
	/* Now check if we need to make "temporary" transformations (these
	 * are transformations that do not go back into the message -
	 * memory must be allocated for them!).
	 */
	
	/* substring extraction */
	/* first we check if we need to extract by field number
	 * rgerhards, 2005-12-22
	 */
	if(pTpe->data.field.has_fields == 1) {
		size_t iCurrFld;
		uchar *pFld;
		uchar *pFldEnd;
		/* first, skip to the field in question. The field separator
		 * is always one character and is stored in the template entry.
		 */
		iCurrFld = 1;
		pFld = pRes;
		while(*pFld && iCurrFld < pTpe->data.field.iFieldNr) {
			/* skip fields until the requested field or end of string is found */
			while(*pFld && (uchar) *pFld != pTpe->data.field.field_delim)
				++pFld; /* skip to field terminator */
			if(*pFld == pTpe->data.field.field_delim) {
				++pFld; /* eat it */
#ifdef STRICT_GPLV3
				if (pTpe->data.field.field_expand != 0) {
					while (*pFld == pTpe->data.field.field_delim) {
						++pFld;
					}
				}
#endif
				++iCurrFld;
			}
		}
		dbgprintf("field requested %d, field found %d\n", pTpe->data.field.iFieldNr, (int) iCurrFld);
		
		if(iCurrFld == pTpe->data.field.iFieldNr) {
			/* field found, now extract it */
			/* first of all, we need to find the end */
			pFldEnd = pFld;
			while(*pFldEnd && *pFldEnd != pTpe->data.field.field_delim)
				++pFldEnd;
			--pFldEnd; /* we are already at the delimiter - so we need to
			            * step back a little not to copy it as part of the field. */
			/* we got our end pointer, now do the copy */
			/* TODO: code copied from below, this is a candidate for a separate function */
			iLen = pFldEnd - pFld + 1; /* the +1 is for an actual char, NOT \0! */
			pBufStart = pBuf = MALLOC((iLen + 1) * sizeof(char));
			if(pBuf == NULL) {
				if(*pbMustBeFreed == 1)
					free(pRes);
				RET_OUT_OF_MEMORY;
			}
			/* now copy */
			memcpy(pBuf, pFld, iLen);
			bufLen = iLen;
			pBuf[iLen] = '\0'; /* terminate it */
			if(*pbMustBeFreed == 1)
				free(pRes);
			pRes = pBufStart;
			*pbMustBeFreed = 1;
			if(*(pFldEnd+1) != '\0')
				++pFldEnd; /* OK, skip again over delimiter char */
		} else {
			/* field not found, return error */
			if(*pbMustBeFreed == 1)
				free(pRes);
			*pbMustBeFreed = 0;
			*pPropLen = sizeof("**FIELD NOT FOUND**") - 1;
			return UCHAR_CONSTANT("**FIELD NOT FOUND**");
		}
#ifdef FEATURE_REGEXP
	} else {
		/* Check for regular expressions */
		if (pTpe->data.field.has_regex != 0) {
			if (pTpe->data.field.has_regex == 2) {
				/* Could not compile regex before! */
				if (*pbMustBeFreed == 1) {
					free(pRes);
					*pbMustBeFreed = 0;
				}
				*pPropLen = sizeof("**NO MATCH** **BAD REGULAR EXPRESSION**") - 1;
				return UCHAR_CONSTANT("**NO MATCH** **BAD REGULAR EXPRESSION**");
			}

			dbgprintf("string to match for regex is: %s\n", pRes);

			if(objUse(regexp, LM_REGEXP_FILENAME) == RS_RET_OK) {
				short iTry = 0;
				uchar bFound = 0;
				iOffs = 0;
				/* first see if we find a match, iterating through the series of
				 * potential matches over the string.
				 */
				while(!bFound) {
					int iREstat;
					iREstat = regexp.regexec(&pTpe->data.field.re, (char*)(pRes + iOffs), nmatch, pmatch, 0);
					dbgprintf("regexec return is %d\n", iREstat);
					if(iREstat == 0) {
						if(pmatch[0].rm_so == -1) {
							dbgprintf("oops ... start offset of successful regexec is -1\n");
							break;
						}
						if(iTry == pTpe->data.field.iMatchToUse) {
							bFound = 1;
						} else {
							dbgprintf("regex found at offset %d, new offset %d, tries %d\n",
								  iOffs, (int) (iOffs + pmatch[0].rm_eo), iTry);
							iOffs += pmatch[0].rm_eo;
							++iTry;
						}
					} else {
						break;
					}
				}
				dbgprintf("regex: end search, found %d\n", bFound);
				if(!bFound) {
					/* we got no match! */
					if(pTpe->data.field.nomatchAction != TPL_REGEX_NOMATCH_USE_WHOLE_FIELD) {
						if (*pbMustBeFreed == 1) {
							free(pRes);
							*pbMustBeFreed = 0;
						}
						if(pTpe->data.field.nomatchAction == TPL_REGEX_NOMATCH_USE_DFLTSTR) {
							bufLen = sizeof("**NO MATCH**") - 1;
							pRes = UCHAR_CONSTANT("**NO MATCH**");
						} else if(pTpe->data.field.nomatchAction == TPL_REGEX_NOMATCH_USE_ZERO) {
							bufLen = 1;
							pRes = UCHAR_CONSTANT("0");
						} else {
							bufLen = 0;
							pRes = UCHAR_CONSTANT("");
						}
					}
				} else {
					/* Match- but did it match the one we wanted? */
					/* we got no match! */
					if(pmatch[pTpe->data.field.iSubMatchToUse].rm_so == -1) {
						if(pTpe->data.field.nomatchAction != TPL_REGEX_NOMATCH_USE_WHOLE_FIELD) {
							if (*pbMustBeFreed == 1) {
								free(pRes);
								*pbMustBeFreed = 0;
							}
							if(pTpe->data.field.nomatchAction == TPL_REGEX_NOMATCH_USE_DFLTSTR) {
								bufLen = sizeof("**NO MATCH**") - 1;
								pRes = UCHAR_CONSTANT("**NO MATCH**");
							} else if(pTpe->data.field.nomatchAction == TPL_REGEX_NOMATCH_USE_ZERO) {
								bufLen = 1;
								pRes = UCHAR_CONSTANT("0");
							} else {
								bufLen = 0;
								pRes = UCHAR_CONSTANT("");
							}
						}
					}
					/* OK, we have a usable match - we now need to malloc pB */
					int iLenBuf;
					uchar *pB;

					iLenBuf = pmatch[pTpe->data.field.iSubMatchToUse].rm_eo
						  - pmatch[pTpe->data.field.iSubMatchToUse].rm_so;
					pB = MALLOC((iLenBuf + 1) * sizeof(uchar));

					if (pB == NULL) {
						if (*pbMustBeFreed == 1)
							free(pRes);
						RET_OUT_OF_MEMORY;
					}

					/* Lets copy the matched substring to the buffer */
					memcpy(pB, pRes + iOffs +  pmatch[pTpe->data.field.iSubMatchToUse].rm_so, iLenBuf);
					bufLen = iLenBuf;
					pB[iLenBuf] = '\0';/* terminate string, did not happen before */

					if (*pbMustBeFreed == 1)
						free(pRes);
					pRes = pB;
					*pbMustBeFreed = 1;
				}
			} else {
				/* we could not load regular expression support. This is quite unexpected at
				 * this stage of processing (after all, the config parser found it), but so
				 * it is. We return an error in that case. -- rgerhards, 2008-03-07
				 */
				dbgprintf("could not get regexp object pointer, so regexp can not be evaluated\n");
				if (*pbMustBeFreed == 1) {
					free(pRes);
					*pbMustBeFreed = 0;
				}
				*pPropLen = sizeof("***REGEXP NOT AVAILABLE***") - 1;
				return UCHAR_CONSTANT("***REGEXP NOT AVAILABLE***");
			}
		}
#endif /* #ifdef FEATURE_REGEXP */
	}

	if(pTpe->data.field.iFromPos != 0 || pTpe->data.field.iToPos != 0) {
		/* we need to obtain a private copy */
		int iFrom, iTo;
		uchar *pSb;
		iFrom = pTpe->data.field.iFromPos;
		iTo = pTpe->data.field.iToPos;
		/* need to zero-base to and from (they are 1-based!) */
		if(iFrom > 0)
			--iFrom;
		if(iTo > 0)
			--iTo;
		if(bufLen == -1)
			bufLen = ustrlen(pRes);
		if(iFrom == 0 && iTo >=  bufLen) { 
			/* in this case, the requested string is a superset of what we already have,
			 * so there is no need to do any processing. This is a frequent case for size-limited
			 * fields like TAG in the default forwarding template (so it is a useful optimization
			 * to check for this condition ;)). -- rgerhards, 2009-07-09
			 */
			; /*DO NOTHING*/
		} else {
			iLen = iTo - iFrom + 1; /* the +1 is for an actual char, NOT \0! */
			pBufStart = pBuf = MALLOC((iLen + 1) * sizeof(char));
			if(pBuf == NULL) {
				if(*pbMustBeFreed == 1)
					free(pRes);
				RET_OUT_OF_MEMORY;
			}
			pSb = pRes;
			if(iFrom) {
			/* skip to the start of the substring (can't do pointer arithmetic
			 * because the whole string might be smaller!!)
			 */
				while(*pSb && iFrom) {
					--iFrom;
					++pSb;
				}
			}
			/* OK, we are at the begin - now let's copy... */
			bufLen = iLen;
			while(*pSb && iLen) {
				*pBuf++ = *pSb;
				++pSb;
				--iLen;
			}
			*pBuf = '\0';
			bufLen -= iLen; /* subtract remaining length if the string was smaller! */
			if(*pbMustBeFreed == 1)
				free(pRes);
			pRes = pBufStart;
			*pbMustBeFreed = 1;
		}
	}

	/* now check if we need to do our "SP if first char is non-space" hack logic */
	if(*pRes && pTpe->data.field.options.bSPIffNo1stSP) {
		/* here, we always destruct the buffer and return a new one */
		uchar cFirst = *pRes; /* save first char */
		if(*pbMustBeFreed == 1)
			free(pRes);
		pRes = (cFirst == ' ') ? UCHAR_CONSTANT("") : UCHAR_CONSTANT(" ");
		bufLen = (cFirst == ' ') ? 0 : 1;
		*pbMustBeFreed = 0;
	}

	if(*pRes) {
		/* case conversations (should go after substring, because so we are able to
		 * work on the smallest possible buffer).
		 */
		if(pTpe->data.field.eCaseConv != tplCaseConvNo) {
			/* we need to obtain a private copy */
			if(bufLen == -1)
				bufLen = ustrlen(pRes);
			uchar *pBStart;
			uchar *pB;
			uchar *pSrc;
			pBStart = pB = MALLOC((bufLen + 1) * sizeof(char));
			if(pB == NULL) {
				if(*pbMustBeFreed == 1)
					free(pRes);
				RET_OUT_OF_MEMORY;
			}
			pSrc = pRes;
			while(*pSrc) {
				*pB++ = (pTpe->data.field.eCaseConv == tplCaseConvUpper) ?
					(uchar)toupper((int)*pSrc) : (uchar)tolower((int)*pSrc);
				/* currently only these two exist */
				++pSrc;
			}
			*pB = '\0';
			if(*pbMustBeFreed == 1)
				free(pRes);
			pRes = pBStart;
			*pbMustBeFreed = 1;
		}

		/* now do control character dropping/escaping/replacement
		 * Only one of these can be used. If multiple options are given, the
		 * result is random (though currently there obviously is an order of
		 * preferrence, see code below. But this is NOT guaranteed.
		 * RGerhards, 2006-11-17
		 * We must copy the strings if we modify them, because they may either 
		 * point to static memory or may point into the message object, in which
		 * case we would actually modify the original property (which of course
		 * is wrong).
		 * This was found and fixed by varmojefkoj on 2007-09-11
		 */
		if(pTpe->data.field.options.bDropCC) {
			int iLenBuf = 0;
			uchar *pSrc = pRes;
			uchar *pDstStart;
			uchar *pDst;
			uchar bDropped = 0;
			
			while(*pSrc) {
				if(!iscntrl((int) *pSrc++))
					iLenBuf++;
				else
					bDropped = 1;
			}

			if(bDropped) {
				pDst = pDstStart = MALLOC(iLenBuf + 1);
				if(pDst == NULL) {
					if(*pbMustBeFreed == 1)
						free(pRes);
					RET_OUT_OF_MEMORY;
				}
				for(pSrc = pRes; *pSrc; pSrc++) {
					if(!iscntrl((int) *pSrc))
						*pDst++ = *pSrc;
				}
				*pDst = '\0';
				if(*pbMustBeFreed == 1)
					free(pRes);
				pRes = pDstStart;
				bufLen = iLenBuf;
				*pbMustBeFreed = 1;
			}
		} else if(pTpe->data.field.options.bSpaceCC) {
			uchar *pSrc;
			uchar *pDstStart;
			uchar *pDst;
			
			if(*pbMustBeFreed == 1) {
				/* in this case, we already work on dynamic
				 * memory, so there is no need to copy it - we can
				 * modify it in-place without any harm. This is a
				 * performance optiomization.
				 */
				for(pDst = pRes; *pDst; pDst++) {
					if(iscntrl((int) *pDst))
						*pDst = ' ';
				}
			} else {
				if(bufLen == -1)
					bufLen = ustrlen(pRes);
				pDst = pDstStart = MALLOC(bufLen + 1);
				if(pDst == NULL) {
					if(*pbMustBeFreed == 1)
						free(pRes);
					RET_OUT_OF_MEMORY;
				}
				for(pSrc = pRes; *pSrc; pSrc++) {
					if(iscntrl((int) *pSrc))
						*pDst++ = ' ';
					else
						*pDst++ = *pSrc;
				}
				*pDst = '\0';
				pRes = pDstStart;
				*pbMustBeFreed = 1;
			}
		} else if(pTpe->data.field.options.bEscapeCC) {
			/* we must first count how many control charactes are
			 * present, because we need this to compute the new string
			 * buffer length. While doing so, we also compute the string
			 * length.
			 */
			int iNumCC = 0;
			int iLenBuf = 0;
			uchar *pB;

			for(pB = pRes ; *pB ; ++pB) {
				++iLenBuf;
				if(iscntrl((int) *pB))
					++iNumCC;
			}

			if(iNumCC > 0) { /* if 0, there is nothing to escape, so we are done */
				/* OK, let's do the escaping... */
				uchar *pBStart;
				uchar szCCEsc[8]; /* buffer for escape sequence */
				int i;

				iLenBuf += iNumCC * 4;
				pBStart = pB = MALLOC((iLenBuf + 1) * sizeof(uchar));
				if(pB == NULL) {
					if(*pbMustBeFreed == 1)
						free(pRes);
					RET_OUT_OF_MEMORY;
				}
				while(*pRes) {
					if(iscntrl((int) *pRes)) {
						snprintf((char*)szCCEsc, sizeof(szCCEsc), "#%3.3d", *pRes);
						for(i = 0 ; i < 4 ; ++i)
							*pB++ = szCCEsc[i];
					} else {
						*pB++ = *pRes;
					}
					++pRes;
				}
				*pB = '\0';
				if(*pbMustBeFreed == 1)
					free(pRes);
				pRes = pBStart;
				bufLen = -1;
				*pbMustBeFreed = 1;
			}
		}
	}

	/* Take care of spurious characters to make the property safe
	 * for a path definition
	 */
	if(pTpe->data.field.options.bSecPathDrop || pTpe->data.field.options.bSecPathReplace) {
		if(pTpe->data.field.options.bSecPathDrop) {
			int iLenBuf = 0;
			uchar *pSrc = pRes;
			uchar *pDstStart;
			uchar *pDst;
			uchar bDropped = 0;
			
			while(*pSrc) {
				if(*pSrc++ != '/')
					iLenBuf++;
				else
					bDropped = 1;
			}
			
			if(bDropped) {
				pDst = pDstStart = MALLOC(iLenBuf + 1);
				if(pDst == NULL) {
					if(*pbMustBeFreed == 1)
						free(pRes);
					RET_OUT_OF_MEMORY;
				}
				for(pSrc = pRes; *pSrc; pSrc++) {
					if(*pSrc != '/')
						*pDst++ = *pSrc;
				}
				*pDst = '\0';
				if(*pbMustBeFreed == 1)
					free(pRes);
				pRes = pDstStart;
				bufLen = -1; /* TODO: can we do better? */
				*pbMustBeFreed = 1;
			}
		} else {
			uchar *pSrc;
			uchar *pDstStart;
			uchar *pDst;
			
			if(*pbMustBeFreed == 1) {
				/* here, again, we can modify the string as we already obtained
				 * a private buffer. As we do not change the size of that buffer,
				 * in-place modification is possible. This is a performance
				 * enhancement.
				 */
				for(pDst = pRes; *pDst; pDst++) {
					if(*pDst == '/')
						*pDst++ = '_';
				}
			} else {
				if(bufLen == -1)
					bufLen = ustrlen(pRes);
				pDst = pDstStart = MALLOC(bufLen + 1);
				if(pDst == NULL) {
					if(*pbMustBeFreed == 1)
						free(pRes);
					RET_OUT_OF_MEMORY;
				}
				for(pSrc = pRes; *pSrc; pSrc++) {
					if(*pSrc == '/')
						*pDst++ = '_';
					else
						*pDst++ = *pSrc;
				}
				*pDst = '\0';
				/* we must NOT check if it needs to be freed, because we have done
				 * this in the if above. So if we come to hear, the pSrc string needs
				 * not to be freed (and we do not need to care about it).
				 */
				pRes = pDstStart;
				*pbMustBeFreed = 1;
			}
		}
		
		/* check for "." and ".." (note the parenthesis in the if condition!) */
		if(*pRes == '\0') {
			if(*pbMustBeFreed == 1)
				free(pRes);
			pRes = UCHAR_CONSTANT("_");
			bufLen = 1;
			*pbMustBeFreed = 0;
		} else if((*pRes == '.') && (*(pRes + 1) == '\0' || (*(pRes + 1) == '.' && *(pRes + 2) == '\0'))) {
			uchar *pTmp = pRes;

			if(*(pRes + 1) == '\0')
				pRes = UCHAR_CONSTANT("_");
			else
				pRes = UCHAR_CONSTANT("_.");;
			if(*pbMustBeFreed == 1)
				free(pTmp);
			*pbMustBeFreed = 0;
		}
	}

	/* Now drop last LF if present (pls note that this must not be done
	 * if bEscapeCC was set)!
	 */
	if(pTpe->data.field.options.bDropLastLF && !pTpe->data.field.options.bEscapeCC) {
		int iLn;
		uchar *pB;
		if(bufLen == -1)
			bufLen = ustrlen(pRes);
		iLn = bufLen;
		if(iLn > 0 && *(pRes + iLn - 1) == '\n') {
			/* we have a LF! */
			/* check if we need to obtain a private copy */
			if(*pbMustBeFreed == 0) {
				/* ok, original copy, need a private one */
				pB = MALLOC((iLn + 1) * sizeof(uchar));
				if(pB == NULL) {
					RET_OUT_OF_MEMORY;
				}
				memcpy(pB, pRes, iLn - 1);
				pRes = pB;
				*pbMustBeFreed = 1;
			}
			*(pRes + iLn - 1) = '\0'; /* drop LF ;) */
			--bufLen;
		}
	}

	/* finally, we need to check if the property should be formatted in CSV or JSON.
	 * For CSV we use RFC 4180, and always use double quotes. As of this writing,
	 * this should be the last action carried out on the property, but in the
	 * future there may be reasons to change that. -- rgerhards, 2009-04-02
	 */
	if(pTpe->data.field.options.bCSV) {
		/* we need to obtain a private copy, as we need to at least add the double quotes */
		int iBufLen;
		uchar *pBStart;
		uchar *pDst;
		uchar *pSrc;
		if(bufLen == -1)
			bufLen = ustrlen(pRes);
		iBufLen = bufLen;
		/* the malloc may be optimized, we currently use the worst case... */
		pBStart = pDst = MALLOC((2 * iBufLen + 3) * sizeof(uchar));
		if(pDst == NULL) {
			if(*pbMustBeFreed == 1)
				free(pRes);
			RET_OUT_OF_MEMORY;
		}
		pSrc = pRes;
		*pDst++ = '"'; /* starting quote */
		while(*pSrc) {
			if(*pSrc == '"')
				*pDst++ = '"'; /* need to add double double quote (see RFC4180) */
			*pDst++ = *pSrc++;
		}
		*pDst++ = '"';	/* ending quote */
		*pDst = '\0';
		if(*pbMustBeFreed == 1)
			free(pRes);
		pRes = pBStart;
		bufLen = -1;
		*pbMustBeFreed = 1;
	} else if(pTpe->data.field.options.bJSON) {
		jsonEncode(&pRes, pbMustBeFreed, &bufLen);
	} else if(pTpe->data.field.options.bJSONf) {
		jsonField(pTpe, &pRes, pbMustBeFreed, &bufLen);
	}

	if(bufLen == -1)
		bufLen = ustrlen(pRes);
	*pPropLen = bufLen;

	ENDfunc
	return(pRes);
}


/* The function returns a cee variable suitable for use with RainerScript. 
 * Note: caller must free the returned string.
 * Note that we need to do a lot of conversions between es_str_t and cstr -- this will go away once
 * we have moved larger parts of rsyslog to es_str_t. Acceptable for the moment, especially as we intend
 * to rewrite the script engine as well!
 * rgerhards, 2010-12-03
 */
es_str_t*
msgGetCEEVarNew(msg_t *pMsg, char *name)
{
	uchar *leaf;
	char *val;
	es_str_t *estr = NULL;
	struct json_object *json, *parent;

	ISOBJ_TYPE_assert(pMsg, msg);

	if(pMsg->json == NULL) {
		estr = es_newStr(1);
		goto done;
	}
	leaf = jsonPathGetLeaf((uchar*)name, strlen(name));
	if(jsonPathFindParent(pMsg, (uchar*)name, leaf, &parent, 1) != RS_RET_OK) {
		estr = es_newStr(1);
		goto done;
	}
	json = json_object_object_get(parent, (char*)leaf);
	val = (char*)json_object_get_string(json);
	estr = es_newStrFromCStr(val, strlen(val));
done:
	return estr;
}


/* Return an es_str_t for given message property.
 */
es_str_t*
msgGetMsgVarNew(msg_t *pThis, uchar *name)
{
	size_t propLen;
	uchar *pszProp = NULL;
	propid_t propid;
	unsigned short bMustBeFreed = 0;
	es_str_t *estr;

	ISOBJ_TYPE_assert(pThis, msg);

	/* always call MsgGetProp() without a template specifier */
	/* TODO: optimize propNameToID() call -- rgerhards, 2009-06-26 */
	propNameStrToID(name, &propid);
	pszProp = (uchar*) MsgGetProp(pThis, NULL, propid, NULL, &propLen, &bMustBeFreed);

	estr = es_newStrFromCStr((char*)pszProp, propLen);
	if(bMustBeFreed)
		free(pszProp);

	return estr;
}


/* This function can be used as a generic way to set properties.
 * We have to handle a lot of legacy, so our return value is not always
 * 100% correct (called functions do not always provide one, should
 * change over time).
 * rgerhards, 2008-01-07
 */
#define isProp(name) !rsCStrSzStrCmp(pProp->pcsName, (uchar*) name, sizeof(name) - 1)
rsRetVal MsgSetProperty(msg_t *pThis, var_t *pProp)
{
	prop_t *myProp;
	prop_t *propRcvFrom = NULL;
	prop_t *propRcvFromIP = NULL;
	DEFiRet;

	ISOBJ_TYPE_assert(pThis, msg);
	assert(pProp != NULL);

 	if(isProp("iProtocolVersion")) {
		setProtocolVersion(pThis, pProp->val.num);
 	} else if(isProp("iSeverity")) {
		pThis->iSeverity = pProp->val.num;
 	} else if(isProp("iFacility")) {
		pThis->iFacility = pProp->val.num;
 	} else if(isProp("msgFlags")) {
		pThis->msgFlags = pProp->val.num;
 	} else if(isProp("offMSG")) {
		MsgSetMSGoffs(pThis, pProp->val.num);
	} else if(isProp("pszRawMsg")) {
		MsgSetRawMsg(pThis, (char*) rsCStrGetSzStrNoNULL(pProp->val.pStr), cstrLen(pProp->val.pStr));
	} else if(isProp("pszUxTradMsg")) {
		/*IGNORE*/; /* this *was* a property, but does no longer exist */
	} else if(isProp("pszTAG")) {
		MsgSetTAG(pThis, rsCStrGetSzStrNoNULL(pProp->val.pStr), cstrLen(pProp->val.pStr));
	} else if(isProp("pszInputName")) {
		/* we need to create a property */ 
		CHKiRet(prop.Construct(&myProp));
		CHKiRet(prop.SetString(myProp, rsCStrGetSzStrNoNULL(pProp->val.pStr), rsCStrLen(pProp->val.pStr)));
		CHKiRet(prop.ConstructFinalize(myProp));
		MsgSetInputName(pThis, myProp);
		prop.Destruct(&myProp);
	} else if(isProp("pszRcvFromIP")) {
		MsgSetRcvFromIPStr(pThis, rsCStrGetSzStrNoNULL(pProp->val.pStr), rsCStrLen(pProp->val.pStr), &propRcvFromIP);
		prop.Destruct(&propRcvFromIP);
	} else if(isProp("pszRcvFrom")) {
		MsgSetRcvFromStr(pThis, rsCStrGetSzStrNoNULL(pProp->val.pStr), rsCStrLen(pProp->val.pStr), &propRcvFrom);
		prop.Destruct(&propRcvFrom);
	} else if(isProp("pszHOSTNAME")) {
		MsgSetHOSTNAME(pThis, rsCStrGetSzStrNoNULL(pProp->val.pStr), rsCStrLen(pProp->val.pStr));
	} else if(isProp("pCSStrucData")) {
		MsgSetStructuredData(pThis, (char*) rsCStrGetSzStrNoNULL(pProp->val.pStr));
	} else if(isProp("pCSAPPNAME")) {
		MsgSetAPPNAME(pThis, (char*) rsCStrGetSzStrNoNULL(pProp->val.pStr));
	} else if(isProp("pCSPROCID")) {
		MsgSetPROCID(pThis, (char*) rsCStrGetSzStrNoNULL(pProp->val.pStr));
	} else if(isProp("pCSMSGID")) {
		MsgSetMSGID(pThis, (char*) rsCStrGetSzStrNoNULL(pProp->val.pStr));
 	} else if(isProp("ttGenTime")) {
		pThis->ttGenTime = pProp->val.num;
	} else if(isProp("tRcvdAt")) {
		memcpy(&pThis->tRcvdAt, &pProp->val.vSyslogTime, sizeof(struct syslogTime));
	} else if(isProp("tTIMESTAMP")) {
		memcpy(&pThis->tTIMESTAMP, &pProp->val.vSyslogTime, sizeof(struct syslogTime));
	} else if(isProp("pszRuleset")) {
		MsgSetRulesetByName(pThis, pProp->val.pStr);
	} else if(isProp("pszMSG")) {
		dbgprintf("no longer supported property pszMSG silently ignored\n");
	} else {
		dbgprintf("unknown supported property '%s' silently ignored\n",
			  rsCStrGetSzStrNoNULL(pProp->pcsName));
	}

finalize_it:
	RETiRet;
}
#undef	isProp


/* This is a construction finalizer that must be called after all properties
 * have been set. It does some final work on the message object. After this
 * is done, the object is considered ready for full processing.
 * rgerhards, 2008-07-08
 */
static rsRetVal msgConstructFinalizer(msg_t *pThis)
{
	MsgPrepareEnqueue(pThis);
	return RS_RET_OK;
}


/* get the severity - this is an entry point that
 * satisfies the base object class getSeverity semantics.
 * rgerhards, 2008-01-14
 */
static rsRetVal
MsgGetSeverity(obj_t_ptr pThis, int *piSeverity)
{
	ISOBJ_TYPE_assert(pThis, msg);
	assert(piSeverity != NULL);
	*piSeverity = ((msg_t*) pThis)->iSeverity;
	return RS_RET_OK;
}


static uchar *
jsonPathGetLeaf(uchar *name, int lenName)
{
	int i;
	for(i = lenName ; name[i] != '!' && i >= 0 ; --i)
		/* just skip */;
	if(name[i] == '!')
		++i;
	return name + i;
}


static rsRetVal
jsonPathFindNext(struct json_object *root, uchar **name, uchar *leaf,
		 struct json_object **found, int bCreate)
{
	uchar namebuf[1024];
	struct json_object *json;
	size_t i;
	uchar *p = *name;
	DEFiRet;

	if(*p == '!')
		++p;
	for(i = 0 ; *p && *p != '!' && p != leaf && i < sizeof(namebuf)-1 ; ++i, ++p)
		namebuf[i] = *p;
	if(i == 0) {
		namebuf[i] = '\0';
		dbgprintf("AAAA: next JSONP elt: '%s'\n", namebuf);
		json = json_object_object_get(root, (char*)namebuf);
	} else
		json = root;
	if(json == NULL) {
		if(!bCreate) {
			ABORT_FINALIZE(RS_RET_JNAME_INVALID);
		} else {
			json = json_object_new_object();
			json_object_object_add(root, (char*)namebuf, json);
		}
	}

	*name = p;
	*found = json;
finalize_it:
	RETiRet;
}

static rsRetVal
jsonPathFindParent(msg_t *pM, uchar *name, uchar *leaf, struct json_object **parent, int bCreate)
{
	DEFiRet;
	*parent = pM->json;
	while(name < leaf-1) {
		jsonPathFindNext(*parent, &name, leaf, parent, bCreate);
dbgprintf("AAAA: name %p, leaf %p\n", name, leaf);
	}
	RETiRet;
}

static rsRetVal
jsonMerge(struct json_object *existing, struct json_object *json)
{
	/* TODO: check & handle duplicate names */
	DEFiRet;
	struct json_object_iter it;

	json_object_object_foreachC(json, it) {
dbgprintf("AAAA jsonMerge adds '%s'\n", it.key);
		json_object_object_add(existing, it.key, it.val);
	}
	/* TODO: we need to free what we no longer need. But that means I 
	 * must be totally clear on the refcounting first ;) --> later
	 */
	RETiRet;
}

rsRetVal
msgAddJSON(msg_t *pM, uchar *name, struct json_object *json)
{
	/* TODO: error checks! This is a quick&dirty PoC! */
	struct json_object *parent, *leafnode;
	uchar *leaf;
	DEFiRet;

	MsgLock(pM);
	if(name[0] == '!' && name[1] == '\0') {
		if(pM->json == NULL)
			pM->json = json;
		else
			CHKiRet(jsonMerge(pM->json, json));
	} else {
		if(pM->json == NULL) {
			/* now we need a root obj */
			pM->json = json_object_new_object();
		}
		leaf = jsonPathGetLeaf(name, ustrlen(name));
		CHKiRet(jsonPathFindParent(pM, name, leaf, &parent, 1));
		leafnode = json_object_object_get(parent, (char*)leaf);
		if(leafnode == NULL)
			json_object_object_add(parent, (char*)leaf, json);
		else
			CHKiRet(jsonMerge(pM->json, json));
	}

finalize_it:
	MsgUnlock(pM);
	RETiRet;
}

/* dummy */
rsRetVal msgQueryInterface(void) { return RS_RET_NOT_IMPLEMENTED; }

/* Initialize the message class. Must be called as the very first method
 * before anything else is called inside this class.
 * rgerhards, 2008-01-04
 */
BEGINObjClassInit(msg, 1, OBJ_IS_CORE_MODULE)
	/* request objects we use */
	CHKiRet(objUse(datetime, CORE_COMPONENT));
	CHKiRet(objUse(glbl, CORE_COMPONENT));
	CHKiRet(objUse(prop, CORE_COMPONENT));

	/* set our own handlers */
	OBJSetMethodHandler(objMethod_SERIALIZE, MsgSerialize);
	OBJSetMethodHandler(objMethod_SETPROPERTY, MsgSetProperty);
	OBJSetMethodHandler(objMethod_CONSTRUCTION_FINALIZER, msgConstructFinalizer);
	OBJSetMethodHandler(objMethod_GETSEVERITY, MsgGetSeverity);
	/* initially, we have no need to lock message objects */
	funcLock = MsgLockingDummy;
	funcUnlock = MsgLockingDummy;
	funcDeleteMutex = MsgLockingDummy;
	funcMsgPrepareEnqueue = MsgLockingDummy;
	/* some more inits */
#	if HAVE_MALLOC_TRIM
	INIT_ATOMIC_HELPER_MUT(mutTrimCtr);
#	endif
ENDObjClassInit(msg)
/* vim:set ai:
 */<|MERGE_RESOLUTION|>--- conflicted
+++ resolved
@@ -883,15 +883,10 @@
 			rsCStrDestruct(&pThis->pCSPROCID);
 		if(pThis->pCSMSGID != NULL)
 			rsCStrDestruct(&pThis->pCSMSGID);
-<<<<<<< HEAD
 		if(pThis->json != NULL)
 			json_object_put(pThis->json);
-=======
-		if(pThis->event != NULL)
-			ee_deleteEvent(pThis->event);
 		if(pThis->pszUUID != NULL)
 			free(pThis->pszUUID);
->>>>>>> 2514bccd
 #	ifndef HAVE_ATOMIC_BUILTINS
 		MsgUnlock(pThis);
 # 	endif
@@ -2807,20 +2802,12 @@
 			pRes = glbl.GetLocalHostName();
 			break;
 		case PROP_CEE_ALL_JSON:
-<<<<<<< HEAD
 			if(pMsg->json == NULL) {
 				if(*pbMustBeFreed == 1)
 					free(pRes);
 				pRes = (uchar*) "{}";
 				bufLen = 2;
 				*pbMustBeFreed = 0;
-=======
-			if(pMsg->event == NULL) {
-			if(*pbMustBeFreed == 1)
-				free(pRes);
-			pRes = (uchar*) "{}";
-			*pbMustBeFreed = 0;
->>>>>>> 2514bccd
 			} else {
 				pRes = (uchar*)strdup(json_object_get_string(pMsg->json));
 				*pbMustBeFreed = 1;
