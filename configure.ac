#                                               -*- Autoconf -*-
# Process this file with autoconf to produce a configure script.

AC_PREREQ(2.61)
<<<<<<< HEAD
AC_INIT([rsyslog],[5.5.2],[rsyslog@lists.adiscon.com])
=======
AC_INIT([rsyslog],[5.3.7],[rsyslog@lists.adiscon.com])
>>>>>>> b4cdb7c9
AM_INIT_AUTOMAKE

m4_ifdef([AM_SILENT_RULES], [AM_SILENT_RULES([yes])])

AC_CONFIG_SRCDIR([ChangeLog])
AC_CONFIG_MACRO_DIR([m4])
AC_CONFIG_HEADERS([config.h])

AC_GNU_SOURCE

# check for Java compiler
AC_CHECK_PROG(HAVE_JAVAC, [javac], [yes])
if test x"$HAVE_JAVAC" = x""; then
        AC_MSG_WARN([no javac found, disabling features depending on it])
fi

# Checks for programs.
AC_PROG_CC
AM_PROG_CC_C_O
if test "$GCC" = "yes"
then CFLAGS="$CFLAGS -W -Wall -Wformat-security -Wshadow -Wcast-align -Wpointer-arith -Wmissing-format-attribute -g"
fi
AC_DISABLE_STATIC
AC_PROG_LIBTOOL
AC_CANONICAL_HOST

PKG_PROG_PKG_CONFIG

case "${host}" in
  *-*-linux*)
    os_type="linux"
  ;;
  *-*-*darwin*|*-*-freebsd*|*-*-netbsd*|*-*-openbsd*)
    AC_DEFINE([OS_BSD], [1], [Indicator for a BSD OS])
    os_type="bsd"
  ;;
  *-*-kfreebsd*)
    # kernel is FreeBSD, but userspace is glibc - i.e. like linux
    # do not DEFINE OS_BSD
    os_type="bsd"
  ;;
  *-*-solaris*)
    os_type="solaris"
    AC_DEFINE([OS_SOLARIS], [1], [Indicator for a Solaris OS])
    AC_DEFINE([_POSIX_PTHREAD_SEMANTICS], [1], [Use POSIX pthread semantics])
    SOL_LIBS="-lsocket -lnsl"
    AC_SUBST(SOL_LIBS)
  ;;
esac

AC_DEFINE_UNQUOTED([HOSTENV], "$host", [the host environment, can be queried via a system variable])

# Checks for libraries.
save_LIBS=$LIBS
LIBS=
AC_SEARCH_LIBS(clock_gettime, rt)
RT_LIBS=$LIBS
LIBS=
AC_SEARCH_LIBS(dlopen, dl)
DL_LIBS=$LIBS
LIBS=$save_LIBS

AC_SUBST(RT_LIBS)
AC_SUBST(DL_LIBS)

# Checks for header files.
AC_HEADER_RESOLV
AC_HEADER_STDC
AC_HEADER_SYS_WAIT
AC_CHECK_HEADERS([arpa/inet.h libgen.h malloc.h fcntl.h locale.h netdb.h netinet/in.h paths.h stddef.h stdlib.h string.h sys/file.h sys/ioctl.h sys/param.h sys/socket.h sys/time.h sys/stat.h syslog.h unistd.h utmp.h utmpx.h sys/epoll.h sys/prctl.h])

# Checks for typedefs, structures, and compiler characteristics.
AC_C_CONST
AC_C_INLINE
AC_TYPE_OFF_T
AC_TYPE_PID_T
AC_TYPE_SIZE_T
AC_TYPE_SSIZE_T
AC_TYPE_MODE_T
AC_TYPE_UID_T
AC_TYPE_UINT8_T
AC_HEADER_TIME
AC_STRUCT_TM
AC_C_VOLATILE

sa_includes="\
$ac_includes_default
#if HAVE_SYS_SOCKET_H
# include <sys/socket.h>
#endif
"
AC_CHECK_MEMBERS([struct sockaddr.sa_len],,,[$sa_includes])

# Checks for library functions.
AC_FUNC_CHOWN
AC_FUNC_FORK
AC_PROG_GCC_TRADITIONAL
AC_FUNC_MALLOC
AC_FUNC_REALLOC
AC_FUNC_SELECT_ARGTYPES
AC_TYPE_SIGNAL
AC_FUNC_STAT
AC_FUNC_STRERROR_R
AC_FUNC_VPRINTF
AC_CHECK_FUNCS([flock basename alarm clock_gettime gethostbyname gethostname gettimeofday localtime_r memset mkdir regcomp select setid socket strcasecmp strchr strdup strerror strndup strnlen strrchr strstr strtol strtoul uname ttyname_r getline malloc_trim prctl epoll_create epoll_create1 fdatasync])

# Check for MAXHOSTNAMELEN
AC_MSG_CHECKING(for MAXHOSTNAMELEN)
AC_TRY_COMPILE([
	#include <sys/param.h>
	], [
	return MAXHOSTNAMELEN;
	]
	,
	AC_MSG_RESULT(yes)
	,
	# note: we use 1024 here, which should be far more than needed by any system. If that's too low, we simply
	# life with the need to change it. Most of the code doesn't need it anyways, but there are a few places 
	# where it actually is needed and it makes no sense to change them.
	AC_DEFINE(MAXHOSTNAMELEN, 1024, [Define with a value if your <sys/param.h> does not define MAXHOSTNAMELEN])
	AC_MSG_RESULT(no; defined as 64)
)

# check for availability of atomic operations
RS_ATOMIC_OPERATIONS
RS_ATOMIC_OPERATIONS_64BIT


# Additional module directories
AC_ARG_WITH(moddirs,
        [AS_HELP_STRING([--with-moddirs=DIRS],[Additional module search paths appended to @<:@$libdir/rsyslog@:>@])],
        [_save_IFS=$IFS ; IFS=$PATH_SEPARATOR ; moddirs=""
         for w in ${with_moddirs} ;
         do
                 case $w in
                 "") continue ;; */) ;; *)  w="${w}/" ;;
                 esac
                 for m in ${moddirs} ;
                 do
                         test "x$w" = "x${libdir}/${PACKAGE}/"   || \
                         test "x$w" = "x$m" || test "x$w" = "x/" && \
                         continue 2
                 done
                 case $moddirs in
                 "") moddirs="$w" ;; *) moddirs="${moddirs}:${w}" ;;
                 esac
         done ; IFS=$_save_IFS],[moddirs=""]
)
AM_CONDITIONAL(WITH_MODDIRS, test x$moddirs != x)
AC_SUBST(moddirs)


# Large file support
AC_ARG_ENABLE(largefile,
        [AS_HELP_STRING([--enable-largefile],[Enable large file support @<:@default=yes@:>@])],
        [case "${enableval}" in
         yes) enable_largefile="yes" ;;
          no) enable_largefile="no" ;;
           *) AC_MSG_ERROR(bad value ${enableval} for --enable-largefile) ;;
         esac],
        [enable_largefile="yes"]
)
if test "$enable_largefile" = "no"; then
        AC_DEFINE(NOLARGEFILE, 1, [Defined when large file support is disabled.])
fi


# Regular expressions
AC_ARG_ENABLE(regexp,
        [AS_HELP_STRING([--enable-regexp],[Enable regular expressions support @<:@default=yes@:>@])],
        [case "${enableval}" in
         yes) enable_regexp="yes" ;;
          no) enable_regexp="no" ;;
           *) AC_MSG_ERROR(bad value ${enableval} for --enable-regexp) ;;
         esac],
        [enable_regexp=yes]
)
AM_CONDITIONAL(ENABLE_REGEXP, test x$enable_regexp = xyes)
if test "$enable_regexp" = "yes"; then
        AC_DEFINE(FEATURE_REGEXP, 1, [Regular expressions support enabled.])
fi



# zlib compression
AC_ARG_ENABLE(zlib,
        [AS_HELP_STRING([--enable-zlib],[Enable zlib compression  support @<:@default=yes@:>@])],
        [case "${enableval}" in
         yes) enable_zlib="yes" ;;
          no) enable_zlib="no" ;;
           *) AC_MSG_ERROR(bad value ${enableval} for --enable-zlib) ;;
         esac],
        [enable_zlib=yes]
)
AM_CONDITIONAL(ENABLE_ZLIB, test x$enable_zlib = xyes)
if test "$enable_zlib" = "yes"; then
	AC_CHECK_HEADER(zlib.h, [zlib_header="yes"], [zlib_header="no" enable_zlib="false"])
	if test "$zlib_header" = "yes"; then
		AC_CHECK_LIB(z, deflate,
                        [AC_DEFINE(USE_NETZIP, 1, [Define if you want to enable zlib support]) 
                         ZLIB_LIBS="-lz"
                         AC_SUBST(ZLIB_LIBS)], enable_zlib="false")
	fi
fi


#gssapi
AC_ARG_ENABLE(gssapi_krb5,
	[AS_HELP_STRING([--enable-gssapi-krb5],[Enable GSSAPI Kerberos 5 support @<:@default=no@:>@])],
        [case "${enableval}" in
         yes) enable_gssapi_krb5="yes" ;;
          no) enable_gssapi_krb5="no" ;;
           *) AC_MSG_ERROR(bad value ${enableval} for --enable-gssapi-krb5) ;;
         esac],
	[enable_gssapi_krb5=no]
)
if test $enable_gssapi_krb5 = yes; then
	AC_CHECK_LIB(gssapi_krb5, gss_acquire_cred, [
		AC_CHECK_HEADER(gssapi/gssapi.h, [
			AC_DEFINE(USE_GSSAPI,,
				  Define if you want to use GSSAPI)
			GSS_LIBS="-lgssapi_krb5"
			AC_SUBST(GSS_LIBS)
		])
	])
fi
AM_CONDITIONAL(ENABLE_GSSAPI, test x$enable_gssapi_krb5 = xyes)


# multithreading via pthreads
AC_ARG_ENABLE(pthreads,
        [AS_HELP_STRING([--enable-pthreads],[Enable multithreading via pthreads @<:@default=yes@:>@])],
        [case "${enableval}" in
         yes) enable_pthreads="yes" ;;
          no) enable_pthreads="no" ;;
           *) AC_MSG_ERROR(bad value ${enableval} for --enable-pthreads) ;;
         esac],
        [enable_pthreads=yes]
)

if test "x$enable_pthreads" = "xno"; then
	AC_MSG_ERROR(rsyslog v3+ does no longer support single threading mode -- use a previous version for that);
fi

if test "x$enable_pthreads" != "xno"; then
  AC_CHECK_HEADERS(
    [pthread.h],
    [
      AC_CHECK_LIB(
        [pthread],
        [pthread_create],
        [
          AC_DEFINE([USE_PTHREADS], [1], [Multithreading support enabled.])
          PTHREADS_LIBS="-lpthread"
 	  case "${os_type}" in
 	  solaris) PTHREADS_CFLAGS="-pthreads" ;;
 	  *)       PTHREADS_CFLAGS="-pthread" ;;
 	  esac
          AC_SUBST(PTHREADS_LIBS)
          AC_SUBST(PTHREADS_CFLAGS)
        ],
        [AC_MSG_FAILURE([pthread is missing])],
        [-lpthread]
      )
    ],
    [AC_MSG_FAILURE([pthread is missing])]
  )
fi


# klog
AC_ARG_ENABLE(klog,
        [AS_HELP_STRING([--enable-klog],[Integrated klog functionality @<:@default=yes@:>@])],
        [case "${enableval}" in
         yes) enable_klog="yes" ;;
          no) enable_klog="no" ;;
           *) AC_MSG_ERROR(bad value ${enableval} for --enable-klog) ;;
         esac],
        [enable_klog="yes"]
)
AM_CONDITIONAL(ENABLE_IMKLOG, test x$enable_klog = xyes)
AM_CONDITIONAL(ENABLE_IMKLOG_BSD, test x$os_type = xbsd)
AM_CONDITIONAL(ENABLE_IMKLOG_LINUX, test x$os_type = xlinux)


#
# SYSLOG_UNIXAF
#
AC_MSG_CHECKING(for SYSLOG_UNIXAF support)
AC_ARG_ENABLE([unix],
  [AS_HELP_STRING([--disable-unix], [Disable support for unix])],
  [
    if test "x${enableval}" = "xyes"; then
      AC_MSG_RESULT([yes])
      AC_DEFINE([SYSLOG_UNIXAF], [1], [Description])
    else
      AC_MSG_RESULT([no])
    fi
  ],
  [
    # enabled by default
    AC_MSG_RESULT([yes])
    AC_DEFINE([SYSLOG_UNIXAF], [1], [Description])
  ])


# inet
AC_ARG_ENABLE(inet,
        [AS_HELP_STRING([--enable-inet],[Enable networking support @<:@default=yes@:>@])],
        [case "${enableval}" in
         yes) enable_inet="yes" ;;
          no) enable_inet="no" ;;
           *) AC_MSG_ERROR(bad value ${enableval} for --enable-inet) ;;
         esac],
        [enable_inet="yes"]
)
AM_CONDITIONAL(ENABLE_INET, test x$enable_inet = xyes)
if test "$enable_inet" = "yes"; then
        AC_DEFINE(SYSLOG_INET, 1, [network support is integrated.])
fi


#
# The following define determines whether the package adheres to the
# file system standard.
#
AC_MSG_CHECKING(for FSSTND support)
AC_ARG_ENABLE([fsstnd],
  [AS_HELP_STRING([--disable-fsstnd], [Disable support for FSSTND])],
  [
    if test "x${enableval}" = "xyes"; then
      AC_MSG_RESULT([yes])
      AC_DEFINE([FSSTND], [1], [Description])
    else
      AC_MSG_RESULT([no])
    fi
  ],
  [
    # enabled by default
    AC_MSG_RESULT([yes])
    AC_DEFINE([FSSTND], [1], [Description])
  ])


# support for unlimited select() syscall
AC_ARG_ENABLE(unlimited_select,
        [AS_HELP_STRING([--enable-unlimited-select],[Enable unlimited select() syscall @<:@default=no@:>@])],
        [case "${enableval}" in
         yes) enable_unlimited_select="yes" ;;
          no) enable_unlimited_select="no" ;;
           *) AC_MSG_ERROR(bad value ${enableval} for --enable-unlimited-select) ;;
         esac],
        [enable_unlimited_select="no"]
)
if test "$enable_unlimited_select" = "yes"; then
        AC_DEFINE(USE_UNLIMITED_SELECT, 1, [If defined, the select() syscall won't be limited to a particular number of file descriptors.])
fi


# debug
AC_ARG_ENABLE(debug,
        [AS_HELP_STRING([--enable-debug],[Enable debug mode @<:@default=no@:>@])],
        [case "${enableval}" in
         yes) enable_debug="yes" ;;
          no) enable_debug="no" ;;
           *) AC_MSG_ERROR(bad value ${enableval} for --enable-debug) ;;
         esac],
        [enable_debug="no"]
)
if test "$enable_debug" = "yes"; then
        AC_DEFINE(DEBUG, 1, [Defined if debug mode is enabled (its easier to check).])
fi
if test "$enable_debug" = "no"; then
        AC_DEFINE(NDEBUG, 1, [Defined if debug mode is disabled.])
fi


# runtime instrumentation
AC_ARG_ENABLE(rtinst,
        [AS_HELP_STRING([--enable-rtinst],[Enable runtime instrumentation mode @<:@default=no@:>@])],
        [case "${enableval}" in
         yes) enable_rtinst="yes" ;;
          no) enable_rtinst="no" ;;
           *) AC_MSG_ERROR(bad value ${enableval} for --enable-rtinst) ;;
         esac],
        [enable_rtinst="no"]
)
if test "$enable_rtinst" = "yes"; then
        AC_DEFINE(RTINST, 1, [Defined if runtime instrumentation mode is enabled.])
fi


# valgrind
AC_ARG_ENABLE(valgrind,
        [AS_HELP_STRING([--enable-valgrind],[Enable valgrind support settings @<:@default=no@:>@])],
        [case "${enableval}" in
         yes) enable_valgrind="yes" ;;
          no) enable_valgrind="no" ;;
           *) AC_MSG_ERROR(bad value ${enableval} for --enable-valgrind) ;;
         esac],
        [enable_valgrind="no"]
)
if test "$enable_valgrind" = "yes"; then
        AC_DEFINE(VALGRIND, 1, [Defined if valgrind support settings are to be enabled (e.g. prevents dlclose()).])
fi


# memcheck
AC_ARG_ENABLE(memcheck,
        [AS_HELP_STRING([--enable-memcheck],[Enable extended memory check support @<:@default=no@:>@])],
        [case "${enableval}" in
         yes) enable_memcheck="yes" ;;
          no) enable_memcheck="no" ;;
           *) AC_MSG_ERROR(bad value ${enableval} for --enable-memcheck) ;;
         esac],
        [enable_memcheck="no"]
)
if test "$enable_memcheck" = "yes"; then
        AC_DEFINE(MEMCHECK, 1, [Defined if memcheck support settings are to be enabled (e.g. prevents dlclose()).])
fi


# compile diagnostic tools (small helpers usually not needed)
AC_ARG_ENABLE(diagtools,
        [AS_HELP_STRING([--enable-diagtools],[Enable diagnostic tools @<:@default=no@:>@])],
        [case "${enableval}" in
         yes) enable_diagtools="yes" ;;
          no) enable_diagtools="no" ;;
           *) AC_MSG_ERROR(bad value ${enableval} for --enable-diagtools) ;;
         esac],
        [enable_diagtools=no]
)
AM_CONDITIONAL(ENABLE_DIAGTOOLS, test x$enable_diagtools = xyes)



# MySQL support
AC_ARG_ENABLE(mysql,
        [AS_HELP_STRING([--enable-mysql],[Enable MySql database support @<:@default=no@:>@])],
        [case "${enableval}" in
         yes) enable_mysql="yes" ;;
          no) enable_mysql="no" ;;
           *) AC_MSG_ERROR(bad value ${enableval} for --enable-mysql) ;;
         esac],
        [enable_mysql=no]
)
if test "x$enable_mysql" = "xyes"; then
  AC_CHECK_PROG(
    [HAVE_MYSQL_CONFIG],
    [mysql_config],
    [yes],,,
  )
  if test "x${HAVE_MYSQL_CONFIG}" != "xyes"; then
    AC_MSG_FAILURE([mysql_config not found in PATH - usually a package named mysql-dev, libmysql-dev or similar, is missing - install it to fix this issue])
  fi
  AC_CHECK_LIB(
    [mysqlclient],
    [mysql_init],
    [MYSQL_CFLAGS=`mysql_config --cflags`
     MYSQL_LIBS=`mysql_config --libs`
    ],
    [AC_MSG_FAILURE([MySQL library is missing])],
    [`mysql_config --libs`]
  )
fi
AM_CONDITIONAL(ENABLE_MYSQL, test x$enable_mysql = xyes)
AC_SUBST(MYSQL_CFLAGS)
AC_SUBST(MYSQL_LIBS)


# PostgreSQL support
AC_ARG_ENABLE(pgsql,
        [AS_HELP_STRING([--enable-pgsql],[Enable PostgreSQL database support @<:@default=no@:>@])],
        [case "${enableval}" in
         yes) enable_pgsql="yes" ;;
          no) enable_pgsql="no" ;;
           *) AC_MSG_ERROR(bad value ${enableval} for --enable-pgsql) ;;
         esac],
        [enable_pgsql=no]
)
if test "x$enable_pgsql" = "xyes"; then
  AC_CHECK_PROG(
    [HAVE_PGSQL_CONFIG],
    [pg_config],
    [yes],,,
  )
  if test "x${HAVE_PGSQL_CONFIG}" != "xyes"; then
    AC_MSG_FAILURE([pg_config not found in PATH])
  fi
  AC_CHECK_LIB(
    [pq],
    [PQconnectdb],
    [PGSQL_CFLAGS="-I`pg_config --includedir`"
     PGSQL_LIBS="-L`pg_config --libdir` -lpq"
    ],
    [AC_MSG_FAILURE([PgSQL library is missing])],
    [-L`pg_config --libdir`]
  )
fi
AM_CONDITIONAL(ENABLE_PGSQL, test x$enable_pgsql = xyes)
AC_SUBST(PGSQL_CFLAGS)
AC_SUBST(PGSQL_LIBS)


# oracle (OCI) support
AC_ARG_ENABLE(oracle,
	[AS_HELP_STRING([--enable-oracle],[Enable native Oracle database support @<:@default=no@:>@])],
	[case "${enableval}" in
	 yes) enable_oracle="yes" ;;
	 no) enable_oracle="no" ;;
	 *) AC_MSG_ERROR(bad value ${enableval} for --enable-oracle) ;;
	 esac],
	[enable_oracle=no]
)
if test "x$enable_oracle" = "xyes"; then
    AC_CHECK_PROG(
	[HAVE_ORACLE_CONFIG],
	[oracle-instantclient-config],
	[yes],,,
	)
    if test "x${HAVE_ORACLE_CONFIG}" != "xyes"; then
	AC_MSG_FAILURE([oracle-instantclient-config not found in PATH])
    fi
    AC_CHECK_LIB(
	[occi],
	[OCIEnvCreate],
	[ORACLE_CFLAGS="`oracle-instantclient-config --cflags`"
	ORACLE_LIBS="`oracle-instantclient-config --libs`"
	],
	[AC_MSG_FAILURE([Oracle (OCI) libraray is missing])],
	[`oracle-instantclient-config --libs --cflags`]
	)
fi
AM_CONDITIONAL(ENABLE_ORACLE, test x$enable_oracle = xyes)
AC_SUBST(ORACLE_CFLAGS)
AC_SUBST(ORACLE_LIBS)


# libdbi support
AC_ARG_ENABLE(libdbi,
        [AS_HELP_STRING([--enable-libdbi],[Enable libdbi database support @<:@default=no@:>@])],
        [case "${enableval}" in
         yes) enable_libdbi="yes" ;;
          no) enable_libdbi="no" ;;
           *) AC_MSG_ERROR(bad value ${enableval} for --enable-libdbi) ;;
         esac],
        [enable_libdbi=no]
)
if test "x$enable_libdbi" = "xyes"; then
  AC_CHECK_HEADERS(
    [dbi/dbi.h],,
    [AC_MSG_FAILURE([libdbi is missing])]
  )
  AC_CHECK_LIB(
    [dbi],
    [dbi_initialize],
    [LIBDBI_CFLAGS=""
     LIBDBI_LIBS="-ldbi"
    ],
    [AC_MSG_FAILURE([libdbi library is missing])]
  )
  AC_CHECK_LIB(
    [dbi],
    [dbi_initialize_r],
    [AC_DEFINE([HAVE_DBI_R], [1], [Define to 1 if libdbi supports the new plugin-safe interface])]
  )
fi
AM_CONDITIONAL(ENABLE_OMLIBDBI, test x$enable_libdbi = xyes)
AC_SUBST(LIBDBI_CFLAGS)
AC_SUBST(LIBDBI_LIBS)


# SNMP support
AC_ARG_ENABLE(snmp,
        [AS_HELP_STRING([--enable-snmp],[Enable SNMP support @<:@default=no@:>@])],
        [case "${enableval}" in
         yes) enable_snmp="yes" ;;
          no) enable_snmp="no" ;;
           *) AC_MSG_ERROR(bad value ${enableval} for --enable-snmp) ;;
         esac],
        [enable_snmp=no]
)
if test "x$enable_snmp" = "xyes"; then
  AC_CHECK_HEADERS(
    [net-snmp/net-snmp-config.h],,
    [AC_MSG_FAILURE([Net-SNMP is missing])]
  )
  AC_CHECK_LIB(
    [netsnmp],
    [snmp_timeout],
    [SNMP_CFLAGS=""
     SNMP_LIBS="-lnetsnmp"
    ],
    [AC_MSG_FAILURE([Net-SNMP library is missing])]
  )
fi
AM_CONDITIONAL(ENABLE_SNMP, test x$enable_snmp = xyes)
AC_SUBST(SNMP_CFLAGS)
AC_SUBST(SNMP_LIBS)


# GnuTLS support
AC_ARG_ENABLE(gnutls,
        [AS_HELP_STRING([--enable-gnutls],[Enable GNU TLS support @<:@default=no@:>@])],
        [case "${enableval}" in
         yes) enable_gnutls="yes" ;;
          no) enable_gnutls="no" ;;
           *) AC_MSG_ERROR(bad value ${enableval} for --enable-gnutls) ;;
         esac],
        [enable_gnutls=no]
)
if test "x$enable_gnutls" = "xyes"; then
	PKG_CHECK_MODULES(GNUTLS, gnutls >= 1.4.0)
fi
AM_CONDITIONAL(ENABLE_GNUTLS, test x$enable_gnutls = xyes)
AC_SUBST(GNUTLS_CFLAGS)
AC_SUBST(GNUTLS_LIBS)


# support for building the rsyslogd runtime
AC_ARG_ENABLE(rsyslogrt,
        [AS_HELP_STRING([--enable-rsyslogrt],[Build rsyslogrt @<:@default=yes@:>@])],
        [case "${enableval}" in
         yes) enable_rsyslogrt="yes" ;;
          no) enable_rsyslogrt="no" ;;
           *) AC_MSG_ERROR(bad value ${enableval} for --enable-rsyslogrt) ;;
         esac],
        [enable_rsyslogrt=yes]
)
if test "x$enable_rsyslogrt" = "xyes"; then
  RSRT_CFLAGS="-I\$(top_srcdir)/runtime -I\$(top_srcdir)"
  RSRT_LIBS="\$(top_builddir)/runtime/librsyslog.la"
fi
AM_CONDITIONAL(ENABLE_RSYSLOGRT, test x$enable_rsyslogrt = xyes)
AC_SUBST(RSRT_CFLAGS)
AC_SUBST(RSRT_LIBS)


# support for NOT building rsyslogd (useful for source-based packaging systems)
AC_ARG_ENABLE(rsyslogd,
        [AS_HELP_STRING([--enable-rsyslogd],[Build rsyslogd @<:@default=yes@:>@])],
        [case "${enableval}" in
         yes) enable_rsyslogd="yes" ;;
          no) enable_rsyslogd="no" ;;
           *) AC_MSG_ERROR(bad value ${enableval} for --enable-rsyslogd) ;;
         esac],
        [enable_rsyslogd=yes]
)
AM_CONDITIONAL(ENABLE_RSYSLOGD, test x$enable_rsyslogd = xyes)


# Mail support (so far we do not need a library, but we need to turn this on and off)
AC_ARG_ENABLE(mail,
        [AS_HELP_STRING([--enable-mail],[Enable mail support @<:@default=no@:>@])],
        [case "${enableval}" in
         yes) enable_mail="yes" ;;
          no) enable_mail="no" ;;
           *) AC_MSG_ERROR(bad value ${enableval} for --enable-mail) ;;
         esac],
        [enable_mail=no]
)
AM_CONDITIONAL(ENABLE_MAIL, test x$enable_mail = xyes)


# imdiag support (so far we do not need a library, but we need to turn this on and off)
# note that we enable this be default, because an important point is to make
# it available to users who do not know much about how to handle things. It
# would complicate things if we first needed to tell them how to enable imdiag.
# rgerhards, 2008-07-25
AC_ARG_ENABLE(imdiag,
        [AS_HELP_STRING([--enable-imdiag],[Enable imdiag @<:@default=yes@:>@])],
        [case "${enableval}" in
         yes) enable_imdiag="yes" ;;
          no) enable_imdiag="no" ;;
           *) AC_MSG_ERROR(bad value ${enableval} for --enable-imdiag) ;;
         esac],
        [enable_imdiag=no]
)
AM_CONDITIONAL(ENABLE_IMDIAG, test x$enable_imdiag = xyes)


# RELP support
AC_ARG_ENABLE(relp,
        [AS_HELP_STRING([--enable-relp],[Enable RELP support @<:@default=no@:>@])],
        [case "${enableval}" in
         yes) enable_relp="yes" ;;
          no) enable_relp="no" ;;
           *) AC_MSG_ERROR(bad value ${enableval} for --enable-relp) ;;
         esac],
        [enable_relp=no]
)
if test "x$enable_relp" = "xyes"; then
	PKG_CHECK_MODULES(RELP, relp >= 0.1.1)
fi
AM_CONDITIONAL(ENABLE_RELP, test x$enable_relp = xyes)
AC_SUBST(RELP_CFLAGS)
AC_SUBST(RELP_LIBS)


# RFC 3195 support
AC_ARG_ENABLE(rfc3195,
        [AS_HELP_STRING([--enable-rfc3195],[Enable RFC3195 support @<:@default=no@:>@])],
        [case "${enableval}" in
         yes) enable_rfc3195="yes" ;;
          no) enable_rfc3195="no" ;;
           *) AC_MSG_ERROR(bad value ${enableval} for --enable-rfc3195) ;;
         esac],
        [enable_rfc3195=no]
)
if test "x$enable_rfc3195" = "xyes"; then
	PKG_CHECK_MODULES(LIBLOGGING, liblogging >= 0.7.1)
fi
AM_CONDITIONAL(ENABLE_RFC3195, test x$enable_rfc3195 = xyes)
AC_SUBST(LIBLOGGING_CFLAGS)
AC_SUBST(LIBLOGGING_LIBS)


# enable/disable the testbench (e.g. because some important parts
# are missing)
AC_ARG_ENABLE(testbench,
        [AS_HELP_STRING([--enable-testbench],[file input module enabled @<:@default=yes@:>@])],
        [case "${enableval}" in
         yes) enable_testbench="yes" ;;
          no) enable_testbench="no" ;;
           *) AC_MSG_ERROR(bad value ${enableval} for --enable-testbench) ;;
         esac],
        [enable_testbench=yes]
)
if test "$enable_testbench" = "yes"; then
	if test x$HAVE_JAVAC = x; then
	   enable_testbench='no'
	fi
fi
AM_CONDITIONAL(ENABLE_TESTBENCH, test x$enable_testbench = xyes)


# settings for the file input module
AC_ARG_ENABLE(imfile,
        [AS_HELP_STRING([--enable-imfile],[file input module enabled @<:@default=no@:>@])],
        [case "${enableval}" in
         yes) enable_imfile="yes" ;;
          no) enable_imfile="no" ;;
           *) AC_MSG_ERROR(bad value ${enableval} for --enable-imfile) ;;
         esac],
        [enable_imfile=no]
)
AM_CONDITIONAL(ENABLE_IMFILE, test x$enable_imfile = xyes)


# settings for the omprog output module
AC_ARG_ENABLE(omprog,
        [AS_HELP_STRING([--enable-omprog],[Compiles omprog module @<:@default=no@:>@])],
        [case "${enableval}" in
         yes) enable_omprog="yes" ;;
          no) enable_omprog="no" ;;
           *) AC_MSG_ERROR(bad value ${enableval} for --enable-omprog) ;;
         esac],
        [enable_omprog=no]
)
AM_CONDITIONAL(ENABLE_OMPROG, test x$enable_omprog = xyes)


# settings for omudpspoof
AC_ARG_ENABLE(omudpspoof,
        [AS_HELP_STRING([--enable-omudpspoof],[Compiles omudpspoof module @<:@default=no@:>@])],
        [case "${enableval}" in
         yes) enable_omudpspoof="yes" ;;
          no) enable_omudpspoof="no" ;;
           *) AC_MSG_ERROR(bad value ${enableval} for --enable-omudpspoof) ;;
         esac],
        [enable_omudpspoof=no]
)

if test "x$enable_omudpspoof" = "xyes"; then
  AC_CHECK_HEADERS(
    [libnet.h],,
    [AC_MSG_FAILURE([libnet is missing])]
  )
  AC_CHECK_LIB(
    [net],
    [libnet_init],
    [UDPSPOOF_CFLAGS=""
     UDPSPOOF_LIBS="-lnet"
    ],
    [AC_MSG_FAILURE([libnet is missing])]
  )
fi
AM_CONDITIONAL(ENABLE_OMUDPSPOOF, test x$enable_omudpspoof = xyes)
AC_SUBST(UDPSPOOF_CFLAGS)
AC_SUBST(UDPSPOOF_LIBS)


# settings for omstdout
AC_ARG_ENABLE(omstdout,
        [AS_HELP_STRING([--enable-omstdout],[Compiles stdout module @<:@default=no@:>@])],
        [case "${enableval}" in
         yes) enable_omstdout="yes" ;;
          no) enable_omstdout="no" ;;
           *) AC_MSG_ERROR(bad value ${enableval} for --enable-omstdout) ;;
         esac],
        [enable_omstdout=no]
)
AM_CONDITIONAL(ENABLE_OMSTDOUT, test x$enable_omstdout = xyes)


# settings for omruleset
AC_ARG_ENABLE(omruleset,
        [AS_HELP_STRING([--enable-omruleset],[Compiles ruleset forwarding module @<:@default=yes@:>@])],
        [case "${enableval}" in
         yes) enable_omruleset="yes" ;;
          no) enable_omruleset="no" ;;
           *) AC_MSG_ERROR(bad value ${enableval} for --enable-omruleset) ;;
         esac],
        [enable_omruleset=yes]
)
AM_CONDITIONAL(ENABLE_OMRULESET, test x$enable_omruleset = xyes)


<<<<<<< HEAD
# settings for omdbalerting
AC_ARG_ENABLE(omdbalerting,
        [AS_HELP_STRING([--enable-omdbalerting],[Compiles omdbalerting module @<:@default=no@:>@])],
        [case "${enableval}" in
         yes) enable_omdbalerting="yes" ;;
          no) enable_omdbalerting="no" ;;
           *) AC_MSG_ERROR(bad value ${enableval} for --enable-omdbalerting) ;;
         esac],
        [enable_omdbalerting=no]
)
AM_CONDITIONAL(ENABLE_OMDBALERTING, test x$enable_omdbalerting = xyes)



=======
>>>>>>> b4cdb7c9
# building the GUI (mostly for diagnostic reasons)
AC_ARG_ENABLE(gui,
        [AS_HELP_STRING([--enable-gui],[Enable GUI programs @<:@default=no@:>@])],
        [case "${enableval}" in
         yes) enable_gui="yes" ;;
          no) enable_gui="no" ;;
           *) AC_MSG_ERROR(bad value ${enableval} for --enable-gui) ;;
         esac],
        [enable_gui=no]
)
if test "x$enable_gui" = "xyes"; then
	if test x$HAVE_JAVAC = x; then
	   AC_MSG_ERROR([GUI components need Java, but Java development system is not installed on this system])
	fi
fi
AM_CONDITIONAL(ENABLE_GUI, test x$enable_gui = xyes)


AC_SUBST(RELP_CFLAGS)
AC_SUBST(RELP_LIBS)
# This provides a vehicle to integrate custom modules, that are not
# part of rsyslog, into the build process. It is named cust1, so that
# additional such modules can easily be added.
AC_ARG_ENABLE(cust1,
        [AS_HELP_STRING([--enable-cust1],[Compiles stdout module @<:@default=no@:>@])],
        [case "${enableval}" in
         yes) enable_cust1="yes" ;;
          no) enable_cust1="no" ;;
           *) AC_MSG_ERROR(bad value ${enableval} for --enable-cust1) ;;
         esac],
        [enable_cust1=no]
)
AM_CONDITIONAL(ENABLE_CUST1, test x$enable_cust1 = xyes)


# settings for the template input module; copy and modify this code
# if you intend to add your own module. Be sure to replace imtemplate
# by the actual name of your module.
AC_ARG_ENABLE(imtemplate,
        [AS_HELP_STRING([--enable-imtemplate],[Compiles imtemplate template module @<:@default=no@:>@])],
        [case "${enableval}" in
         yes) enable_imtemplate="yes" ;;
          no) enable_imtemplate="no" ;;
           *) AC_MSG_ERROR(bad value ${enableval} for --enable-imtemplate) ;;
         esac],
        [enable_imtemplate=no]
)
#
# you may want to do some library checks here - see snmp, mysql, pgsql modules
# for samples
#
AM_CONDITIONAL(ENABLE_IMTEMPLATE, test x$enable_imtemplate = xyes)
# end of copy template - be sure to search for imtemplate to find everything!


# settings for the template output module; copy and modify this code
# if you intend to add your own module. Be sure to replace omtemplate
# by the actual name of your module.
AC_ARG_ENABLE(omtemplate,
        [AS_HELP_STRING([--enable-omtemplate],[Compiles omtemplate template module @<:@default=no@:>@])],
        [case "${enableval}" in
         yes) enable_omtemplate="yes" ;;
          no) enable_omtemplate="no" ;;
           *) AC_MSG_ERROR(bad value ${enableval} for --enable-omtemplate) ;;
         esac],
        [enable_omtemplate=no]
)
#
# you may want to do some library checks here - see snmp, mysql, pgsql modules
# for samples
#
AM_CONDITIONAL(ENABLE_OMTEMPLATE, test x$enable_omtemplate = xyes)
# end of copy template - be sure to search for omtemplate to find everything!


AC_CONFIG_FILES([Makefile \
		runtime/Makefile \
		tools/Makefile \
		doc/Makefile \
		plugins/imudp/Makefile \
		plugins/imtcp/Makefile \
		plugins/im3195/Makefile \
		plugins/imgssapi/Makefile \
		plugins/imuxsock/Makefile \
		plugins/immark/Makefile \
		plugins/imklog/Makefile \
		plugins/imtemplate/Makefile \
		plugins/omtemplate/Makefile \
		plugins/omprog/Makefile \
		plugins/omstdout/Makefile \
		plugins/omruleset/Makefile \
<<<<<<< HEAD
		plugins/omdbalerting/Makefile \
=======
>>>>>>> b4cdb7c9
		plugins/imfile/Makefile \
		plugins/imrelp/Makefile \
		plugins/imdiag/Makefile \
		plugins/omtesting/Makefile \
		plugins/omgssapi/Makefile \
		plugins/ommysql/Makefile \
		plugins/ompgsql/Makefile \
		plugins/omrelp/Makefile \
		plugins/omlibdbi/Makefile \
		plugins/ommail/Makefile \
		plugins/omsnmp/Makefile \
		plugins/omoracle/Makefile \
		plugins/omudpspoof/Makefile \
		plugins/cust1/Makefile \
		java/Makefile \
		tests/Makefile])
AC_OUTPUT

echo "****************************************************"
echo "rsyslog will be compiled with the following settings:"
echo
echo "    Large file support enabled:               $enable_largefile"
echo "    Networking support enabled:               $enable_inet"
echo "    Regular expressions support enabled:      $enable_regexp"
echo "    Zlib compression support enabled:         $enable_zlib"
echo "    rsyslog runtime will be built:            $enable_rsyslogrt"
echo "    rsyslogd will be built:                   $enable_rsyslogd"
echo "    GUI components will be built:             $enable_gui"
echo "    custom module 1 will be built:            $enable_cust1"
echo "    Unlimited select() support enabled:       $enable_unlimited_select"
echo
echo "---{ input plugins }---"
echo "    Klog functionality enabled:               $enable_klog ($os_type)"
echo "    imdiag enabled:                           $enable_imdiag"
echo "    file input module enabled:                $enable_imfile"
echo "    input template module will be compiled:   $enable_imtemplate"
echo
echo "---{ output plugins }---"
echo "    Mail support enabled:                     $enable_mail"
echo "    omprog module will be compiled:           $enable_omprog"
echo "    omstdout module will be compiled:         $enable_omstdout"
echo "    omruleset module will be compiled:        $enable_omruleset"
<<<<<<< HEAD
echo "    omdbalerting module will be compiled:     $enable_omdbalerting"
=======
>>>>>>> b4cdb7c9
echo "    omudpspoof module will be compiled:       $enable_omudpspoof"
echo "    output template module will be compiled:  $enable_omtemplate"
echo
echo "---{ database support }---"
echo "    MySql support enabled:                    $enable_mysql"
echo "    libdbi support enabled:                   $enable_libdbi"
echo "    PostgreSQL support enabled:               $enable_pgsql"
echo "    Oracle (OCI) support enabled:             $enable_oracle"
echo
echo "---{ protocol support }---"
echo "    GnuTLS network stream driver enabled:     $enable_gnutls"
echo "    GSSAPI Kerberos 5 support enabled:        $enable_gssapi_krb5"
echo "    RELP support enabled:                     $enable_relp"
echo "    SNMP support enabled:                     $enable_snmp"
echo
echo "---{ debugging support }---"
echo "    Testbench enabled:                        $enable_testbench"
echo "    Debug mode enabled:                       $enable_debug"
echo "    Runtime Instrumentation enabled:          $enable_rtinst"
echo "    Diagnostic tools enabled:                 $enable_diagtools"
echo "    Enhanced memory checking enabled:         $enable_memcheck"
echo "    Valgrind support settings enabled:        $enable_valgrind"
echo<|MERGE_RESOLUTION|>--- conflicted
+++ resolved
@@ -2,11 +2,7 @@
 # Process this file with autoconf to produce a configure script.
 
 AC_PREREQ(2.61)
-<<<<<<< HEAD
 AC_INIT([rsyslog],[5.5.2],[rsyslog@lists.adiscon.com])
-=======
-AC_INIT([rsyslog],[5.3.7],[rsyslog@lists.adiscon.com])
->>>>>>> b4cdb7c9
 AM_INIT_AUTOMAKE
 
 m4_ifdef([AM_SILENT_RULES], [AM_SILENT_RULES([yes])])
@@ -825,7 +821,6 @@
 AM_CONDITIONAL(ENABLE_OMRULESET, test x$enable_omruleset = xyes)
 
 
-<<<<<<< HEAD
 # settings for omdbalerting
 AC_ARG_ENABLE(omdbalerting,
         [AS_HELP_STRING([--enable-omdbalerting],[Compiles omdbalerting module @<:@default=no@:>@])],
@@ -840,8 +835,6 @@
 
 
 
-=======
->>>>>>> b4cdb7c9
 # building the GUI (mostly for diagnostic reasons)
 AC_ARG_ENABLE(gui,
         [AS_HELP_STRING([--enable-gui],[Enable GUI programs @<:@default=no@:>@])],
@@ -933,10 +926,7 @@
 		plugins/omprog/Makefile \
 		plugins/omstdout/Makefile \
 		plugins/omruleset/Makefile \
-<<<<<<< HEAD
 		plugins/omdbalerting/Makefile \
-=======
->>>>>>> b4cdb7c9
 		plugins/imfile/Makefile \
 		plugins/imrelp/Makefile \
 		plugins/imdiag/Makefile \
@@ -979,10 +969,7 @@
 echo "    omprog module will be compiled:           $enable_omprog"
 echo "    omstdout module will be compiled:         $enable_omstdout"
 echo "    omruleset module will be compiled:        $enable_omruleset"
-<<<<<<< HEAD
 echo "    omdbalerting module will be compiled:     $enable_omdbalerting"
-=======
->>>>>>> b4cdb7c9
 echo "    omudpspoof module will be compiled:       $enable_omudpspoof"
 echo "    output template module will be compiled:  $enable_omtemplate"
 echo
