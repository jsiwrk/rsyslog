#                                               -*- Autoconf -*-
# Process this file with autoconf to produce a configure script.

AC_PREREQ(2.61)
<<<<<<< HEAD
AC_INIT([rsyslog],[8.2001.0],[rsyslog@lists.adiscon.com])  # UPDATE on release
=======
AC_INIT([rsyslog],[8.2002.master], [rsyslog@lists.adiscon.com])   # UPDATE on release
>>>>>>> af45cbe7
AC_DEFINE(VERSION_YEAR, 20, [year part of real rsyslog version])  # UPDATE on release
AC_DEFINE(VERSION_MONTH,02, [month part of real rsyslog version]) # UPDATE on release

AM_INIT_AUTOMAKE([subdir-objects])

m4_ifdef([AM_SILENT_RULES], [AM_SILENT_RULES([yes])])

unamestr=$(uname)
if test "$unamestr" = "AIX"; then
	AC_ARG_ENABLE(aix64bits,
		[AS_HELP_STRING([--enable-aix64bits],[Enable compilation of rsyslog using 64 bits @<:@default=no@:>@])],
	        [case "${enableval}" in
	         yes) enable_aix64bits="yes" ;;
	          no) enable_aix64bits="no" ;;
	           *) AC_MSG_ERROR(bad value ${enableval} for --enable-aix64bits) ;;
	         esac],
		[enable_aix64bits=no]
	)

	CFLAGS="$CFLAGS -D_LINUX_SOURCE_COMPAT"
	LDFLAGS="-brtl"
	if test "x$enable_aix64bits" == "xyes"; then
		CFLAGS="$CFLAGS -q64"
		LDFLAGS="$LDFLAGS -b64"
		AR_CFLAGS="-X64 $AR_CFLAGS"
		NM="$(which nm) -X64 rcu"
	fi
fi

AC_CONFIG_SRCDIR([ChangeLog])
AC_CONFIG_MACRO_DIR([m4])
AC_CONFIG_HEADERS([config.h])

AC_USE_SYSTEM_EXTENSIONS

# Checks for programs.
AC_PROG_LEX
AC_PROG_YACC
AC_PROG_CC
AC_PROG_CC_C99
AC_DISABLE_STATIC
# AIXPORT START: enable dlopen
if test "$unamestr" = "AIX"; then
	AC_LIBTOOL_DLOPEN
fi
# AIXPORT end
AC_PROG_LIBTOOL
AC_CANONICAL_HOST

if test "$GCC" = "yes"
then
	m4_ifdef([AX_IS_RELEASE], [
		AX_IS_RELEASE([git-directory])
		m4_ifdef([AX_COMPILER_FLAGS], [
			AX_COMPILER_FLAGS(,,,,[-Wunused-parameter -Wmissing-field-initializers])
			# unfortunately, AX_COMPILER_FLAGS does not provide a way to override
			# the default -Wno-error=warning" flags. So we do this via sed below.
			# Note: we *really* want to have this error out during CI testing!
			# rgerhards, 2018-05-09
			WARN_CFLAGS="$(echo "$WARN_CFLAGS" | sed s/-Wno-error=/-W/g)"
		], [
			CFLAGS="$CFLAGS -W -Wall -Wformat-security -Wshadow -Wcast-align -Wpointer-arith -Wmissing-format-attribute -g"
			AC_MSG_WARN([missing AX_COMPILER_FLAGS macro, not using it])
		])
	], [
		CFLAGS="$CFLAGS -W -Wall -Wformat-security -Wshadow -Wcast-align -Wpointer-arith -Wmissing-format-attribute -g"
		AC_MSG_WARN([missing AX_IS_RELEASE macro, not using AX_COMPILER_FLAGS macro because of this])
	])
else
	AC_MSG_WARN([compiler is not GCC or close compatible, not using ax_compiler_flags because of this (CC=$CC)])
fi

PKG_PROG_PKG_CONFIG

AC_ARG_VAR(CONF_FILE_PATH, Configuration file path (default : /etc/rsyslog.conf))
if test "$ac_cv_env_CONF_FILE_PATH_set" = "set"; then
	AC_DEFINE_UNQUOTED(PATH_CONFFILE,  "${ac_cv_env_CONF_FILE_PATH_value}", "Configuration file path (default : /etc/rsyslog.conf)")
fi

AC_ARG_VAR(PID_FILE_PATH, Pid file path (default : /var/run/rsyslogd.pid))
if test "$ac_cv_env_PID_FILE_PATH_set" = "set"; then
	AC_DEFINE_UNQUOTED(PATH_PIDFILE,  "${ac_cv_env_PID_FILE_PATH_value}", "Pid file path (default : /var/run/rsyslogd.pid)")
fi


# modules we require
PKG_CHECK_MODULES(LIBESTR, libestr >= 0.1.9)

PKG_CHECK_MODULES([LIBFASTJSON], [libfastjson >= 0.99.8],,)

AC_DEFINE_UNQUOTED([PLATFORM_ID], ["${host}"], [platform id for display purposes])
# we don't mind if we don't have the lsb_release utility. But if we have, it's
# nice to have the extra information.
AC_DEFINE_UNQUOTED([PLATFORM_ID_LSB], ["`lsb_release -d`"], [platform id for display purposes])

echo HOST: ${host}
case "${host}" in
  *-*-linux*)
    AC_DEFINE([OS_LINUX], [1], [Indicator for a Linux OS])
    os_type="linux"
  ;;
  *-*-*darwin*|*-*-dragonfly*|*-*-freebsd*|*-*-netbsd*|*-*-openbsd*)
    AC_DEFINE([OS_BSD], [1], [Indicator for a BSD OS])
    os_type="bsd"
  ;;
  *-apple-*)
    AC_DEFINE([OS_APPLE], [1], [Indicator for APPLE OS])
    os_type="apple"
  ;;
  *-*-kfreebsd*)
    # kernel is FreeBSD, but userspace is glibc - i.e. like linux
    # do not DEFINE OS_BSD
    os_type="bsd"
  ;;
  *-*-solaris*)
    os_type="solaris"
    AC_DEFINE([OS_SOLARIS], [1], [Indicator for a Solaris OS])
    AC_DEFINE([_POSIX_PTHREAD_SEMANTICS], [1], [Use POSIX pthread semantics])
    AC_DEFINE([_XOPEN_SOURCE], [600], [Use X/Open CAE Specification])
    CPPFLAGS="-std=c99 $CPPFLAGS"
    CFLAGS="-std=c99 $CFLAGS"
    SOL_LIBS="-lsocket -lnsl"
    # Solaris libuuid does not ship with a pkgconfig file so override the appropriate
    # variables (but only if they have not been set by the user).
    LIBUUID_CFLAGS=${LIBUUID_CFLAGS:= }
    LIBUUID_LIBS=${LIBUUID_LIBS:=-luuid}
    AC_SUBST(SOL_LIBS)
  ;;
  *-*-aix*)
    os_type="aix"
    AC_DEFINE([OS_AIX], [1], [Indicator for a AIX OS])
  ;;
esac
AM_CONDITIONAL(OS_APPLE, test x$os_type == xapple)
AM_CONDITIONAL(OS_LINUX, test x$os_type == xlinux)
AM_CONDITIONAL(OS_AIX, test x$os_type == xaix)

AM_PATH_PYTHON(,, [:])

# Running from git source?
in_git_src=no
AS_IF([test -d "$srcdir"/.git && ! test -f  "$srcdir"/.tarball-version], [in_git_src=yes])


AC_DEFINE_UNQUOTED([HOSTENV], "$host", [the host environment, can be queried via a system variable])

# Checks for libraries.
save_LIBS=$LIBS
LIBS=
AC_SEARCH_LIBS(clock_gettime, rt)
RT_LIBS=$LIBS
AC_SEARCH_LIBS(mq_getattr, rt)
RT_LIBS="$RT_LIBS $LIBS"
LIBS=
AC_SEARCH_LIBS(dlopen, dl)
DL_LIBS=$LIBS
LIBS=$save_LIBS

AC_SUBST(RT_LIBS)
AC_SUBST(DL_LIBS)

# Checks for header files.
AC_HEADER_RESOLV
AC_HEADER_STDC
AC_HEADER_SYS_WAIT
AC_CHECK_HEADER([arpa/inet.h],[],[],[
  [#ifdef HAVE_ARPA_INET_H
     # include <arpa/inet.h>
     #endif
  ]
])
AC_CHECK_HEADERS([libgen.h],[],[],[
  [#ifdef HAVE_LIBGEN_H
     # include <libgen.h>
     #endif
  ]
])
AC_CHECK_HEADERS([malloc.h],[],[],[
  [#ifdef HAVE_MALLOC_H
     # include <malloc.h>
     #endif
  ]
])
AC_CHECK_HEADERS([fcntl.h locale.h netdb.h netinet/in.h paths.h stddef.h stdlib.h string.h sys/file.h sys/ioctl.h sys/param.h sys/socket.h sys/time.h sys/stat.h unistd.h utmp.h utmpx.h sys/epoll.h sys/prctl.h sys/select.h getopt.h])

# Checks for typedefs, structures, and compiler characteristics.
AC_C_CONST
AC_C_INLINE
AC_TYPE_OFF_T
AC_TYPE_PID_T
AC_TYPE_SIZE_T
AC_TYPE_SSIZE_T
AC_TYPE_MODE_T
AC_TYPE_UID_T
AC_TYPE_UINT8_T
AC_HEADER_TIME
AC_STRUCT_TM
AC_C_VOLATILE

sa_includes="\
$ac_includes_default
#if HAVE_SYS_SOCKET_H
# include <sys/socket.h>
#endif
"
AC_CHECK_MEMBERS([struct sockaddr.sa_len],,,[$sa_includes])

# Checks for library functions.
AC_FUNC_CHOWN
AC_FUNC_FORK
AC_PROG_GCC_TRADITIONAL
AC_FUNC_SELECT_ARGTYPES
AC_TYPE_SIGNAL
AC_FUNC_STAT
AC_FUNC_STRERROR_R
AC_FUNC_VPRINTF
AC_CHECK_FUNCS([flock recvmmsg basename alarm clock_gettime gethostbyname gethostname gettimeofday localtime_r memset mkdir regcomp select setsid socket strcasecmp strchr strdup strerror strndup strnlen strrchr strstr strtol strtoul uname ttyname_r getline malloc_trim prctl epoll_create epoll_create1 fdatasync syscall lseek64 asprintf])
AC_CHECK_FUNC([setns], [AC_DEFINE([HAVE_SETNS], [1], [Define if setns exists.])])
AC_CHECK_TYPES([off64_t])

AC_CHECK_HEADERS([sys/inotify.h], [rsyslog_sysinotify=yes])
AC_CHECK_FUNCS([inotify_init], [rsyslog_inotify_init=yes])
AM_CONDITIONAL(ENABLE_INOTIFY, test x$rsyslog_sysinotify = xyes -a x$rsyslog_inotify_init = xyes)

# getifaddrs is in libc (mostly) or in libsocket (eg Solaris 11) or not defined (eg Solaris 10)
AC_SEARCH_LIBS([getifaddrs], [socket], [AC_DEFINE(HAVE_GETIFADDRS, [1], [set define])])

# the check below is probably ugly. If someone knows how to do it in a better way, please
# let me know! -- rgerhards, 2010-10-06
AC_CHECK_DECL([SCM_CREDENTIALS], [AC_DEFINE(HAVE_SCM_CREDENTIALS, [1], [set define])], [], [#include <sys/types.h>
#include <sys/socket.h>])
AC_CHECK_DECL([SO_TIMESTAMP], [AC_DEFINE(HAVE_SO_TIMESTAMP, [1], [set define])], [], [#include <sys/types.h>
#include <sys/socket.h>])
AC_CHECK_DECL([SYS_gettid], [AC_DEFINE(HAVE_SYS_gettid, [1], [set define])], [], [#include <sys/syscall.h>])
AC_CHECK_MEMBER([struct sysinfo.uptime], [AC_DEFINE(HAVE_SYSINFO_UPTIME, [1], [set define])], [], [#include <sys/sysinfo.h>])
AC_CHECK_DECL([GLOB_NOMAGIC], [AC_DEFINE(HAVE_GLOB_NOMAGIC, [1], [set define])], [], [#include <glob.h>])

# Check for MAXHOSTNAMELEN
AC_MSG_CHECKING(for MAXHOSTNAMELEN)
AC_TRY_COMPILE([
	#include <sys/param.h>
	#include <netdb.h>
	], [
	return MAXHOSTNAMELEN;
	]
	,
	AC_MSG_RESULT(yes)
	,
	# note: we use 1024 here, which should be far more than needed by any system. If that's too low, we simply
	# life with the need to change it. Most of the code doesn't need it anyways, but there are a few places
	# where it actually is needed and it makes no sense to change them.
	AC_DEFINE(MAXHOSTNAMELEN, 1024, [Define with a value if your <sys/param.h> does not define MAXHOSTNAMELEN])
	AC_MSG_RESULT(no; defined as 64)
)

# check if GNU's ld is used

# Check for __builtin_expect()
AC_MSG_CHECKING([for __builtin_expect()])
AC_LINK_IFELSE([AC_LANG_PROGRAM(, return __builtin_expect(main != 0, 1))],
               [AC_DEFINE(HAVE_BUILTIN_EXPECT, 1,
                          Define to 1 if compiler supports __builtin_expect)
                AC_MSG_RESULT([yes])],
               [AC_MSG_RESULT([no])])

# check for availability of atomic operations
# Note: this switch is primarily for the testbench, so that we can try
# to build w/o automic operations on systems that actually support them.
# Usually, atomic operations should be used when available as this
# speeds up processig.
# note that when automic operations are enabled but not available, they
# will silently NOT be used!
AC_ARG_ENABLE(atomic-operations,
        [AS_HELP_STRING([--enable-atomic-operations],[Enable atomic operation support @<:@default=yes@:>@])],
        [case "${enableval}" in
         yes) enable_atomic_operations="yes" ;;
          no) enable_atomic_operations="no" ;;
           *) AC_MSG_ERROR(bad value ${enableval} for --enable-atomic-operations) ;;
         esac],
        [enable_atomic_operations=yes]
)
if test "$enable_atomic_operations" = "yes"; then
	RS_ATOMIC_OPERATIONS
	RS_ATOMIC_OPERATIONS_64BIT
fi

# fall back to POSIX sems for atomic operations (cpu expensive)
AC_CHECK_HEADERS([semaphore.h sys/syscall.h])


# Additional module directories
AC_ARG_WITH(moddirs,
        [AS_HELP_STRING([--with-moddirs=DIRS],[Additional module search paths appended to @<:@$libdir/rsyslog@:>@])],
        [_save_IFS=$IFS ; IFS=$PATH_SEPARATOR ; moddirs=""
         for w in ${with_moddirs} ;
         do
                 case $w in
                 "") continue ;; */) ;; *)  w="${w}/" ;;
                 esac
                 for m in ${moddirs} ;
                 do
                         test "x$w" = "x${libdir}/${PACKAGE}/"   || \
                         test "x$w" = "x$m" || test "x$w" = "x/" && \
                         continue 2
                 done
                 case $moddirs in
                 "") moddirs="$w" ;; *) moddirs="${moddirs}:${w}" ;;
                 esac
         done ; IFS=$_save_IFS],[moddirs=""]
)
AM_CONDITIONAL(WITH_MODDIRS, test x$moddirs != x)
AC_SUBST(moddirs)


# Large file support
# http://www.gnu.org/software/autoconf/manual/html_node/System-Services.html#index-AC_005fSYS_005fLARGEFILE-1028
AC_SYS_LARGEFILE
case "${enable_largefile}" in
  no) ;;
  *) enable_largefile="yes" ;;
esac

# Regular expressions
AC_ARG_ENABLE(regexp,
        [AS_HELP_STRING([--enable-regexp],[Enable regular expressions support @<:@default=yes@:>@])],
        [case "${enableval}" in
         yes) enable_regexp="yes" ;;
          no) enable_regexp="no" ;;
           *) AC_MSG_ERROR(bad value ${enableval} for --enable-regexp) ;;
         esac],
        [enable_regexp=yes]
)
AM_CONDITIONAL(ENABLE_REGEXP, test x$enable_regexp = xyes)
if test "$enable_regexp" = "yes"; then
        AC_DEFINE(FEATURE_REGEXP, 1, [Regular expressions support enabled.])
fi

# zlib support
PKG_CHECK_MODULES([ZLIB], [zlib], [found_zlib=yes], [found_zlib=no])
AS_IF([test "x$found_zlib" = "xno"], [
        AC_SEARCH_LIBS([inflate], [z], [AC_CHECK_HEADER([zlib.h], [found_zlib=yes])])
        if test "x$found_zlib" = "xno" ; then
                AC_MSG_ERROR([zlib library and headers not found])
        fi
        ZLIB_LIBS="-lz"
        AC_SUBST(ZLIB_LIBS)
])


#hash implementations header checks
AC_ARG_ENABLE(fmhash,
	[AS_HELP_STRING([--enable-fmhash],[Enable fmhash support @<:@default=yes@:>@])],
        [case "${enableval}" in
         yes) enable_fmhash="yes" ;;
          no) enable_fmhash="no" ;;
           *) AC_MSG_ERROR(bad value ${enableval} for --enable-fmhash) ;;
         esac],
	[enable_fmhash=yes]
)

AC_ARG_ENABLE(fmhash-xxhash,
	[AS_HELP_STRING([--enable-fmhash-xxhash],[Enable xxhash in fmhash support @<:@default=no@:>@])],
        [case "${enableval}" in
         yes) enable_fmhash_xxhash="yes" ;;
          no) enable_fmhash_xxhash="no" ;;
           *) AC_MSG_ERROR(bad value ${enableval} for --enable-fmhash-xxhash) ;;
         esac],
	[enable_fmhash_xxhash=no]
)

AM_CONDITIONAL(ENABLE_FMHASH, [test "x$enable_fmhash" = "xyes" || test "x$enable_fmhash_xxhash" = "xyes"])

AM_CONDITIONAL(ENABLE_FMHASH_XXHASH, test x$enable_fmhash_xxhash = xyes)
if test "$enable_fmhash_xxhash" = "yes"; then
	AC_CHECK_LIB([xxhash], [XXH64], [
		AC_CHECK_HEADER([xxhash.h], [
			AC_DEFINE(USE_HASH_XXHASH, 1,
				  [Using XXHASH for hash64.])
			HASH_XXHASH_LIBS="-lxxhash"
			AC_SUBST(HASH_XXHASH_LIBS)],
			[AC_MSG_ERROR([Unable to add XXHASH support for hash64.])])
	])
fi


#gssapi
AC_ARG_ENABLE(gssapi_krb5,
	[AS_HELP_STRING([--enable-gssapi-krb5],[Enable GSSAPI Kerberos 5 support @<:@default=no@:>@])],
        [case "${enableval}" in
         yes) enable_gssapi_krb5="yes" ;;
          no) enable_gssapi_krb5="no" ;;
           *) AC_MSG_ERROR(bad value ${enableval} for --enable-gssapi-krb5) ;;
         esac],
	[enable_gssapi_krb5=no]
)

case "${os_type}" in
solaris) GSSLIB=gss ;;
*)       GSSLIB=gssapi_krb5 ;;
esac

if test $enable_gssapi_krb5 = yes; then
	AC_CHECK_LIB($GSSLIB, gss_acquire_cred, [
		AC_CHECK_HEADER(gssapi/gssapi.h, [
			AC_DEFINE(USE_GSSAPI,,
				  Define if you want to use GSSAPI)
			GSS_LIBS="-l$GSSLIB"
			AC_SUBST(GSS_LIBS)
		])
	])
fi
AM_CONDITIONAL(ENABLE_GSSAPI, test x$enable_gssapi_krb5 = xyes)


# shall the testbench try to run test that require root permissions?
# This is uncommon. Test skip if run under non-root, but that pollutes the
# testbench result. So the default is not to do that.
AC_ARG_ENABLE(root_tests,
        [AS_HELP_STRING([--enable-root-tests],[enable root tests in testbench @<:@default=no@:>@])],
        [case "${enableval}" in
         yes) enable_root_tests="yes" ;;
          no) enable_root_tests="no" ;;
           *) AC_MSG_ERROR(bad value ${enableval} for --enable-root-tests) ;;
         esac],
        [enable_root_tests=no]
)
AM_CONDITIONAL(ENABLE_ROOT_TESTS, test x$enable_root_tests = xyes)

# multithreading via pthreads
if test "$os_type" != "solaris"
then
	AC_CHECK_HEADERS(
		[pthread.h],
		[
			AC_CHECK_LIB(
				[pthread],
				[pthread_create],
				[
					PTHREADS_LIBS="-lpthread"
					if test "$unamestr" = "AIX"; then
					case "${CC}" in
						*xlc*|*xlC*) PTHREADS_CFLAGS="-qthreaded" ;;
						*) PTHREADS_CFLAGS="-lpthreads" ;;
					esac
					else
						PTHREADS_CFLAGS="-pthread"
					fi
					AC_SUBST(PTHREADS_LIBS)
					AC_SUBST(PTHREADS_CFLAGS)
				],
				[AC_MSG_FAILURE([pthread is missing])],
				[-lpthread]
			)
		],
		[AC_MSG_FAILURE([pthread is missing])]
	)
fi

AC_CHECK_LIB(
  [pthread],
	[pthread_rwlockattr_setkind_np],
	[AC_DEFINE(
	   [HAVE_PTHREAD_RWLOCKATTR_SETKIND_NP],
		 [1],
		 [Set-kind available for rwlock attr.])])

AC_CHECK_LIB(
  [pthread],
	[pthread_setname_np],
	[AC_DEFINE(
	   [HAVE_PTHREAD_SETNAME_NP],
		 [1],
		 [Can set thread-name.])])

AC_SEARCH_LIBS(
    [pthread_setschedparam],
    [pthread],
    [
      rsyslog_have_pthread_setschedparam=yes
      AC_DEFINE([HAVE_PTHREAD_SETSCHEDPARAM],
	[1],
	[Can set thread scheduling parameters])
    ],
    [
      rsyslog_have_pthread_setschedparam=no
    ]
)
AC_CHECK_HEADERS(
    [sched.h],
    [
      rsyslog_have_sched_h=yes
    ],
    [
      rsyslog_have_sched_h=no
    ]
)
if test "$rsyslog_have_pthread_setschedparam" = "yes" -a "$rsyslog_have_sched_h" = "yes"; then
	save_LIBS=$LIBS
	LIBS=
	AC_SEARCH_LIBS(sched_get_priority_max, rt)
	if test "x$ac_cv_search" != "xno"; then
		AC_CHECK_FUNCS(sched_get_priority_max)
	fi
	IMUDP_LIBS=$LIBS
	AC_SUBST(IMUDP_LIBS)
	LIBS=$save_LIBS
fi

if test "$unamestr" = "AIX"; then
enable_klog="no"
else
# klog
AC_ARG_ENABLE(klog,
        [AS_HELP_STRING([--enable-klog],[Integrated klog functionality @<:@default=yes@:>@])],
        [case "${enableval}" in
         yes) enable_klog="yes" ;;
          no) enable_klog="no" ;;
           *) AC_MSG_ERROR(bad value ${enableval} for --enable-klog) ;;
         esac],
        [enable_klog="yes"]
)
fi
AM_CONDITIONAL(ENABLE_IMKLOG, test x$enable_klog = xyes)
AM_CONDITIONAL(ENABLE_IMKLOG_BSD, test x$os_type = xbsd)
AM_CONDITIONAL(ENABLE_IMKLOG_LINUX, test x$os_type = xlinux)
AM_CONDITIONAL(ENABLE_IMKLOG_SOLARIS, test x$os_type = xsolaris)

# kmsg
AC_ARG_ENABLE(kmsg,
        [AS_HELP_STRING([--enable-kmsg],[Kmsg structured kernel logs functionality @<:@default=no@:>@])],
        [case "${enableval}" in
         yes) enable_kmsg="yes" ;;
          no) enable_kmsg="no" ;;
           *) AC_MSG_ERROR(bad value ${enableval} for --enable-kmsg) ;;
         esac],
        [enable_kmsg="no"]
)
AM_CONDITIONAL(ENABLE_IMKMSG, test x$enable_kmsg = xyes)

# imjournal
AC_ARG_ENABLE(imjournal,
        [AS_HELP_STRING([--enable-imjournal],[Systemd journal message import @<:@default=no@:>@])],
        [case "${enableval}" in
         yes) enable_imjournal="yes" ;;
          no) enable_imjournal="no" ;;
           *) AC_MSG_ERROR(bad value ${enableval} for --enable-imjournal) ;;
         esac],
        [enable_imjournal="no"]
)
if test "x$enable_imjournal" = "xyes"; then
	PKG_CHECK_MODULES([LIBSYSTEMD_JOURNAL], [libsystemd >= 234] , [AC_DEFINE(NEW_JOURNAL, 1, [new systemd present])] , [
	    PKG_CHECK_MODULES([LIBSYSTEMD_JOURNAL], [libsystemd >= 209] , , [
	        PKG_CHECK_MODULES([LIBSYSTEMD_JOURNAL], [libsystemd-journal >= 197])
	    ])
	])
fi
AM_CONDITIONAL(ENABLE_IMJOURNAL, test x$enable_imjournal = xyes)

# use libsystemd
AC_ARG_ENABLE(libsystemd,
        [AS_HELP_STRING([--enable-libsystemd],[Enable libsystemd mode @<:@default=auto@:>@])],
        [case "${enableval}" in
          yes) enable_libsystemd="yes" ;;
           no) enable_libsystemd="no" ;;
         auto) enable_libsystemd="auto" ;;
           *) AC_MSG_ERROR(bad value ${enableval} for --enable-libsystemd) ;;
         esac],
        [enable_libsystemd="auto"]
)
if test "$enable_libsystemd" = "yes"; then
	PKG_CHECK_MODULES([LIBSYSTEMD], [libsystemd],
		[ AC_DEFINE(HAVE_LIBSYSTEMD, 1, [libsystemd present]) ]
	)
fi
if test "$enable_libsystemd" = "auto"; then
	PKG_CHECK_MODULES([LIBSYSTEMD], [libsystemd],
		[ AC_DEFINE(HAVE_LIBSYSTEMD, 1, [libsystemd present])
		  AC_MSG_NOTICE([--enable-libsystemd in auto mode])
		  enable_libsystemd="yes"
		],
		[ AC_MSG_WARN([libsystemd not present - disabling systemd support])
		  enable_libsystemd="no"
		]
	)
	AC_MSG_NOTICE([--enable-libsystemd in auto mode, enable-libsystemd is set to ${enable_libsystemd}])
fi

# inet
AC_ARG_ENABLE(inet,
        [AS_HELP_STRING([--enable-inet],[Enable networking support @<:@default=yes@:>@])],
        [case "${enableval}" in
         yes) enable_inet="yes" ;;
          no) enable_inet="no" ;;
           *) AC_MSG_ERROR(bad value ${enableval} for --enable-inet) ;;
         esac],
        [enable_inet="yes"]
)
AM_CONDITIONAL(ENABLE_INET, test x$enable_inet = xyes)
if test "$enable_inet" = "yes"; then
        AC_DEFINE(SYSLOG_INET, 1, [network support is integrated.])
fi

# jemalloc
AC_ARG_ENABLE(jemalloc,
        [AS_HELP_STRING([--enable-jemalloc],[Enable jemalloc support @<:@default=no@:>@])],
        [case "${enableval}" in
         yes) enable_jemalloc="yes" ;;
          no) enable_jemalloc="no" ;;
           *) AC_MSG_ERROR(bad value ${enableval} for --enable-jemalloc) ;;
         esac],
        [enable_jemalloc="no"]
)
AM_CONDITIONAL(ENABLE_JEMALLOC, test x$enable_jemalloc = xyes)
if test "$enable_jemalloc" = "yes"; then
  AC_CHECK_LIB(
    [jemalloc],
    [malloc_stats_print],
    [RT_LIBS="$RT_LIBS -ljemalloc"
     AC_DEFINE(HAVE_JEMALLOC, 1, [jemalloc support is integrated.])
    ],
    [AC_MSG_FAILURE([jemalloc library is missing])],
    []
    )
fi


# support for unlimited select() syscall
AC_ARG_ENABLE(unlimited_select,
        [AS_HELP_STRING([--enable-unlimited-select],[Enable unlimited select() syscall @<:@default=no@:>@])],
        [case "${enableval}" in
         yes) enable_unlimited_select="yes" ;;
          no) enable_unlimited_select="no" ;;
           *) AC_MSG_ERROR(bad value ${enableval} for --enable-unlimited-select) ;;
         esac],
        [enable_unlimited_select="no"]
)
if test "$enable_unlimited_select" = "yes"; then
        AC_DEFINE(USE_UNLIMITED_SELECT, 1, [If defined, the select() syscall won't be limited to a particular number of file descriptors.])
fi


# support for systemd unit files
AC_ARG_WITH([systemdsystemunitdir],
        AS_HELP_STRING([--with-systemdsystemunitdir=DIR], [Directory for systemd service files]),
        [], [with_systemdsystemunitdir=$($PKG_CONFIG --variable=systemdsystemunitdir systemd)])
if test "x$with_systemdsystemunitdir" != xno; then
        AC_SUBST([systemdsystemunitdir], [$with_systemdsystemunitdir])
fi
AM_CONDITIONAL(HAVE_SYSTEMD, [test -n "$with_systemdsystemunitdir" -a "x$with_systemdsystemunitdir" != xno ])


# debug
AC_ARG_ENABLE(debug,
        [AS_HELP_STRING([--enable-debug],[Enable debug mode @<:@default=auto@:>@])],
        [case "${enableval}" in
          yes) enable_debug="yes" ;;
           no) enable_debug="no" ;;
         auto) enable_debug="auto" ;;
           *) AC_MSG_ERROR(bad value ${enableval} for --enable-debug) ;;
         esac],
        [enable_debug="auto"]
)
if test "$enable_debug" = "auto"; then
	if test "x$in_git_src" = "xyes"; then
		enable_debug="yes"
	else
		enable_debug="no"
	fi
	AC_MSG_NOTICE([enable-debug in auto mode, enable-debug is set to ${enable_debug}])
fi
if test "$enable_debug" = "yes"; then
        AC_DEFINE(DEBUG, 1, [Defined if debug mode is enabled (its easier to check).])
fi
if test "$enable_debug" = "no"; then
        AC_DEFINE(NDEBUG, 1, [Defined if debug mode is disabled.])
fi


# debug-symbols
AC_ARG_ENABLE(debug_symbols,
        [AS_HELP_STRING([--disable-debug-symbols],[Disable debugging symbols @<:@default=no@:>@])],
        [case "${enableval}" in
         yes) enable_debug_symbols="yes" ;;
          no) enable_debug_symbols="no" ;;
           *) AC_MSG_ERROR(bad value ${enableval} for --disable-debug-symbols) ;;
         esac],
        [enable_debug_symbols="yes"]
)


# total debugless: highest performance, but no way at all to enable debug
# logging
AC_ARG_ENABLE(debugless,
        [AS_HELP_STRING([--enable-debugless],[Enable runtime instrumentation mode @<:@default=no@:>@])],
        [case "${enableval}" in
         yes) enable_debugless="yes" ;;
          no) enable_debugless="no" ;;
           *) AC_MSG_ERROR(bad value ${enableval} for --enable-debugless) ;;
         esac],
        [enable_debugless="no"]
)
if test "$enable_debugless" = "yes"; then
        AC_DEFINE(DEBUGLESS, 1, [Defined if debugless mode is enabled.])
fi


# valgrind
AC_ARG_ENABLE(valgrind,
        [AS_HELP_STRING([--enable-valgrind],[Enable somes special code that rsyslog core developers consider useful for testing. Do NOT use if you don't exactly know what you are doing, except if told so by rsyslog developers. NOT to be used by distro maintainers for building regular packages. @<:@default=no@:>@])],
        [case "${enableval}" in
         yes) enable_valgrind="yes" ;;
          no) enable_valgrind="no" ;;
           *) AC_MSG_ERROR(bad value ${enableval} for --enable-valgrind) ;;
         esac],
        [enable_valgrind="no"]
)
if test "$enable_valgrind" = "yes"; then
        AC_DEFINE(VALGRIND, 1, [Defined if valgrind support settings are to be enabled (e.g. prevents dlclose()).])
fi


# compile diagnostic tools (small helpers usually not needed)
AC_ARG_ENABLE(diagtools,
        [AS_HELP_STRING([--enable-diagtools],[Enable diagnostic tools @<:@default=no@:>@])],
        [case "${enableval}" in
         yes) enable_diagtools="yes" ;;
          no) enable_diagtools="no" ;;
           *) AC_MSG_ERROR(bad value ${enableval} for --enable-diagtools) ;;
         esac],
        [enable_diagtools=no]
)
AM_CONDITIONAL(ENABLE_DIAGTOOLS, test x$enable_diagtools = xyes)


# compile end-user tools
AC_ARG_ENABLE(usertools,
        [AS_HELP_STRING([--enable-usertools],[Enable end user tools @<:@default=no@:>@])],
        [case "${enableval}" in
         yes) enable_usertools="yes" ;;
          no) enable_usertools="no" ;;
           *) AC_MSG_ERROR(bad value ${enableval} for --enable-usertools) ;;
         esac],
        [enable_usertools=no]
)
AM_CONDITIONAL(ENABLE_USERTOOLS, test x$enable_usertools = xyes)


# MySQL support
AC_ARG_ENABLE(mysql,
        [AS_HELP_STRING([--enable-mysql],[Enable MySql database support @<:@default=no@:>@])],
        [case "${enableval}" in
         yes) enable_mysql="yes" ;;
          no) enable_mysql="no" ;;
           *) AC_MSG_ERROR(bad value ${enableval} for --enable-mysql) ;;
         esac],
        [enable_mysql=no]
)
AS_IF([test "x$enable_mysql" = "xyes"],[
  PKG_CHECK_MODULES([MYSQL],[mysqlclient],,[
    AC_CHECK_PROG(
      [MYSQL_CONFIG],
      [mysql_config],
      [mysql_config],
      [no],,
    )
    AS_IF([test "x${MYSQL_CONFIG}" = "xno"],[
      AC_MSG_FAILURE([mysql_config not found - usually a package named mysql-dev, libmysql-dev or similar, is missing - install it to fix this issue])
    ])
    MYSQL_CFLAGS=`$MYSQL_CONFIG --cflags`
    MYSQL_LIBS=`$MYSQL_CONFIG --libs`
  ])
  AC_MSG_CHECKING(if we have mysql_library_init)
  save_CFLAGS="$CFLAGS"
  CFLAGS="$CFLAGS $MYSQL_CFLAGS"
  save_LIBS="$LIBS"
  AC_CHECK_LIB(
    [mysqlclient],
    [mysql_init],
    ,
    [AC_MSG_FAILURE([MySQL library is missing])],
    [$MYSQL_LIBS]
  )
  LIBS="$LIBS $MYSQL_LIBS"
  AC_TRY_LINK(
    [#include <mysql.h>
     #include <stdio.h>],
    [mysql_library_init(0, NULL, NULL)],
    [have_mysql_library_init=yes],
    [have_mysql_library_init=no])
  CFLAGS="$save_CFLAGS"
  LIBS="$save_LIBS"
])
AM_CONDITIONAL(ENABLE_MYSQL, test x$enable_mysql = xyes)
if test "$have_mysql_library_init" = "yes"; then
  AC_DEFINE([HAVE_MYSQL_LIBRARY_INIT], [1], [mysql_library_init available])
fi
AC_SUBST(MYSQL_CFLAGS)
AC_SUBST(MYSQL_LIBS)


# PostgreSQL support
AC_ARG_ENABLE(pgsql,
        [AS_HELP_STRING([--enable-pgsql],[Enable PostgreSQL database support @<:@default=no@:>@])],
        [case "${enableval}" in
         yes) enable_pgsql="yes" ;;
          no) enable_pgsql="no" ;;
           *) AC_MSG_ERROR(bad value ${enableval} for --enable-pgsql) ;;
         esac],
        [enable_pgsql=no]
)
if test "x$enable_pgsql" = "xyes"; then
	PKG_CHECK_MODULES([PGSQL], [libpq],, [
	  AC_CHECK_PROG(
	    [PG_CONFIG],
	    [pg_config],
	    [pg_config],
	    [no],,,
	  )
	  if test "x${PG_CONFIG}" = "xno"; then
	    AC_MSG_FAILURE([pg_config not found])
	  fi
	  AC_CHECK_LIB(
	    [pq],
	    [PQconnectdb],
	    [PGSQL_CFLAGS="-I`$PG_CONFIG --includedir`"
	     PGSQL_LIBS="-L`$PG_CONFIG --libdir` -lpq"
	    ],
	    [AC_MSG_FAILURE([PgSQL library is missing])],
	    [-L`$PG_CONFIG --libdir`]
	  )
	])
fi
AM_CONDITIONAL(ENABLE_PGSQL, test x$enable_pgsql = xyes)
AC_SUBST(PGSQL_CFLAGS)
AC_SUBST(PGSQL_LIBS)

# libdbi support
AC_ARG_ENABLE(libdbi,
        [AS_HELP_STRING([--enable-libdbi],[Enable libdbi database support @<:@default=no@:>@])],
        [case "${enableval}" in
         yes) enable_libdbi="yes" ;;
          no) enable_libdbi="no" ;;
           *) AC_MSG_ERROR(bad value ${enableval} for --enable-libdbi) ;;
         esac],
        [enable_libdbi=no]
)
if test "x$enable_libdbi" = "xyes"; then
  AC_CHECK_HEADERS(
    [dbi/dbi.h],,
    [AC_MSG_FAILURE([libdbi is missing])]
  )
  AC_CHECK_LIB(
    [dbi],
    [dbi_initialize],
    [LIBDBI_CFLAGS=""
     LIBDBI_LIBS="-ldbi"
    ],
    [AC_MSG_FAILURE([libdbi library is missing])]
  )
  AC_CHECK_LIB(
    [dbi],
    [dbi_initialize_r],
    [AC_DEFINE([HAVE_DBI_R], [1], [Define to 1 if libdbi supports the new plugin-safe interface])]
  )
  AC_CHECK_LIB(
    [dbi],
    [dbi_conn_transaction_begin],
    [AC_DEFINE([HAVE_DBI_TXSUPP], [1], [Define to 1 if libdbi supports transactions])]
  )
fi
AM_CONDITIONAL(ENABLE_OMLIBDBI, test x$enable_libdbi = xyes)
AC_SUBST(LIBDBI_CFLAGS)
AC_SUBST(LIBDBI_LIBS)

# SNMP support
AC_ARG_ENABLE(snmp,
        [AS_HELP_STRING([--enable-snmp],[Enable SNMP support @<:@default=no@:>@])],
        [case "${enableval}" in
         yes) enable_snmp="yes" ;;
          no) enable_snmp="no" ;;
           *) AC_MSG_ERROR(bad value ${enableval} for --enable-snmp) ;;
         esac],
        [enable_snmp=no]
)
if test "x$enable_snmp" = "xyes"; then
  AC_CHECK_HEADERS(
    [net-snmp/net-snmp-config.h],,
    [AC_MSG_FAILURE([Net-SNMP is missing])]
  )
  AC_CHECK_LIB(
    [netsnmp],
    [snmp_timeout],
    [SNMP_CFLAGS=""
     SNMP_LIBS="-lnetsnmp"
    ],
    [AC_MSG_FAILURE([Net-SNMP library is missing])]
  )
fi
AM_CONDITIONAL(ENABLE_SNMP, test x$enable_snmp = xyes)
AC_SUBST(SNMP_CFLAGS)
AC_SUBST(SNMP_LIBS)

# SNMP Test Support
AC_ARG_ENABLE(snmp-tests,
        [AS_HELP_STRING([--enable-snmp-tests],[Enable omsnmp tests @<:@default=no@:>@])],
        [case "${enableval}" in
         yes) enable_snmp_tests="yes" ;;
          no) enable_snmp_tests="no" ;;
           *) AC_MSG_ERROR(bad value ${enableval} for --enable-snmp-tests) ;;
         esac],
        [enable_snmp_tests=no]
)
AM_CONDITIONAL(ENABLE_SNMP_TESTS, test x$enable_snmp_tests = xyes)

# uuid support
AC_ARG_ENABLE(uuid,
        [AS_HELP_STRING([--enable-uuid],[Enable support for uuid generation @<:@default=yes@:>@])],
        [case "${enableval}" in
         yes) enable_uuid="yes" ;;
          no) enable_uuid="no" ;;
           *) AC_MSG_ERROR(bad value ${enableval} for --enable-uuid) ;;
         esac],
        [enable_uuid=yes]
)
if test "x$enable_uuid" = "xyes"; then
	PKG_CHECK_MODULES([LIBUUID], [uuid])
	AC_DEFINE(USE_LIBUUID, 1, [Define if you want to enable libuuid support])
fi
AM_CONDITIONAL(ENABLE_UUID, test x$enable_uuid = xyes)


# elasticsearch support
AC_ARG_ENABLE(elasticsearch,
        [AS_HELP_STRING([--enable-elasticsearch],[Enable elasticsearch output module @<:@default=no@:>@])],
        [case "${enableval}" in
         yes) enable_elasticsearch="yes" ;;
          no) enable_elasticsearch="no" ;;
           *) AC_MSG_ERROR(bad value ${enableval} for --enable-elasticsearch) ;;
         esac],
        [enable_elasticsearch=no]
)
if test "x$enable_elasticsearch" = "xyes"; then
	PKG_CHECK_MODULES([CURL], [libcurl])
	LT_LIB_M
fi
AM_CONDITIONAL(ENABLE_ELASTICSEARCH, test x$enable_elasticsearch = xyes)


# clickhouse support
AC_ARG_ENABLE(clickhouse,
        [AS_HELP_STRING([--enable-clickhouse],[Enable clickhouse output module @<:@default=no@:>@])],
        [case "${enableval}" in
         yes) enable_clickhouse="yes" ;;
          no) enable_clickhouse="no" ;;
           *) AC_MSG_ERROR(bad value ${enableval} for --enable-clickhouse) ;;
         esac],
        [enable_clickhouse=no]
)
if test "x$enable_clickhouse" = "xyes"; then
	PKG_CHECK_MODULES([CURL], [libcurl])
	LT_LIB_M
fi
AM_CONDITIONAL(ENABLE_CLICKHOUSE, test x$enable_clickhouse = xyes)


# omhttp support
AC_ARG_ENABLE(omhttp,
        [AS_HELP_STRING([--enable-omhttp],[Enable http output module @<:@default=no@:>@])],
        [case "${enableval}" in
         yes) enable_omhttp="yes" ;;
          no) enable_omhttp="no" ;;
           *) AC_MSG_ERROR(bad value ${enableval} for --enable-omhttp) ;;
         esac],
        [enable_omhttp=no]
)
if test "x$enable_omhttp" = "xyes"; then
        PKG_CHECK_MODULES([CURL], [libcurl])
        LT_LIB_M
fi
AM_CONDITIONAL(ENABLE_OMHTTP, test x$enable_omhttp = xyes)


# capability to enable elasticsearch testbench tests. This requries that an ES test
# environment is present on the local (127.0.0.1) machine.
# we support a "minimal" mode to take care of travis where we cannot run all tests
# due to runtime constraints
AC_ARG_ENABLE(elasticsearch_tests,
        [AS_HELP_STRING([--enable-elasticsearch-tests],[enable Elasticsearch specific tests in testbench @<:@default=no@:>@])],
        [case "${enableval}" in
         yes) enable_elasticsearch_tests="yes" ;;
          no) enable_elasticsearch_tests="no" ;;
         minimal) enable_elasticsearch_tests="minimal" ;;
           *) AC_MSG_ERROR(bad value ${enableval} for --enable-elasticsearch-tests) ;;
         esac],
        [enable_elasticsearch_tests=no]
)
AM_CONDITIONAL(ENABLE_ELASTICSEARCH_TESTS, test x$enable_elasticsearch_tests = xyes)
AM_CONDITIONAL(ENABLE_ELASTICSEARCH_TESTS_MINIMAL, test x$enable_elasticsearch_tests = xminimal -o x$enable_elasticsearch_tests = xyes)


# capability to enable clickhouse testbench tests. This requries that a test
# environment is present on the local (127.0.0.1) machine.
AC_ARG_ENABLE(clickhouse_tests,
        [AS_HELP_STRING([--enable-clickhouse-tests],[enable Elasticsearch specific tests in testbench @<:@default=no@:>@])],
        [case "${enableval}" in
         yes) enable_clickhouse_tests="yes" ;;
          no) enable_clickhouse_tests="no" ;;
           *) AC_MSG_ERROR(bad value ${enableval} for --enable-clickhouse-tests) ;;
         esac],
        [enable_clickhouse_tests=no]
)
AM_CONDITIONAL(ENABLE_CLICKHOUSE_TESTS, test x$enable_clickhouse_tests = xyes)


# openssl support
AC_ARG_ENABLE(openssl,
        [AS_HELP_STRING([--enable-openssl],[Enable openssl support @<:@default=no@:>@])],
        [case "${enableval}" in
         yes) enable_openssl="yes" ;;
          no) enable_openssl="no" ;;
           *) AC_MSG_ERROR(bad value ${enableval} for --enable-openssl) ;;
         esac],
        [enable_openssl=no]
)
if test "x$enable_openssl" = "xyes"; then
	PKG_CHECK_MODULES(OPENSSL, openssl)
	AC_DEFINE([ENABLE_OPENSSL], [1], [Indicator that openssl is present])
	save_libs=$LIBS
fi
AM_CONDITIONAL(ENABLE_OPENSSL, test x$enable_openssl = xyes)


# GnuTLS support
AC_ARG_ENABLE(gnutls,
        [AS_HELP_STRING([--enable-gnutls],[Enable GNU TLS support @<:@default=no@:>@])],
        [case "${enableval}" in
         yes) enable_gnutls="yes" ;;
          no) enable_gnutls="no" ;;
           *) AC_MSG_ERROR(bad value ${enableval} for --enable-gnutls) ;;
         esac],
        [enable_gnutls=no]
)
if test "x$enable_gnutls" = "xyes"; then
	PKG_CHECK_MODULES(GNUTLS, gnutls >= 1.4.0)
	AC_DEFINE([ENABLE_GNUTLS], [1], [Indicator that GnuTLS is present])
	save_libs=$LIBS
	LIBS="$LIBS $GNUTLS_LIBS"
	AC_CHECK_FUNCS(gnutls_certificate_set_retrieve_function,,)
	AC_CHECK_FUNCS(gnutls_certificate_type_set_priority,,)
	LIBS=$save_libs
fi

AM_CONDITIONAL(ENABLE_GNUTLS, test x$enable_gnutls = xyes)

AC_ARG_ENABLE(gnutls-tests,
        [AS_HELP_STRING([--enable-gnutls-tests],[Enable gnutls tests @<:@default=yes@:>@])],
        [case "${enableval}" in
         yes) enable_gnutls_tests="yes" ;;
          no) enable_gnutls_tests="no" ;;
           *) AC_MSG_ERROR(bad value ${enableval} for --enable-gnutls-tests) ;;
         esac],
        [if [[ "$enable_gnutls" == "yes" ]]; then
		enable_gnutls_tests=yes
	else
		enable_gnutls_tests=no
	fi]
)
if  [[ "$enable_gnutls_tests" == "yes" ]] && [[ "$enable_gnutls" != "yes" ]]; then
		AC_MSG_WARN([gnutls-tests can not be enabled without gnutls support. Disabling gnutls tests...])
		enable_gnutls_tests="no"
fi

AM_CONDITIONAL(ENABLE_GNUTLS_TESTS, test x$enable_gnutls_tests = xyes)


# libgcrypt support
AC_ARG_ENABLE(libgcrypt,
        [AS_HELP_STRING([--enable-libgcrypt],[Enable log file encryption support (libgcrypt) @<:@default=yes@:>@])],
        [case "${enableval}" in
         yes) enable_libgcrypt="yes" ;;
          no) enable_libgcrypt="no" ;;
           *) AC_MSG_ERROR(bad value ${enableval} for --enable-libgcrypt) ;;
         esac],
        [enable_libgcrypt=yes]
)
if test "x$enable_libgcrypt" = "xyes"; then
	AC_PATH_PROG([LIBGCRYPT_CONFIG],[libgcrypt-config],[no])
        if test "x${LIBGCRYPT_CONFIG}" = "xno"; then
           AC_MSG_FAILURE([libgcrypt-config not found in PATH])
        fi
        AC_CHECK_LIB(
		[gcrypt],
        	[gcry_cipher_open],
        	[LIBGCRYPT_CFLAGS="`${LIBGCRYPT_CONFIG} --cflags`"
        	LIBGCRYPT_LIBS="`${LIBGCRYPT_CONFIG} --libs`"
        	],
        	[AC_MSG_FAILURE([libgcrypt is missing])],
        	[`${LIBGCRYPT_CONFIG} --libs --cflags`]
        	)
	AC_DEFINE([ENABLE_LIBGCRYPT], [1], [Indicator that LIBGCRYPT is present])
fi
AM_CONDITIONAL(ENABLE_LIBGCRYPT, test x$enable_libgcrypt = xyes)
AC_SUBST(LIBGCRYPT_CFLAGS)
AC_SUBST(LIBGCRYPT_LIBS)


# support for building the rsyslogd runtime
AC_ARG_ENABLE(rsyslogrt,
        [AS_HELP_STRING([--enable-rsyslogrt],[Build rsyslogrt @<:@default=yes@:>@])],
        [case "${enableval}" in
         yes) enable_rsyslogrt="yes" ;;
          no) enable_rsyslogrt="no" ;;
           *) AC_MSG_ERROR(bad value ${enableval} for --enable-rsyslogrt) ;;
         esac],
        [enable_rsyslogrt=yes]
)
if test "x$enable_rsyslogrt" = "xyes"; then
  RSRT_CFLAGS1="-I\$(top_srcdir)/runtime -I\$(top_srcdir) -I\$(top_srcdir)/grammar"
  RSRT_LIBS1="\$(top_builddir)/runtime/librsyslog.la"
fi
AM_CONDITIONAL(ENABLE_RSYSLOGRT, test x$enable_rsyslogrt = xyes)
RSRT_CFLAGS="\$(RSRT_CFLAGS1) \$(LIBESTR_CFLAGS) \$(LIBFASTJSON_CFLAGS) \$(LIBSYSTEMD_CFLAGS)"
if test "$GCC" = "yes"; then
  RSRT_CFLAGS="$RSRT_CFLAGS -W -Wall -Wformat-security -Wshadow -Wcast-align -Wpointer-arith -Wmissing-format-attribute"
  if $CC -Werror=implicit-function-declaration -x c -c /dev/null -o /dev/null 2>/dev/null; then
    RSRT_CFLAGS="$RSRT_CFLAGS -Werror=implicit-function-declaration"
  elif $CC -Werror-implicit-function-declaration -x c -c /dev/null -o /dev/null 2>/dev/null; then
    RSRT_CFLAGS="$RSRT_CFLAGS -Werror-implicit-function-declaration"
  fi

  if test "x$enable_debug_symbols" = "xyes"; then
    RSRT_CFLAGS="$RSRT_CFLAGS -g"
  fi
fi
RSRT_CFLAGS="$RSRT_CFLAGS $WARN_CFLAGS"
RSRT_LIBS="\$(RSRT_LIBS1) \$(LIBESTR_LIBS) \$(LIBFASTJSON_LIBS) \$(LIBSYSTEMD_LIBS)"
AC_SUBST(RSRT_CFLAGS1)
AC_SUBST(RSRT_LIBS1)
AC_SUBST(RSRT_CFLAGS)
AC_SUBST(RSRT_LIBS)


# support for NOT building rsyslogd (useful for source-based packaging systems)
AC_ARG_ENABLE(rsyslogd,
        [AS_HELP_STRING([--enable-rsyslogd],[Build rsyslogd @<:@default=yes@:>@])],
        [case "${enableval}" in
         yes) enable_rsyslogd="yes" ;;
          no) enable_rsyslogd="no" ;;
           *) AC_MSG_ERROR(bad value ${enableval} for --enable-rsyslogd) ;;
         esac],
        [enable_rsyslogd=yes]
)
AM_CONDITIONAL(ENABLE_RSYSLOGD, test x$enable_rsyslogd = xyes)


# capability to enable an extended testbench. By default, this is off. The reason
# for this switch is that some test simply take too long to execute them on a regular
# basis. So we enable to skip them, while the majority of tests can still be used. The
# idea is that at least "make distcheck" executes the extended testbench, and also
# developers should explicitely enable it after important changes. -- rgerhards, 2010-04-12
AC_ARG_ENABLE(extended_tests,
        [AS_HELP_STRING([--enable-extended-tests],[extended testbench @<:@default=no@:>@])],
        [case "${enableval}" in
         yes) enable_extended_tests="yes" ;;
          no) enable_extended_tests="no" ;;
           *) AC_MSG_ERROR(bad value ${enableval} for --enable-extended-tests) ;;
         esac],
        [enable_extended_tests=no]
)
AM_CONDITIONAL(ENABLE_EXTENDED_TESTS, test x$enable_extended_tests = xyes)


# capability to enable MySQL testbench tests. This requries that a Syslog database
# with the default schema has been created on the local (127.0.0.1) MySQL server and
# a user "rsyslog" with password "testbench" exists, is able to login with default
# parameters and has sufficient (read: all) privileges on that database.
# rgerhards, 2011-03-09
AC_ARG_ENABLE(mysql_tests,
        [AS_HELP_STRING([--enable-mysql-tests],[enable MySQL specific tests in testbench @<:@default=no@:>@])],
        [case "${enableval}" in
         yes) enable_mysql_tests="yes" ;;
          no) enable_mysql_tests="no" ;;
           *) AC_MSG_ERROR(bad value ${enableval} for --enable-mysql-tests) ;;
         esac],
        [enable_mysql_tests=no]
)
AM_CONDITIONAL(ENABLE_MYSQL_TESTS, test x$enable_mysql_tests = xyes)


# capability to enable PostgreSQL testbench tests. This requries that a Syslog database
# with the default schema (see plugins/ompgsql/createDB.sql) has been created on the
# local (127.0.0.1) PostgreSQL server and a user "rsyslog" with password "testbench"
# exists, is able to login with default parameters and has sufficient (read: all)
# privileges on that database
AC_ARG_ENABLE(pgsql_tests,
        [AS_HELP_STRING([--enable-pgsql-tests],[enable PostgreSQL specific tests in testbench @<:@default=no@:>@])],
        [case "${enableval}" in
         yes) enable_pgsql_tests="yes" ;;
          no) enable_pgsql_tests="no" ;;
           *) AC_MSG_ERROR(bad value ${enableval} for --enable-pgsql-tests) ;;
         esac],
        [enable_pgsql_tests=no]
)
AM_CONDITIONAL(ENABLE_PGSQL_TESTS, test x$enable_pgsql_tests = xyes)


# Mail support (so far we do not need a library, but we need to turn this on and off)
AC_ARG_ENABLE(mail,
        [AS_HELP_STRING([--enable-mail],[Enable mail support @<:@default=no@:>@])],
        [case "${enableval}" in
         yes) enable_mail="yes" ;;
          no) enable_mail="no" ;;
           *) AC_MSG_ERROR(bad value ${enableval} for --enable-mail) ;;
         esac],
        [enable_mail=no]
)
AM_CONDITIONAL(ENABLE_MAIL, test x$enable_mail = xyes)


AC_ARG_ENABLE(fmhttp,
        [AS_HELP_STRING([--enable-fmhttp],[Enable fmhttp @<:@default=yes@:>@])],
        [case "${enableval}" in
         yes) enable_fmhttp="yes" ;;
          no) enable_fmhttp="no" ;;
           *) AC_MSG_ERROR(bad value ${enableval} for --enable-fmhttp) ;;
         esac],
        [enable_fmhttp=yes]
)
if test "$enable_fmhttp" = "yes"; then
        PKG_CHECK_MODULES([CURL], [libcurl])
fi
AM_CONDITIONAL(ENABLE_FMHTTP, test x$enable_fmhttp = xyes)


# imdiag support
# This is a core testbench tool. You need to enable it if you want to
# use not only a small subset of the testbench.
AC_ARG_ENABLE(imdiag,
        [AS_HELP_STRING([--enable-imdiag],[Enable imdiag @<:@default=no@:>@])],
        [case "${enableval}" in
         yes) enable_imdiag="yes" ;;
          no) enable_imdiag="no" ;;
           *) AC_MSG_ERROR(bad value ${enableval} for --enable-imdiag) ;;
         esac],
        [enable_imdiag=no]
)
if test "x$enable_imdiag" = "xyes"; then
	AC_DEFINE([ENABLE_IMDIAG], [1], [Indicator that IMDIAG is present])
fi
AM_CONDITIONAL(ENABLE_IMDIAG, test x$enable_imdiag = xyes)


# mmnormalize
AC_ARG_ENABLE(mmnormalize,
        [AS_HELP_STRING([--enable-mmnormalize],[Enable building mmnormalize support @<:@default=no@:>@])],
        [case "${enableval}" in
         yes) enable_mmnormalize="yes" ;;
          no) enable_mmnormalize="no" ;;
           *) AC_MSG_ERROR(bad value ${enableval} for --enable-mmnormalize) ;;
         esac],
        [enable_mmnormalize=no]
)
if test "x$enable_mmnormalize" = "xyes"; then
	PKG_CHECK_MODULES(LIBLOGNORM, lognorm >= 2.0.3)

	save_CFLAGS="$CFLAGS"
	save_LIBS="$LIBS"

	CFLAGS="$CFLAGS $LIBLOGNORM_CFLAGS"
	LIBS="$LIBS $LIBLOGNORM_LIBS"

	AX_CHECK_DEFINED([[#include <lognorm-features.h>]],LOGNORM_REGEX_SUPPORTED,[lognorm_regex_supported="yes"],)

	CFLAGS="$save_CFLAGS"
	LIBS="$save_LIBS"
fi
AM_CONDITIONAL(LOGNORM_REGEX_SUPPORTED, test x$lognorm_regex_supported = xyes)
AM_CONDITIONAL(ENABLE_MMNORMALIZE, test x$enable_mmnormalize = xyes)

# mmnjsonparse
AC_ARG_ENABLE(mmjsonparse,
        [AS_HELP_STRING([--enable-mmjsonparse],[Enable building mmjsonparse support @<:@default=no@:>@])],
        [case "${enableval}" in
         yes) enable_mmjsonparse="yes" ;;
          no) enable_mmjsonparse="no" ;;
           *) AC_MSG_ERROR(bad value ${enableval} for --enable-mmjsonparse) ;;
         esac],
        [enable_mmjsonparse=no]
)
AM_CONDITIONAL(ENABLE_MMJSONPARSE, test x$enable_mmjsonparse = xyes)

# mmgrok
AC_ARG_ENABLE(mmgrok,
        [AS_HELP_STRING([--enable-mmgrok],[Enable building mmgrok support @<:@default=no@:>@])],
        [case "${enableval}" in
         yes) enable_mmgrok="yes" ;;
          no) enable_mmgrok="no" ;;
           *) AC_MSG_ERROR(bad value ${enableval} for --enable-mmgrok) ;;
        esac],
        [enable_mmgrok=no]
)
if test "x$enable_mmgrok" = "xyes"; then
        AC_CHECK_HEADERS([grok.h])
	GLIB_CFLAGS="$(pkg-config --cflags glib-2.0)"
	GLIB_LIBS="$(pkg-config --libs glib-2.0)"
fi
AM_CONDITIONAL(ENABLE_MMGROK, test x$enable_mmgrok = xyes)
AC_SUBST(GLIB_CFLAGS)
AC_SUBST(GLIB_LIBS)

# mmaudit
AC_ARG_ENABLE(mmaudit,
        [AS_HELP_STRING([--enable-mmaudit],[Enable building mmaudit support @<:@default=no@:>@])],
        [case "${enableval}" in
         yes) enable_mmaudit="yes" ;;
          no) enable_mmaudit="no" ;;
           *) AC_MSG_ERROR(bad value ${enableval} for --enable-mmaudit) ;;
         esac],
        [enable_mmaudit=no]
)
AM_CONDITIONAL(ENABLE_MMAUDIT, test x$enable_mmaudit = xyes)


# mmanon
AC_ARG_ENABLE(mmanon,
        [AS_HELP_STRING([--enable-mmanon],[Enable building mmanon support @<:@default=no@:>@])],
        [case "${enableval}" in
         yes) enable_mmanon="yes" ;;
          no) enable_mmanon="no" ;;
           *) AC_MSG_ERROR(bad value ${enableval} for --enable-mmanon) ;;
         esac],
        [enable_mmanon=no]
)
AM_CONDITIONAL(ENABLE_MMANON, test x$enable_mmanon = xyes)


# mmrm1stspace
AC_ARG_ENABLE(mmrm1stspace,
        [AS_HELP_STRING([--enable-mmrm1stspace],[Enable building mmrm1stspace support @<:@default=no@:>@])],
        [case "${enableval}" in
         yes) enable_mmrm1stspace="yes" ;;
          no) enable_mmrm1stspace="no" ;;
           *) AC_MSG_ERROR(bad value ${enableval} for --enable-mmrm1stspace) ;;
         esac],
        [enable_mmrm1stspace=no]
)
AM_CONDITIONAL(ENABLE_MMRM1STSPACE, test x$enable_mmrm1stspace = xyes)


# mmutf8fix
AC_ARG_ENABLE(mmutf8fix,
        [AS_HELP_STRING([--enable-mmutf8fix],[Enable building mmutf8fix support @<:@default=no@:>@])],
        [case "${enableval}" in
         yes) enable_mmutf8fix="yes" ;;
          no) enable_mmutf8fix="no" ;;
           *) AC_MSG_ERROR(bad value ${enableval} for --enable-mmutf8fix) ;;
         esac],
        [enable_mmutf8fix=no]
)
AM_CONDITIONAL(ENABLE_MMUTF8FIX, test x$enable_mmutf8fix = xyes)


# mmcount
AC_ARG_ENABLE(mmcount,
        [AS_HELP_STRING([--enable-mmcount],[Enable message counting @<:@default=no@:>@])],
        [case "${enableval}" in
         yes) enable_mmcount="yes" ;;
          no) enable_mmcount="no" ;;
           *) AC_MSG_ERROR(bad value ${enableval} for --enable-mmcount) ;;
         esac],
        [enable_mmcount=no]
)
AM_CONDITIONAL(ENABLE_MMCOUNT, test x$enable_mmcount = xyes)


# mmsequence
AC_ARG_ENABLE(mmsequence,
        [AS_HELP_STRING([--enable-mmsequence],[Enable sequence generator @<:@default=no@:>@])],
        [case "${enableval}" in
         yes) enable_mmsequence="yes" ;;
          no) enable_mmsequence="no" ;;
           *) AC_MSG_ERROR(bad value ${enableval} for --enable-mmsequence) ;;
         esac],
        [enable_mmsequence=no]
)
AM_CONDITIONAL(ENABLE_MMSEQUENCE, test x$enable_mmsequence = xyes)



# mmdblookup
AC_ARG_ENABLE(mmdblookup,
        [AS_HELP_STRING([--enable-mmdblookup],[Enable mmdb lookup helper @<:@default=no@:>@])],
        [case "${enableval}" in
         yes) enable_mmdblookup="yes" ;;
          no) enable_mmdblookup="no" ;;
           *) AC_MSG_ERROR(bad value ${enableval} for --enable-mmdblookup) ;;
         esac],
        [enable_mmdblookup=no]
)
if test "x$enable_mmdblookup"; then
        #PKG_CHECK_MODULES(LIBMAXMINDDB, libmaxminddb)
        AC_CHECK_HEADERS([maxminddb.h])
fi
AM_CONDITIONAL(ENABLE_MMDBLOOKUP, test x$enable_mmdblookup = xyes)



# mmdarwin
AC_ARG_ENABLE(mmdarwin,
        [AS_HELP_STRING([--enable-mmdarwin],[Enable mmdb lookup helper @<:@default=no@:>@])],
        [case "${enableval}" in
         yes) enable_mmdarwin="yes" ;;
          no) enable_mmdarwin="no" ;;
           *) AC_MSG_ERROR(bad value ${enableval} for --enable-mmdarwin) ;;
         esac],
        [enable_mmdarwin=no]
)
if test "x$enable_mmdarwin"; then
        AC_CHECK_HEADERS([protocol.h])
fi
AM_CONDITIONAL(ENABLE_MMDARWIN, test x$enable_mmdarwin = xyes)




# mmfields
AC_ARG_ENABLE(mmfields,
        [AS_HELP_STRING([--enable-mmfields],[Enable building mmfields support @<:@default=no@:>@])],
        [case "${enableval}" in
         yes) enable_mmfields="yes" ;;
          no) enable_mmfields="no" ;;
           *) AC_MSG_ERROR(bad value ${enableval} for --enable-mmfields) ;;
         esac],
        [enable_mmfields=no]
)
AM_CONDITIONAL(ENABLE_MMFIELDS, test x$enable_mmfields = xyes)

# mmpstrucdata
AC_ARG_ENABLE(mmpstrucdata,
        [AS_HELP_STRING([--enable-mmpstrucdata],[Enable building mmpstrucdata support @<:@default=no@:>@])],
        [case "${enableval}" in
         yes) enable_mmpstrucdata="yes" ;;
          no) enable_mmpstrucdata="no" ;;
           *) AC_MSG_ERROR(bad value ${enableval} for --enable-mmpstrucdata) ;;
         esac],
        [enable_mmpstrucdata=no]
)
AM_CONDITIONAL(ENABLE_MMPSTRUCDATA, test x$enable_mmpstrucdata = xyes)


# mmrfc5424addhmac
AC_ARG_ENABLE(mmrfc5424addhmac,
        [AS_HELP_STRING([--enable-mmrfc5424addhmac],[Enable building mmrfc5424addhmac support @<:@default=no@:>@])],
        [case "${enableval}" in
         yes) enable_mmrfc5424addhmac="yes" ;;
          no) enable_mmrfc5424addhmac="no" ;;
           *) AC_MSG_ERROR(bad value ${enableval} for --enable-mmrfc5424addhmac) ;;
         esac],
        [enable_mmrfc5424addhmac=no]
)
if test "x$enable_mmrfc5424addhmac" = "xyes"; then
	PKG_CHECK_MODULES(OPENSSL, openssl >= 0.9.7)
#AC_CHECK_LIB([crypto],[CRYPTO_new_ex_data], [], [AC_MSG_ERROR([OpenSSL libraries required])])
#AC_CHECK_LIB([ssl],[SSL_library_init], [], [AC_MSG_ERROR([OpenSSL libraries required])])
#AC_CHECK_HEADERS([openssl/crypto.h openssl/x509.h openssl/pem.h openssl/ssl.h openssl/err.h],[],[AC_MSG_ERROR([OpenSSL headers required])])
fi
AM_CONDITIONAL(ENABLE_MMRFC5424ADDHMAC, test x$enable_mmrfc5424addhmac = xyes)


# experimental omfile-hardened module
AC_ARG_ENABLE(omfile-hardened,
        [AS_HELP_STRING([--enable-omfile-hardened],[Enable omfile-hardened support @<:@default=no@:>@])],
        [case "${enableval}" in
         yes) enable_omfile_hardened="yes" ;;
          no) enable_omfile_hardened="no" ;;
           *) AC_MSG_ERROR(bad value ${enableval} for --enable-omfile-hardened) ;;
         esac],
        [enable_omfile_hardened=no]
)
AM_CONDITIONAL(ENABLE_OMFILE_HARDENED, test x$enable_omfile_hardened = xyes)


# RELP support
AC_ARG_ENABLE(relp,
        [AS_HELP_STRING([--enable-relp],[Enable RELP support @<:@default=no@:>@])],
        [case "${enableval}" in
         yes) enable_relp="yes" ;;
          no) enable_relp="no" ;;
           *) AC_MSG_ERROR(bad value ${enableval} for --enable-relp) ;;
         esac],
        [enable_relp=no]
)
if test "x$enable_relp" = "xyes"; then
	PKG_CHECK_MODULES(RELP, relp >= 1.2.14)
	AC_DEFINE([ENABLE_RELP], [1], [Indicator that RELP is present])
        save_CFLAGS="$CFLAGS"
        save_LIBS="$LIBS"

        CFLAGS="$CFLAGS $RELP_CFLAGS"
        LIBS="$LIBS $RELP_LIBS"

        AC_CHECK_FUNC([relpSrvSetOversizeMode],
                      [AC_DEFINE([HAVE_RELPSRVSETOVERSIZEMODE], [1], [Define if relpSrvSetOversizeMode exists.])])
        AC_CHECK_FUNC([relpSrvSetLstnAddr],
                      [AC_DEFINE([HAVE_RELPSRVSETLSTNADDR], [1], [Define if relpSrvSetLstnAddr exists.])])
        AC_CHECK_FUNC([relpEngineSetTLSLibByName],
                      [AC_DEFINE([HAVE_RELPENGINESETTLSLIBBYNAME], [1], [Define if relpEngineSetTLSLibByName exists.])])
        AC_CHECK_FUNC([relpSrvSetTlsConfigCmd],
                      [AC_DEFINE([HAVE_RELPENGINESETTLSCFGCMD], [1], [Define if relpSrvSetTlsConfigCmd exists.])])

        AC_CHECK_FUNC([relpSrvSetTlsConfigCmd],
                      [HAVE_RELPENGINESETTLSCFGCMD=1])

        CFLAGS="$save_CFLAGS"
        LIBS="$save_LIBS"
fi
AM_CONDITIONAL(ENABLE_RELP, test x$enable_relp = xyes)
AM_CONDITIONAL([USE_RELPENGINESETTLSCFGCMD], [test "x$HAVE_RELPENGINESETTLSCFGCMD" = x1])

# RELP default port
AC_ARG_ENABLE(omrelp-default-port,
        [AS_HELP_STRING([--enable-omrelp-default-port],[set omrelp default port @<:@default=514@:>@])],
	[ AC_DEFINE_UNQUOTED(RELP_DFLT_PT, "${enableval}", [default port for omrelp]) ],
	[ AC_DEFINE(RELP_DFLT_PT, "514", [default port for omrelp]) ]
)



# GuardTime KSI LOGSIG 12 support
AC_ARG_ENABLE(ksi-ls12,
        [AS_HELP_STRING([--enable-ksi-ls12],[Enable log file signing support via GuardTime KSI LS12 @<:@default=no@:>@])],
        [case "${enableval}" in
         yes) enable_ksi_ls12="yes" ;;
          no) enable_ksi_ls12="no" ;;
           *) AC_MSG_ERROR(bad value ${enableval} for --enable-ksi-ls12) ;;
         esac],
        [enable_ksi_ls12=no]
)
if test "x$enable_ksi_ls12" = "xyes"; then
	PKG_CHECK_MODULES(GT_KSI_LS12, libksi >= 3.19.0)
fi
AM_CONDITIONAL(ENABLE_KSI_LS12, test x$enable_ksi_ls12 = xyes)

# liblogging-stdlog support
# we use liblogging-stdlog inside the testbench, which is why we need to check for it in any case
PKG_CHECK_MODULES(LIBLOGGING_STDLOG, liblogging-stdlog >= 1.0.3,
        [AC_DEFINE(HAVE_LIBLOGGING_STDLOG, 1, [Define to 1 if liblogging-stdlog is available.])
        found_liblogging_stdlog="yes"],
        [AC_MSG_NOTICE([liblogging-stdlog not found, parts of the testbench will not run])]
)

AC_ARG_ENABLE(liblogging-stdlog,
        [AS_HELP_STRING([--enable-liblogging-stdlog],[Enable liblogging-stdlog support @<:@default=no@:>@])],
        [case "${enableval}" in
         yes) enable_liblogging_stdlog="yes" ;;
          no) enable_liblogging_stdlog="no" ;;
           *) AC_MSG_ERROR(bad value ${enableval} for --enable-liblogging-stdlog) ;;
         esac],
        [enable_liblogging_stdlog=no]
)
if test "x$enable_liblogging_stdlog" = "xyes" -a "x$found_liblogging_stdlog" != "xyes"; then
	AC_MSG_ERROR(--enable-liblogging-stdlog set but liblogging-stdlog was not found)
fi
AM_CONDITIONAL(ENABLE_LIBLOGGING_STDLOG, [test "x$enable_liblogging_stdlog" = "xyes"])

# RFC 3195 support
AC_ARG_ENABLE(rfc3195,
        [AS_HELP_STRING([--enable-rfc3195],[Enable RFC3195 support @<:@default=no@:>@])],
        [case "${enableval}" in
         yes) enable_rfc3195="yes" ;;
          no) enable_rfc3195="no" ;;
           *) AC_MSG_ERROR(bad value ${enableval} for --enable-rfc3195) ;;
         esac],
        [enable_rfc3195=no]
)
if test "x$enable_rfc3195" = "xyes"; then
	PKG_CHECK_MODULES(LIBLOGGING, liblogging-rfc3195 >= 1.0.1)
fi
AM_CONDITIONAL(ENABLE_RFC3195, test x$enable_rfc3195 = xyes)


# enable/disable the testbench (e.g. because some important parts
# are missing)
AC_ARG_ENABLE(testbench,
        [AS_HELP_STRING([--enable-testbench],[testbench enabled @<:@default=no@:>@])],
        [case "${enableval}" in
         yes) enable_testbench="yes" ;;
          no) enable_testbench="no" ;;
           *) AC_MSG_ERROR(bad value ${enableval} for --enable-testbench) ;;
         esac],
        [enable_testbench=no]
)

# Add a capability to turn off libfaketime tests. Unfortunately, libfaketime
# becomes more and more problematic in newer versions and causes aborts
# on some platforms. This provides the ability to turn it off. In the
# longer term, we should consider writing our own replacement.
AC_ARG_ENABLE(libfaketime,
        [AS_HELP_STRING([--enable-libfaketime],[libfaketime enabled @<:@default=no@:>@])],
        [case "${enableval}" in
         yes) enable_libfaketime="yes" ;;
          no) enable_libfaketime="no" ;;
           *) AC_MSG_ERROR(bad value ${enableval} for --enable-libfaketime) ;;
         esac],
        [enable_libfaketime=no]
)
AM_CONDITIONAL(ENABLE_LIBFAKETIME, test "x${enable_libfaketime}" = "xyes")

# this permits to control the "default tests" in testbench runs. These
# are those tests that do not need a special configure option. There are
# some situations where we really want to turn them of so that we can
# run tests only for a specific component (e.g. ElasticSearch).
# This also enables us to do some parallel testing even while the
# testbench is not yet able to support make -j check
AC_ARG_ENABLE(default-tests,
        [AS_HELP_STRING([--enable-default-tests],[default-tests enabled @<:@default=yes@:>@])],
        [case "${enableval}" in
         yes) enable_default_tests="yes" ;;
          no) enable_default_tests="no" ;;
           *) AC_MSG_ERROR(bad value ${enableval} for --enable-default-tests) ;;
         esac],
        [enable_default_tests=yes]
)
AM_CONDITIONAL(ENABLE_DEFAULT_TESTS, test "x${enable_default_tests}" = "xyes")

AC_CHECK_PROG(IP, [ip], [yes], [no])
if test "x${IP}" = "xno"; then
	AC_MSG_NOTICE([Will not check network namespace functionality as 'ip' (part of iproute2) is not available.])
fi
AM_CONDITIONAL(ENABLE_IP, test "x${IP}" = "xyes")


# valgrind-testbench
AC_ARG_WITH([valgrind_testbench],
        [AS_HELP_STRING([--without-valgrind-testbench], [Don't use valgrind in testbench])]
)

if test "x$with_valgrind_testbench" != "xno"; then
        AC_CHECK_PROG(VALGRIND, [valgrind], [valgrind], [no])

        if test "x$enable_testbench" = "xyes" && test "x$VALGRIND" = "xno"; then
                if test "x$with_valgrind_testbench" = "xyes"; then
                        AC_MSG_ERROR([valgrind is missing but forced with --with-valgrind-testbench. Either install valgrind or remove the option!])
                else
                        AC_MSG_WARN([valgrind is missing -- testbench won't use valgrind!])
                fi
        else
                AC_MSG_NOTICE([testbench will use valgrind])
        fi
else
	AC_MSG_NOTICE([testbench won't use valgrind due to set --without-valgrind-testbench option])
fi
AM_CONDITIONAL([HAVE_VALGRIND], [test "x$with_valgrind_testbench" != "xno" && test "x$VALGRIND" != "xno"])

# ability to disable helgrind tests - we at least need this for
# clang coverage reports, where we cannot suppress the races
AC_ARG_ENABLE(helgrind,
        [AS_HELP_STRING([--enable-helgrind],[valgrind helgrind enabled @<:@default=yes@:>@])],
        [case "${enableval}" in
         yes) enable_helgrind="yes" ;;
          no) enable_helgrind="no" ;;
           *) AC_MSG_ERROR(bad value ${enableval} for --enable-helgrind) ;;
         esac],
        [enable_helgrind=yes]
)
AM_CONDITIONAL(ENABLE_HELGRIND, test x$enable_helgrind = xyes)

# settings for the batch report input module
AC_ARG_ENABLE(imbatchreport,
        [AS_HELP_STRING([--enable-imbatchreport],[batch report input module enabled @<:@default=no@:>@])],
        [case "${enableval}" in
         yes) enable_imbatchreport="yes" ;;
          no) enable_imbatchreport="no" ;;
           *) AC_MSG_ERROR(bad value ${enableval} for --enable-imbatchreport) ;;
         esac],
        [enable_imbatchreport=no]
)
AM_CONDITIONAL(ENABLE_IMBATCHREPORT, test x$enable_imbatchreport = xyes)

# settings for the db2diag parser module
AC_ARG_ENABLE(pmdb2diag,
        [AS_HELP_STRING([--enable-pmdb2diag],[db2diag parser module enabled @<:@default=no@:>@])],
        [case "${enableval}" in
         yes) enable_pmdb2diag="yes" ;;
          no) enable_pmdb2diag="no" ;;
           *) AC_MSG_ERROR(bad value ${enableval} for --enable-pmdb2diag) ;;
         esac],
        [enable_pmdb2diag=no]
)
AM_CONDITIONAL(ENABLE_PMDB2DIAG, test x$enable_pmdb2diag = xyes)

# settings for the file input module
AC_ARG_ENABLE(imfile,
        [AS_HELP_STRING([--enable-imfile],[file input module enabled @<:@default=no@:>@])],
        [case "${enableval}" in
         yes) enable_imfile="yes" ;;
          no) enable_imfile="no" ;;
           *) AC_MSG_ERROR(bad value ${enableval} for --enable-imfile) ;;
         esac],
        [enable_imfile=no]
)
if test "x$enable_imfile" = "xyes"; then
	AC_CHECK_FUNCS(port_create,,)
	AC_MSG_CHECKING(for Solaris File Events Notification API support)
	AC_TRY_COMPILE([
		#include <port.h>
		#include <sys/port.h>
		], [
		return PORT_SOURCE_FILE;
		]
		,
		AC_DEFINE(HAVE_PORT_SOURCE_FILE, 1, [Enable FEN support for imfile])
		AC_MSG_RESULT(yes)
		,
		AC_MSG_RESULT(no)
	)
fi
AM_CONDITIONAL(ENABLE_IMFILE, test x$enable_imfile = xyes)

AC_ARG_ENABLE(imfile-tests,
        [AS_HELP_STRING([--enable-imfile-tests],[Enable imfile tests @<:@default=yes@:>@])],
        [case "${enableval}" in
         yes) enable_imfile_tests="yes" ;;
          no) enable_imfile_tests="no" ;;
           *) AC_MSG_ERROR(bad value ${enableval} for --enable-imfile-tests) ;;
         esac],
        [enable_imfile_tests=yes]
)
if  [[ "$enable_imfile_tests" == "yes" ]] && [[ "$enable_imfile" != "yes" ]]; then
		AC_MSG_WARN([imfile-tests can not be enabled without imfile support. Disabling imfile tests...])
		enable_imfile_tests="no"
fi
AM_CONDITIONAL(ENABLE_IMFILE_TESTS, test x$enable_imfile_tests = xyes)


# settings for the docker log input module
AC_ARG_ENABLE(imdocker,
        [AS_HELP_STRING([--enable-imdocker],[input docker module enabled @<:@default=no@:>@])],
        [case "${enableval}" in
         yes) enable_imdocker="yes" ;;
          no) enable_imdocker="no" ;;
           *) AC_MSG_ERROR(bad value ${enableval} for --enable-imdocker) ;;
         esac],
        [enable_imdocker=no]
)
if test "x$enable_imdocker" = "xyes"; then
	AC_CHECK_HEADERS([curl/curl.h])
	PKG_CHECK_MODULES([CURL], [libcurl >= 7.40.0])
fi
AM_CONDITIONAL(ENABLE_IMDOCKER, test x$enable_imdocker = xyes)

AC_ARG_ENABLE(imdocker-tests,
        [AS_HELP_STRING([--enable-imdocker-tests],[Enable imdocker tests @<:@default=no@:>@])],
        [case "${enableval}" in
         yes) enable_imdocker_tests="yes" ;;
          no) enable_imdocker_tests="no" ;;
           *) AC_MSG_ERROR(bad value ${enableval} for --enable-imdocker-tests) ;;
         esac],
        [enable_imdocker_tests=no]
)

AM_CONDITIONAL(ENABLE_IMDOCKER_TESTS, test x$enable_imdocker_tests = xyes)


# settings for the tuxedo ULOG input module
AC_ARG_ENABLE(imtuxedoulog,
        [AS_HELP_STRING([--enable-imtuxedoulog],[tuxedo ULOG input module enabled @<:@default=no@:>@])],
        [case "${enableval}" in
         yes) enable_imtuxedoulog="yes" ;;
          no) enable_imtuxedoulog="no" ;;
           *) AC_MSG_ERROR(bad value ${enableval} for --enable-imtuxedoulog) ;;
         esac],
        [enable_imtuxedoulog=no]
)
AM_CONDITIONAL(ENABLE_IMTUXEDOULOG, test x$enable_imtuxedoulog = xyes)

# settings for the external program input module
AC_ARG_ENABLE(improg,
        [AS_HELP_STRING([--enable-improg],[external program input module enabled @<:@default=no@:>@])],
        [case "${enableval}" in
         yes) enable_improg="yes" ;;
          no) enable_improg="no" ;;
           *) AC_MSG_ERROR(bad value ${enableval} for --enable-improg) ;;
         esac],
        [enable_improg=no]
)
AM_CONDITIONAL(ENABLE_IMPROG, test x$enable_improg = xyes)

# settings for the door input module (under solaris, thus default off)
AC_ARG_ENABLE(imsolaris,
        [AS_HELP_STRING([--enable-imsolaris],[solaris input module enabled @<:@default=no@:>@])],
        [case "${enableval}" in
         yes) enable_imsolaris="yes" ;;
          no) enable_imsolaris="no" ;;
           *) AC_MSG_ERROR(bad value ${enableval} for --enable-imsolaris) ;;
         esac],
        [enable_imsolaris=no]
)
AM_CONDITIONAL(ENABLE_IMSOLARIS, test x$enable_imsolaris = xyes)

# settings for the ptcp input module
AC_ARG_ENABLE(imptcp,
        [AS_HELP_STRING([--enable-imptcp],[plain tcp input module enabled @<:@default=no@:>@])],
        [case "${enableval}" in
         yes) enable_imptcp="yes" ;;
          no) enable_imptcp="no" ;;
           *) AC_MSG_ERROR(bad value ${enableval} for --enable-imptcp) ;;
         esac],
        [enable_imptcp=no]
)
AM_CONDITIONAL(ENABLE_IMPTCP, test x$enable_imptcp = xyes)


# settings for the pstats input module
AC_ARG_ENABLE(impstats,
        [AS_HELP_STRING([--enable-impstats],[periodic statistics module enabled @<:@default=no@:>@])],
        [case "${enableval}" in
         yes) enable_impstats="yes" ;;
          no) enable_impstats="no" ;;
           *) AC_MSG_ERROR(bad value ${enableval} for --enable-impstats) ;;
         esac],
        [enable_impstats=no]
)
AM_CONDITIONAL(ENABLE_IMPSTATS, test x$enable_impstats = xyes)


# settings for the omprog output module
AC_ARG_ENABLE(omprog,
        [AS_HELP_STRING([--enable-omprog],[Compiles omprog module @<:@default=no@:>@])],
        [case "${enableval}" in
         yes) enable_omprog="yes" ;;
          no) enable_omprog="no" ;;
           *) AC_MSG_ERROR(bad value ${enableval} for --enable-omprog) ;;
         esac],
        [enable_omprog=no]
)
AM_CONDITIONAL(ENABLE_OMPROG, test x$enable_omprog = xyes)


# settings for omudpspoof
AC_ARG_ENABLE(omudpspoof,
        [AS_HELP_STRING([--enable-omudpspoof],[Compiles omudpspoof module @<:@default=no@:>@])],
        [case "${enableval}" in
         yes) enable_omudpspoof="yes" ;;
          no) enable_omudpspoof="no" ;;
           *) AC_MSG_ERROR(bad value ${enableval} for --enable-omudpspoof) ;;
         esac],
        [enable_omudpspoof=no]
)

if test "x$enable_omudpspoof" = "xyes"; then
  AC_CHECK_HEADERS(
    [libnet.h],,
    [AC_MSG_FAILURE([libnet is missing])]
  )
  AC_CHECK_LIB(
    [net],
    [libnet_init],
    [UDPSPOOF_CFLAGS=""
     UDPSPOOF_LIBS="-lnet"
    ],
    [AC_MSG_FAILURE([libnet is missing])]
  )
fi
AM_CONDITIONAL(ENABLE_OMUDPSPOOF, test x$enable_omudpspoof = xyes)
AC_SUBST(UDPSPOOF_CFLAGS)
AC_SUBST(UDPSPOOF_LIBS)


# settings for omstdout
AC_ARG_ENABLE(omstdout,
        [AS_HELP_STRING([--enable-omstdout],[Compiles stdout module @<:@default=no@:>@])],
        [case "${enableval}" in
         yes) enable_omstdout="yes" ;;
          no) enable_omstdout="no" ;;
           *) AC_MSG_ERROR(bad value ${enableval} for --enable-omstdout) ;;
         esac],
        [enable_omstdout=no]
)
AM_CONDITIONAL(ENABLE_OMSTDOUT, test x$enable_omstdout = xyes)

AM_CONDITIONAL(ENABLE_TESTBENCH, test x$enable_testbench = xyes)
if test "x$enable_testbench" = "xyes"; then
	if test "x$enable_imdiag" != "xyes"; then
		AC_MSG_ERROR("--enable-testbench requires --enable-imdiag")
	fi
	if test "x$enable_omstdout" != "xyes"; then
		AC_MSG_ERROR("--enable-testbench requires --enable-omstdout")
	fi
fi


# settings for omjournal
AC_ARG_ENABLE(omjournal,
        [AS_HELP_STRING([--enable-omjournal],[Compiles omjournal @<:@default=no@:>@])],
        [case "${enableval}" in
         yes) enable_omjournal="yes" ;;
          no) enable_omjournal="no" ;;
           *) AC_MSG_ERROR(bad value ${enableval} for --enable-omjournal) ;;
         esac],
        [enable_omjournal=no]
)
if test "x$enable_omjournal" = "xyes"; then
	PKG_CHECK_MODULES([LIBSYSTEMD_JOURNAL], [libsystemd >= 209] ,, [
	    PKG_CHECK_MODULES([LIBSYSTEMD_JOURNAL], [libsystemd-journal >= 197])
	])
fi
AM_CONDITIONAL(ENABLE_OMJOURNAL, test x$enable_omjournal = xyes)

# capability to enable journal testbench tests. They have very special requirements,
# so it does not make sense to have them run by default.
# Also note that as of now, they have a pretty high rate of false positives due
# to bugs in the journal.
# see also https://github.com/rsyslog/rsyslog/issues/2931#issuecomment-416914707
AC_ARG_ENABLE(journal_tests,
        [AS_HELP_STRING([--enable-journal-tests],[enable systemd journal specific tests in testbench @<:@default=no@:>@])],
        [case "${enableval}" in
         yes) enable_journal_tests="yes" ;;
          no) enable_journal_tests="no" ;;
           *) AC_MSG_ERROR(bad value ${enableval} for --enable-journal-tests) ;;
         esac],
        [enable_journal_tests=no]
)
AM_CONDITIONAL(ENABLE_JOURNAL_TESTS, test x$enable_journal_tests = xyes)


# settings for pmlastmsg
AC_ARG_ENABLE(pmlastmsg,
        [AS_HELP_STRING([--enable-pmlastmsg],[Compiles lastmsg parser module @<:@default=no@:>@])],
        [case "${enableval}" in
         yes) enable_pmlastmsg="yes" ;;
          no) enable_pmlastmsg="no" ;;
           *) AC_MSG_ERROR(bad value ${enableval} for --enable-pmlastmsg) ;;
         esac],
        [enable_pmlastmsg=no]
)
AM_CONDITIONAL(ENABLE_PMLASTMSG, test x$enable_pmlastmsg = xyes)


# settings for pmcisconames
AC_ARG_ENABLE(pmcisconames,
        [AS_HELP_STRING([--enable-pmcisconames],[Compiles cisconames parser module @<:@default=no@:>@])],
        [case "${enableval}" in
         yes) enable_pmcisconames="yes" ;;
          no) enable_pmcisconames="no" ;;
           *) AC_MSG_ERROR(bad value ${enableval} for --enable-pmcisconames) ;;
         esac],
        [enable_pmcisconames=no]
)
AM_CONDITIONAL(ENABLE_PMCISCONAMES, test x$enable_pmcisconames = xyes)


# settings for pmciscoios
AC_ARG_ENABLE(pmciscoios,
        [AS_HELP_STRING([--enable-pmciscoios],[Compiles ciscoios parser module @<:@default=no@:>@])],
        [case "${enableval}" in
         yes) enable_pmciscoios="yes" ;;
          no) enable_pmciscoios="no" ;;
           *) AC_MSG_ERROR(bad value ${enableval} for --enable-pmciscoios) ;;
         esac],
        [enable_pmciscoios=no]
)
AM_CONDITIONAL(ENABLE_PMCISCOIOS, test x$enable_pmciscoios = xyes)


# settings for pmnull
AC_ARG_ENABLE(pmnull,
        [AS_HELP_STRING([--enable-pmnull],[Compiles null parser module @<:@default=no@:>@])],
        [case "${enableval}" in
         yes) enable_pmnull="yes" ;;
          no) enable_pmnull="no" ;;
           *) AC_MSG_ERROR(bad value ${enableval} for --enable-pmnull) ;;
         esac],
        [enable_pmnull=no]
)
AM_CONDITIONAL(ENABLE_PMNULL, test x$enable_pmnull = xyes)


# settings for pmnormalize
AC_ARG_ENABLE(pmnormalize,
        [AS_HELP_STRING([--enable-pmnormalize],[Compiles normalizer parser module @<:@default=no@:>@])],
        [case "${enableval}" in
         yes) enable_pmnormalize="yes" ;;
          no) enable_pmnormalize="no" ;;
           *) AC_MSG_ERROR(bad value ${enableval} for --enable-pmnormalize) ;;
         esac],
        [enable_pmnormalize=no]
)
AM_CONDITIONAL(ENABLE_PMNORMALIZE, test x$enable_pmnormalize = xyes)


# settings for pmaixforwardedfrom
AC_ARG_ENABLE(pmaixforwardedfrom,
        [AS_HELP_STRING([--enable-pmaixforwardedfrom],[Compiles aixforwardedfrom parser module @<:@default=no@:>@])],
        [case "${enableval}" in
         yes) enable_pmaixforwardedfrom="yes" ;;
          no) enable_pmaixforwardedfrom="no" ;;
           *) AC_MSG_ERROR(bad value ${enableval} for --enable-pmaixforwardedfrom) ;;
         esac],
        [enable_pmaixforwardedfrom=no]
)
AM_CONDITIONAL(ENABLE_PMAIXFORWARDEDFROM, test x$enable_pmaixforwardedfrom = xyes)


# settings for pmsnare
AC_ARG_ENABLE(pmsnare,
        [AS_HELP_STRING([--enable-pmsnare],[Compiles snare parser module @<:@default=no@:>@])],
        [case "${enableval}" in
         yes) enable_pmsnare="yes" ;;
          no) enable_pmsnare="no" ;;
           *) AC_MSG_ERROR(bad value ${enableval} for --enable-pmsnare) ;;
         esac],
        [enable_pmsnare=no]
)
AM_CONDITIONAL(ENABLE_PMSNARE, test x$enable_pmsnare = xyes)


# settings for pmpanngfw
AC_ARG_ENABLE(pmpanngfw,
        [AS_HELP_STRING([--enable-pmpanngfw],[Compiles Palo Alto Networks parser module @<:@default=no@:>@])],
        [case "${enableval}" in
         yes) enable_pmpanngfw="yes" ;;
          no) enable_pmpanngfw="no" ;;
           *) AC_MSG_ERROR(bad value ${enableval} for --enable-pmpanngfw) ;;
         esac],
        [enable_pmpanngfw=no]
)
AM_CONDITIONAL(ENABLE_PMPANNGFW, test x$enable_pmpanngfw = xyes)


# settings for omruleset
AC_ARG_ENABLE(omruleset,
        [AS_HELP_STRING([--enable-omruleset],[Compiles ruleset forwarding module @<:@default=no@:>@])],
        [case "${enableval}" in
         yes) enable_omruleset="yes" ;;
          no) enable_omruleset="no" ;;
           *) AC_MSG_ERROR(bad value ${enableval} for --enable-omruleset) ;;
         esac],
        [enable_omruleset=no]
)
AM_CONDITIONAL(ENABLE_OMRULESET, test x$enable_omruleset = xyes)


# settings for omuxsock
AC_ARG_ENABLE(omuxsock,
        [AS_HELP_STRING([--enable-omuxsock],[Compiles omuxsock module @<:@default=no@:>@])],
        [case "${enableval}" in
         yes) enable_omuxsock="yes" ;;
          no) enable_omuxsock="no" ;;
           *) AC_MSG_ERROR(bad value ${enableval} for --enable-omuxsock) ;;
         esac],
        [enable_omuxsock=no]
)
AM_CONDITIONAL(ENABLE_OMUXSOCK, test x$enable_omuxsock = xyes)


# settings for mmsnmptrapd message modification module
AC_ARG_ENABLE(mmsnmptrapd,
        [AS_HELP_STRING([--enable-mmsnmptrapd],[Compiles mmsnmptrapd module @<:@default=no@:>@])],
        [case "${enableval}" in
         yes) enable_mmsnmptrapd="yes" ;;
          no) enable_mmsnmptrapd="no" ;;
           *) AC_MSG_ERROR(bad value ${enableval} for --enable-mmsnmptrapd) ;;
         esac],
        [enable_mmsnmptrapd=no]
)
AM_CONDITIONAL(ENABLE_MMSNMPTRAPD, test x$enable_mmsnmptrapd = xyes)


# settings for the omhdfs;
AC_ARG_ENABLE(omhdfs,
        [AS_HELP_STRING([--enable-omhdfs],[Compiles omhdfs module @<:@default=no@:>@])],
        [case "${enableval}" in
         yes) enable_omhdfs="yes" ;;
          no) enable_omhdfs="no" ;;
           *) AC_MSG_ERROR(bad value ${enableval} for --enable-omhdfs) ;;
         esac],
        [enable_omhdfs=no]
)
if test "x$enable_omhdfs"; then
	AC_CHECK_HEADERS([hdfs.h hadoop/hdfs.h])
fi
AM_CONDITIONAL(ENABLE_OMHDFS, test x$enable_omhdfs = xyes)

# support for kafka input output
AC_ARG_ENABLE(omkafka,
        [AS_HELP_STRING([--enable-omkafka],[Compiles kafka output module @<:@default=no@:>@])],
        [case "${enableval}" in
         yes) enable_omkafka="yes" ;;
          no) enable_omkafka="no" ;;
           *) AC_MSG_ERROR(bad value ${enableval} for --enable-omkafka) ;;
         esac],
        [enable_omkafka=no]
)
AC_ARG_ENABLE(imkafka,
        [AS_HELP_STRING([--enable-imkafka],[Compiles kafka input and output module @<:@default=no@:>@])],
        [case "${enableval}" in
         yes) enable_imkafka="yes" ;;
          no) enable_imkafka="no" ;;
           *) AC_MSG_ERROR(bad value ${enableval} for --enable-imkafka) ;;
         esac],
        [enable_imkafka=no]
)

AC_ARG_ENABLE(kafka_tests,
        [AS_HELP_STRING([--enable-kafka-tests],[Enable Kafka tests, needs Java @<:@default=no@:>@])],
        [case "${enableval}" in
         yes) enable_kafka_tests="yes" ;;
          no) enable_kafka_tests="no" ;;
           *) AC_MSG_ERROR(bad value ${enableval} for --enable-kafka-tests) ;;
         esac],
        [enable_kafka_tests=no]
)
AM_CONDITIONAL(ENABLE_KAFKA_TESTS, test x$enable_kafka_tests = xyes)

AC_ARG_ENABLE(kafka_static,
        [AS_HELP_STRING([--enable-kafka-static],[Enable static library linking for Kafka modules. Removes dependency for rdkafka.so. @<:@default=no@:>@])],
        [case "${enableval}" in
         yes) enable_kafka_static="yes" ;;
          no) enable_kafka_static="no" ;;
           *) AC_MSG_ERROR(bad value ${enableval} for --enable-kafka-static) ;;
         esac],
        [enable_kafka_static=no]
)
AM_CONDITIONAL(ENABLE_KAFKA_STATIC, test x$enable_kafka_static = xyes)

# omkafka works with older library
if test "x$enable_omkafka" = "xyes"; then
	PKG_CHECK_MODULES([LIBRDKAFKA], [rdkafka],, [
		PKG_CHECK_MODULES([LIBRDKAFKA], [librdkafka],, [
			AC_CHECK_LIB([rdkafka], [rd_kafka_produce], [
				AC_MSG_WARN([librdkafka is missing but library present, using -lrdkafka])
				LIBRDKAFKA_LIBS=-lrdkafka
			], [
				AC_MSG_ERROR([could not find rdkafka library])
			])
		])
	])
	AC_CHECK_HEADERS([librdkafka/rdkafka.h])

	# Add additional dependencies if statically linking rdkafka
	if test "x$enable_kafka_static" = "xyes"; then
		PKG_CHECK_MODULES([LIBLZ4], [liblz4],, [
			AC_CHECK_LIB([lz4], [LZ4_compress], [
				AC_MSG_WARN([liblz4 is missing but library present, using -llz4])
				LIBRDKAFKA_LIBS=-llz4
			], [
				AC_MSG_ERROR([could not find liblz4 library])
			])
		])
	fi
fi

# imkafka needs newer library
if test "x$enable_imkafka" = "xyes"; then
	PKG_CHECK_MODULES([LIBRDKAFKA], [rdkafka >= 0.9.1],, [
		AC_CHECK_LIB([rdkafka], [rd_kafka_produce], [
			AC_MSG_WARN([librdkafka is missing but library present, using -lrdkafka])
			LIBRDKAFKA_LIBS=-lrdkafka
		], [
			AC_MSG_ERROR([could not find rdkafka library])
		])
	])
	AC_CHECK_HEADERS([librdkafka/rdkafka.h])

	# Add additional dependencies if statically linking rdkafka
	if test "x$enable_kafka_static" = "xyes"; then
		PKG_CHECK_MODULES([LIBLZ4], [liblz4],, [
			AC_CHECK_LIB([lz4], [LZ4_compress], [
				AC_MSG_WARN([liblz4 is missing but library present, using -llz4])
				LIBRDKAFKA_LIBS=-llz4
			], [
				AC_MSG_ERROR([could not find liblz4 library])
			])
		])
	fi
fi

if test "x$enable_omkafka" = "xyes" && test "x$enable_imkafka" = "xyes"; then
	if test "x$enable_kafka_tests" = "xyes"; then
		AX_PROG_JAVAC #we don't need javac, but macro documentation says JAVAC *must* be checked before JAVA
		AX_PROG_JAVA
		AC_CHECK_PROG(WGET, [wget], [yes], [no])
		if test "x${WGET}" = "xno"; then
			AC_MSG_FAILURE([wget, which is a kafka-tests dependency, not found])
		fi
		AC_CHECK_PROG(READLINK, [readlink], [yes], [no])
		if test "x${READLINK}" = "xno"; then
			AC_MSG_FAILURE([readlink, which is a kafka-tests dependency, not found])
		fi
	fi
else
	if test "x$enable_kafka_tests" = "xyes"; then
		AC_MSG_WARN([kafka-tests can not be enabled without omkafka and imkafka support. Disabling enable_kafka_tests...])
		enable_kafka_tests="no"
	fi
fi
AM_CONDITIONAL(ENABLE_OMKAFKA, test x$enable_omkafka = xyes)
AM_CONDITIONAL(ENABLE_IMKAFKA, test x$enable_imkafka = xyes)

#MONGODB SUPPORT

AC_ARG_ENABLE(ommongodb,
        [AS_HELP_STRING([--enable-ommongodb],[Compiles ommongodb module @<:@default=no@:>@])],
        [case "${enableval}" in
         yes) enable_ommongodb="yes" ;;
          no) enable_ommongodb="no" ;;
           *) AC_MSG_ERROR(bad value ${enableval} for --enable-ommongodb) ;;
         esac],
        [enable_ommongodb=no]
)
if test "x$enable_ommongodb" = "xyes"; then
	PKG_CHECK_MODULES(LIBMONGOC, libmongoc-1.0)
    AC_CHECK_FUNCS(mongoc_client_set_ssl_opts,,)

fi
AM_CONDITIONAL(ENABLE_OMMONGODB, test x$enable_ommongodb = xyes)
# end of mongodb code


# BEGIN CZMQ INPUT SUPPORT
AC_ARG_ENABLE(imczmq,
        [AS_HELP_STRING([--enable-imczmq],[Compiles imczmq output module @<:@default=no@:>@])],
        [case "${enableval}" in
         yes) enable_imczmq="yes" ;;
          no) enable_imczmq="no" ;;
           *) AC_MSG_ERROR(bad value ${enableval} for --enable-imczmq) ;;
         esac],
        [enable_imczmq=no]
)
if test "x$enable_imczmq" = "xyes"; then
	PKG_CHECK_MODULES(CZMQ, libczmq >= 3.0.0)
fi
AM_CONDITIONAL(ENABLE_IMCZMQ, test x$enable_imczmq = xyes)

# END CZMQ INPUT


# BEGIN CZMQ OUTPUT SUPPORT
AC_ARG_ENABLE(omczmq,
        [AS_HELP_STRING([--enable-omczmq],[Compiles omczmq output module @<:@default=no@:>@])],
        [case "${enableval}" in
         yes) enable_omczmq="yes" ;;
          no) enable_omczmq="no" ;;
           *) AC_MSG_ERROR(bad value ${enableval} for --enable-omczmq) ;;
         esac],
        [enable_omczmq=no]
)
if test "x$enable_omczmq" = "xyes"; then
   PKG_CHECK_MODULES(CZMQ, libczmq >= 3.0.2)
fi
AM_CONDITIONAL(ENABLE_OMCZMQ, test x$enable_omczmq = xyes)

# END CZMQ SUPPORT


# BEGIN RABBITMQ OUTPUT SUPPORT

AC_ARG_ENABLE(omrabbitmq,
        [AS_HELP_STRING([--enable-omrabbitmq],[Compiles omrabbitmq output module @<:@default=no@:>@])],
        [case "${enableval}" in
         yes) enable_omrabbitmq="yes" ;;
          no) enable_omrabbitmq="no" ;;
           *) AC_MSG_ERROR(bad value ${enableval} for --enable-omrabbitmq) ;;
         esac],
        [enable_omrabbitmq=no]
)
if test "x$enable_omrabbitmq" = "xyes"; then
        PKG_CHECK_MODULES(RABBITMQ, librabbitmq >= 0.2.0)
        AC_SUBST(RABBITMQ_CFLAGS)
        AC_SUBST(RABBITMQ_LIBS)
fi
AM_CONDITIONAL(ENABLE_OMRABBITMQ, test x$enable_omrabbitmq = xyes)

# END RABBITMQ SUPPORT

# HIREDIS SUPPORT

AC_ARG_ENABLE(omhiredis,
        [AS_HELP_STRING([--enable-omhiredis],[Compiles omhiredis template module @<:@default=no@:>@])],
        [case "${enableval}" in
         yes) enable_omhiredis="yes" ;;
          no) enable_omhiredis="no" ;;
           *) AC_MSG_ERROR(bad value ${enableval} for --enable-omhiredis) ;;
         esac],
        [enable_omhiredis=no]
)
#
if test "x$enable_omhiredis" = "xyes"; then
    PKG_CHECK_MODULES(HIREDIS, hiredis >= 0.10.1, [],
        [AC_SEARCH_LIBS(redisConnectWithTimeout, hiredis,
            [AC_COMPILE_IFELSE(
                [AC_LANG_PROGRAM(
                    [[ #include <hiredis/hiredis.h> ]],
                    [[ #define major 0
                       #define minor 10
                       #define patch 1
                       #if (( HIREDIS_MAJOR > major ) || \
                         (( HIREDIS_MAJOR == major ) && ( HIREDIS_MINOR > minor )) || \
                         (( HIREDIS_MAJOR == major ) && ( HIREDIS_MINOR == minor ) && ( HIREDIS_PATCH >= patch ))) \
                       /* OK */
                       #else
                       # error Hiredis version must be >= major.minor.path
                       #endif
                    ]]
                )],
                [],
                [AC_MSG_ERROR([hiredis version must be >= 0.10.1])]
            )],
            [AC_MSG_ERROR([hiredis not found])]
        )]
    )
fi
AM_CONDITIONAL(ENABLE_OMHIREDIS, test x$enable_omhiredis = xyes)

# END HIREDIS SUPPORT


# HTTPFS SUPPORT

AC_ARG_ENABLE(omhttpfs,
        [AS_HELP_STRING([--enable-omhttpfs],[Compiles omhttpfs template module @<:@default=no@:>@])],
        [case "${enableval}" in
         yes) enable_omhttpfs="yes" ;;
          no) enable_omhttpfs="no" ;;
           *) AC_MSG_ERROR(bad value ${enableval} for --enable-omhttpfs) ;;
         esac],
        [enable_omhttpfs=no]
)

if test "x$enable_omhttpfs" = "xyes"; then
	AC_CHECK_HEADERS([curl/curl.h])
	PKG_CHECK_MODULES([CURL], [libcurl])
	LT_LIB_M
	#PKG_CHECK_MODULES(HTTPFS, curl >= 7.0.0)
fi
AM_CONDITIONAL(ENABLE_OMHTTPFS, test x$enable_omhttpfs = xyes)

# END HTTPFS SUPPORT

# AMQP 1.0 PROTOCOL SUPPORT
# uses the Proton protocol library

AC_ARG_ENABLE(omamqp1,
        [AS_HELP_STRING([--enable-omamqp1],[Compiles omamqp1 output module @<:@default=no@:>@])],
        [case "${enableval}" in
         yes) enable_omamqp1="yes" ;;
          no) enable_omamqp1="no" ;;
           *) AC_MSG_ERROR(bad value ${enableval} for --enable-omamqp1) ;;
         esac],
        [enable_omamqp1=no]
)
if test "x$enable_omamqp1" = "xyes"; then
        PKG_CHECK_MODULES(PROTON, libqpid-proton >= 0.9)
        AC_SUBST(PROTON_CFLAGS)
        AC_SUBST(PROTON_LIBS)
fi
AM_CONDITIONAL(ENABLE_OMAMQP1, test x$enable_omamqp1 = xyes)

# END AMQP 1.0 PROTOCOL SUPPORT

# TCL SUPPORT

AC_ARG_ENABLE(omtcl,
        [AS_HELP_STRING([--enable-omtcl],[Compiles omtcl output module @<:@default=no@:>@])],
        [case "${enableval}" in
         yes) enable_omtcl="yes" ;;
          no) enable_omtcl="no" ;;
           *) AC_MSG_ERROR(bad value ${enableval} for --enable-omtcl) ;;
         esac],
        [enable_omtcl=no]
)

if test "x$enable_omtcl" = "xyes"; then
	SC_PATH_TCLCONFIG
	SC_LOAD_TCLCONFIG
	AC_SUBST(TCL_INCLUDE_SPEC)
fi
AM_CONDITIONAL(ENABLE_OMTCL, test x$enable_omtcl = xyes)

# END TCL SUPPORT

# mmkubernetes - Kubernetes metadata support

AC_ARG_ENABLE(mmkubernetes,
        [AS_HELP_STRING([--enable-mmkubernetes],
            [Enable compilation of the mmkubernetes module @<:@default=no@:>@])],
        [case "${enableval}" in
         yes) enable_mmkubernetes="yes" ;;
          no) enable_mmkubernetes="no" ;;
           *) AC_MSG_ERROR(bad value ${enableval} for --enable-mmkubernetes) ;;
         esac],
        [enable_mmkubernetes=no]
)
if test "x$enable_mmkubernetes" = "xyes"; then
        PKG_CHECK_MODULES([CURL], [libcurl])
        PKG_CHECK_MODULES(LIBLOGNORM, lognorm >= 2.0.3)

        save_CFLAGS="$CFLAGS"
        save_LIBS="$LIBS"

        CFLAGS="$CFLAGS $LIBLOGNORM_CFLAGS"
        LIBS="$LIBS $LIBLOGNORM_LIBS"

        AC_CHECK_FUNC([ln_loadSamplesFromString],
                      [AC_DEFINE([HAVE_LOADSAMPLESFROMSTRING], [1], [Define if ln_loadSamplesFromString exists.])],
                      [AC_DEFINE([NO_LOADSAMPLESFROMSTRING], [1], [Define if ln_loadSamplesFromString does not exist.])])

        CFLAGS="$save_CFLAGS"
        LIBS="$save_LIBS"
fi
AM_CONDITIONAL(ENABLE_MMKUBERNETES, test x$enable_mmkubernetes = xyes)

# END Kubernetes metadata support


# mmtaghostname
AC_ARG_ENABLE(mmtaghostname,
        [AS_HELP_STRING([--enable-mmtaghostname],[Enable Tag and Hostname messages' modifier @<:@default=no@:>@])],
        [case "${enableval}" in
         yes) enable_mmtaghostname="yes" ;;
          no) enable_mmtaghostname="no" ;;
           *) AC_MSG_ERROR(bad value ${enableval} for --enable-mmtaghostname) ;;
         esac],
        [enable_mmtaghostname=no]
)
AM_CONDITIONAL(ENABLE_MMTAGHOSTNAME, test x$enable_mmtaghostname = xyes)
#END mmtaghostname

# man pages
have_to_generate_man_pages="no"
git_src_have_to_generate_man_pages="yes" # default to use when building from git source
AC_ARG_ENABLE(generate-man-pages,
        [AS_HELP_STRING([--enable-generate-man-pages],[Generate man pages from source @<:@default=no@:>@])],
        [case "${enableval}" in
         yes) have_to_generate_man_pages="yes" ;;
          no) have_to_generate_man_pages="no" ;
              git_src_have_to_generate_man_pages="no"
	      ;;
           *) AC_MSG_ERROR(bad value ${enableval} for --enable-generate-man-pages) ;;
         esac],
        [have_to_generate_man_pages=no]
)


# This provides a work-around to use "make distcheck" without
# running tests (mode used pre 2018-07-02)
AC_ARG_ENABLE(distcheck-workaround,
        [AS_HELP_STRING([--enable-distcheck-workaround],[enable to use make distcheck without runing testbench inside it @<:@default=no@:>@])],
        [case "${enableval}" in
         yes) enable_distcheck_workaround="yes" ;;
          no) enable_distcheck_workaround="no" ;;
           *) AC_MSG_ERROR(bad value ${enableval} for --enable-distcheck_workaround) ;;
         esac],
        [enable_distcheck_workaround="no"]
)
AM_CONDITIONAL(ENABLE_DISTCHECK_WORKAROUND, test x$enable_distcheck_workaround = xyes)


if test "x$in_git_src" = "xyes"; then
        AC_MSG_NOTICE([Running from git source])

        have_to_generate_man_pages=$git_src_have_to_generate_man_pages

        if test "x$LEX" != "xflex"; then
                AC_MSG_ERROR([flex program is needed to build rsyslog, please install flex.])
        fi

        if test "x$YACC" = "xyacc"; then
                # AC_PROG_YACC only checks for yacc replacements, not for yacc itself
                AC_CHECK_PROG([YACC_FOUND], [yacc], [yes], [no])
                if test "x$YACC_FOUND" = "xno"; then
                        AC_MSG_ERROR([A yacc program is needed to build rsyslog, please install bison.])
                fi
        fi
else
        AC_MSG_NOTICE([Not running from git source])
fi

AM_CONDITIONAL(ENABLE_GENERATE_MAN_PAGES, test x$have_to_generate_man_pages = xyes)

# rst2man
AC_CHECK_PROGS([RST2MAN], [rst2man rst2man.py], [false])
if test "x$have_to_generate_man_pages" = "xyes" && test "x$RST2MAN" = "xfalse"; then
        AC_MSG_ERROR([rst2man is required when building from git source or --enable-generate-man-pages option was set, please install python-docutils.])
fi


AC_CONFIG_FILES([Makefile \
		runtime/Makefile \
		compat/Makefile \
		grammar/Makefile \
		tools/Makefile \
		plugins/imudp/Makefile \
		plugins/imtcp/Makefile \
		plugins/im3195/Makefile \
		plugins/imgssapi/Makefile \
		plugins/imuxsock/Makefile \
		plugins/imjournal/Makefile \
		plugins/immark/Makefile \
		plugins/imklog/Makefile \
		plugins/omhdfs/Makefile \
		plugins/omkafka/Makefile \
		plugins/omprog/Makefile \
		plugins/mmexternal/Makefile \
		plugins/omstdout/Makefile \
		plugins/omjournal/Makefile \
		plugins/pmciscoios/Makefile \
		plugins/pmnull/Makefile \
		plugins/pmnormalize/Makefile \
		plugins/omruleset/Makefile \
		plugins/omuxsock/Makefile \
		plugins/imfile/Makefile \
		plugins/imsolaris/Makefile \
		plugins/imptcp/Makefile \
		plugins/impstats/Makefile \
		plugins/imrelp/Makefile \
		plugins/imdiag/Makefile \
		plugins/imkafka/Makefile \
		plugins/omtesting/Makefile \
		plugins/omgssapi/Makefile \
		plugins/ommysql/Makefile \
		plugins/ompgsql/Makefile \
		plugins/omrelp/Makefile \
		plugins/omlibdbi/Makefile \
		plugins/ommail/Makefile \
		plugins/fmhttp/Makefile \
		plugins/omsnmp/Makefile \
		plugins/omudpspoof/Makefile \
		plugins/ommongodb/Makefile \
		plugins/mmnormalize/Makefile \
		plugins/mmjsonparse/Makefile \
		plugins/mmaudit/Makefile \
		plugins/mmanon/Makefile \
		plugins/mmrm1stspace/Makefile \
		plugins/mmutf8fix/Makefile \
		plugins/mmfields/Makefile \
		plugins/mmpstrucdata/Makefile \
		plugins/omelasticsearch/Makefile \
		plugins/omclickhouse/Makefile \
		plugins/mmsnmptrapd/Makefile \
		plugins/pmlastmsg/Makefile \
		plugins/mmdblookup/Makefile \
    contrib/mmdarwin/Makefile \
		contrib/omhttp/Makefile \
		contrib/fmhash/Makefile \
		contrib/pmsnare/Makefile \
		contrib/pmpanngfw/Makefile \
		contrib/pmaixforwardedfrom/Makefile \
		contrib/omhiredis/Makefile \
		contrib/omrabbitmq/Makefile \
		contrib/imkmsg/Makefile \
		contrib/mmgrok/Makefile \
		contrib/mmcount/Makefile \
		contrib/omczmq/Makefile \
		contrib/imczmq/Makefile \
		contrib/mmsequence/Makefile \
		contrib/mmrfc5424addhmac/Makefile \
		contrib/pmcisconames/Makefile \
		contrib/omhttpfs/Makefile \
		contrib/omamqp1/Makefile \
		contrib/omtcl/Makefile \
		contrib/imbatchreport/Makefile \
		contrib/omfile-hardened/Makefile \
		contrib/mmkubernetes/Makefile \
		contrib/imtuxedoulog/Makefile \
		contrib/improg/Makefile \
		contrib/mmtaghostname/Makefile \
		contrib/imdocker/Makefile \
		contrib/pmdb2diag/Makefile \
		tests/set-envvars \
		tests/Makefile])
AC_OUTPUT

echo "****************************************************"
echo "rsyslog will be compiled with the following settings:"
echo
echo "    Large file support enabled:               $enable_largefile"
echo "    Networking support enabled:               $enable_inet"
echo "    Regular expressions support enabled:      $enable_regexp"
echo "    rsyslog runtime will be built:            $enable_rsyslogrt"
echo "    rsyslogd will be built:                   $enable_rsyslogd"
echo "    have to generate man pages:               $have_to_generate_man_pages"
echo "    Unlimited select() support enabled:       $enable_unlimited_select"
echo "    uuid support enabled:                     $enable_uuid"
echo "    Log file signing support via KSI LS12:    $enable_ksi_ls12"
echo "    Log file encryption support:              $enable_libgcrypt"
echo "    anonymization support enabled:            $enable_mmanon"
echo "    message counting support enabled:         $enable_mmcount"
echo "    liblogging-stdlog support enabled:        $enable_liblogging_stdlog"
echo "    libsystemd enabled:                       $enable_libsystemd"
echo "    kafka static linking enabled:             $enable_kafka_static"
echo "    atomic operations enabled:                $enable_atomic_operations"
echo
echo "---{ input plugins }---"
if test "$unamestr" != "AIX"; then
echo "    Klog functionality enabled:               $enable_klog ($os_type)"
fi
echo "    /dev/kmsg functionality enabled:          $enable_kmsg"
echo "    plain tcp input module enabled:           $enable_imptcp"
echo "    imdiag enabled:                           $enable_imdiag"
echo "    file input module enabled:                $enable_imfile"
echo "    docker log input module enabled:          $enable_imdocker"
echo "    Solaris input module enabled:             $enable_imsolaris"
echo "    periodic statistics module enabled:       $enable_impstats"
echo "    imczmq input module enabled:              $enable_imczmq"
echo "    imjournal input module enabled:           $enable_imjournal"
echo "    imbatchreport input module enabled:       $enable_imbatchreport"
echo "    imkafka module will be compiled:          $enable_imkafka"
echo "    imtuxedoulog module will be compiled:     $enable_imtuxedoulog"
echo "    improg input module enabled:              $enable_improg"
echo
echo "---{ output plugins }---"
echo "    Mail support enabled:                     $enable_mail"
echo "    omfile-hardened module will be compiled:  $enable_omfile_hardened"
echo "    omprog module will be compiled:           $enable_omprog"
echo "    omstdout module will be compiled:         $enable_omstdout"
echo "    omjournal module will be compiled:        $enable_omjournal"
echo "    omhdfs module will be compiled:           $enable_omhdfs"
echo "    omelasticsearch module will be compiled:  $enable_elasticsearch"
echo "    omclickhouse module will be compiled:     $enable_clickhouse"
echo "    omhttp module will be compiled:           $enable_omhttp"
echo "    omruleset module will be compiled:        $enable_omruleset"
echo "    omudpspoof module will be compiled:       $enable_omudpspoof"
echo "    omuxsock module will be compiled:         $enable_omuxsock"
echo "    omczmq module will be compiled:           $enable_omczmq"
echo "    omrabbitmq module will be compiled:       $enable_omrabbitmq"
echo "    omhttpfs module will be compiled:         $enable_omhttpfs"
echo "    omamqp1 module will be compiled:          $enable_omamqp1"
echo "    omtcl module will be compiled:            $enable_omtcl"
echo "    omkafka module will be compiled:          $enable_omkafka"
echo
echo "---{ parser modules }---"
echo "    pmlastmsg module will be compiled:        $enable_pmlastmsg"
echo "    pmcisconames module will be compiled:     $enable_pmcisconames"
echo "    pmciscoios module will be compiled:       $enable_pmciscoios"
echo "    pmnull module will be compiled:           $enable_pmnull"
echo "    pmnormalize module will be compiled:      $enable_pmnormalize"
echo "    pmaixforwardedfrom module w.be compiled:  $enable_pmaixforwardedfrom"
echo "    pmsnare module will be compiled:          $enable_pmsnare"
echo "    pmdb2diag module will be compiled:        $enable_pmdb2diag"
echo "    pmpanngfw module will be compiled:        $enable_pmpanngfw"
echo
echo "---{ message modification modules }---"
echo "    mmnormalize module will be compiled:      $enable_mmnormalize"
echo "    mmjsonparse module will be compiled:      $enable_mmjsonparse"
echo "    mmgrok module will be compiled:           $enable_mmgrok"
echo "    mmjaduit module will be compiled:         $enable_mmaudit"
echo "    mmsnmptrapd module will be compiled:      $enable_mmsnmptrapd"
echo "    mmutf8fix enabled:                        $enable_mmutf8fix"
echo "    mmrfc5424addhmac enabled:                 $enable_mmrfc5424addhmac"
echo "    mmpstrucdata enabled:                     $enable_mmpstrucdata"
echo "    mmsequence enabled:                       $enable_mmsequence"
echo "    mmdblookup enabled:                       $enable_mmdblookup"
echo "    mmdarwin enabled:                         $enable_mmdarwin"
echo "    mmfields enabled:                         $enable_mmfields"
echo "    mmrm1stspace module enabled:              $enable_mmrm1stspace"
echo "    mmkubernetes enabled:                     $enable_mmkubernetes"
echo "    mmtaghostname enabled:                    $enable_mmtaghostname"
echo
echo "---{ database support }---"
echo "    MySql support enabled:                    $enable_mysql"
echo "    libdbi support enabled:                   $enable_libdbi"
echo "    PostgreSQL support enabled:               $enable_pgsql"
echo "    mongodb support enabled:                  $enable_ommongodb"
echo "    hiredis support enabled:                  $enable_omhiredis"
echo
echo "---{ protocol support }---"
echo "    openssl network stream driver enabled:    $enable_openssl"
echo "    GnuTLS network stream driver enabled:     $enable_gnutls"
echo "    GSSAPI Kerberos 5 support enabled:        $enable_gssapi_krb5"
echo "    RELP support enabled:                     $enable_relp"
echo "    SNMP support enabled:                     $enable_snmp"
echo
echo "---{ function modules }---"
echo "    fmhttp enabled:                           $enable_fmhttp"
echo "    fmhash enabled:                           $enable_fmhash"
echo "    fmhash with xxhash enabled:               $enable_fmhash_xxhash"
echo
echo "---{ debugging support }---"
echo "    distcheck workaround enabled:             $enable_distcheck_workaround"
echo "    Testbench enabled:                        $enable_testbench"
echo "    valgrind tests enabled:                   $with_valgrind_testbench"
echo "    valgrind helgrind tests enabled:          $enable_helgrind"
echo "    Default tests enabled:                    $enable_default_tests"
echo "    Testbench libfaketime tests enabled:      $enable_libfaketime"
echo "    Extended Testbench enabled:               $enable_extended_tests"
echo "    MySQL Tests enabled:                      $enable_mysql_tests"
echo "    Elasticsearch Tests:                      $enable_elasticsearch_tests"
echo "    ClickHouse Tests:                         $enable_clickhouse_tests"
echo "    PostgreSQL Tests enabled:                 $enable_pgsql_tests"
echo "    Kafka Tests enabled:                      $enable_kafka_tests"
echo "    Imdocker Tests enabled:                   $enable_imdocker_tests"
echo "    gnutls tests enabled:                     $enable_gnutls_tests"
echo "    imfile tests enabled:                     $enable_imfile_tests"
echo "    systemd journal tests enabled:            $enable_journal_tests"
echo "    SNMP Tests enabled:                       $enable_snmp_tests"
echo "    Debug mode enabled:                       $enable_debug"
echo "    (total) debugless mode enabled:           $enable_debugless"
echo "    Diagnostic tools enabled:                 $enable_diagtools"
echo "    End-User tools enabled:                   $enable_usertools"
echo "    Valgrind support settings enabled:        $enable_valgrind"
echo<|MERGE_RESOLUTION|>--- conflicted
+++ resolved
@@ -2,11 +2,7 @@
 # Process this file with autoconf to produce a configure script.
 
 AC_PREREQ(2.61)
-<<<<<<< HEAD
-AC_INIT([rsyslog],[8.2001.0],[rsyslog@lists.adiscon.com])  # UPDATE on release
-=======
-AC_INIT([rsyslog],[8.2002.master], [rsyslog@lists.adiscon.com])   # UPDATE on release
->>>>>>> af45cbe7
+AC_INIT([rsyslog],[8.2002.0],[rsyslog@lists.adiscon.com])  # UPDATE on release
 AC_DEFINE(VERSION_YEAR, 20, [year part of real rsyslog version])  # UPDATE on release
 AC_DEFINE(VERSION_MONTH,02, [month part of real rsyslog version]) # UPDATE on release
 
