<!DOCTYPE HTML PUBLIC "-//W3C//DTD HTML 4.01 Transitional//EN">
<html><head><title>Modules - rsyslog.conf</title></head>
<body>
<p>This is a part of the rsyslog.conf documentation.</p>
<a href="rsyslog_conf.html">Back to rsyslog.conf manual</a>
<h1>Modules</h1>
<p>Rsyslog has a modular design. This enables functionality to be
dynamically loaded from modules, which may also be written by any
third party. Rsyslog itself offers all non-core functionality as
modules. Consequently, there is a growing
number of modules. Here is the entry point to their documentation and
what they do (list is currently not complete)</p>
<p>Please note that each module provides configuration
directives, which are NOT necessarily being listed below. Also
remember, that a modules configuration directive (and functionality) is
only available if it has been loaded (using $ModLoad).</p>
<p>It is relatively easy to write a rsyslog module. <b>If none of the provided
modules solve your need, you may consider writing one or have one written
for you by
<a href="http://www.rsyslog.com/professional-services">Adiscon's professional services for rsyslog</a>
</b>(this often is a very cost-effective and efficient way of getting what you need).
<p>There exist different classes of loadable modules:
<ul>
<li><a href="rsyslog_conf_modules.html#im">Input Modules</a>
<li><a href="rsyslog_conf_modules.html#om">Output Modules</a>
<li><a href="rsyslog_conf_modules.html#pm">Parser Modules</a>
<li><a href="rsyslog_conf_modules.html#mm">Message Modification Modules</a>
<li><a href="rsyslog_conf_modules.html#sm">String Generator Modules</a>
<li><a href="rsyslog_conf_modules.html#lm">Library Modules</a>
</ul>

<a name"im"></a><h2>Input Modules</h2>
<p>Input modules are used to gather messages from various sources. They interface
to message generators.
<ul>
<li><a href="imfile.html">imfile</a> -&nbsp; input module for text files</li>
<li><a href="imrelp.html">imrelp</a> - RELP input module</li>
<li>imudp - udp syslog message input</li>
<li><a href="imtcp.html">imtcp</a> - input plugin for tcp syslog</li>
<li><a href="imptcp.html">imptcp</a> - input plugin for plain tcp syslog (no TLS but faster)</li>
<li><a href="imgssapi.html">imgssapi</a> - input plugin for plain tcp and GSS-enabled syslog</li>
<li>immark - support for mark messages</li>
<li><a href="imklog.html">imklog</a> - kernel logging</li>
<li><a href="imuxsock.html">imuxsock</a> - unix sockets, including the system log socket</li>
<li><a href="imsolaris.html">imsolaris</a> - input for the Sun Solaris system log source</li>
<li><a href="im3195.html">im3195</a> - accepts syslog messages via RFC 3195</li>
<li><a href="impstats.html">impstats</a> - provides periodic statistics of rsyslog internal counters</li>
</ul>

<a name"om"></a><h2>Output Modules</h2>
<p>Output modules process messages. With them, message formats can be transformed
and messages be transmitted to various different targets.
<ul>
<li><a href="omsnmp.html">omsnmp</a> - SNMP trap output module</li>
<li><a href="omstdout.html">omtdout</a> - stdout output module (mainly a test tool)</li>
<li><a href="omrelp.html">omrelp</a> - RELP output module</li>
<li><a href="omruleset.html">omruleset</a> - forward message to another ruleset</li>
<li>omgssapi - output module for GSS-enabled syslog</li>
<li><a href="ommysql.html">ommysql</a> - output module for MySQL</li>
<li>ompgsql - output module for PostgreSQL</li>
<li><a href="omlibdbi.html">omlibdbi</a> -
generic database output module (Firebird/Interbase, MS SQL, Sybase,
SQLLite, Ingres, Oracle, mSQL)</li>
<li><a href="ommail.html">ommail</a> -
permits rsyslog to alert folks by mail if something important happens</li>
<li><a href="omoracle.html">omoracle</a> - output module for Oracle (native OCI interface)</li>
<li><a href="omudpspoof.html">omudpspoof</a> - output module sending UDP syslog messages with a spoofed address</li>
<li><a href="omuxsock.html">omuxsock</a> - output module Unix domain sockets</li>
<li><a href="omhdfs.html">omhdfs</a> - output module for Hadoop's HDFS file system</li>
</ul>

<a name="pm"></a><h2>Parser Modules</h2>
<p>Parser modules are used to parse message content, once the message has been
received. They can be used to process custom message formats or invalidly formatted
messages. For details, please see the <a href="messageparser.html">rsyslog
message parser documentation</a>.
<p>The current modules are currently provided as part of rsyslog:
<ul>
<li>pmrfc5424[builtin] - rsyslog.rfc5424 -
parses RFC5424-formatted messages (the new syslog standard)
<li>pmrfc3164[builtin] - rsyslog.rfc3164 -
the traditional/legacy syslog parser
<li>pmrfc3164sd - rsyslog.rfc3164sd -
a contributed module supporting RFC5424 structured data inside
RFC3164 messages (not supported by the rsyslog team)
<li><a href="pmlastmsg.html">pmlastmsg</a> - rsyslog.lastmsg -
a parser module that handles the typically malformed "last messages
repated n times" messages emitted by some syslogds.
</ul>

<a name="mm"></a><h2>Message Modification Modules</h2>
<p>Message modification modules are used to change the content of messages being processed.
They can be implemented using either the output module or the parser module interface.
From the rsyslog core's point of view, they actually are output or parser modules, it is their
implementation that makes them special.
<p>Currently, there exists only a limited set of such modules, but new ones could be written with
the methods the engine provides. They could be used, for example, to:
<ul>
<li>anonymize message content
<li>add dynamically computed content to message (fields)
</ul>
<<<<<<< HEAD
<p>Currently supported modules are:
<ul>
<li><a href="mmnormalize.html">mmnormalize</a> - used to normalize
log messages.
=======
<p>Message modification modules are usually written for one specific task and thus
usually are not generic enough to be reused. However, existing module's code is
probably an excellent starting base for writing a new module. Currently, the following
modules existin inside the source tree
<ul>
<li><a href="mmsnmptrapd.html">mmsnmptrapd</a> - uses information provided by snmptrapd inside
the tag to correct the original sender system and priority of messages. Implemented via
the output module interface.
>>>>>>> 1d868899
</ul>

<a name="lm"></a><h2>String Generator Modules</h2>
<p>String generator modules are used, as the name implies, to generate strings based
on the message content. They are currently tightly coupled with the template system.
Their primary use is to speed up template processing by providing a native C
interface to template generation. These modules exist since 5.5.6. To get an idea
of the potential speedup, the default file format, when generated by a string generator,
provides a roughly 5% speedup. For more complex strings, especially those that include
multiple regular expressions, the speedup may be considerably higher.
<p>String generator modules are written to a quite simple interface. However, a word of
caution is due: they access the rsyslog message object via a low-level interface.
That interface is not guaranteed yet to stay stable. So it may be necessary to 
modify string generator modules if the interface changes. Obviously, we will not do that
without good reason, but it may happen.
<p>Rsyslog comes with a set of core, build-in string generators, which are used
to provide those default templates that we consider to be time-critical:
<ul>
<li>smfile - the default rsyslog file format
<li>smfwd - the default rsyslog (network) forwarding format
<li>smtradfile - the traditional syslog file format
<li>smfwd - the traditional syslog (network) forwarding format
</ul>
<p>Note that when you replace these defaults be some custom strings, you will
loose some performance (around 5%). For typical systems, this is not really relevant.
But for a high-performance systems, it may be very relevant. To solve that issue, create
a new string generator module for your custom format, starting out from one of the
default generators provided. If you can not do this yourself, you may want to 
contact <a href="mailto:info%40adiscon.com">Adiscon</a> as we offer custom development
of string generators at a very low price.
<p>Note that string generator modules can be dynamically loaded. However, the default
ones provided are so important that they are build right into the executable. But this
does not need to be done that way (and it is straightforward to do it dynamic).


<a name="lm"></a><h2>Library Modules</h2>
<p>Library modules provide dynamically loadable functionality for parts of rsyslog,
most often for other loadable modules. They can not be user-configured and are loaded
automatically by some components. They are just mentioned so that error messages that
point to library moduls can be understood. No module list is provided.

<h2>Where are the modules integrated into the Message Flow?</h2>
<p>Depending on their module type, modules may access and/or modify messages at
various stages during rsyslog's processing. Note that only the "core type" (e.g. input,
output) but not any type derived from it (message modification module) specifies when
a module is called.
<p>The simplified workflow is as follows:
<p align="center">
<img src="module_workflow.png" alt"rsyslog: loadable modules and message flow">
<p>As can be seen, messages are received by input modules, then passed to one or many
parser modules, which generate the in-memory representation of the message and may
also modify the message itself. The, the internal representation is passed to
output modules, which may output a message and (with the interfaces newly introduced
in v5) may also modify messageo object content.
<p>String generator modules are not included inside this picture, because they are 
not a required part of the workflow. If used, they operate "in front of" the
output modules, because they are called during template generation.
<p>Note that the actual flow is much more complex and depends a lot on queue and
filter settings. This graphic above is a high-level message flow diagram.

<p>[<a href="manual.html">manual index</a>]
[<a href="rsyslog_conf.html">rsyslog.conf</a>]
[<a href="http://www.rsyslog.com/">rsyslog site</a>]</p>
<p><font size="2">This documentation is part of the
<a href="http://www.rsyslog.com/">rsyslog</a> project.<br>
Copyright &copy; 2008-2010 by <a href="http://www.gerhards.net/rainer">Rainer Gerhards</a> and
<a href="http://www.adiscon.com/">Adiscon</a>. Released under the GNU GPL
version 3 or higher.</font></p>
</body>
</html>
<|MERGE_RESOLUTION|>--- conflicted
+++ resolved
@@ -99,21 +99,16 @@
 <li>anonymize message content
 <li>add dynamically computed content to message (fields)
 </ul>
-<<<<<<< HEAD
-<p>Currently supported modules are:
-<ul>
-<li><a href="mmnormalize.html">mmnormalize</a> - used to normalize
-log messages.
-=======
 <p>Message modification modules are usually written for one specific task and thus
 usually are not generic enough to be reused. However, existing module's code is
 probably an excellent starting base for writing a new module. Currently, the following
-modules existin inside the source tree
+modules exist inside the source tree:
 <ul>
+<li><a href="mmnormalize.html">mmnormalize</a> - used to normalize log messages.
+Note that this actually is a <b>generic</b> module.
 <li><a href="mmsnmptrapd.html">mmsnmptrapd</a> - uses information provided by snmptrapd inside
 the tag to correct the original sender system and priority of messages. Implemented via
 the output module interface.
->>>>>>> 1d868899
 </ul>
 
 <a name="lm"></a><h2>String Generator Modules</h2>
