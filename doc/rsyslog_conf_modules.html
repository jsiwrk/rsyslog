<!DOCTYPE HTML PUBLIC "-//W3C//DTD HTML 4.01 Transitional//EN">
<html><head><title>Modules - rsyslog.conf</title></head>
<body>
<p>This is a part of the rsyslog.conf documentation.</p>
<a href="rsyslog_conf.html">Back to rsyslog.conf manual</a>
<h1>Modules</h1>
<p>Rsyslog has a modular design. This enables functionality to be
dynamically loaded from modules, which may also be written by any
third party. Rsyslog itself offers all non-core functionality as
modules. Consequently, there is a growing
number of modules. Here is the entry point to their documentation and
what they do (list is currently not complete)</p>
<p>Please note that each module provides configuration
directives, which are NOT necessarily being listed below. Also
remember, that a modules configuration directive (and functionality) is
only available if it has been loaded (using $ModLoad).</p>
<p>It is relatively easy to write a rsyslog module. <b>If none of the provided
modules solve your need, you may consider writing one or have one written
for you by
<a href="http://www.rsyslog.com/professional-services">Adiscon's professional services for rsyslog</a>
</b>(this often is a very cost-effective and efficient way of getting what you need).
<p>There exist different classes of loadable modules:
<ul>
<li><a href="rsyslog_conf_modules.html#im">Input Modules</a>
<li><a href="rsyslog_conf_modules.html#om">Output Modules</a>
<li><a href="rsyslog_conf_modules.html#pm">Parser Modules</a>
<li><a href="rsyslog_conf_modules.html#mm">Message Modification Modules</a>
<li><a href="rsyslog_conf_modules.html#sm">String Generator Modules</a>
<li><a href="rsyslog_conf_modules.html#lm">Library Modules</a>
</ul>

<a name"im"></a><h2>Input Modules</h2>
<p>Input modules are used to gather messages from various sources. They interface
to message generators.
<ul>
<li><a href="imfile.html">imfile</a> -&nbsp; input module for text files</li>
<li><a href="imrelp.html">imrelp</a> - RELP input module</li>
<li>imudp - udp syslog message input</li>
<li><a href="imtcp.html">imtcp</a> - input plugin for tcp syslog</li>
<li><a href="imptcp.html">imptcp</a> - input plugin for plain tcp syslog (no TLS but faster)</li>
<li><a href="imgssapi.html">imgssapi</a> - input plugin for plain tcp and GSS-enabled syslog</li>
<li>immark - support for mark messages</li>
<li><a href="imklog.html">imklog</a> - kernel logging</li>
<li><a href="imuxsock.html">imuxsock</a> - unix sockets, including the system log socket</li>
<li><a href="imsolaris.html">imsolaris</a> - input for the Sun Solaris system log source</li>
<li><a href="im3195.html">im3195</a> - accepts syslog messages via RFC 3195</li>
<li><a href="impstats.html">impstats</a> - provides periodic statistics of rsyslog internal counters</li>
</ul>

<a name"om"></a><h2>Output Modules</h2>
<p>Output modules process messages. With them, message formats can be transformed
and messages be transmitted to various different targets.
<ul>
<li><a href="omsnmp.html">omsnmp</a> - SNMP trap output module</li>
<li><a href="omstdout.html">omtdout</a> - stdout output module (mainly a test tool)</li>
<li><a href="omrelp.html">omrelp</a> - RELP output module</li>
<li><a href="omruleset.html">omruleset</a> - forward message to another ruleset</li>
<li>omgssapi - output module for GSS-enabled syslog</li>
<li><a href="ommysql.html">ommysql</a> - output module for MySQL</li>
<li>ompgsql - output module for PostgreSQL</li>
<li><a href="omlibdbi.html">omlibdbi</a> -
generic database output module (Firebird/Interbase, MS SQL, Sybase,
SQLLite, Ingres, Oracle, mSQL)</li>
<li><a href="ommail.html">ommail</a> -
permits rsyslog to alert folks by mail if something important happens</li>
<li><a href="omoracle.html">omoracle</a> - output module for Oracle (native OCI interface)</li>
<li><a href="omudpspoof.html">omudpspoof</a> - output module sending UDP syslog messages with a spoofed address</li>
<li><a href="omuxsock.html">omuxsock</a> - output module Unix domain sockets</li>
<li><a href="omhdfs.html">omhdfs</a> - output module for Hadoop's HDFS file system</li>
<<<<<<< HEAD
</ul>

<a name="pm"></a><h2>Parser Modules</h2>
<p>Parser modules are used to parse message content, once the message has been
received. They can be used to process custom message formats or invalidly formatted
messages. For details, please see the <a href="messageparser.html">rsyslog
message parser documentation</a>.
<p>The current modules are currently provided as part of rsyslog:
<ul>
<li>pmrfc5424[builtin] - rsyslog.rfc5424 -
parses RFC5424-formatted messages (the new syslog standard)
<li>pmrfc3164[builtin] - rsyslog.rfc3164 -
the traditional/legacy syslog parser
<li>pmrfc3164sd - rsyslog.rfc3164sd -
a contributed module supporting RFC5424 structured data inside
RFC3164 messages (not supported by the rsyslog team)
<li><a href="pmlastmsg.html">pmlastmsg</a> - rsyslog.lastmsg -
a parser module that handles the typically malformed "last messages
repated n times" messages emitted by some syslogds.
</ul>

=======
</ul>

<a name="pm"></a><h2>Parser Modules</h2>
<p>Parser modules are used to parse message content, once the message has been
received. They can be used to process custom message formats or invalidly formatted
messages. For details, please see the <a href="messageparser.html">rsyslog
message parser documentation</a>.
<p>The current modules are currently provided as part of rsyslog:
<ul>
<li>pmrfc5424[builtin] - rsyslog.rfc5424 -
parses RFC5424-formatted messages (the new syslog standard)
<li>pmrfc3164[builtin] - rsyslog.rfc3164 -
the traditional/legacy syslog parser
<li>pmrfc3164sd - rsyslog.rfc3164sd -
a contributed module supporting RFC5424 structured data inside
RFC3164 messages (not supported by the rsyslog team)
<li><a href="pmlastmsg.html">pmlastmsg</a> - rsyslog.lastmsg -
a parser module that handles the typically malformed "last messages
repated n times" messages emitted by some syslogds.
</ul>

>>>>>>> 40b342cf
<a name="mm"></a><h2>Message Modification Modules</h2>
<p>Message modification modules are used to change the content of messages being processed.
They can be implemented using either the output module or the parser module interface.
From the rsyslog core's point of view, they actually are output or parser modules, it is their
implementation that makes them special.
<p>Currently, there do not exist any such modules, but could be written with
the methods the engine provides. They could be used, for example, to:
<ul>
<li>anonymize message content
<li>add dynamically computed content to message (fields)
</ul>
<<<<<<< HEAD
=======
<p>Message modification modules are usually written for one specific task and thus
usually are not generic enough to be reused. However, existing module's code is
probably an excellent starting base for writing a new module. Currently, the following
modules existin inside the source tree
<ul>
<li><a href="mmsnmptrapd.html">mmsnmptrapd</a> - uses information provided by snmptrapd inside
the tag to correct the original sender system and priority of messages. Implemented via
the output module interface.
</ul>
>>>>>>> 40b342cf

<a name="lm"></a><h2>String Generator Modules</h2>
<p>String generator modules are used, as the name implies, to generate strings based
on the message content. They are currently tightly coupled with the template system.
Their primary use is to speed up template processing by providing a native C
interface to template generation. These modules exist since 5.5.6. To get an idea
of the potential speedup, the default file format, when generated by a string generator,
provides a roughly 5% speedup. For more complex strings, especially those that include
multiple regular expressions, the speedup may be considerably higher.
<p>String generator modules are written to a quite simple interface. However, a word of
caution is due: they access the rsyslog message object via a low-level interface.
That interface is not guaranteed yet to stay stable. So it may be necessary to 
modify string generator modules if the interface changes. Obviously, we will not do that
without good reason, but it may happen.
<p>Rsyslog comes with a set of core, build-in string generators, which are used
to provide those default templates that we consider to be time-critical:
<ul>
<li>smfile - the default rsyslog file format
<li>smfwd - the default rsyslog (network) forwarding format
<li>smtradfile - the traditional syslog file format
<li>smfwd - the traditional syslog (network) forwarding format
</ul>
<p>Note that when you replace these defaults be some custom strings, you will
loose some performance (around 5%). For typical systems, this is not really relevant.
But for a high-performance systems, it may be very relevant. To solve that issue, create
a new string generator module for your custom format, starting out from one of the
default generators provided. If you can not do this yourself, you may want to 
contact <a href="mailto:info%40adiscon.com">Adiscon</a> as we offer custom development
of string generators at a very low price.
<p>Note that string generator modules can be dynamically loaded. However, the default
ones provided are so important that they are build right into the executable. But this
does not need to be done that way (and it is straightforward to do it dynamic).


<a name="lm"></a><h2>Library Modules</h2>
<p>Library modules provide dynamically loadable functionality for parts of rsyslog,
most often for other loadable modules. They can not be user-configured and are loaded
automatically by some components. They are just mentioned so that error messages that
point to library moduls can be understood. No module list is provided.

<h2>Where are the modules integrated into the Message Flow?</h2>
<p>Depending on their module type, modules may access and/or modify messages at
various stages during rsyslog's processing. Note that only the "core type" (e.g. input,
output) but not any type derived from it (message modification module) specifies when
a module is called.
<p>The simplified workflow is as follows:
<p align="center">
<img src="module_workflow.png" alt"rsyslog: loadable modules and message flow">
<p>As can be seen, messages are received by input modules, then passed to one or many
parser modules, which generate the in-memory representation of the message and may
also modify the message itself. The, the internal representation is passed to
output modules, which may output a message and (with the interfaces newly introduced
in v5) may also modify messageo object content.
<p>String generator modules are not included inside this picture, because they are 
not a required part of the workflow. If used, they operate "in front of" the
output modules, because they are called during template generation.
<p>Note that the actual flow is much more complex and depends a lot on queue and
filter settings. This graphic above is a high-level message flow diagram.

<p>[<a href="manual.html">manual index</a>]
[<a href="rsyslog_conf.html">rsyslog.conf</a>]
[<a href="http://www.rsyslog.com/">rsyslog site</a>]</p>
<p><font size="2">This documentation is part of the
<a href="http://www.rsyslog.com/">rsyslog</a> project.<br>
Copyright &copy; 2008-2010 by <a href="http://www.gerhards.net/rainer">Rainer Gerhards</a> and
<a href="http://www.adiscon.com/">Adiscon</a>. Released under the GNU GPL
version 3 or higher.</font></p>
</body>
</html>
<|MERGE_RESOLUTION|>--- conflicted
+++ resolved
@@ -67,7 +67,6 @@
 <li><a href="omudpspoof.html">omudpspoof</a> - output module sending UDP syslog messages with a spoofed address</li>
 <li><a href="omuxsock.html">omuxsock</a> - output module Unix domain sockets</li>
 <li><a href="omhdfs.html">omhdfs</a> - output module for Hadoop's HDFS file system</li>
-<<<<<<< HEAD
 </ul>
 
 <a name="pm"></a><h2>Parser Modules</h2>
@@ -89,29 +88,6 @@
 repated n times" messages emitted by some syslogds.
 </ul>
 
-=======
-</ul>
-
-<a name="pm"></a><h2>Parser Modules</h2>
-<p>Parser modules are used to parse message content, once the message has been
-received. They can be used to process custom message formats or invalidly formatted
-messages. For details, please see the <a href="messageparser.html">rsyslog
-message parser documentation</a>.
-<p>The current modules are currently provided as part of rsyslog:
-<ul>
-<li>pmrfc5424[builtin] - rsyslog.rfc5424 -
-parses RFC5424-formatted messages (the new syslog standard)
-<li>pmrfc3164[builtin] - rsyslog.rfc3164 -
-the traditional/legacy syslog parser
-<li>pmrfc3164sd - rsyslog.rfc3164sd -
-a contributed module supporting RFC5424 structured data inside
-RFC3164 messages (not supported by the rsyslog team)
-<li><a href="pmlastmsg.html">pmlastmsg</a> - rsyslog.lastmsg -
-a parser module that handles the typically malformed "last messages
-repated n times" messages emitted by some syslogds.
-</ul>
-
->>>>>>> 40b342cf
 <a name="mm"></a><h2>Message Modification Modules</h2>
 <p>Message modification modules are used to change the content of messages being processed.
 They can be implemented using either the output module or the parser module interface.
@@ -123,8 +99,6 @@
 <li>anonymize message content
 <li>add dynamically computed content to message (fields)
 </ul>
-<<<<<<< HEAD
-=======
 <p>Message modification modules are usually written for one specific task and thus
 usually are not generic enough to be reused. However, existing module's code is
 probably an excellent starting base for writing a new module. Currently, the following
@@ -134,7 +108,6 @@
 the tag to correct the original sender system and priority of messages. Implemented via
 the output module interface.
 </ul>
->>>>>>> 40b342cf
 
 <a name="lm"></a><h2>String Generator Modules</h2>
 <p>String generator modules are used, as the name implies, to generate strings based
