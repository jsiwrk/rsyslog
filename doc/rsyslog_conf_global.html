--- conflicted
+++ resolved
@@ -165,11 +165,8 @@
 rsyslog emits message on startup and shutdown as well as when it is HUPed.
 This information might be needed by some log analyzers. If set to off, no such
 status messages are logged, what may be useful for other scenarios.
-<<<<<<< HEAD
 [available since 4.7.0 and 5.3.0]
 <li><b>$MainMsgQueueDequeueBatchSize</b> &lt;number&gt; [default 32]</li>
-=======
->>>>>>> 26893eb8
 <li>$MainMsgQueueDequeueSlowdown &lt;number&gt; [number
 is timeout in <i> micro</i>seconds (1000000us is 1sec!),
 default 0 (no delay). Simple rate-limiting!]</li>
