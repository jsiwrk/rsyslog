--- conflicted
+++ resolved
@@ -19,15 +19,9 @@
 <p><b>Please visit the <a href="http://www.rsyslog.com/sponsors">rsyslog sponsor's page</a>
 to honor the project sponsors or become one yourself!</b> We are very grateful for any help towards the
 project goals.</p>
-<<<<<<< HEAD
-<p><b>This documentation is for version 5.1.2 (devel branch) of rsyslog.</b>
-Visit the <i> <a href="http://www.rsyslog.com/doc-status.html">rsyslog status page</a></i></b> to obtain current
-version information and project status.
-=======
-<p><b>This documentation is for version 4.5.1 (beta branch) of rsyslog.</b>
+<p><b>This documentation is for version 5.1.3 (devel branch) of rsyslog.</b>
 Visit the <i><a href="http://www.rsyslog.com/doc-status.html">rsyslog status page</a></i></b>
 to obtain current version information and project status.
->>>>>>> f7894c40
 </p><p><b>If you like rsyslog, you might
 want to lend us a helping hand. </b>It doesn't require a lot of
 time - even a single mouse click helps. Learn <a href="how2help.html">how to help the rsyslog project</a>.
@@ -50,12 +44,7 @@
 <li>a commented <a href="sample.conf.html">sample rsyslog.conf</a> </li>
 <li><a href="bugs.html">rsyslog bug list</a></li>
 <li><a href="rsyslog_packages.html"> rsyslog packages</a></li>
-<li><a href="generic_design.html">backgrounder on
-<<<<<<< HEAD
-generic syslog application design</a></li>
-=======
-generic syslog application design</a>
->>>>>>> f7894c40
+<li><a href="generic_design.html">backgrounder on generic syslog application design</a></li>
 <li><a href="modules.html">description of rsyslog modules</a></li>
 </ul>
 <p><b>We have some in-depth papers on</b></p>
