html_files = \
	bugs.html \
	debug.html \
	features.html \
	generic_design.html \
	expression.html \
	history.html \
	how2help.html \
	install.html \
	ipv6.html \
	log_rotation_fix_size.html \
	manual.html \
	man_rsyslogd.html \
	modules.html \
	property_replacer.html \
	rsyslog_ng_comparison.html \
	rsyslog_conf.html \
	rsyslog-example.conf \
	rsyslog_mysql.html \
	rsyslog_packages.html \
	rsyslog_high_database_rate.html \
	rsyslog_php_syslog_ng.html \
	rsyslog_recording_pri.html \
	rsyslog_stunnel.html \
<<<<<<< HEAD
	status.html \
=======
	professional_support.html \
>>>>>>> 4339d44b
	syslog-protocol.html \
	version_naming.html \
	contributors.html \
	dev_queue.html \
	omsnmp.html \
	omlibdbi.html \
	imfile.html \
	imtcp.html \
	imgssapi.html \
	professional_support.html \
	queues.html \
	queueWorkerLogic.dia \
	queueWorkerLogic.jpg \
	queueWorkerLogic_small.jpg \
	rainerscript.html \
	rscript_abnf.html \
	rsconf1_actionexeconlywhenpreviousissuspended.html \
	rsconf1_actionresumeinterval.html \
	rsconf1_allowedsender.html \
	rsconf1_controlcharacterescapeprefix.html \
	rsconf1_debugprintcfsyslinehandlerlist.html \
	rsconf1_debugprintmodulelist.html \
	rsconf1_debugprinttemplatelist.html \
	rsconf1_dircreatemode.html \
	rsconf1_dirgroup.html \
	rsconf1_dirowner.html \
	rsconf1_dropmsgswithmaliciousdnsptrrecords.html \
	rsconf1_droptrailinglfonreception.html \
	rsconf1_dynafilecachesize.html \
	rsconf1_escapecontrolcharactersonreceive.html \
	rsconf1_failonchownfailure.html \
	rsconf1_filecreatemode.html \
	rsconf1_filegroup.html \
	rsconf1_fileowner.html \
	rsconf1_gssforwardservicename.html \
	rsconf1_gsslistenservicename.html \
	rsconf1_gssmode.html \
	rsconf1_includeconfig.html \
	rsconf1_mainmsgqueuesize.html \
	rsconf1_markmessageperiod.html \
	rsconf1_modload.html \
	rsconf1_moddir.html \
	rsconf1_repeatedmsgreduction.html \
	rsconf1_resetconfigvariables.html \
	rsconf1_umask.html \
	v3compatibility.html \
	src/classes.dia

EXTRA_DIST = $(html_files)<|MERGE_RESOLUTION|>--- conflicted
+++ resolved
@@ -22,11 +22,6 @@
 	rsyslog_php_syslog_ng.html \
 	rsyslog_recording_pri.html \
 	rsyslog_stunnel.html \
-<<<<<<< HEAD
-	status.html \
-=======
-	professional_support.html \
->>>>>>> 4339d44b
 	syslog-protocol.html \
 	version_naming.html \
 	contributors.html \
