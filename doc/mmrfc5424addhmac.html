--- conflicted
+++ resolved
@@ -7,13 +7,20 @@
 <a href="rsyslog_conf_modules.html">back</a>
 
 <h1>mmrfc5424addhmac</h1>
-<p><b>Module Name:&nbsp;&nbsp;&nbsp; mmanon</b></p>
+<p><b>Module Name:&nbsp;&nbsp;&nbsp; mmrfc5424addhmac</b></p>
 <p><b>Author: </b>Rainer Gerhards &lt;rgerhards@adiscon.com&gt;</p>
 <p><b>Available since</b>: 7.5.6</p>
 <p><b>Description</b>:</p>
 <p>This module adds a hmac to RFC5424 structured data if not already present.
 This is a custom module and uses openssl as requested by the sponsor.
 This works exclusively for RFC5424 formatted messages; all others are ignored.
+<p>If both <a href="mmpstrucdata.html">mmpstrucdata</a>
+and mmrfc5424addhmac are to be used, the recommended calling sequence is
+<ol>
+<li>mmrfc5424addhmac
+<li>mmpstrucdata
+</ol>
+with that sequence, the generated hash will become available for mmpstrucdata.
 <p>&nbsp;</p>
 
 <p><b>Module Configuration Parameters</b>:</p>
@@ -60,11 +67,7 @@
 
 <p><b>Caveats/Known Bugs:</b>
 <ul>
-<<<<<<< HEAD
 <li>none
-=======
-<li>currently none
->>>>>>> ac912bbc
 </ul>
 
 
