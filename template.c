--- conflicted
+++ resolved
@@ -55,20 +55,6 @@
 static int bFirstRegexpErrmsg = 1; /**< did we already do a "can't load regexp" error message? */
 #endif
 
-<<<<<<< HEAD
-=======
-static struct template *tplRoot = NULL;	/* the root of the template list */
-static struct template *tplLast = NULL;	/* points to the last element of the template list */
-static struct template *tplLastStatic = NULL; /* last static element of the template list */
-
-enum {
-    NO_ESCAPE = 0,
-    SQL_ESCAPE,
-    STDSQL_ESCAPE,
-    JSON_ESCAPE,
-};
-
->>>>>>> 0c65e629
 /* helper to tplToString and strgen's, extends buffer */
 #define ALLOC_INC 128
 rsRetVal
@@ -775,10 +761,7 @@
 								pTpe->data.field.field_expand = 1;
 								p ++;
 							}
-<<<<<<< HEAD
-=======
 #							endif
->>>>>>> 0c65e629
 							if(*p == ',') { /* real fromPos? */
 								++p;
 								iNum = 0;
