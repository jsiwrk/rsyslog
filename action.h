/* action.h
 * Header file for the action object
 *
 * File begun on 2007-08-06 by RGerhards (extracted from syslogd.c)
 *
 * Copyright 2007 Rainer Gerhards and Adiscon GmbH.
 *
 * This file is part of rsyslog.
 *
 * Rsyslog is free software: you can redistribute it and/or modify
 * it under the terms of the GNU General Public License as published by
 * the Free Software Foundation, either version 3 of the License, or
 * (at your option) any later version.
 *
 * Rsyslog is distributed in the hope that it will be useful,
 * but WITHOUT ANY WARRANTY; without even the implied warranty of
 * MERCHANTABILITY or FITNESS FOR A PARTICULAR PURPOSE.  See the
 * GNU General Public License for more details.
 *
 * You should have received a copy of the GNU General Public License
 * along with Rsyslog.  If not, see <http://www.gnu.org/licenses/>.
 *
 * A copy of the GPL can be found in the file "COPYING" in this distribution.
 */
#ifndef	ACTION_H_INCLUDED
#define	ACTION_H_INCLUDED 1

#include "syslogd-types.h"
#include "sync.h"
#include "queue.h"

/* external data - this is to be removed when we change the action
 * object interface (will happen some time..., at latest when the
 * config file format is changed). -- rgerhards, 2008-01-28
 */
extern int glbliActionResumeRetryCount;


typedef enum {
	ACT_STATE_DIED = 0,	/* action permanently failed and now disabled  - MUST BE ZEO! */
	ACT_STATE_RDY  = 1,	/* action ready, waiting for new transaction */
	ACT_STATE_ITX  = 2,	/* transaction active, waiting for new data or commit */
	ACT_STATE_COMM = 3, 	/* transaction finished (a transient state) */
	ACT_STATE_RTRY = 4,	/* failure occured, trying to restablish ready state */
	ACT_STATE_SUSP = 5	/* suspended due to failure (return fail until timeout expired) */
} action_state_t;

/* the following struct defines the action object data structure
 */
struct action_s {
	time_t	f_time;		/* used for "message repeated n times" - be careful, old, old code */
	time_t	tActNow;	/* the current time for an action execution. Initially set to -1 and
				   populated on an as-needed basis. This is a performance optimization. */
	time_t	tLastExec;	/* time this action was last executed */
	bool	bExecWhenPrevSusp;/* execute only when previous action is suspended? */
	int	iSecsExecOnceInterval; /* if non-zero, minimum seconds to wait until action is executed again */
<<<<<<< HEAD
	action_state_t eState;	/* current state of action */
	int	bHadAutoCommit;	/* did an auto-commit happen during doAction()? */
	//short	bEnabled;	/* is the related action enabled (1) or disabled (0)? */
	//short	bSuspended;	/* is the related action temporarily suspended? */
=======
	short	bEnabled;	/* is the related action enabled (1) or disabled (0)? */
	bool	bSuspended;	/* is the related action temporarily suspended? */
>>>>>>> 3abf567d
	time_t	ttResumeRtry;	/* when is it time to retry the resume? */
	int	iResumeInterval;/* resume interval for this action */
	int	iResumeRetryCount;/* how often shall we retry a suspended action? (-1 --> eternal) */
	int	iNbrResRtry;	/* number of retries since last suspend */
	int	iNbrNoExec;	/* number of matches that did not yet yield to an exec */
	int	iExecEveryNthOccur;/* execute this action only every n-th occurence (with n=0,1 -> always) */
	int  	iExecEveryNthOccurTO;/* timeout for n-th occurence feature */
	time_t  tLastOccur;	/* time last occurence was seen (for timing them out) */
	struct modInfo_s *pMod;/* pointer to output module handling this selector */
	void	*pModData;	/* pointer to module data - content is module-specific */
	bool	bRepMsgHasMsg;	/* "message repeated..." has msg fragment in it (0-no, 1-yes) */
	short	f_ReduceRepeated;/* reduce repeated lines 0 - no, 1 - yes */
	int	f_prevcount;	/* repetition cnt of prevline */
	int	f_repeatcount;	/* number of "repeated" msgs */
	enum 	{ ACT_STRING_PASSING = 0, ACT_ARRAY_PASSING = 1 }
		eParamPassing;	/* mode of parameter passing to action */
	int	iNumTpls;	/* number of array entries for template element below */
	struct template **ppTpl;/* array of template to use - strings must be passed to doAction
				 * in this order. */
	msg_t *f_pMsg;		/* pointer to the message (this will replace the other vars with msg
				 * content later). This is preserved after the message has been
				 * processed - it is also used to detect duplicates.
				 */
	qqueue_t *pQueue;	/* action queue */
	SYNC_OBJ_TOOL;		/* required for mutex support */
	pthread_mutex_t mutActExec; /* mutex to guard actual execution of doAction for single-threaded modules */
	uchar *pszName;		/* action name (for documentation) */
	uchar **ppMsgs;		/* pointer to action-calling parameters (kept in structure to save alloc() time!) */
	size_t *lenMsgs;	/* length of message in ppMsgs */
};
typedef struct action_s action_t;


/* function prototypes
 */
rsRetVal actionConstruct(action_t **ppThis);
rsRetVal actionConstructFinalize(action_t *pThis);
rsRetVal actionDestruct(action_t *pThis);
rsRetVal actionAddCfSysLineHdrl(void);
rsRetVal actionDbgPrint(action_t *pThis);
rsRetVal actionSetGlobalResumeInterval(int iNewVal);
rsRetVal actionDoAction(action_t *pAction);
rsRetVal actionCallAction(action_t *pAction, msg_t *pMsg);
rsRetVal actionWriteToAction(action_t *pAction);
rsRetVal actionCallHUPHdlr(action_t *pAction);
rsRetVal actionClassInit(void);
rsRetVal addAction(action_t **ppAction, modInfo_t *pMod, void *pModData, omodStringRequest_t *pOMSR, int bSuspended);

#if 1
#define actionIsSuspended(pThis) ((pThis)->bSuspended == 1)
#else
/* The function is a debugging aid */
inline int actionIsSuspended(action_t *pThis)
{
	int i;
	ASSERT(pThis != NULL);
	i =  pThis->bSuspended == 1;
	dbgprintf("in IsSuspend(), returns %d\n", i);
	return i;
}
#endif

#endif /* #ifndef ACTION_H_INCLUDED */
/*
 * vi:set ai:
 */<|MERGE_RESOLUTION|>--- conflicted
+++ resolved
@@ -54,15 +54,10 @@
 	time_t	tLastExec;	/* time this action was last executed */
 	bool	bExecWhenPrevSusp;/* execute only when previous action is suspended? */
 	int	iSecsExecOnceInterval; /* if non-zero, minimum seconds to wait until action is executed again */
-<<<<<<< HEAD
 	action_state_t eState;	/* current state of action */
 	int	bHadAutoCommit;	/* did an auto-commit happen during doAction()? */
 	//short	bEnabled;	/* is the related action enabled (1) or disabled (0)? */
 	//short	bSuspended;	/* is the related action temporarily suspended? */
-=======
-	short	bEnabled;	/* is the related action enabled (1) or disabled (0)? */
-	bool	bSuspended;	/* is the related action temporarily suspended? */
->>>>>>> 3abf567d
 	time_t	ttResumeRtry;	/* when is it time to retry the resume? */
 	int	iResumeInterval;/* resume interval for this action */
 	int	iResumeRetryCount;/* how often shall we retry a suspended action? (-1 --> eternal) */
