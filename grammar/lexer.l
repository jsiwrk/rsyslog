 /* Lex file for rsyslog config format v2 (RainerScript).
  * Please note: this file introduces the new config format, but maintains
  * backward compatibility. In order to do so, the grammar is not 100% clean,
  * but IMHO still sufficiently easy both to understand for programmers
  * maitaining the code as well as users writing the config file. Users are,
  * of course, encouraged to use new constructs only. But it needs to be noted
  * that some of the legacy constructs (specifically the in-front-of-action
  * PRI filter) are very hard to beat in ease of use, at least for simpler
  * cases. So while we hope that cfsysline support can be dropped some time in
  * the future, we will probably keep these useful constructs.
  *
  * Copyright 2011-2014 Rainer Gerhards and Adiscon GmbH.
  *
  * This file is part of the rsyslog runtime library.
  *
  * Licensed under the Apache License, Version 2.0 (the "License");
  * you may not use this file except in compliance with the License.
  * You may obtain a copy of the License at
  * 
  *       http://www.apache.org/licenses/LICENSE-2.0
  *       -or-
  *       see COPYING.ASL20 in the source distribution
  * 
  * Unless required by applicable law or agreed to in writing, software
  * distributed under the License is distributed on an "AS IS" BASIS,
  * WITHOUT WARRANTIES OR CONDITIONS OF ANY KIND, either express or implied.
  * See the License for the specific language governing permissions and
  * limitations under the License.
  */

%{
#include "config.h"
#include "parserif.h"
char *strdup(const char*);
%}

%option noyywrap nodefault case-insensitive yylineno
 /*%option noyywrap nodefault case-insensitive */

/* avoid compiler warning: `yyunput' defined but not used */
%option nounput noinput


%x INOBJ
	/* INOBJ is selected if we are inside an object (name/value pairs!) */
%x COMMENT
	/* COMMENT is "the usual trick" to handle C-style comments */
%x INCL
	/* INCL is in $IncludeConfig processing (skip to include file) */
%x LINENO
	/* LINENO: support for setting the linenumber */
%x INCALL
	/* INCALL: support for the call statement */
%x EXPR
	/* EXPR is a bit ugly, but we need it to support pre v6-syntax. The problem
	 * is that cfsysline statement start with $..., the same like variables in
	 * an expression. However, cfsysline statements can never appear inside an
	 * expression. So we create a specific expr mode, which is turned on after 
	 * we lexed a keyword that needs to be followed by an expression (using 
	 * knowledge from the upper layer...). In expr mode, we strictly do
	 * expression-based parsing. Expr mode is stopped when we reach a token
	 * that can not be part of an expression (currently only "then"). As I
	 * wrote this ugly, but the price needed to pay in order to remain
	 * compatible to the previous format.
	 */
%{
#include <ctype.h>
#include <stdio.h>
#include <stdlib.h>
#include <strings.h>
#include <libestr.h>
#include "rainerscript.h"
#include "parserif.h"
#include "grammar.h"
static int preCommentState;	/* save for lex state before a comment */

struct bufstack {
	struct bufstack *prev;
	YY_BUFFER_STATE bs;
	int lineno;
	char *fn;
	es_str_t *estr;
} *currbs = NULL;

char *cnfcurrfn;			/* name of currently processed file */

int popfile(void);
int cnfSetLexFile(char *fname);

extern int yydebug;

/* somehow, I need these prototype even though the headers are 
 * included. I guess that's some autotools magic I don't understand...
 */
#if !defined(__FreeBSD__)
int fileno(FILE *stream);
#endif

%}

%%

 /* keywords */
"if"				{ BEGIN EXPR; return IF; }
<EXPR>"then"			{ BEGIN INITIAL; return THEN; }
<EXPR>";"			{ BEGIN INITIAL; return ';'; }
<EXPR>"or"			{ return OR; }
<EXPR>"and"			{ return AND; }
<EXPR>"not"			{ return NOT; }
<EXPR>"=" |
<EXPR>"," |
<EXPR>"*" |
<EXPR>"/" |
<EXPR>"%" |
<EXPR>"+" |
<EXPR>"&" |
<EXPR>"-" |
<EXPR>"[" |
<EXPR>"]" |
<EXPR>"(" |
<EXPR>")"			{ return yytext[0]; }
<EXPR>"=="			{ return CMP_EQ; }
<EXPR>"<="			{ return CMP_LE; }
<EXPR>">="			{ return CMP_GE; }
<EXPR>"!=" |
<EXPR>"<>"			{ return CMP_NE; }
<EXPR>"<"			{ return CMP_LT; }
<EXPR>">"			{ return CMP_GT; }
<EXPR>"contains"		{ return CMP_CONTAINS; }
<EXPR>"contains_i"		{ return CMP_CONTAINSI; }
<EXPR>"startswith"		{ return CMP_STARTSWITH; }
<EXPR>"startswith_i"		{ return CMP_STARTSWITHI; }
<EXPR>0[0-7]+ |			/* octal number */
<EXPR>0x[0-7a-f] |		/* hex number, following rule is dec; strtoll handles all! */
<EXPR>([1-9][0-9]*|0)		{ yylval.n = strtoll(yytext, NULL, 0); return NUMBER; }
<EXPR>\$[$!./]{0,1}[a-z][!a-z0-9\-_\.]*	{ yylval.s = strdup(yytext+1); return VAR; }
<EXPR>\'([^'\\]|\\['"\\$bntr]|\\x[0-9a-f][0-9a-f]|\\[0-7][0-7][0-7])*\'	 {
				   yytext[yyleng-1] = '\0';
				   unescapeStr((uchar*)yytext+1, yyleng-2);
				   yylval.estr = es_newStrFromBuf(yytext+1, strlen(yytext)-1);
				   return STRING; }
<EXPR>\"([^"\\$]|\\["'\\$bntr]|\\x[0-9a-f][0-9a-f]|\\[0-7][0-7][0-7])*\" {
				   yytext[yyleng-1] = '\0';
				   unescapeStr((uchar*)yytext+1, yyleng-2);
				   yylval.estr = es_newStrFromBuf(yytext+1, strlen(yytext)-1);
				   return STRING; }
<EXPR>[ \t\n]
<EXPR>[a-z][a-z0-9_]*		{ yylval.estr = es_newStrFromCStr(yytext, yyleng);
				  return FUNC; }
<EXPR>.				{ parser_errmsg("invalid character '%s' in expression "
					        "- is there an invalid escape sequence somewhere?",
						yytext); }
<INCALL>[ \t\n]
<INCALL>.			{ parser_errmsg("invalid character '%s' in 'call' statement"
					        "- is there an invalid escape sequence somewhere?",
						yytext); }
<INCALL>[a-zA-Z][a-zA-Z0-9_\.]*	{ yylval.estr = es_newStrFromCStr(yytext, yyleng);
				  BEGIN INITIAL;
				  return NAME; }
"&"				{ return '&'; }
"{"				{ return '{'; }
"}"				{ return '}'; }
"stop"				{ return STOP; }
"else"				{ return ELSE; }
"call"				{ BEGIN INCALL; return CALL; }
"set"				{ BEGIN EXPR; return SET; }
"unset"				{ BEGIN EXPR; return UNSET; }
"continue"			{ return CONTINUE; }
 /* line number support because the "preprocessor" combines lines and so needs
  * to tell us the real source line.
  */
"preprocfilelinenumber("	{ BEGIN LINENO; }
<LINENO>[0-9]+			{ yylineno = atoi(yytext) - 1; }
<LINENO>")"			{ BEGIN INITIAL; }
<LINENO>.|\n
 /* $IncludeConfig must be detected as part of CFSYSLINE, because this is
  * always the longest match :-(
  */
<INCL>.|\n
<INCL>[^ \t\n]+			{ if(cnfDoInclude(yytext) != 0)
					yyterminate();
				  BEGIN INITIAL; }
"main_queue"[ \n\t]*"("		{ yylval.objType = CNFOBJ_MAINQ;
				  BEGIN INOBJ; return BEGINOBJ; }
<<<<<<< HEAD
"timezone"[ \n\t]*"("		{ yylval.objType = CNFOBJ_TIMEZONE;
=======
"parser"[ \n\t]*"("		{ yylval.objType = CNFOBJ_PARSER;
>>>>>>> abc4c79c
				  BEGIN INOBJ; return BEGINOBJ; }
"global"[ \n\t]*"("		{ yylval.objType = CNFOBJ_GLOBAL;
				  BEGIN INOBJ; return BEGINOBJ; }
"template"[ \n\t]*"("		{ yylval.objType = CNFOBJ_TPL;
				  BEGIN INOBJ; return BEGIN_TPL; }
"ruleset"[ \n\t]*"("		{ yylval.objType = CNFOBJ_RULESET;
				  BEGIN INOBJ; return BEGIN_RULESET; }
"property"[ \n\t]*"("		{ yylval.objType = CNFOBJ_PROPERTY;
				  BEGIN INOBJ; return BEGIN_PROPERTY; }
"constant"[ \n\t]*"("		{ yylval.objType = CNFOBJ_CONSTANT;
				  BEGIN INOBJ; return BEGIN_CONSTANT; }
"input"[ \n\t]*"("		{ yylval.objType = CNFOBJ_INPUT;
				  BEGIN INOBJ; return BEGINOBJ; }
"module"[ \n\t]*"("		{ yylval.objType = CNFOBJ_MODULE;
				  BEGIN INOBJ; return BEGINOBJ; }
"lookup_table"[ \n\t]*"("	{ yylval.objType = CNFOBJ_LOOKUP_TABLE;
				  BEGIN INOBJ; return BEGINOBJ; }
"action"[ \n\t]*"("		{ BEGIN INOBJ; return BEGIN_ACTION; }
^[ \t]*:\$?[a-z\-]+[ ]*,[ ]*!?[a-z]+[ ]*,[ ]*\"(\\\"|[^\"])*\"	{
				  yylval.s = strdup(rmLeadingSpace(yytext));
				  dbgprintf("lexer: propfilt is '%s'\n", yylval.s);
				  return PROPFILT;
				  }
^[ \t]*[\*a-z][\*a-z]*[0-7]*[\.,][,!=;\.\*a-z0-7]+ { yylval.s = strdup(rmLeadingSpace(yytext)); return PRIFILT; }
"~" |
"*" |
\-\/[^*][^\n]* |
\/[^*][^\n]* |
:[a-z0-9]+:[^\n]* |
[\|\.\-\@\^?~>][^\n]+ |
[a-z0-9_][a-z0-9_\-\+,;]*	{ yylval.s = yytext; return LEGACY_ACTION; }
<INOBJ>")"			{ BEGIN INITIAL; return ENDOBJ; }
<INOBJ>[a-z][a-z0-9_\.]*	{ yylval.estr = es_newStrFromCStr(yytext, yyleng);
				  return NAME; }
<INOBJ>"," |
<INOBJ>"[" |
<INOBJ>"]" |
<INOBJ>"="			{ return(yytext[0]); }
<INOBJ>\"([^"\\]|\\['"?\\abfnrtv]|\\[0-7]{1,3})*\" {
				   yytext[yyleng-1] = '\0';
				   unescapeStr((uchar*)yytext+1, yyleng-2);
				   yylval.estr = es_newStrFromBuf(yytext+1, strlen(yytext)-1);
				   return STRING; }
				  /*yylval.estr = es_newStrFromBuf(yytext+1, yyleng-2);
				  return VALUE; }*/
"/*"				{ preCommentState = YY_START; BEGIN COMMENT; }
<INOBJ>"/*"			{ preCommentState = YY_START; BEGIN COMMENT; }
<EXPR>"/*"			{ preCommentState = YY_START; BEGIN COMMENT; }
<COMMENT>"*/"			{ BEGIN preCommentState; }
<COMMENT>([^*]|\n)+|.
<INOBJ>#.*$	/* skip comments in input */
<INOBJ>[ \n\t]
<INOBJ>.			{ parser_errmsg("invalid character '%s' in object definition "
					        "- is there an invalid escape sequence somewhere?",
						yytext); }
\$[a-z]+.*$			{ /* see comment on $IncludeConfig above */
				  if(!strncasecmp(yytext, "$includeconfig ", 14)) {
					yyless(14);
				  	BEGIN INCL;
				  } else if(!strncasecmp(yytext, "$ruleset ", 9)) {
					yylval.s = strdup(yytext);
					return LEGACY_RULESET;
				  } else {
					  cnfDoCfsysline(strdup(yytext)); 
				  }
				}
![^ \t\n]+[ \t]*$		{ yylval.s = strdup(yytext); return BSD_TAG_SELECTOR; }
[+-]\*[ \t\n]*#.*$		{ yylval.s = strdup(yytext); return BSD_HOST_SELECTOR; }
[+-]\*[ \t\n]*$			{ yylval.s = strdup(yytext); return BSD_HOST_SELECTOR; }
^[ \t]*[+-][a-z0-9.:-]+[ \t]*$	{ yylval.s = strdup(yytext); return BSD_HOST_SELECTOR; }
\#.*\n	/* skip comments in input */
[\n\t ]	/* drop whitespace */
.				{ parser_errmsg("invalid character '%s' "
					        "- is there an invalid escape sequence somewhere?",
						yytext); }
<<EOF>>				{ if(popfile() != 0) yyterminate(); }

%%
int
cnfParseBuffer(char *buf, unsigned lenBuf)
{
	struct bufstack *bs;
	int r = 0;
	yydebug = 1;
	BEGIN INITIAL;
	/* maintain stack */
	if((bs = malloc(sizeof(struct bufstack))) == NULL) {
		r = 1;
		goto done;
	}

	if(currbs != NULL)
		currbs->lineno = yylineno;
	bs->prev = currbs;
	bs->fn = strdup("*buffer*");
	bs->bs = yy_scan_buffer(buf, lenBuf);
	bs->estr = NULL;
	currbs = bs;
	cnfcurrfn = bs->fn;
	yylineno = 1;
done:	return r;
}

/* set a new buffers. Returns 0 on success, something else otherwise. */
int
cnfSetLexFile(char *fname)
{
	es_str_t *str = NULL;
	FILE *fp;
	int r = 0;
	struct bufstack *bs;

	if(fname == NULL) {
		fp = stdin;
	} else {
		if((fp = fopen(fname, "r")) == NULL) {
			r = 1;
			goto done;
		}
	}
	readConfFile(fp, &str);
	if(fp != stdin)
		fclose(fp);
	
	/* maintain stack */
	if((bs = malloc(sizeof(struct bufstack))) == NULL) {
		r = 1;
		goto done;
	}

	if(currbs != NULL)
		currbs->lineno = yylineno;
	bs->prev = currbs;
	bs->fn = strdup(fname == NULL ? "stdin" : fname);
	bs->bs = yy_scan_buffer((char*)es_getBufAddr(str), es_strlen(str));
	bs->estr = str; /* needed so we can free it later */
	currbs = bs;
	cnfcurrfn = bs->fn;
	yylineno = 1;
	dbgprintf("config parser: pushed file %s on top of stack\n", fname);

done:
	if(r != 0) {
		if(str != NULL)
			es_deleteStr(str);
	}
	return r;
}


/* returns 0 on success, something else otherwise */
int
popfile(void)
{
	struct bufstack *bs = currbs;

	if(bs == NULL)
		return 1;
	
	/* delete current entry. But we must not free the file name if
	 * this is the top-level file, because then it may still be used
	 * in error messages for other processing steps.
	 * TODO: change this to another method which stores the file
	 * name inside the config objects. In the longer term, this is
	 * necessary, as otherwise we may provide wrong file name information
	 * at the end of include files as well. -- rgerhards, 2011-07-22
	 */
	dbgprintf("config parser: reached end of file %s\n", bs->fn);
	yy_delete_buffer(bs->bs);
	if(bs->prev != NULL)
		free(bs->fn);
	free(bs->estr);

	/* switch back to previous */
	currbs = bs->prev;
	free(bs);

	if(currbs == NULL) {
		dbgprintf("config parser: parsing completed\n");
		return 1; /* all processed */
	}
	
	yy_switch_to_buffer(currbs->bs);
	yylineno = currbs->lineno;
	cnfcurrfn = currbs->fn;
	dbgprintf("config parser: resume parsing of file %s at line %d\n",
		  cnfcurrfn, yylineno);
	return 0;
}

void
tellLexEndParsing(void)
{
	free(cnfcurrfn);
	cnfcurrfn= NULL;
}<|MERGE_RESOLUTION|>--- conflicted
+++ resolved
@@ -182,11 +182,9 @@
 				  BEGIN INITIAL; }
 "main_queue"[ \n\t]*"("		{ yylval.objType = CNFOBJ_MAINQ;
 				  BEGIN INOBJ; return BEGINOBJ; }
-<<<<<<< HEAD
 "timezone"[ \n\t]*"("		{ yylval.objType = CNFOBJ_TIMEZONE;
-=======
+				  BEGIN INOBJ; return BEGINOBJ; }
 "parser"[ \n\t]*"("		{ yylval.objType = CNFOBJ_PARSER;
->>>>>>> abc4c79c
 				  BEGIN INOBJ; return BEGINOBJ; }
 "global"[ \n\t]*"("		{ yylval.objType = CNFOBJ_GLOBAL;
 				  BEGIN INOBJ; return BEGINOBJ; }
