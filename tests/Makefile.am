--- conflicted
+++ resolved
@@ -1,15 +1,12 @@
 TESTRUNS = rt_init rscript
 check_PROGRAMS = $(TESTRUNS) ourtail nettester tcpflood chkseq
-<<<<<<< HEAD
 TESTS = $(TESTRUNS) cfg.sh arrayqueue.sh linkedlistqueue.sh da-mainmsg-q.sh \
+	validation-run.sh \
+	imtcp-multiport.sh \
 	diskqueue.sh manytcp.sh \
 	queue-persist.sh \
 	daqueue-persist.sh
 
-=======
-TESTS = $(TESTRUNS) cfg.sh manytcp.sh diskqueue.sh imtcp-multiport.sh queue-persist.sh \
-	validation-run.sh
->>>>>>> d7c98e7a
 if ENABLE_OMSTDOUT
 TESTS += omod-if-array.sh parsertest.sh inputname.sh fieldtest.sh
 endif
