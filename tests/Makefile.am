if ENABLE_TESTBENCH
TESTRUNS = rt_init rscript
check_PROGRAMS = $(TESTRUNS) ourtail nettester tcpflood chkseq msleep randomgen diagtalker
TESTS = $(TESTRUNS) cfg.sh \
	arrayqueue.sh \
	linkedlistqueue.sh \
	da-mainmsg-q.sh \
	validation-run.sh \
	imtcp-multiport.sh \
	daqueue-persist.sh \
	diskqueue.sh \
	diskqueue-fsync.sh \
	rulesetmultiqueue.sh \
	manytcp.sh \
	rsf_getenv.sh \
	sndrcv.sh \
	sndrcv_gzip.sh \
	sndrcv_udp.sh \
	sndrcv_udp_nonstdpt.sh \
	asynwr_simple.sh \
	asynwr_timeout.sh \
	asynwr_small.sh \
	asynwr_tinybuf.sh \
	wr_large_async.sh \
	wr_large_sync.sh \
	asynwr_deadlock.sh \
	asynwr_deadlock2.sh \
	asynwr_deadlock4.sh \
	gzipwr_large.sh \
	gzipwr_large_dynfile.sh \
	dynfile_invld_async.sh \
	dynfile_invld_sync.sh \
	dynfile_invalid2.sh \
	complex1.sh \
	queue-persist.sh \
	pipeaction.sh \
	execonlyonce.sh \
	dircreate_dflt.sh \
	dircreate_off.sh \
	queue-persist.sh 

if ENABLE_OMUDPSPOOF
TESTS += sndrcv_omudpspoof.sh \
	 sndrcv_omudpspoof_nonstdpt.sh
endif

if ENABLE_OMSTDOUT
TESTS += omod-if-array.sh \
	 proprepltest.sh \
	 parsertest.sh \
	 timestamp.sh \
	 inputname.sh \
	 threadingmq.sh \
	 threadingmqaq.sh \
	 discard.sh \
	 badqi.sh \
	 tabescape_dflt.sh \
	 tabescape_off.sh \
	 fieldtest.sh
endif

if ENABLE_OMRULESET
TESTS += omruleset.sh \
	 omruleset-queue.sh
endif

if ENABLE_EXTENDED_TESTS
TESTS += random.sh 
endif

endif # if ENABLE_TESTBENCH

TESTS_ENVIRONMENT = RSYSLOG_MODDIR='$(abs_top_builddir)'/runtime/.libs/
DISTCLEANFILES=rsyslog.pid
test_files = testbench.h runtime-dummy.c

EXTRA_DIST= 1.rstest 2.rstest 3.rstest err1.rstest \
	   validation-run.sh \
	   testsuites/invalid.conf \
	   testsuites/valid.conf \
	   cfg.sh \
	   cfg1.cfgtest \
	   cfg1.testin \
	   cfg2.cfgtest \
	   cfg2.testin \
	   cfg3.cfgtest \
	   cfg3.testin \
	   cfg4.cfgtest \
	   cfg4.testin \
	   DevNull.cfgtest \
	   err1.rstest \
	   NoExistFile.cfgtest \
	   timestamp.sh \
	   testsuites/ts3164.conf \
	   testsuites/mon1digit.ts3164 \
	   testsuites/mon2digit.ts3164 \
	   testsuites/Jan.ts3164 \
	   testsuites/Feb.ts3164 \
	   testsuites/Mar.ts3164 \
	   testsuites/Apr.ts3164 \
	   testsuites/May.ts3164 \
	   testsuites/Jun.ts3164 \
	   testsuites/Jul.ts3164 \
	   testsuites/Aug.ts3164 \
	   testsuites/Sep.ts3164 \
	   testsuites/Oct.ts3164 \
	   testsuites/Nov.ts3164 \
	   testsuites/Dec.ts3164 \
	   testsuites/ts3339.conf \
	   testsuites/master.ts3339 \
	   testsuites/tsmysql.conf \
	   testsuites/master.tsmysql \
	   testsuites/tspgsql.conf \
	   testsuites/master.tspgsql \
	   testsuites/subsecond.conf \
	   testsuites/master.subsecond \
	   testsuites/parse_8bit_escape.conf \
	   testsuites/8bit.parse_8bit_escape \
	   testsuites/parse1.conf \
	   testsuites/field1.conf \
	   testsuites/1.parse1 \
	   testsuites/2.parse1 \
	   testsuites/3.parse1 \
	   testsuites/4.parse1 \
	   testsuites/mark.parse1 \
	   testsuites/8bit.parse1 \
	   testsuites/empty.parse1 \
	   testsuites/snare.parse1 \
	   testsuites/oversizeTag-1.parse1 \
	   testsuites/weird.parse1 \
	   testsuites/date1.parse1 \
	   testsuites/date2.parse1 \
	   testsuites/date3.parse1 \
	   testsuites/date4.parse1 \
	   testsuites/date5.parse1 \
   	   testsuites/rfc3164.parse1 \
	   testsuites/rfc5424-1.parse1 \
	   testsuites/rfc5424-2.parse1 \
	   testsuites/rfc5424-3.parse1 \
	   testsuites/rfc5424-4.parse1 \
	   testsuites/malformed1.parse1 \
	   testsuites/reallife.parse1 \
	   testsuites/parse2.conf \
	   testsuites/reallife.parse2 \
	   testsuites/parse3.conf \
	   testsuites/reallife.parse3 \
	   testsuites/parse-nodate.conf \
	   testsuites/samples.parse-nodate \
	   testsuites/parse_invld_regex.conf \
	   testsuites/samples.parse_invld_regex \
	   testsuites/parse-3164-buggyday.conf \
	   testsuites/samples.parse-3164-buggyday \
	   testsuites/snare_ccoff_udp.conf \
	   testsuites/samples.snare_ccoff_udp \
	   testsuites/snare_ccoff_udp2.conf \
	   testsuites/samples.snare_ccoff_udp2 \
	   testsuites/omod-if-array.conf \
	   testsuites/1.omod-if-array \
	   testsuites/1.field1 \
	   killrsyslog.sh \
	   parsertest.sh \
	   fieldtest.sh \
	   rsf_getenv.sh \
	   testsuites/rsf_getenv.conf \
	   diskqueue.sh \
	   testsuites/diskqueue.conf \
	   arrayqueue.sh \
	   testsuites/arrayqueue.conf \
	   linkedlistqueue.sh \
	   testsuites/linkedlistqueue.conf \
	   da-mainmsg-q.sh \
	   testsuites/da-mainmsg-q.conf \
	   diskqueue-fsync.sh \
	   testsuites/diskqueue-fsync.conf \
	   imtcp-multiport.sh \
	   testsuites/imtcp-multiport.conf \
	   manytcp.sh \
	   testsuites/manytcp.conf \
	   inputname.sh \
	   testsuites/inputname_imtcp.conf \
	   testsuites/1.inputname_imtcp_12514 \
	   testsuites/1.inputname_imtcp_12515 \
	   testsuites/1.inputname_imtcp_12516 \
	   omod-if-array.sh \
	   discard.sh \
	   testsuites/discard.conf \
	   diag.sh \
	   testsuites/diag-common.conf \
	   testsuites/diag-common2.conf \
           daqueue-persist.sh \
	   daqueue-persist-drvr.sh \
	   queue-persist.sh \
	   queue-persist-drvr.sh \
	   testsuites/queue-persist.conf \
	   threadingmq.sh \
	   testsuites/threadingmq.conf \
	   threadingmqaq.sh \
	   testsuites/threadingmqaq.conf \
	   sndrcv_drvr.sh \
	   sndrcv.sh \
	   testsuites/sndrcv_sender.conf \
	   testsuites/sndrcv_rcvr.conf \
	   sndrcv_udp.sh \
	   testsuites/sndrcv_udp_sender.conf \
	   testsuites/sndrcv_udp_rcvr.conf \
	   sndrcv_udp_nonstdpt.sh \
	   testsuites/sndrcv_udp_nonstdpt_sender.conf \
	   testsuites/sndrcv_udp_nonstdpt_rcvr.conf \
	   sndrcv_omudpspoof.sh \
	   testsuites/sndrcv_omudpspoof_sender.conf \
	   testsuites/sndrcv_omudpspoof_rcvr.conf \
	   sndrcv_omudpspoof_nonstdpt.sh \
	   testsuites/sndrcv_omudpspoof_nonstdpt_sender.conf \
	   testsuites/sndrcv_omudpspoof_nonstdpt_rcvr.conf \
	   sndrcv_gzip.sh \
	   testsuites/sndrcv_gzip_sender.conf \
	   testsuites/sndrcv_gzip_rcvr.conf \
	   pipeaction.sh \
	   testsuites/pipeaction.conf \
	   asynwr_simple.sh \
	   testsuites/asynwr_simple.conf \
	   asynwr_timeout.sh \
	   testsuites/asynwr_timeout.conf \
	   asynwr_small.sh \
	   testsuites/asynwr_small.conf \
	   asynwr_tinybuf.sh \
	   testsuites/asynwr_tinybuf.conf \
	   wr_large_async.sh \
	   wr_large_sync.sh \
	   wr_large.sh \
	   testsuites/wr_large.conf \
	   asynwr_deadlock.sh \
	   testsuites/asynwr_deadlock.conf \
	   asynwr_deadlock2.sh \
	   testsuites/asynwr_deadlock2.conf \
	   asynwr_deadlock4.sh \
	   testsuites/asynwr_deadlock4.conf \
	   gzipwr_large.sh \
	   testsuites/gzipwr_large.conf \
	   gzipwr_large_dynfile.sh \
	   testsuites/gzipwr_large_dynfile.conf \
	   complex1.sh \
	   testsuites/complex1.conf \
	   random.sh \
	   testsuites/random.conf \
	   dynfile_invld_async.sh \
	   dynfile_invld_sync.sh \
	   dynfile_cachemiss.sh \
	   testsuites/dynfile_cachemiss.conf \
	   dynfile_invalid2.sh \
	   testsuites/dynfile_invalid2.conf \
	   proprepltest.sh \
	   testsuites/rfctag.conf \
	   testsuites/master.rfctag \
	   testsuites/nolimittag.conf \
	   testsuites/master.nolimittag \
	   rulesetmultiqueue.sh \
	   testsuites/rulesetmultiqueue.conf \
	   omruleset.sh \
	   testsuites/omruleset.conf \
	   omruleset-queue.sh \
	   testsuites/omruleset-queue.conf \
	   badqi.sh \
	   testsuites/badqi.conf \
	   bad_qi/dbq.qi \
	   execonlyonce.sh \
	   testsuites/execonlyonce.conf \
	   testsuites/execonlyonce.data \
<<<<<<< HEAD
	   tabescape_dflt.sh \
	   testsuites/tabescape_dflt.conf \
	   testsuites/1.tabescape_dflt \
	   tabescape_off.sh \
	   testsuites/tabescape_off.conf \
	   testsuites/1.tabescape_off \
	   dircreate_dflt.sh \
	   testsuites/dircreate_dflt.conf \
	   dircreate_off.sh \
	   testsuites/dircreate_off.conf \
	   DiagTalker.java \
=======
>>>>>>> 74000ea7
	   cfg.sh

ourtail_SOURCES = ourtail.c
msleep_SOURCES = msleep.c
chkseq_SOURCES = chkseq.c

tcpflood_SOURCES = tcpflood.c
tcpflood_LDADD = $(SOL_LIBS)

diagtalker_SOURCES = diagtalker.c
diagtalker_LDADD = $(SOL_LIBS)

randomgen_SOURCES = randomgen.c
randomgen_LDADD = $(SOL_LIBS)

nettester_SOURCES = nettester.c getline.c
nettester_LDADD = $(SOL_LIBS)

rt_init_SOURCES = rt-init.c $(test_files)
rt_init_CPPFLAGS =  -I$(top_srcdir) $(PTHREADS_CFLAGS) $(RSRT_CFLAGS)
rt_init_LDADD = $(RSRT_LIBS) $(ZLIB_LIBS) $(PTHREADS_LIBS) $(SOL_LIBS)
rt_init_LDFLAGS = -export-dynamic

rscript_SOURCES = rscript.c getline.c $(test_files)
rscript_CPPFLAGS =  -I$(top_srcdir) $(PTHREADS_CFLAGS) $(RSRT_CFLAGS)
rscript_LDADD = $(RSRT_LIBS) $(ZLIB_LIBS) $(PTHREADS_LIBS) $(SOL_LIBS)
rscript_LDFLAGS = -export-dynamic<|MERGE_RESOLUTION|>--- conflicted
+++ resolved
@@ -266,7 +266,6 @@
 	   execonlyonce.sh \
 	   testsuites/execonlyonce.conf \
 	   testsuites/execonlyonce.data \
-<<<<<<< HEAD
 	   tabescape_dflt.sh \
 	   testsuites/tabescape_dflt.conf \
 	   testsuites/1.tabescape_dflt \
@@ -277,9 +276,6 @@
 	   testsuites/dircreate_dflt.conf \
 	   dircreate_off.sh \
 	   testsuites/dircreate_off.conf \
-	   DiagTalker.java \
-=======
->>>>>>> 74000ea7
 	   cfg.sh
 
 ourtail_SOURCES = ourtail.c
