if ENABLE_TESTBENCH
TESTRUNS = rt_init rscript
check_PROGRAMS = $(TESTRUNS) ourtail nettester tcpflood chkseq
TESTS = $(TESTRUNS) cfg.sh \
	arrayqueue.sh \
	linkedlistqueue.sh \
	da-mainmsg-q.sh \
	validation-run.sh \
	imtcp-multiport.sh \
<<<<<<< HEAD
	diskqueue.sh manytcp.sh \
	queue-persist.sh \
	daqueue-persist.sh
=======
	diskqueue.sh \
	diskqueue-fsync.sh \
	manytcp.sh \
	queue-persist.sh 
>>>>>>> aef1a38f

if ENABLE_OMSTDOUT
TESTS += omod-if-array.sh parsertest.sh inputname.sh fieldtest.sh
endif

endif # if ENABLE_TESTBENCH

TESTS_ENVIRONMENT = RSYSLOG_MODDIR='$(abs_top_builddir)'/runtime/.libs/
DISTCLEANFILES=rsyslog.pid '$(abs_top_builddir)'/DiagTalker.class
test_files = testbench.h runtime-dummy.c

check_JAVA = DiagTalker.java

EXTRA_DIST= 1.rstest 2.rstest 3.rstest err1.rstest \
	   validation-run.sh \
	   testsuites/invalid.conf \
	   testsuites/valid.conf \
	   cfg.sh \
	   cfg1.cfgtest \
	   cfg1.testin \
	   cfg2.cfgtest \
	   cfg2.testin \
	   cfg3.cfgtest \
	   cfg3.testin \
	   cfg4.cfgtest \
	   cfg4.testin \
	   DevNull.cfgtest \
	   err1.rstest \
	   NoExistFile.cfgtest \
	   testsuites/parse1.conf \
	   testsuites/field1.conf \
	   testsuites/1.parse1 \
	   testsuites/2.parse1 \
	   testsuites/3.parse1 \
	   testsuites/date1.parse1 \
	   testsuites/date2.parse1 \
	   testsuites/date3.parse1 \
	   testsuites/date4.parse1 \
	   testsuites/date5.parse1 \
   	   testsuites/rfc3164.parse1 \
	   testsuites/rfc5424-1.parse1 \
	   testsuites/rfc5424-2.parse1 \
	   testsuites/rfc5424-3.parse1 \
	   testsuites/rfc5424-4.parse1 \
	   testsuites/omod-if-array.conf \
	   testsuites/1.omod-if-array \
	   testsuites/1.field1 \
	   killrsyslog.sh \
	   parsertest.sh \
	   fieldtest.sh \
	   diskqueue.sh \
	   testsuites/diskqueue.conf \
<<<<<<< HEAD
	   arrayqueue.sh \
	   testsuites/arrayqueue.conf \
	   linkedlistqueue.sh \
	   testsuites/linkedlistqueue.conf \
	   da-mainmsg-q.sh \
	   testsuites/da-mainmsg-q.conf \
=======
	   diskqueue-fsync.sh \
	   testsuites/diskqueue-fsync.conf \
>>>>>>> aef1a38f
	   imtcp-multiport.sh \
	   testsuites/imtcp-multiport.conf \
	   manytcp.sh \
	   testsuites/manytcp.conf \
	   inputname.sh \
	   testsuites/inputname_imtcp.conf \
	   testsuites/1.inputname_imtcp_12514 \
	   testsuites/1.inputname_imtcp_12515 \
	   testsuites/1.inputname_imtcp_12516 \
	   omod-if-array.sh \
	   diag.sh \
	   testsuites/diag-common.conf \
	   queue-persist.sh \
	   queue-persist-drvr.sh \
	   testsuites/queue-persist.conf \
	   DiagTalker.java \
	   cfg.sh

ourtail_SOURCES = ourtail.c
chkseq_SOURCES = chkseq.c

tcpflood_SOURCES = tcpflood.c
tcpflood_LDADD = $(SOL_LIBS)

nettester_SOURCES = nettester.c getline.c
nettester_LDADD = $(SOL_LIBS)

rt_init_SOURCES = rt-init.c $(test_files)
rt_init_CPPFLAGS =  -I$(top_srcdir) $(PTHREADS_CFLAGS) $(RSRT_CFLAGS)
rt_init_LDADD = $(RSRT_LIBS) $(ZLIB_LIBS) $(PTHREADS_LIBS) $(SOL_LIBS)
rt_init_LDFLAGS = -export-dynamic

rscript_SOURCES = rscript.c getline.c $(test_files)
rscript_CPPFLAGS =  -I$(top_srcdir) $(PTHREADS_CFLAGS) $(RSRT_CFLAGS)
rscript_LDADD = $(RSRT_LIBS) $(ZLIB_LIBS) $(PTHREADS_LIBS) $(SOL_LIBS)
rscript_LDFLAGS = -export-dynamic<|MERGE_RESOLUTION|>--- conflicted
+++ resolved
@@ -7,16 +7,11 @@
 	da-mainmsg-q.sh \
 	validation-run.sh \
 	imtcp-multiport.sh \
-<<<<<<< HEAD
-	diskqueue.sh manytcp.sh \
-	queue-persist.sh \
-	daqueue-persist.sh
-=======
+	daqueue-persist.sh \
 	diskqueue.sh \
 	diskqueue-fsync.sh \
 	manytcp.sh \
 	queue-persist.sh 
->>>>>>> aef1a38f
 
 if ENABLE_OMSTDOUT
 TESTS += omod-if-array.sh parsertest.sh inputname.sh fieldtest.sh
@@ -69,17 +64,14 @@
 	   fieldtest.sh \
 	   diskqueue.sh \
 	   testsuites/diskqueue.conf \
-<<<<<<< HEAD
 	   arrayqueue.sh \
 	   testsuites/arrayqueue.conf \
 	   linkedlistqueue.sh \
 	   testsuites/linkedlistqueue.conf \
 	   da-mainmsg-q.sh \
 	   testsuites/da-mainmsg-q.conf \
-=======
 	   diskqueue-fsync.sh \
 	   testsuites/diskqueue-fsync.conf \
->>>>>>> aef1a38f
 	   imtcp-multiport.sh \
 	   testsuites/imtcp-multiport.conf \
 	   manytcp.sh \
